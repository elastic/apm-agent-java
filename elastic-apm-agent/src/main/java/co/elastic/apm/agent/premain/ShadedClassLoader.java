--- conflicted
+++ resolved
@@ -28,13 +28,9 @@
 import java.security.AccessController;
 import java.security.PrivilegedAction;
 import java.security.ProtectionDomain;
-<<<<<<< HEAD
-=======
 import java.util.Collections;
->>>>>>> 1caff4da
 import java.util.Enumeration;
 import java.util.HashSet;
-import java.util.NoSuchElementException;
 import java.util.Set;
 import java.util.jar.JarFile;
 import java.util.jar.Manifest;
@@ -172,18 +168,7 @@
             }
         }
 
-<<<<<<< HEAD
-        ProtectionDomain protectionDomain = AccessController.doPrivileged(new PrivilegedAction<ProtectionDomain>() {
-            @Override
-            public ProtectionDomain run() {
-                return ShadedClassLoader.class.getProtectionDomain();
-            }
-        });
-
-        return defineClass(name, classBytes, 0, classBytes.length, protectionDomain);
-=======
         return defineClass(name, classBytes, 0, classBytes.length, PROTECTION_DOMAIN);
->>>>>>> 1caff4da
     }
 
     @SuppressWarnings("deprecation")
@@ -223,13 +208,10 @@
     }
 
     private InputStream getPrivilegedResourceAsStream(final String name) {
-<<<<<<< HEAD
-=======
         if (System.getSecurityManager() == null) {
             return getResourceAsStreamInternal(name);
         }
 
->>>>>>> 1caff4da
         return AccessController.doPrivileged(new PrivilegedAction<InputStream>() {
             @Override
             public InputStream run() {
@@ -252,23 +234,6 @@
      */
     @Override
     public URL findResource(final String name) {
-<<<<<<< HEAD
-        URL result = null;
-        if (!locallyNonAvailableResources.get().contains(name)) {
-
-            // while most of the body of default 'findResource' in JDK implementation is in a privileged action
-            // an extra URL check is performed just after it, hence we have to wrap the whole method call in a privileged
-            // action otherwise the security manager will complain about lack of proper read privileges on the agent jar
-            result = AccessController.doPrivileged(new PrivilegedAction<URL>() {
-                @Override
-                public URL run() {
-                    return findResourceInternal(getShadedResourceName(name));
-                }
-            });
-        }
-
-        return result;
-=======
         if (locallyNonAvailableResources.get().contains(name)) {
             return null;
         }
@@ -287,7 +252,6 @@
             }
         });
 
->>>>>>> 1caff4da
     }
 
     private URL findResourceInternal(String name) {
@@ -304,22 +268,10 @@
      */
     @Override
     public Enumeration<URL> findResources(final String name) throws IOException {
-<<<<<<< HEAD
         Enumeration<URL> result = null;
         if (!locallyNonAvailableResources.get().contains(name)) {
             result = super.findResources(getShadedResourceName(name));
         }
-=======
-        if (locallyNonAvailableResources.get().contains(name)) {
-            return Collections.emptyEnumeration();
-        }
-
-        Enumeration<URL> result = super.findResources(getShadedResourceName(name));
-        if (System.getSecurityManager() == null) {
-            return result;
-        }
-
->>>>>>> 1caff4da
         return new PrivilegedEnumeration<URL>(result);
     }
 
@@ -398,27 +350,14 @@
      */
     private static class PrivilegedEnumeration<E> implements Enumeration<E> {
 
-<<<<<<< HEAD
-        @Nullable
         private final Enumeration<E> delegate;
 
-        private PrivilegedEnumeration(@Nullable Enumeration<E> delegate){
-=======
-        private final Enumeration<E> delegate;
-
         private PrivilegedEnumeration(Enumeration<E> delegate) {
->>>>>>> 1caff4da
             this.delegate = delegate;
         }
 
         @Override
         public boolean hasMoreElements() {
-<<<<<<< HEAD
-            if (delegate == null) {
-                return false;
-            }
-=======
->>>>>>> 1caff4da
             return AccessController.doPrivileged(new PrivilegedAction<Boolean>() {
                 @Override
                 public Boolean run() {
@@ -429,12 +368,6 @@
 
         @Override
         public E nextElement() {
-<<<<<<< HEAD
-            if (delegate == null) {
-                throw new NoSuchElementException();
-            }
-=======
->>>>>>> 1caff4da
             return AccessController.doPrivileged(new PrivilegedAction<E>() {
                 @Override
                 public E run() {
