--- conflicted
+++ resolved
@@ -112,15 +112,11 @@
 # ${option.dynamic?then("This setting can be changed at runtime",
     "This setting can not be changed at runtime. Changes require a restart of the application.")}
 # Type: ${option.valueType?matches("List|Collection")?then("comma separated list", option.valueType)}
-<<<<<<< HEAD
-# Default value: ${option.key?matches("service_name")?then("Name of main class or jar", option.defaultValueAsString!)}
-=======
 <#if option.valueType?matches("TimeDuration")>
 # Supports the duration suffixes ms, s and m. Example: ${option.defaultValueAsString}.
 # The default unit for this option is ${option.valueConverter.defaultDurationSuffix}.
 </#if>
-# Default value: ${option.defaultValueAsString!}
->>>>>>> 649be46c
+# Default value: ${option.key?matches("service_name")?then("Name of main class or jar", option.defaultValueAsString!)}
 #
 # ${option.key}=${option.key?matches("service_name")?then("Name of main class or jar", option.defaultValueAsString!)}
 
