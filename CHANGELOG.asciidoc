--- conflicted
+++ resolved
@@ -26,6 +26,7 @@
 [float]
 ===== Features
 * Basic support for Apache Struts 2 {pull}1763[#1763]
+* Added support to capture `context.message.routing-key` in rabbitmq, spring amqp instrumentations - {pull}1767[#1767]
 
 [float]
 ===== Bug fixes
@@ -80,14 +81,10 @@
 ** Checks the Java version before attaching to avoid attachment on unsupported JVMs.
 * Cassandra instrumentation - {pull}1712[#1712]
 * Log correlation supports JBoss Logging - {pull}1737[#1737]
-<<<<<<< HEAD
-* Added support to capture `context.message.routing-key` in rabbitmq, spring amqp instrumentations - {pull}1767[#1767]
-=======
 * Update Byte-buddy to `1.11.0` - {pull}1769[#1769]
 * Support for user.domain {pull}1756[#1756]
 * JAX-RS supports javax.ws.rs.PATCH
 * Enabling build and unit tests on Windows - {pull}1671[#1671]
->>>>>>> 408328c9
 
 [float]
 ===== Bug fixes
