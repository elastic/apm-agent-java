--- conflicted
+++ resolved
@@ -33,14 +33,11 @@
 * Add `destination` fields to exit span contexts - {pull}976[#976]
 * Removed `context.message.topic.name` field. - {pull}993[#993]
 * Add Kafka support, currently marked as `incubating` (off by default), until binary traceparent header is implemented - {pull}981[#981]
-<<<<<<< HEAD
+* Add support for binary `traceparent` header format (see the https://github.com/elastic/apm/blob/master/docs/agent-development.md#Binary-Fields[spec]
+for more details) - {pull}1009[#1009]
 * Add a sampling profiler based on https://github.com/jvm-profiling-tools/async-profiler[async-profiler].
   This is a low-overhead way of seeing which methods make your transactions slow.
   See <<config-profiling>> for more details.
-=======
-* Add support for binary `traceparent` header format (see the https://github.com/elastic/apm/blob/master/docs/agent-development.md#Binary-Fields[spec]
-for more details) - {pull}1009[#1009]
->>>>>>> 1b19484e
 
 [float]
 ===== Bug Fixes
