--- conflicted
+++ resolved
@@ -52,11 +52,8 @@
 * Stop capturing JDBC affected rows count using `Statement.getUpdateCount` to prevent unreliable side-effects {pull}1147[#1147]
 * Fix OpenTracing error tag handling (set transaction error result when tag value is `true`) {pull}1159[#1159]
 * Due to a bug in the build we didn't include the gRPC plugin in the build so far
-<<<<<<< HEAD
+* `java.lang.ClassNotFoundException: Unable to load class 'jdk.internal...'` is thrown when tracing specific versions of Atlassian systems {pull}1168[#1168]
 * Make sure spans are kept active during `AsyncHandler` methods in the `AsyncHttpClient`
-=======
-* `java.lang.ClassNotFoundException: Unable to load class 'jdk.internal...'` is thrown when tracing specific versions of Atlassian systems {pull}1168[#1168]
->>>>>>> 967b0c62
 
 
 [[release-notes-1.x]]
