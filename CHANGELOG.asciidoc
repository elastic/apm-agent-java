ifdef::env-github[]
NOTE: Release notes are best read in our documentation at
https://www.elastic.co/guide/en/apm/agent/java/current/release-notes.html[elastic.co]
endif::[]

////
[[release-notes-x.x.x]]
==== x.x.x - YYYY/MM/DD

[float]
===== Breaking changes

[float]
===== Features
* Cool new feature: {pull}2526[#2526]

[float]
===== Bug fixes
////

=== Unreleased

[[release-notes-1.38.0]]
==== 1.38.0 - YYYY/MM/DD

[[release-notes-1.x]]
=== Java Agent version 1.x

[[release-notes-1.37.0]]
==== 1.37.0 - 2023/04/11

[float]
===== Potentially breaking changes
* The list of instrumentation groups for log-related features have been simplified to `logging`, `log-reformatting`, `log-correlation` and `log-error`,
as a consequence any agent configuration with `enable_instrumentations` or `disable_instrumentations` might require adjustments as the following instrumentation
groups no longer exist: `jul-ecs`, `jul-error`, `log4j1-correlation`, `log4j1-ecs`, `log4j1-error`, `log4j2-correlation`, `log4j2-ecs`, `log4j2-error`,
`logback-correlation`, `logback-ecs` and `slf4j-error`.

[float]
===== Features
* Add the <<config-disable-outgoing-tracecontext-headers>> config option to disable injection of `tracecontext` on outgoing
communication - {pull}2996[#2996]
* Add the <<config-profiling-inferred-spans-logging-enabled>> config option to suppress async profiler warning messages - {pull}3002[#3002]
* Added support for OpenTelemetry metrics - {pull}2968[#2968], {pull}3014[#3014]
* Added agent.activation_method telemetry - {pull}2926[#2926]
* Allow creation of exit spans with `@CaptureSpan` and `@Traced` annotations - {pull}3046[#3046]
* Add the <<config-long-field-max-length>> config to enable capturing larger values for specific fields - {pull}3027[#3027]
* Provide fallback correlation when `ecs-logging-java` is used - {pull}3064[#3064]
* Added separate Java 8 build with updated log4j2 - {pull}3076[#3076]
<<<<<<< HEAD
* Added tests for Quarkus / RestEasy, adjusted vert.x router transaction name priority - {pull}1765[#1765]
=======
* Add <<config-elasticsearch-capture-body-urls, elasticsearch_capture_body_urls>> option to customize which Elasticsearch request bodies are captured - {pull}3091[#3091]
>>>>>>> feb23de4

[float]
===== Bug fixes
* Fixed used instrumentations printed on shutdown {pull}3001[#3001]
* Prevent potential connection leak on network failure - {pull}2869[#2869]
* Fix for inferred spans where the parent id was also a child id - {pull}2686[#2686]
* Fix context propagation for async 7.x and 8.x Elasticsearch clients - {pull}3015[#3015]
* Fix exceptions filtering based on <<config-ignore-exceptions>> when those are <<config-unnest-exceptions, nested>> - {pull}3025[#3025]
* Fix usage of `HttpUrlConnection.getResponseCode()` causing an error event due to exception capturing, even when it is internally handled - {pull}3024[#3024]
* Fix source code jar to contain apm-agent sources - {pull}3063[#3063]
* Fix security exception when security manager is used with `log_level=debug` - {pull}3077[#3077]
* Fix slim attacher when downloading agent version - {pull}3096[#3096]

[[release-notes-1.36.0]]
==== 1.36.0 - 2023/01/27

[float]
===== Potentially breaking changes
* Previously, agent instrumented all implementations of `javax.jms.MessageListener`, which could cause performance issues.
From now on, the instrumentation is limited to implementations that fit at least one of the following criteria:
** have `Message` or `Listener` in their class name
** is an anonymous inner class or a lambda
** is within a package provided by the `jms_listener_packages` configuration.
* The `context.destination.service.resource` span field has been changed for AWS S3, SQS and DynamoDB.
As a result, the history of metrics relying on this field might break. - {pull}2947[#2947]

[float]
===== Features
* Add experimental log sending from the agent with `log_sending` - {pull}2694[#2694]
* Add bootstrap checks that enable <<jvm-filtering>> on startup - {pull}2951[#2951]
* Added support for LDAP - {pull}2977[#2977]

[float]
===== Bug fixes
* Use `127.0.0.1` as default for `server_url` to prevent ipv6 ambiguity - {pull}2927[#2927]
* Fix some span-compression concurrency issues - {pull}2865[#2865]
* Add warning when agent is accidentally started on a JVM/JDK command-line tool - {pull}2924[#2924]
* Fix `NullPointerException` caused by the Elasticsearch REST client instrumentation when collecting dropped span metrics - {pull}2959[#2959]
* Fix SQS Instrumentation for Non-MessageReceive actions to avoid NoSuchElementException - {pull}2979[#2979]
* Fix `java.lang.NoSuchMethodError` when using the agent with WebFlux and Spring 6.x/Spring Boot 3.x - {pull}2935[#2935]
* Optimize JMS listener matcher - {pull}2930[#2930]
* Handle Corretto causing a sigsegv when accessing Throwables inside some instrumentation with AWS - {pull}2958[#2958]
* Change Micrometer logs to DEBUG from INFO - {pull}2914[#2914]

[[release-notes-1.35.0]]
==== 1.35.0 - 2022/12/06

[float]
===== Features

* Add support for log correlation for `java.util.logging` (JUL) - {pull}2724[#2724]
* Add support for spring-kafka batch listeners - {pull}2815[#2815]
* Improved instrumentation for legacy Apache HttpClient (when not using an `HttpUriRequest`, such as `BasicHttpRequest`)
* Prevented exclusion of agent-packages via `classes_excluded_from_instrumentation` to avoid unintended side effects
* Add Tomcat support for log reformatting - {pull}2839[#2839]
* Capture Elastic cluster name on Elastic Cloud - {pull}2796[#2796]
* Attacher CLI: added a `--no-fork` config to opt out from executing a forked process as different user.If `--no-fork` is used alongside discovery rules that contain only `--include-pid` rules, the attacher will not execute JVM discovery - {pull}2863[#2863]
* Add the option to instrument very old bytecode through the <<config-instrument-ancient-bytecode, `instrument_ancient_bytecode`>> config option - {pull}2866[#2866]
* Capture MongoDB statements - {pull}2806[#2806]
* Added agent health and background overhead metrics (experimental) - {pull}2864[#2864], {pull}2888[#2888]
* Added support for Finagle Http Client - {pull}2795[#2795]
* Add support for Apache HTTP client 3.x - {pull}2853[#2853]
* Made `api_key` and `secret_token` configuration options dynamic - {pull}2889[#2889]
* Misaligned micrometer interval vs Elastic agent metrics reporting interval now handled - {pull}2801[#2801]
* Histograms now reported from micrometer metrics - {pull}2895[#2895]

[float]
===== Bug fixes
* Remove `context.db` fields from S3 instrumentation - {pull}2821[#2821]
* Allowed OpenTelemetry `Span.updateName` to update names provided by elastic - {pull}2838[#2838]
* Prevent random `NullPointerException` when span compression is not possible - {pull}2859[#2859]
* Fix security manager issues on OpenJDK 17, with errors like: `java.lang.UnsupportedOperationException: Could not access Unsafe class` -
{pull}2874[#2874]
* Fix security manager compatibility with Tomcat - {pull}2871[#2871] and {pull}2883[#2883]
* Fix NPE with Spring MVC - {pull}2896[#2896]

[[release-notes-1.34.1]]
==== 1.34.1 - 2022/09/29

[float]
===== Features
* Redact `*principal*` headers by default - {pull}2798[#2798]

[float]
===== Refactorings
* Activation stack was extracted from `ElasticApmTracer` into a separate class, where it also enforces a stack depth to eliminate
activation leaks - {pull}2783[#2783]

[float]
===== Bug fixes
* Fix imports (leading to `NoClassDefFoundError`) in the AWS SDK instrumentation - {pull}2800[#2800]

[[release-notes-1.34.0]]
==== 1.34.0 - 2022/09/14

[float]
===== Refactorings
* Changed the main agent class loader to work in a child-first delegation model, thus making it more isolated by preferring self packaged
version of classes that are available also in the parent (bootstrap) class loader - {pull}2728[#2728]

[float]
===== Features
* Capture Oracle SID in connection string - {pull}2709[#2709]
* Implemented span links in the OTel bridge - {pull}2685[#2685]
* Added support for MongoDB 4.x Sync Driver - {pull}2241{#2241}
* Capture keyspace in `db.instance` for Cassandra database - {pull}2684[#2684]
* Added support for AWS SQS - {pull}2637[#2637]
* Add <<config-trace-continuation-strategy, `trace_continuation_strategy`>> configuration option - {pull}2760[#2760]
* Capture user from Azure SSO with Servlet-based app containers - {pull}2767[#2767]
* Promote WebFlux & Reactor to GA and enable it by default - {pull}2782[#2782]

[float]
===== Bug fixes
* Fix unexpected side effects of `toString` calls within reactor instrumentation - {pull}2708[#2708]
* Fix Vert.x instrumentation for 4.3.2 - {pull}2700[#2700]
* Fix `NullPointerException` in `AmazonHttpClientInstrumentation` - {pull}2740[#2740]
* Fix stack frame exclusion patterns - {pull}2758[#2758]
* Fix `NullPointerException` with compressed spans - {pull}2755[#2755]
* Fix empty Servlet path with proper fallback - {pull}2748[#2748]
* Fix `ClosedByInterruptException` during indy bootstrap method resolution - {pull}2752[#2752]
* Enhance exclusion of other APM agents - {pull}2766[#2766]
* Avoid warning when log correlation option is provided in remote config - {pull}2765[#2765]
* Update `async-profiler` to 1.8.8 to avoid missing symbol log spam - {pull}2775[#2775]
* Fix container ID discovery for containers managed through AWS Fargate - {pull}2772[#2772]
* Make `traceparent` header computation thread-safe - {pull}2747[#2747]
* Fix OTel bridge with multiple OTel APIs or external plugins - {pull}2735[#2735]

[[release-notes-1.33.0]]
==== 1.33.0 - 2022/07/08

[float]
===== Breaking changes
As of version 1.33.0, Java 7 support is deprecated and will be removed in a future release (not expected to be removed before January 2024) - {pull}2677[#2677]

[float]
===== Features
* Add support for Spring WebClient - {pull}2229[#2229]
* Added undocumented and unsupported configuration `metric_set_limit` to increase the metric set limit - {pull}2148[#2148]
* Added <<config-transaction-name-groups, `transaction_name_groups`>> configuration option  - {pull}2676[#2676]
** Deprecated <<config-url-groups, `url_groups`>> in favor of <<config-transaction-name-groups, `transaction_name_groups`>>.

[float]
===== Bug fixes
* Fix for JAX-WS (SOAP) transaction names. The agent now properly names transaction for web service methods that are not annotated with `@WebMethod`. - {pull}2667[#2667]
* Fix public API backward compatibility that was broken in 1.32.0. With this version you can use any version of the public API once again - {pull}2682[#2682]
* Fix flaky transaction name with Webflux+Servlet - {pull}2695[#2695]

[[release-notes-1.32.0]]
==== 1.32.0 - 2022/06/13

===== Potentially breaking changes
* If using the public API of version < 1.32.0 and using the `@CaptureSpan` or `@Traced` annotations, upgrading the agent to 1.32.0
without upgrading the API version may cause `VerifyError`. This was fixed in version 1.33.0, which can once again be used with any
version of the public API.
* For relational databases, the agent now captures the database name and makes it part of service dependencies and service map.
For example, with a `MySQL` database, previously a single `mysql` item was shown in the map and in service dependencies,
the agent will now include the database name in the dependency, thus `mysql/my-db1`, `mysql/my-db2` will now be captured.

[float]
===== Features
* Promote mature agent features as Generaly Available (GA) - {pull}2632[#2632]
** <<opentelemetry-bridge,OpenTelemetry bridge>> is now enabled by default
** <<config-circuit-breaker,Circuit breaker>> marked as GA (still disabled by default)
** <<setup-attach-api,API Attach>> and <<setup-attach-cli,CLI Attach>> marked as GA
** <<config-use-path-as-transaction-name,`use_path_as_transaction_name`>> configuration option marked as GA
** Dubbo instrumentation is now enabled by default
** `com.sun.net.httpserver.HttpServer` instrumentation marked as GA
* Struts action invocations via an action chain result start a new span - {pull}2513[#2513]
* Added official support for Elasticsearch Java API client - {pull}2211[#2211]
* Added the ability to make spans non-discardable through the public API and the OpenTelemetry bridge - {pull}2632[#2632]
* Added support for the new service target fields - {pull}2578[#2578]
* Capture the database name from JDBC connection string - {pull}2642[#2642]
* Added an additional span around Javalin template renderers - {pull}2381[#2381]
* Added support for downloading the latest agent version through the attach CLI by setting `--download-agent-version latest`. In
addition, when using the `apm-agent-attach-cli-slim.jar`, which does not contain a bundled agent, the latest version will be downloaded
from maven at runtime unless configured otherwise through  `--download-agent-version` - {pull}2659[#2659]
* Added span-links to messaging systems instrumentation (supported by APM Server 8.3+ only) - {pull}2610[#2610]

[float]
===== Bug fixes
* Fix missing attributes in bridged OTel transactions - {pull}2657[#2657]
* Fix `transaction.result` with bridged OTel transactions - {pull}2660[#2660]

[[release-notes-1.31.0]]
==== 1.31.0 - 2022/05/17

[float]
===== Potentially breaking changes
* Starting this version, when using <<config-log-ecs-reformatting>>, the agent will automatically set the `service.version` field.
If you are using ECS-logging and set the `service.version` through a custom field, the behaviour is not strictly defined. Remove the
custom `service.name` field setting and either allow the agent to automatically discover and set it, or use the
<<config-service-version>> config option to set it manually.

[float]
===== Refactorings
* Vert.x 3.x instrumentation was refactored to remove constructor instrumentation as well as wrapping of response handler. In addition, in
HTTP 2 request handling, transactions are ended when the request end event occurs and are kept alive until response end, when they are allowed
to recycle. This allows for spans representing asynchronous handling of requests for which the corresponding transaction has ended -
{pull}2564[#2564]
* Jedis clients instrumentation was changed

[float]
===== Features
* Set the service version when using the ECS reformatting of the application logs: {pull}2603[#2603]
* Add ECS-reformatting support for `java.util.logging` - {pull}2591[#2591]
* Added support for setting the service version on Log4j2's EcsLayout - {pull}2604[#2604]
* Added support for AWS S3 and DynamoDB - {pull}2606[#2606]
* Added support for Jedis 4.x clients - {pull}2626[#2626]

[float]
===== Bug fixes
* Fixed multiple dropped stats types in a transaction producing invalid JSON: {pull}2589[#2589]
* Fixed NoClassDefFoundError when using OTel bridge and span.*current() : {pull}2596[#2596]
* Fallback to standard output when Security Manager prevents writing to log file - {pull}2581[#2581]
* Fix missing transactions when using Vert.x 3.x with HTTP 1 - {pull}2564[#2564]
* Fix Vert.x `GET null` transactions to be named `GET unknown route`, according to spec - {pull}2564[#2564]
* Fix OpenTelemetry bridge span end with explicit timestamp - {pull}2615[#2615]
* Fix improper naming for `scheduled` transactions created by `java.util.TimerTask` instrumentation - {pull}2620[#2620]
* Properly handle `java.lang.IllegalStateException` related to premature invocation of `ServletConfig#getServletContext()` in
`Servlet#init()` instrumentations - {pull}2627[#2627]

[[release-notes-1.30.1]]
==== 1.30.1 - 2022/04/12

[float]
===== Bug fixes
* Fixed AWS Lambda instrumentation for AWS handler classes with input object types that are not AWS Events classes  - {pull}2551[#2551]
* Fixed service name discovery based on MANIFEST.MF file through `ServletContainerInitializer#onStartup` on Jakarta Servlet containers -
{pull}2546[#2546]
* Fix shaded classloader package definition - {pull}2566[#2566]
* Fix logging initialization with Security Manager - {pull}2568[#2568]
* normalize empty `transaction.type` and `span.type` - {pull}2525[#2525]
* Allowing square brackets within the <<config-capture-jmx-metrics>> config value - {pull}2547[#2547]
* Fixed duplicated ending of `HttpUrlConnection` spans - {pull}2530[#2530]
* Compressed span fixes - {pull}2576[#2576], {pull}2552[#2552], {pull}2558[#2558]


[[release-notes-1.30.0]]
==== 1.30.0 - 2022/03/22

[float]
===== Potentially breaking changes
* Create the JDBC spans as exit spans- {pull}2484[#2484]
* WebSocket requests are now captured with transaction type request instead of custom - {pull}2501[#2501]

[float]
===== Refactorings
* Logging frameworks instrumentations - {pull}2428[#2428]. This refactoring includes:
** Log correlation now works based on bytecode instrumentation rather than `ActivationListener` that directly updates the MDC
** Merging the different instrumentations (log-correlation, error-capturing and ECS-reformatting) into a single plugin
** Module structure and package naming changes

[float]
===== Features
* Added support for setting service name and version for a transaction via the public api - {pull}2451[#2451]
* Added support for en-/disabling each public annotation on each own - {pull}2472[#2472]
* Added support for compressing spans - {pull}2477[#2477]
* Added microsecond durations with `us` as unit - {pull}2496[#2496]
* Added support for dropping fast exit spans - {pull}2491[#2491]
* Added support for collecting statistics about dropped exit spans - {pull}2505[#2505]
* Making AWS Lambda instrumentation GA - includes some changes in Lambda transaction metadata fields and a dedicated flush HTTP request
to the AWS Lambda extension - {pull}2424[#2424]
* Changed logging correlation to be on by default. This change includes the removal of the now redundant `enable_log_correlation` config
option. If there's a need to disable the log correlation mechanism, this can be done now through the `disable_instrumentations` config -
{pull}2428[#2428]
* Added automatic error event capturing for log4j1 and JBoss LogManager - {pull}2428[#2428]
* Issue a warning when security manager is mis-configured - {pull}2510[#2510]
* Add experimental OpenTelemetry API bridge - {pull}1631[#1631]

[float]
===== Performance improvements
* Proxy classes are excluded from instrumentation in more cases - {pull}2474[#2474]
* Only time type/method matching if the debug logging is enabled as the results are only used when debug logging is enabled - {pull}2471[#2471]

[float]
===== Bug fixes
* Fix cross-plugin dependencies triggering NoClassDefFound - {pull}2509[#2509]
* Fix status code setting in AWS Lambda transactions triggered by API Gateway V1 - {pull}2346[#2346]
* Fix classloading OSGi bundles with partial dependency on Servlet API + avoid SecurityException with Apache Sling - {pull}2418[2418]
* Respect `transaction_ignore_urls` and `transaction_ignore_user_agents` when creating transactions in the spring webflux instrumentation - {pull}2515[#2515]

[[release-notes-1.29.0]]
==== 1.29.0 - 2022/02/09

[float]
===== Breaking changes
* Changes in service name auto-discovery of jar files (see Features section)

[float]
===== Features
* Exceptions that are logged using the fatal log level are now captured (log4j2 only) - {pull}2377[#2377]
* Replaced `authorization` in the default value of `sanitize_field_names` with `*auth*` - {pull}2326[#2326]
* Unsampled transactions are dropped and not sent to the APM-Server if the APM-Server version is 8.0+ - {pull}2329[#2329]
* Adding agent logging capabilities to our SDK, making it available for external plugins - {pull}2390[#2390]
* Service name auto-discovery improvements
** For applications deployed to application servers (`war` files) and standalone jars that are started with `java -jar`,
   the agent now discovers the `META-INF/MANIFEST.MF` file.
** If the manifest contains the `Implementation-Title` attribute, it is used as the default service name - {pull}1921[#1921], {pull}2434[#2434] +
  *Note*: this may change your service names if you relied on the auto-discovery that uses the name of the jar file.
  If that jar file also contains an `Implementation-Title` attribute in the `MANIFEST.MF` file, the latter will take precedence.
** When the manifest contains the `Implementation-Version` attribute, it is used as the default service version - {pull}1726[#1726], {pull}1922[#1922], {pull}2434[#2434]
* Added support for instrumenting Struts 2 static resource requests - {pull}1949[#1949]
* Added support for Java/Jakarta WebSocket ServerEndpoint - {pull}2281[#2281]
* Added support for setting the service name on Log4j2's EcsLayout - {pull}2296[#2296]
* Print the used instrumentation groups when the application stops - {pull}2448[#2448]
* Add `elastic.apm.start_async` property that makes the agent start on a non-premain/main thread - {pull}2454[#2454]

[float]
===== Bug fixes
* Fix runtime attach with some docker images - {pull}2385[#2385]
* Restore dynamic capability to `log_level` config for plugin loggers - {pull}2384[#2384]
* Fix slf4j-related `LinkageError` - {pull}2390[#2390] and {pull}2376[#2376]
* Fix possible deadlock occurring when Byte Buddy reads System properties by warming up bytecode instrumentation code
paths. The BCI warmup is on by default and may be disabled through the internal `warmup_byte_buddy` config option - {pull}2368[#2368]
* Fixed few dubbo plugin issues - {pull}2149[#2149]
** Dubbo transaction will should be created at the provider side
** APM headers conversion issue within dubbo transaction
* Fix External plugins automatic setting of span outcome - {pull}2376[#2376]
* Avoid early initialization of JMX on Weblogic - {pull}2420[#2420]
* Automatically disable class sharing on AWS lambda layer - {pull}2438[#2438]
* Avoid standalone spring applications to have two different service names, one based on the jar name, the other based on `spring.application.name`.

[[release-notes-1.28.4]]
==== 1.28.4 - 2021/12/30

[float]
===== Bug fixes
* Fix `@Traced` annotation to return proper outcome instead of `failed` - {pull}2370[#2370]

[float]
===== Dependency updates
* Update Log4j to 2.12.4 and log4j2-ecs-layout to 1.3.2 - {pull}2378[#2378]

[[release-notes-1.28.3]]
==== 1.28.3 - 2021/12/22

[float]
===== Dependency updates
* Update Log4j to 2.12.3
* Update ecs-logging-java to 1.3.0

[float]
===== Potentially breaking changes
* If the agent cannot discover a service name, it now uses `unknown-java-service` instead of `my-service` - {pull}2325[#2325]

[float]
===== Bug fixes
* Gracefully handle JDBC drivers which don't support `Connection#getCatalog` - {pull}2340[#2340]
* Fix using JVM keystore options for communication with APM Server - {pull}2362[#2362]

[[release-notes-1.28.2]]
==== 1.28.2 - 2021/12/16

[float]
===== Dependency updates
* Update Log4j to 2.12.2

[float]
===== Bug fixes
* Fix module loading errors on J9 JVM - {pull}2341[#2341]
* Fixing log4j configuration error - {pull}2343[#2343]

[[release-notes-1.28.1]]
==== 1.28.1 - 2021/12/10

[float]
===== Security
* Fix for "Log4Shell" RCE 0-day exploit in log4j https://nvd.nist.gov/vuln/detail/CVE-2021-44228[CVE-2021-44228] - {pull}2332[#2332]

[float]
===== Features
* Added support to selectively enable instrumentations - {pull}2292[#2292]

[float]
===== Bug fixes
* Preferring controller names for Spring MVC transactions, `use_path_as_transaction_name` only as a fallback - {pull}2320[#2320]

[[release-notes-1.28.0]]
==== 1.28.0 - 2021/12/07

[float]
===== Features
* Adding experimental support for <<aws-lambda, AWS Lambda>> - {pull}1951[#1951]
* Now supporting tomcat 10 - {pull}2229[#2229]

[float]
===== Bug fixes
* Fix error with parsing APM Server version for 7.16+ - {pull}2313[#2313]

[[release-notes-1.27.1]]
==== 1.27.1 - 2021/11/30

[float]
===== Security
* Resolves Local Privilege Escalation issue https://discuss.elastic.co/t/apm-java-agent-security-update/291355[ESA-2021-30] https://cve.mitre.org/cgi-bin/cvename.cgi?name=CVE-2021-37942[CVE-2021-37942]

[float]
===== Features
* Add support to Jakarta EE for JSF - {pull}2254[#2254]

[float]
===== Bug fixes
* Fixing missing Micrometer metrics in Spring boot due to premature initialization - {pull}2255[#2255]
* Fixing hostname trimming of FQDN too aggressive - {pull}2286[#2286]
* Fixing agent `unknown` version - {pull}2289[#2289]
* Improve runtime attach configuration reliability - {pull}2283[#2283]

[[release-notes-1.27.0]]
==== 1.27.0 - 2021/11/15

[float]
===== Security
* Resolves Local Privilege Escalation issue https://discuss.elastic.co/t/apm-java-agent-security-update/289627[ESA-2021-29] https://cve.mitre.org/cgi-bin/cvename.cgi?name=CVE-2021-37941[CVE-2021-37941]

[float]
===== Potentially breaking changes
* `transaction_ignore_urls` now relies on full request URL path - {pull}2146[#2146]
** On a typical application server like Tomcat, deploying an `app.war` application to the non-ROOT context makes it accessible with `http://localhost:8080/app/`
** Ignoring the whole webapp through `/app/*` was not possible until now.
** Existing configuration may need to be updated to include the deployment context, thus for example `/static/*.js` used to
exclude known static files in all applications might be changed to `/app/static/*.js` or `*/static/*.js`.
** It only impacts prefix patterns due to the additional context path in pattern.
** It does not impact deployment within the `ROOT` context like Spring-boot which do not have such context path prefix.
* The metrics `transaction.duration.sum.us`, `transaction.duration.count` and `transaciton.breakdown.count` are no longer recorded - {pull}2194[#2194]
* Automatic hostname discovery mechanism had changed, so the resulted `host.name` and `host.hostname` in events reported
by the agent may be different. This was done in order to improve the integration with host metrics in the APM UI.

[float]
===== Features
* Improved capturing of logged exceptions when using Log4j2 - {pull}2139[#2139]
* Update to async-profiler 1.8.7 and set configured `safemode` at load time though a new system property - {pull}2165[#2165]
* Added support to capture `context.message.routing-key` in rabbitmq, spring amqp instrumentations - {pull}1767[#1767]
* Breakdown metrics are now tracked per service (when using APM Server 8.0) - {pull}2208[#2208]
* Add support for Spring AMQP batch API - {pull}1716[#1716]
* Add the (current) transaction name to the error (when using APM Server 8.0) - {pull}2235[#2235]
* The JVM/JMX metrics are reported for each service name individually (when using APM Server 8.0) - {pull}2233[#2233]
* Added <<config-span-stack-trace-min-duration,`span_stack_trace_min_duration`>> option.
 This replaces the now deprecated `span_frames_min_duration` option.
 The difference is that the new option has more intuitive semantics for negative values (never collect stack trace) and zero (always collect stack trace). - {pull}2220[#2220]
* Add support to Jakarta EE for JAX-WS - {pull}2247[#2247]
* Add support to Jakarta EE for JAX-RS - {pull}2248[#2248]
* Add support for Jakarta EE EJB annotations `@Schedule`, `@Schedules` - {pull}2250[#2250]
* Add support to Jakarta EE for Servlets - {pull}1912[#1912]
* Added support to Quartz 1.x - {pull}2219[#2219]

[float]
===== Performance improvements
* Disable compression when sending data to a local APM Server
* Reducing startup contention related to instrumentation through `ensureInstrumented` - {pull}2150[#2150]

[float]
===== Bug fixes
* Fix k8s metadata discovery for containerd-cri envs - {pull}2126[#2126]
* Fixing/reducing startup delays related to `ensureInstrumented` - {pull}2150[#2150]
* Fix runtime attach when bytebuddy is in application classpath - {pull}2116[#2116]
* Fix failed integration between agent traces and host metrics coming from Beats/Elastic-Agent due to incorrect hostname
discovery - {pull}2205[#2205]
* Fix infinitely kept-alive transactions in Hikari connection pool - {pull}2210[#2210]
* Fix few Webflux exceptions and missing reactor module - {pull}2207[#2207]

[float]
===== Refactorings
* Loading the agent from an isolated class loader - {pull}2109[#2109]
* Refactorings in the `apm-agent-plugin-sdk` that may imply breaking changes for beta users of the external plugin mechanism
** `WeakMapSupplier.createMap()` is now `WeakConcurrent.buildMap()` and contains more builders - {pull}2136[#2136]
** `GlobalThreadLocal` has been removed in favor of `DetachedThreadLocal`. To make it global, use `GlobalVariables` - {pull}2136[#2136]
** `DynamicTransformer.Accessor.get().ensureInstrumented` is now `DynamicTransformer.ensureInstrumented` - {pull}2164[#2164]
** The `@AssignTo.*` annotations have been removed.
   Use the `@Advice.AssignReturned.*` annotations that come with the latest version of Byte Buddy.
   If your plugin uses the old annotations, it will be skipped.
   {pull}2171[#2171]
* Switching last instrumentations (`trace_methods`, sparkjava, JDK `HttpServer` and Struts 2) to
`TracerAwareInstrumentation` - {pull}2170[#2170]
* Replace concurrency plugin maps to `SpanConcurrentHashMap` ones - {pull}2173[#2173]
* Align User-Agent HTTP header with other APM agents - {pull}2177[#2177]

[[release-notes-1.26.2]]
==== 1.26.2 - 2021/12/30

[float]
===== Dependency updates
* Update Log4j to 2.12.4 and log4j2-ecs-layout to 1.3.2 - {pull}2378[#2378]

[[release-notes-1.26.1]]
==== 1.26.1 - 2021/12/22

[float]
===== Dependency updates
* Update Log4j to 2.12.3
* Update ecs-logging-java to 1.3.0

[[release-notes-1.26.0]]
==== 1.26.0 - 2021/09/14

===== Potentially breaking changes
* If you rely on Database span subtype and use Microsoft SQL Server, the span subtype has been changed from `sqlserver`
to `mssql` to align with other agents.

[float]
===== Breaking changes
* Stop collecting the field `http.request.socket.encrypted` in http requests - {pull}2136[#2136]

[float]
===== Features
* Improved naming for Spring controllers - {pull}1906[#1906]
* ECS log reformatting improvements - {pull}1910[#1910]
** Automatically sets `service.node.name` in all log events if set through agent configuration
** Add `log_ecs_reformatting_additional_fields` option to support arbitrary fields in logs
** Automatically serialize markers as tags where relevant (log4j2 and logback)
* gRPC spans (client and server) can detect errors or cancellation through custom listeners - {pull}2067[#2067]
* Add `-download-agent-version` to the agent <<setup-attach-cli-usage-options, attach CLI tool options>>, allowing the
user to configure an arbitrary agent version that will be downloaded from maven and attached - {pull}1959[#1959]
* Add extra check to detect improper agent setup - {pull}2076[#2076]
* In redis tests - embedded RedisServer is replaced by testcontainers - {pull}2221[#2221]

[float]
===== Performance improvements
* Reduce GC time overhead caused by WeakReferences - {pull}2086[#2086], {pull}2081[#2081]
* Reduced memory overhead by a smarter type pool caching strategy - {pull}2102[#2102]. +
  The type pool cache improves the startup times by speeding up type matching
  (determining whether a class that's about to be loaded should be instrumented).
  Generally, the more types that are cached, the faster the startup. +
  The old strategy did not impose a limit to the cache but cleared it after it hasn't been accessed in a while.
  However, load test have discovered that the cache may never be cleared and leave a permanent overhead of 23mb.
  The actual size of the cache highly depends on the application and loosely correlates with the number of loaded classes. +
  The new caching strategy targets to allocate 1% of the committed heap, at least 0.5mb and max 10mb.
  If a particular entry hasn't been accessed within 20s, it will be removed from the cache. +
  The results based on load testing are very positive:
** Equivalent startup times (within the margins of error of the previous strategy)
** Equivalent allocation rate (within the margins of error of the previous strategy)
** Reduced avg heap utilization from 10%/15mb (previous strategy) to within margins of error without the agent
** Reduced GC time due to the additional headroom that the application can utilize.
** Based on heap dump analysis, after warmup, the cache size is now around 59kb (down from 23mb with the previous strategy).

[float]
===== Bug fixes
* Fix failure to parse some forms of the `Implementation-Version` property from jar manifest files - {pull}1931[#1931]
* Ensure single value for context-propagation header - {pull}1937[#1937]
* Fix gRPC non-terminated (therefore non-reported) client spans - {pull}2067[#2067]
* Fix Webflux response status code - {pull}1948[#1948]
* Ensure path filtering is applied when Servlet path is not available - {pull}2099[#2099]
* Align span subtype for MS SqlServer - {pull}2112[#2112]
* Fix potential destination host name corruption in OkHttp client spans - {pull}2118[#2118]

[float]
===== Refactorings
* Migrate several plugins to indy dispatcher {pull}2087[#2087], {pull}2088[#2088], {pull}2090[#2090], {pull}2094[#2094], {pull}2095[#2095]

[[release-notes-1.25.0]]
==== 1.25.0 - 2021/07/22

[float]
===== Potentially breaking changes
* If you rely on instrumentations that are in the `experimental` group, you must now set `enable_experimental_instrumentations=true` otherwise
the experimental instrumentations will be disabled by default. Up to version `1.24.0` using an empty value for `disable_instrumentations` was
the recommended way to override the default `disable_instrumentations=experimental`.

[float]
===== Features
* Support for inheritance of public API annotations - {pull}1805[#1805]
* JDBC instrumentation sets `context.db.instance` - {pull}1820[#1820]
* Add support for Vert.x web client- {pull}1824[#1824]
* Avoid recycling of spans and transactions that are using through the public API, so to avoid
reference-counting-related errors - {pull}1859[#1859]
* Add <<config-enable-experimental-instrumentations>> configuration option to enable experimental features - {pull}1863[#1863]
** Previously, when adding an instrumentation group to `disable_instrumentations`, we had to make sure to not forget the
default `experimental` value, for example when disabling `jdbc` instrumentation we had to set `disable_instrumentations=experimental,jdbc` otherwise
setting `disable_instrumentations=jdbc` would disable jdbc and also enable experimental features, which would not be the desired effect.
** Previously, by default `disable_instrumentations` contained `experimental`
** Now by default `disable_instrumentations` is empty and `enable_experimental_instrumentations=false`
** Set `enable_experimental_instrumentations=true` to enable experimental instrumentations
* Eliminating concerns related to log4j2 vulnerability - https://nvd.nist.gov/vuln/detail/CVE-2020-9488#vulnCurrentDescriptionTitle.
We cannot upgrade to version above 2.12.1 because this is the last version of log4j that is compatible with Java 7.
Instead, we exclude the SMTP appender (which is the vulnerable one) from our artifacts. Note that older versions of
our agent are not vulnerable as well, as the SMTP appender was never used, this is only to further reduce our users' concerns.
* Adding public APIs for setting `destination.service.resource`, `destination.address` and `destination.port` fields
for exit spans - {pull}1788[#1788]
* Only use emulated runtime attachment as fallback, remove the `--without-emulated-attach` option - {pull}1865[#1865]
* Instrument `javax.servlet.Filter` the same way as `javax.servlet.FilterChain` - {pull}1858[#1858]
* Propagate trace context headers in HTTP calls occurring from within traced exit points, for example - when using
Elasticsearch's REST client - {pull}1883[#1883]
* Added support for naming sparkjava (not Apache Spark) transactions {pull}1894[#1894]
* Added the ability to manually create exit spans, which will result with the auto creation of service nodes in the
service map and downstream service in the dependencies table - {pull}1898[#1898]
* Basic support for `com.sun.net.httpserver.HttpServer` - {pull}1854[#1854]
* Update to async-profiler 1.8.6 {pull}1907[#1907]
* Added support for setting the framework using the public api (#1908) - {pull}1909[#1909]

[float]
===== Bug fixes
* Fix NPE with `null` binary header values + properly serialize them - {pull}1842[#1842]
* Fix `ListenerExecutionFailedException` when using Spring AMQP's ReplyTo container - {pull}1872[#1872]
* Enabling log ECS reformatting when using Logback configured with `LayoutWrappingEncoder` and a pattern layout - {pull}1879[#1879]
* Fix NPE with Webflux + context propagation headers - {pull}1871[#1871]
* Fix `ClassCastException` with `ConnnectionMetaData` and multiple classloaders - {pull}1864[#1864]
* Fix NPE in `co.elastic.apm.agent.servlet.helper.ServletTransactionCreationHelper.getClassloader` - {pull}1861[#1861]
* Fix for Jboss JMX unexpected notifications - {pull}1895[#1895]

[[release-notes-1.24.0]]
==== 1.24.0 - 2021/05/31

[float]
===== Features
* Basic support for Apache Struts 2 {pull}1763[#1763]
* Extending the <<config-log-ecs-reformatting>> config option to enable the overriding of logs with ECS-reformatted
events. With the new `OVERRIDE` option, non-file logs can be ECS-reformatted automatically as well - {pull}1793[#1793]
* Instrumentation for Vert.x Web {pull}1697[#1697]
* Changed log level of vm arguments to debug
* Giving precedence for the W3C `tracecontext` header over the `elastic-apm-traceparent` header - {pull}1821[#1821]
* Add instrumentation for Webflux - {pull}1305[#1305]
* Add instrumentation for Javalin {pull}1822[#1822]

[float]
===== Bug fixes
* Fix another error related to instrumentation plugins loading on Windows - {pull}1785[#1785]
* Load Spring AMQP plugin- {pull}1784[#1784]
* Avoid `IllegalStateException` when multiple `tracestate` headers are used - {pull}1808[#1808]
* Ensure CLI attach avoids `sudo` only when required and avoid blocking - {pull}1819[#1819]
* Avoid sending metric-sets without samples, so to adhere to the intake API - {pull}1826[#1826]
* Fixing our type-pool cache, so that it can't cause OOM (softly-referenced), and it gets cleared when not used for
a while - {pull}1828[#1828]

[float]
===== Refactors
* Remove single-package limitation for embedded plugins - {pull}1780[#1780]

[[release-notes-1.23.0]]
==== 1.23.0 - 2021/04/22

[float]
===== Breaking changes
* There are breaking changes in the <<setup-attach-cli,attacher cli>>.
  See the Features section for more information.

[float]
===== Features
* Overhaul of the <<setup-attach-cli,attacher cli>> application that allows to attach the agent to running JVMs - {pull}1667[#1667]
** The artifact of the standalone cli application is now called `apm-agent-attach-cli`. The attacher API is still called `apm-agent-attach`.
** There is also a slim version of the cli application that does not bundle the Java agent.
It requires the `--agent-jar` option to be set.
** Improved logging +
The application uses {ecs-logging-java-ref}/intro.html[Java ECS logging] to emit JSON logs.
The log level can be configured with the `--log-level` option.
By default, the program is logging to the console but using the `--log-file` option, it can also log to a file.
** Attach to JVMs running under a different user (unix only) +
The JVM requires the attacher to be running under the same user as the target VM (the attachee).
The `apm-agent-attach-standalone.jar` can now be run with a user that has permissions to switch to the user that runs the target VM.
On Windows, the attacher can still only attach to JVMs that are running with under the same user.
** New include/exclude discovery rules +
*** `--include-all`: Attach to all discovered JVMs. If no matchers are provided, it will not attach to any JVMs.
*** `--include-user`/`--exclude-user`: Attach to all JVMs of a given operating system user.
*** `--include-main`/`--exclude-main`: Attach to all JVMs that whose main class/jar name, or system properties match the provided regex.
*** `--include-vmargs`/`--exclude-vmargs`: Attach to all JVMs that whose main class/jar name, or system properties match the provided regex.
** Removal of options +
*** The deprecated `--arg` option has been removed.
*** The `-i`/`--include`, `-e`/`exclude` options have been removed in favor of the `--<include|exclude>-<main|vmargs>` options.
*** The `-p`/`--pid` options have been removed in favor of the `--include-pid` option.
** Changed behavior of  the `-l`/`--list` option +
The option now only lists JVMs that match the include/exclude discovery rules.
Thus, it can be used to do a dry-run of the matchers without actually performing an attachment.
It even works in combination with `--continuous` now.
By default, the VM arguments are not printed, but only when the `-a`/`--list-vmargs` option is set.
** Remove dependency on `jps` +
Even when matching on the main class name or on system properties,
** Checks the Java version before attaching to avoid attachment on unsupported JVMs.
* Cassandra instrumentation - {pull}1712[#1712]
* Log correlation supports JBoss Logging - {pull}1737[#1737]
* Update Byte-buddy to `1.11.0` - {pull}1769[#1769]
* Support for user.domain {pull}1756[#1756]
* JAX-RS supports javax.ws.rs.PATCH
* Enabling build and unit tests on Windows - {pull}1671[#1671]

[float]
===== Bug fixes
* Fixed log correlation for log4j2 - {pull}1720[#1720]
* Fix apm-log4j1-plugin and apm-log4j2-plugin dependency on slf4j - {pull}1723[#1723]
* Avoid systematic `MessageNotWriteableException` error logging, now only visible in `debug` - {pull}1715[#1715] and {pull}1730[#1730]
* Fix rounded number format for non-english locales - {pull}1728[#1728]
* Fix `NullPointerException` on legacy Apache client instrumentation when host is `null` - {pull}1746[#1746]
* Apply consistent proxy class exclusion heuristic - {pull}1738[#1738]
* Fix micrometer serialization error - {pull}1741[#1741]
* Optimize & avoid `ensureInstrumented` deadlock by skipping stack-frame computation for Java7+ bytecode - {pull}1758[#1758]
* Fix instrumentation plugins loading on Windows - {pull}1671[#1671]

[float]
===== Refactors
* Migrate some plugins to indy dispatcher {pull}1369[#1369] {pull}1410[#1410] {pull}1374[#1374]

[[release-notes-1.22.0]]
==== 1.22.0 - 2021/03/24

[float]
===== Breaking changes
* Dots in metric names of Micrometer metrics get replaced with underscores to avoid mapping conflicts.
De-dotting be disabled via <<config-dedot-custom-metrics, `dedot_custom_metrics`>>. - {pull}1700[#1700]

[float]
===== Features
* Introducing a new mechanism to ease the development of community instrumentation plugins. See <<config-plugins-dir>> for
more details. This configuration was already added in 1.18.0, but more extensive and continuous integration testing
allows us to expose it now. It is still marked as "experimental" though, meaning that future changes in the mechanism
may break early contributed plugins. However, we highly encourage our community to try it out and we will do our best
to assist with such efforts.
* Deprecating `ignore_user_agents` in favour of `transaction_ignore_user_agents`, maintaining the same functionality -
{pull}1644[#1644]
* Update existing Hibernate Search 6 instrumentation to the final relase
* The <<config-use-path-as-transaction-name, `use_path_as_transaction_name`>> option is now dynamic
* Flushing internal and micrometer metrics before the agent shuts down - {pull}1658[#1658]
* Support for OkHttp 4.4+ -  {pull}1672[#1672]
* Adding capability to automatically create ECS-JSON-formatted version of the original application log files, through
the <<config-log-ecs-reformatting>> config option. This allows effortless ingestion of logs to Elasticsearch without
any further configuration. Supports log4j1, log4j2 and Logback. {pull}1261[#1261]
* Add support to Spring AMQP - {pull}1657[#1657]
* Adds the ability to automatically configure usage of the OpenTracing bridge in systems using ServiceLoader - {pull}1708[#1708]
* Update to async-profiler 1.8.5 - includes a fix to a Java 7 crash and enhanced safe mode to better deal with
corrupted stack frames.
* Add a warning on startup when `-Xverify:none` or `-noverify` flags are set as this can lead to crashes that are very
difficult to debug - {pull}1593[#1593]. In an upcoming version, the agent will not start when these flags are set,
unless the system property `elastic.apm.disable_bootstrap_checks` is set to true.

[float]
===== Bug fixes
* fix sample rate rounded to zero when lower than precision - {pull}1655[#1655]
* fixed a couple of bugs with the external plugin mechanism (not documented until now) - {pull}1660[#1660]
* Fix runtime attach conflict with multiple users - {pull}1704[#1704]

[[release-notes-1.21.0]]
==== 1.21.0 - 2021/02/09

[float]
===== Breaking changes
* Following PR {pull}1650[#1650], there are two slight changes with the <<config-server-url>> and <<config-server-urls>>
configuration options:
    1.  So far, setting `server_urls` with an empty string would allow the agent to work normally, apart from any action
        that requires communication with the APM Server, including the attempt to fetch a central configuration.
        Starting in this agent version, setting `server_urls` to empty string doesn't have any special meaning, it is
        the default expected configuration, where `server_url` will be used instead. In order to achieve the same
        behaviour, use the new <<config-disable-send>> configuration.
    2.  Up to this version, `server_url` was used as an alias to `server_urls`, meaning that one could potentially set
        the `server_url` config with a comma-separated list of multiple APM Server addresses, and that would have been a
        valid configuration. Starting in this agent version, `server_url` is a separate configuration, and it only accepts
        Strings that represent a single valid URL. Specifically, empty strings and commas are invalid.

[float]
===== Features
* Add cloud provider metadata to reported events, see
https://github.com/elastic/apm/blob/master/specs/agents/metadata.md#cloud-provider-metadata[spec] for details.
By default, the agent will try to automatically detect the cloud provider on startup, but this can be
configured through the <<config-cloud-provider, `cloud_provider`>> config option - {pull}1599[#1599]
* Add span & transaction `outcome` field to improve error rate calculations - {pull}1613[#1613]

[float]
===== Bug fixes
* Fixing crashes observed in Java 7 at sporadic timing by applying a few seconds delay on bootstrap - {pull}1594[#1594]
* Fallback to using "TLS" `SSLContext` when "SSL" is not available - {pull}1633[#1633]
* Fixing agent startup failure with `NullPointerException` thrown by Byte-buddy's `MultipleParentClassLoader` - {pull}1647[#1647]
* Fix cached type resolution triggering `ClassCastException` - {pull}1649[#1649]

[[release-notes-1.20.0]]
==== 1.20.0 - 2021/01/07

[float]
===== Breaking changes
* The following public API types were `public` so far and became package-private: `NoopScope`, `ScopeImpl` and `AbstractSpanImpl`.
  If your code is using them, you will need to change that when upgrading to this version.
  Related PR: {pull}1532[#1532]

[float]
===== Features
* Add support for RabbitMQ clients - {pull}1328[#1328]

[float]
===== Bug fixes
* Fix small memory allocation regression introduced with tracestate header {pull}1508[#1508]
* Fix `NullPointerException` from `WeakConcurrentMap.put` through the Elasticsearch client instrumentation - {pull}1531[#1531]
* Sending `transaction_id` and `parent_id` only for events that contain a valid `trace_id` as well - {pull}1537[#1537]
* Fix `ClassNotFoundError` with old versions of Spring resttemplate {pull}1524[#1524]
* Fix Micrometer-driven metrics validation errors by the APM Server when sending with illegal values - {pull}1559[#1559]
* Serialize all stack trace frames when setting `stack_trace_limit=-1` instead of none - {pull}1571[#1571]
* Fix `UnsupportedOperationException` when calling `ServletContext.getClassLoader()` - {pull}1576[#1576]
* Fix improper request body capturing - {pull}1579[#1579]
* Avoid `NullPointerException` due to null return values instrumentation advices - {pull}1601[#1601]
* Update async-profiler to 1.8.3 {pull}1602[1602]
* Use null-safe data structures to avoid `NullPointerException` {pull}1597[1597]
* Fix memory leak in sampling profiler mechanism - {pull}1592[#1592]

[float]
===== Refactors
* Migrate some plugins to indy dispatcher {pull}1405[#1405] {pull}1394[#1394]

[[release-notes-1.19.0]]
==== 1.19.0 - 2020/11/10

[float]
===== Features
* The agent version now includes a git hash if it's a snapshot version.
  This makes it easier to differ distinct snapshot builds of the same version.
  Example: `1.18.1-SNAPSHOT.4655910`
* Add support for sampling weight with propagation in `tracestate` W3C header {pull}1384[#1384]
* Adding two more valid options to the `log_level` config: `WARNING` (equivalent to `WARN`) and `CRITICAL`
  (will be treated as `ERROR`) - {pull}1431[1431]
* Add the ability to disable Servlet-related spans for `INCLUDE`, `FORWARD` and `ERROR` dispatches (without affecting
  basic Servlet capturing) by adding `servlet-api-dispatch` to <<config-disable-instrumentations>> - {pull}1448[1448]
* Add Sampling Profiler support for AArch64 architectures - {pull}1443[1443]
* Support proper transaction naming when using Spring's `ServletWrappingController` - {pull}1461[#1461]
* Update async-profiler to 1.8.2 {pull}1471[1471]
* Update existing Hibernate Search 6 instrumentation to work with the latest CR1 release
* Deprecating the `addLabel` public API in favor of `setLabel` (still supporting `addLabel`) - {pull}1449[#1449]

[float]
===== Bug fixes
* Fix `HttpUrlConnection` instrumentation issue (affecting distributed tracing as well) when using HTTPS without using
  `java.net.HttpURLConnection#disconnect` - {pull}1447[1447]
* Fixes class loading issue that can occur when deploying multiple applications to the same application server - {pull}1458[#1458]
* Fix ability to disable agent on startup wasn't working for runtime attach {pull}1444[1444]
* Avoid `UnsupportedOperationException` on some spring application startup {pull}1464[1464]
* Fix ignored runtime attach `config_file` {pull}1469[1469]
* Fix `IllegalAccessError: Module 'java.base' no access to: package 'java.lang'...` in J9 VMs of Java version >= 9 -
  {pull}1468[#1468]
* Fix JVM version parsing on HP-UX {pull}1477[#1477]
* Fix Spring-JMS transactions lifecycle management when using multiple concurrent consumers - {pull}1496[#1496]

[float]
===== Refactors
* Migrate some plugins to indy dispatcher {pull}1404[1404] {pull}1411[1411]
* Replace System Rules with System Lambda {pull}1434[#1434]

[[release-notes-1.18.1]]
==== 1.18.1 - 2020/10/06

[float]
===== Refactors
* Migrate some plugins to indy dispatcher {pull}1362[1362] {pull}1366[1366] {pull}1363[1363] {pull}1383[1383] {pull}1368[1368] {pull}1364[1364] {pull}1365[1365] {pull}1367[1367] {pull}1371[1371]

[float]
===== Bug fixes
* Fix instrumentation error for HttpClient - {pull}1402[#1402]
* Eliminate `unsupported class version error` messages related to loading the Java 11 HttpClient plugin in pre-Java-11 JVMs {pull}1397[1397]
* Fix rejected metric events by APM Server with response code 400 due to data validation error - sanitizing Micrometer
metricset tag keys - {pull}1413[1413]
* Fix invalid micrometer metrics with non-numeric values {pull}1419[1419]
* Fix `NoClassDefFoundError` with JDBC instrumentation plugin {pull}1409[1409]
* Apply `disable_metrics` config to Micrometer metrics - {pull}1421[1421]
* Remove cgroup `inactive_file.bytes` metric according to spec {pull}1422[1422]

[[release-notes-1.18.0]]
==== 1.18.0 - 2020/09/08

[float]
===== Features
* Deprecating `ignore_urls` config in favour of <<config-transaction-ignore-urls, `transaction_ignore_urls`>> to align
  with other agents, while still allowing the old config name for backward compatibility - {pull}1315[#1315]
* Enabling instrumentation of classes compiled with Java 1.4. This is reverting the restriction of instrumenting only
  bytecode of Java 1.5 or higher ({pull}320[#320]), which was added due to potential `VerifyError`. Such errors should be
  avoided now by the usage of `TypeConstantAdjustment` - {pull}1317[#1317]
* Enabling agent to work without attempting any communication with APM server, by allowing setting `server_urls` with
  an empty string - {pull}1295[#1295]
* Add <<metrics-micrometer, micrometer support>> - {pull}1303[#1303]
* Add `profiling_inferred_spans_lib_directory` option to override the default temp directory used for exporting the async-profiler library.
  This is useful for server-hardened environments where `/tmp` is often configured with `noexec`, leading to `java.lang.UnsatisfiedLinkError` errors - {pull}1350[#1350]
* Create spans for Servlet dispatches to FORWARD, INCLUDE and ERROR - {pull}1212[#1212]
* Support JDK 11 HTTPClient - {pull}1307[#1307]
* Lazily create profiler temporary files {pull}1360[#1360]
* Convert the followings to Indy Plugins (see details in <<release-notes-1.18.0.rc1, 1.18.0-rc1 relase notes>>): gRPC,
  AsyncHttpClient, Apache HttpClient
* The agent now collects cgroup memory metrics (see details in <<metrics-cgroup,Metrics page>>)
* Update async-profiler to 1.8.1 {pull}1382[#1382]
* Runtime attach install option is promoted to 'beta' status (was experimental).

[float]
===== Bug fixes
* Fixes a `NoClassDefFoundError` in the JMS instrumentation of `MessageListener` - {pull}1287[#1287]
* Fix `/ by zero` error message when setting `server_urls` with an empty string - {pull}1295[#1295]
* Fix `ClassNotFoundException` or `ClassCastException` in some cases where special log4j configurations are used - {pull}1322[#1322]
* Fix `NumberFormatException` when using early access Java version - {pull}1325[#1325]
* Fix `service_name` config being ignored when set to the same auto-discovered default value - {pull}1324[#1324]
* Fix service name error when updating a web app on a Servlet container - {pull}1326[#1326]
* Fix remote attach 'jps' executable not found when 'java' binary is symlinked ot a JRE - {pull}1352[#1352]

[[release-notes-1.18.0.rc1]]
==== 1.18.0.RC1 - 2020/07/22

This release candidate adds some highly anticipated features:
It’s now possible to attach the agent at runtime in more cases than before.
Most notably, it enables runtime attachment on JBoss, WildFly, Glassfish/Payara,
and other OSGi runtimes such as Atlassian Jira and Confluence.

To make this and other significant features, such as https://github.com/elastic/apm-agent-java/issues/937[external plugins], possible,
we have implemented major changes to the architecture of the agent.
The agent now relies on the `invokedynamic` bytecode instruction to make plugin development easier, safer, and more efficient.
As early versions of Java 7 and Java 8 have unreliable support for invokedynamic,
we now require a minimum update level of 60 for Java 7 (7u60+) in addition to the existing minimum update level of 40 for Java 8 (8u40+).

We’re looking for users who would like to try this out to give feedback.
If we see that the `invokedynamic`-based approach (https://github.com/elastic/apm-agent-java/pull/1230[indy plugins]) works well, we can continue and migrate the rest of the plugins.
After the migration has completed, we can move forward with external plugins and remove the experimental label from runtime attachment.

If all works like in our testing, you would not see `NoClassDefFoundError` s anymore when, for example, trying to attach the agent at runtime to an OSGi container or a JBoss server.
Also, non-standard OSGi containers, such as Atlassian Jira and other technologies with restrictive class loading policies, such as MuleSoft ESB, will benefit from this change.

In the worst case, there might be JVM crashes due to `invokedynamic`-related JVM bugs.
However, we already disable the agent when attached to JVM versions that are known to be problematic.
Another potentially problematic area is that we now dynamically raise the bytecode version of instrumented classes to be at least bytecode version 51 (Java 7).
This is needed in order to be able to use the `invokedynamic` instruction.
This requires re-computation of stack map frames which makes instrumentation a bit slower.
We don't anticipate notable slowdowns unless you extensively (over-)use <<config-trace-methods, `trace_methods`>>.

[float]
===== Breaking changes
* Early Java 7 versions, prior to update 60, are not supported anymore.
  When trying to attach to a non-supported version, the agent will disable itself and not apply any instrumentations.

[float]
===== Features
* Experimental support for runtime attachment now also for OSGi containers, JBoss, and WildFly
* New mitigation of OSGi bootdelegation errors (`NoClassDefFoundError`).
  You can remove any `org.osgi.framework.bootdelegation` related configuration.
  This release also removes the configuration option `boot_delegation_packages`.
* Overhaul of the `ExecutorService` instrumentation that avoids `ClassCastException` issues - {pull}1206[#1206]
* Support for `ForkJoinPool` and `ScheduledExecutorService` (see <<supported-async-frameworks>>)
* Support for `ExecutorService#invokeAny` and `ExecutorService#invokeAll`
* Added support for `java.util.TimerTask` - {pull}1235[#1235]
* Add capturing of request body in Elasticsearch queries: `_msearch`, `_count`, `_msearch/template`, `_search/template`, `_rollup_search` - {pull}1222[#1222]
* Add <<config-enabled,`enabled`>> flag
* Add experimental support for Scala Futures
* The agent now collects heap memory pools metrics - {pull}1228[#1228]

[float]
===== Bug fixes
* Fixes error capturing for log4j2 loggers. Version 1.17.0 introduced a regression.
* Fixes `NullPointerException` related to JAX-RS and Quartz instrumentation - {pull}1249[#1249]
* Expanding k8s pod ID discovery to some formerly non-supported environments
* When `recording` is set to `false`, the agent will not send captured errors anymore.
* Fixes NPE in Dubbo instrumentation that occurs when the application is acting both as a provider and as a consumer - {pull}1260[#1260]
* Adding a delay by default what attaching the agent to Tomcat using the premain route to work around the JUL
  deadlock issue - {pull}1262[#1262]
* Fixes missing `jboss.as:*` MBeans on JBoss - {pull}1257[#1257]


[[release-notes-1.17.0]]
==== 1.17.0 - 2020/06/17

[float]
===== Features
* Log files are now rotated after they reach <<config-log-file-size>>.
There will always be one history file `${log_file}.1`.
* Add <<config-log-format-sout>> and <<config-log-format-file>> with the options `PLAIN_TEXT` and `JSON`.
The latter uses https://github.com/elastic/ecs-logging-java[ecs-logging-java] to format the logs.
* Exposing <<config-classes-excluded-from-instrumentation>> config - {pull}1187[#1187]
* Add support for naming transactions based on Grails controllers. Supports Grails 3+ - {pull}1171[#1171]
* Add support for the Apache/Alibaba Dubbo RPC framework
* Async Profiler version upgraded to 1.7.1, with a new debugging flag for the stack frame recovery mechanism - {pull}1173[#1173]

[float]
===== Bug fixes
* Fixes `IndexOutOfBoundsException` that can occur when profiler-inferred spans are enabled.
  This also makes the profiler more resilient by just removing the call tree related to the exception (which might be in an invalid state)
  as opposed to stopping the profiler when an exception occurs.
* Fix `NumberFormatException` when parsing Ingres/Actian JDBC connection strings - {pull}1198[#1198]
* Prevent agent from overriding JVM configured truststore when not using HTTPS for communication with APM server - {pull}1203[#1203]
* Fix `java.lang.IllegalStateException` with `jps` JVM when using continuous runtime attach - {pull}1205[1205]
* Fix agent trying to load log4j2 plugins from application - {pull}1214[1214]
* Fix memory leak in gRPC instrumentation plugin - {pull}1196[1196]
* Fix HTTPS connection failures when agent is configured to use HTTPS to communicate with APM server {pull}1209[1209]

[[release-notes-1.16.0]]
==== 1.16.0 - 2020/05/13

[float]
===== Features

* The log correlation feature now adds `error.id` to the MDC. See <<supported-logging-frameworks>> for details. - {pull}1050[#1050]
* Deprecating the `incubating` tag in favour of the `experimental` tag. This is not a breaking change, so former
<<config-disable-instrumentations,`disable_instrumentation`>> configuration containing the `incubating` tag will still be respected - {pull}1123[#1123]
* Add a `--without-emulated-attach` option for runtime attachment to allow disabling this feature as a workaround.
* Add workaround for JDK bug JDK-8236039 with TLS 1.3 {pull}1149[#1149]
* Add log level `OFF` to silence agent logging
* Adds <<config-span-min-duration,`span_min_duration`>> option to exclude fast executing spans.
  When set together with one of the more specific thresholds - `trace_methods_duration_threshold` or `profiling_inferred_spans_min_duration`,
  the higher threshold will determine which spans will be discarded.
* Automatically instrument quartz jobs from the quartz-jobs artifact {pull}1170[#1170]
* Perform re-parenting of regular spans to be a child of profiler-inferred spans. Requires APM Server and Kibana 7.8.0. {pull}1117[#1117]
* Upgrade Async Profiler version to 1.7.0

[float]
===== Bug fixes

* When Servlet-related Exceptions are handled through exception handlers that return a 200 status code, agent shouldn't override with 500 - {pull}1103[#1103]
* Exclude Quartz 1 from instrumentation to avoid
  `IncompatibleClassChangeError: Found class org.quartz.JobExecutionContext, but interface was expected` - {pull}1108[#1108]
* Fix breakdown metrics span sub-types {pull}1113[#1113]
* Fix flaky gRPC server instrumentation {pull}1122[#1122]
* Fix side effect of calling `Statement.getUpdateCount` more than once {pull}1139[#1139]
* Stop capturing JDBC affected rows count using `Statement.getUpdateCount` to prevent unreliable side-effects {pull}1147[#1147]
* Fix OpenTracing error tag handling (set transaction error result when tag value is `true`) {pull}1159[#1159]
* Due to a bug in the build we didn't include the gRPC plugin in the build so far
* `java.lang.ClassNotFoundException: Unable to load class 'jdk.internal...'` is thrown when tracing specific versions of Atlassian systems {pull}1168[#1168]
* Make sure spans are kept active during `AsyncHandler` methods in the `AsyncHttpClient`
* CPU and memory metrics are sometimes not reported properly when using IBM J9 {pull}1148[#1148]
* `NullPointerException` thrown by the agent on WebLogic {pull}1142[#1142]

[[release-notes-1.15.0]]
==== 1.15.0 - 2020/03/27

[float]
===== Breaking changes

* Ordering of configuration sources has slightly changed, please review <<configuration>>:
** `elasticapm.properties` file now has higher priority over java system properties and environment variables, +
This change allows to change dynamic options values at runtime by editing file, previously values set in java properties
or environment variables could not be overridden, even if they were dynamic.
* Renamed some configuration options related to the experimental profiler-inferred spans feature ({pull}1084[#1084]):
** `profiling_spans_enabled` -> `profiling_inferred_spans_enabled`
** `profiling_sampling_interval` -> `profiling_inferred_spans_sampling_interval`
** `profiling_spans_min_duration` -> `profiling_inferred_spans_min_duration`
** `profiling_included_classes` -> `profiling_inferred_spans_included_classes`
** `profiling_excluded_classes` -> `profiling_inferred_spans_excluded_classes`
** Removed `profiling_interval` and `profiling_duration` (both are fixed to 5s now)

[float]
===== Features

* Gracefully abort agent init when running on a known Java 8 buggy JVM {pull}1075[#1075].
* Add support for <<supported-databases, Redis Redisson client>>
* Makes <<config-instrument>>, <<config-trace-methods>>, and <<config-disable-instrumentations>> dynamic.
Note that changing these values at runtime can slow down the application temporarily.
* Do not instrument Servlet API before 3.0 {pull}1077[#1077]
* Add support for API keys for apm backend authentication {pull}1083[#1083]
* Add support for <<supported-rpc-frameworks, gRPC>> client & server instrumentation {pull}1019[#1019]
* Deprecating `active` configuration option in favor of `recording`.
  Setting `active` still works as it's now an alias for `recording`.

[float]
===== Bug fixes

* When JAX-RS-annotated method delegates to another JAX-RS-annotated method, transaction name should include method A - {pull}1062[#1062]
* Fixed bug that prevented an APM Error from being created when calling `org.slf4j.Logger#error` - {pull}1049[#1049]
* Wrong address in JDBC spans for Oracle, MySQL and MariaDB when multiple hosts are configured - {pull}1082[#1082]
* Document and re-order configuration priorities {pull}1087[#1087]
* Improve heuristic for `service_name` when not set through config {pull}1097[#1097]


[[release-notes-1.14.0]]
==== 1.14.0 - 2020/03/04

[float]
===== Features

* Support for the official https://www.w3.org/TR/trace-context[W3C] `traceparent` and `tracestate` headers. +
  The agent now accepts both the `elastic-apm-traceparent` and the official `traceparent` header.
By default, it sends both headers on outgoing requests, unless <<config-use-elastic-traceparent-header, `use_elastic_traceparent_header`>> is set to false.
* Creating spans for slow methods with the help of the sampling profiler https://github.com/jvm-profiling-tools/async-profiler[async-profiler].
This is a low-overhead way of seeing which methods make your transactions slow and a replacement for the `trace_methods` configuration option.
See <<supported-java-methods>> for more details
* Adding a Circuit Breaker to pause the agent when stress is detected on the system and resume when the stress is relieved.
See <<circuit-breaker>> and {pull}1040[#1040] for more info.
* `Span#captureException` and `Transaction#captureException` in public API return reported error id - {pull}1015[#1015]

[float]
===== Bug fixes

* java.lang.IllegalStateException: Cannot resolve type description for <com.another.commercial.apm.agent.Class> - {pull}1037[#1037]
* properly handle `java.sql.SQLException` for unsupported JDBC features {pull}[#1035] https://github.com/elastic/apm-agent-java/issues/1025[#1025]

[[release-notes-1.13.0]]
==== 1.13.0 - 2020/02/11

[float]
===== Features

* Add support for <<supported-databases, Redis Lettuce client>>
* Add `context.message.age.ms` field for JMS message receiving spans and transactions - {pull}970[#970]
* Instrument log4j2 Logger#error(String, Throwable) ({pull}919[#919]) Automatically captures exceptions when calling `logger.error("message", exception)`
* Add instrumentation for external process execution through `java.lang.Process` and Apache `commons-exec` - {pull}903[#903]
* Add `destination` fields to exit span contexts - {pull}976[#976]
* Removed `context.message.topic.name` field - {pull}993[#993]
* Add support for Kafka clients - {pull}981[#981]
* Add support for binary `traceparent` header format (see the https://github.com/elastic/apm/blob/master/docs/agent-development.md#Binary-Fields[spec]
for more details) - {pull}1009[#1009]
* Add support for log correlation for log4j and log4j2, even when not used in combination with slf4j.
  See <<supported-logging-frameworks>> for details.

[float]
===== Bug Fixes

* Fix parsing value of `trace_methods` configuration property {pull}930[#930]
* Workaround for `java.util.logging` deadlock {pull}965[#965]
* JMS should propagate traceparent header when transactions are not sampled {pull}999[#999]
* Spans are not closed if JDBC implementation does not support `getUpdateCount` {pull}1008[#1008]

[[release-notes-1.12.0]]
==== 1.12.0 - 2019/11/21

[float]
===== Features
* JMS Enhancements {pull}911[#911]:
** Add special handling for temporary queues/topics
** Capture message bodies of text Messages
*** Rely on the existing `ELASTIC_APM_CAPTURE_BODY` agent config option (off by default).
*** Send as `context.message.body`
*** Limit size to 10000 characters. If longer than this size, trim to 9999 and append with ellipsis
** Introduce the `ignore_message_queues` configuration to disable instrumentation (message tagging) for specific
      queues/topics as suggested in {pull}710[#710]
** Capture predefined message headers and all properties
*** Rely on the existing `ELASTIC_APM_CAPTURE_HEADERS` agent config option.
*** Send as `context.message.headers`
*** Sanitize sensitive headers/properties based on the `sanitize_field_names` config option
* Added support for the MongoDB sync driver. See <<supported-databases, supported data stores>>.

[float]
===== Bug Fixes
* JDBC regression- `PreparedStatement#executeUpdate()` and `PreparedStatement#executeLargeUpdate()` are not traced {pull}918[#918]
* When systemd cgroup driver is used, the discovered Kubernetes pod UID contains "_" instead of "-" {pull}920[#920]
* DB2 jcc4 driver is not traced properly {pull}926[#926]

[[release-notes-1.11.0]]
==== 1.11.0 - 2019/10/31

[float]
===== Features
* Add the ability to configure a unique name for a JVM within a service through the
<<config-service-node-name, `service_node_name`>>
config option]
* Add ability to ignore some exceptions to be reported as errors <<config-ignore-exceptions[ignore_exceptions]
* Applying new logic for JMS `javax.jms.MessageConsumer#receive` so that, instead of the transaction created for the
   polling method itself (ie from `receive` start to end), the agent will create a transaction attempting to capture
   the code executed during actual message handling.
   This logic is suitable for environments where polling APIs are invoked within dedicated polling threads.
   This polling transaction creation strategy can be reversed through a configuration option (`message_polling_transaction_strategy`)
   that is not exposed in the properties file by default.
* Send IP obtained through `javax.servlet.ServletRequest#getRemoteAddr()` in `context.request.socket.remote_address`
   instead of parsing from headers {pull}889[#889]
* Added `ElasticApmAttacher.attach(String propertiesLocation)` to specify a custom properties location
* Logs message when `transaction_max_spans` has been exceeded {pull}849[#849]
* Report the number of affected rows by a SQL statement (UPDATE,DELETE,INSERT) in 'affected_rows' span attribute {pull}707[#707]
* Add <<public-api, `@Traced`>> annotation which either creates a span or a transaction, depending on the context
* Report JMS destination as a span/transaction context field {pull}906[#906]
* Added <<config-capture-jmx-metrics, `capture_jmx_metrics`>> configuration option

[float]
===== Bug Fixes
* JMS creates polling transactions even when the API invocations return without a message
* Support registering MBeans which are added after agent startup

[[release-notes-1.10.0]]
==== 1.10.0 - 2019/09/30

[float]
===== Features
* Add ability to manually specify reported <<config-hostname, hostname>>
* Add support for <<supported-databases, Redis Jedis client>>.
* Add support for identifying target JVM to attach apm agent to using JVM property. See also the documentation of the <<setup-attach-cli-usage-options, `--include` and `--exclude` flags>>
* Added <<config-capture-jmx-metrics, `capture_jmx_metrics`>> configuration option
* Improve servlet error capture {pull}812[#812]
  Among others, now also takes Spring MVC `@ExceptionHandler`s into account
* Instrument Logger#error(String, Throwable) {pull}821[#821]
  Automatically captures exceptions when calling `logger.error("message", exception)`
* Easier log correlation with https://github.com/elastic/java-ecs-logging. See <<log-correlation, docs>>.
* Avoid creating a temp agent file for each attachment {pull}859[#859]
* Instrument `View#render` instead of `DispatcherServlet#render` {pull}829[#829]
  This makes the transaction breakdown graph more useful. Instead of `dispatcher-servlet`, the graph now shows a type which is based on the view name, for example, `FreeMarker` or `Thymeleaf`.

[float]
===== Bug Fixes
* Error in log when setting <<config-server-urls, server_urls>>
 to an empty string - `co.elastic.apm.agent.configuration.ApmServerConfigurationSource - Expected previousException not to be null`
* Avoid terminating the TCP connection to APM Server when polling for configuration updates {pull}823[#823]

[[release-notes-1.9.0]]
==== 1.9.0 - 2019/08/22

[float]
===== Features
* Upgrading supported OpenTracing version from 0.31 to 0.33
* Added annotation and meta-annotation matching support for `trace_methods`, for example:
** `public @java.inject.* org.example.*` (for annotation)
** `public @@javax.enterprise.context.NormalScope org.example.*` (for meta-annotation)
* The runtime attachment now also works when the `tools.jar` or the `jdk.attach` module is not available.
This means you don't need a full JDK installation - the JRE is sufficient.
This makes the runtime attachment work in more environments such as minimal Docker containers.
Note that the runtime attachment currently does not work for OSGi containers like those used in many application servers such as JBoss and WildFly.
See the <<setup-attach-cli, documentation>> for more information.
* Support for Hibernate Search

[float]
===== Bug Fixes
* A warning in logs saying APM server is not available when using 1.8 with APM server 6.x.
Due to that, agent 1.8.0 will silently ignore non-string labels, even if used with APM server of versions 6.7.x or 6.8.x that support such.
If APM server version is <6.7 or 7.0+, this should have no effect. Otherwise, upgrade the Java agent to 1.9.0+.
* `ApacheHttpAsyncClientInstrumentation` matching increases startup time considerably
* Log correlation feature is active when `active==false`
* Tomcat's memory leak prevention mechanism is causing a... memory leak. JDBC statement map is leaking in Tomcat if the application that first used it is undeployed/redeployed.
See https://discuss.elastic.co/t/elastic-apm-agent-jdbchelper-seems-to-use-a-lot-of-memory/195295[this related discussion].

[float]
==== Breaking Changes
* The `apm-agent-attach.jar` is not executable anymore.
Use `apm-agent-attach-standalone.jar` instead.

[[release-notes-1.8.0]]
==== 1.8.0 - 2019/07/30

[float]
===== Features
* Added support for tracking https://www.elastic.co/guide/en/kibana/7.3/transactions.html[time spent by span type].
   Can be disabled by setting https://www.elastic.co/guide/en/apm/agent/java/current/config-core.html#config-breakdown-metrics[`breakdown_metrics`] to `false`.
* Added support for https://www.elastic.co/guide/en/kibana/7.3/agent-configuration.html[central configuration].
   Can be disabled by setting <<config-central-config, `central_config`>> to `false`.
* Added support for Spring's JMS flavor - instrumenting `org.springframework.jms.listener.SessionAwareMessageListener`
* Added support to legacy ApacheHttpClient APIs (which adds support to Axis2 configured to use ApacheHttpClient)
* Added support for setting <<config-server-urls, `server_urls`>> dynamically via properties file {pull}723[#723]
* Added <<config-config-file, `config_file`>> option
* Added option to use `@javax.ws.rs.Path` value as transaction name <<config-use-jaxrs-path-as-transaction-name, `use_jaxrs_path_as_transaction_name`>>
* Instrument quartz jobs <<supported-scheduling-frameworks, docs>>
* SQL parsing improvements {pull}696[#696]
* Introduce priorities for transaction name {pull}748[#748].
   Now uses the path as transaction name if <<config-use-path-as-transaction-name, `use_path_as_transaction_name`>> is set to `true`
   rather than `ServletClass#doGet`.
   But if a name can be determined from a high level framework,
   like Spring MVC, that takes precedence.
   User-supplied names from the API always take precedence over any others.
* Use JSP path name as transaction name as opposed to the generated servlet class name {pull}751[#751]

[float]
===== Bug Fixes
* Some JMS Consumers and Producers are filtered due to class name filtering in instrumentation matching
* Jetty: When no display name is set and context path is "/" transaction service names will now correctly fall back to configured values
* JDBC's `executeBatch` is not traced
* Drops non-String labels when connected to APM Server < 6.7 to avoid validation errors {pull}687[#687]
* Parsing container ID in cloud foundry garden {pull}695[#695]
* Automatic instrumentation should not override manual results {pull}752[#752]

[float]
===== Breaking changes
* The log correlation feature does not add `span.id` to the MDC anymore but only `trace.id` and `transaction.id` {pull}742[#742].

[[release-notes-1.7.0]]
==== 1.7.0 - 2019/06/13

[float]
===== Features
* Added the `trace_methods_duration_threshold` config option. When using the `trace_methods` config option with wild cards,
this enables considerable reduction of overhead by limiting the number of spans captured and reported
(see more details in config documentation).
NOTE: Using wildcards is still not the recommended approach for the `trace_methods` feature.
* Add `Transaction#addCustomContext(String key, String|Number|boolean value)` to public API
* Added support for AsyncHttpClient 2.x
* Added <<config-global-labels, `global_labels`>> configuration option.
This requires APM Server 7.2+.
* Added basic support for JMS- distributed tracing for basic scenarios of `send`, `receive`, `receiveNoWait` and `onMessage`.
Both Queues and Topics are supported.
Async `send` APIs are not supported in this version.
NOTE: This feature is currently marked as "experimental" and is disabled by default. In order to enable,
it is required to set the
<<config-disable-instrumentations, `disable_instrumentations`>>
configuration property to an empty string.
* Improved OSGi support: added a configuration option for `bootdelegation` packages {pull}641[#641]
* Better span names for SQL spans. For example, `SELECT FROM user` instead of just `SELECT` {pull}633[#633]

[float]
===== Bug Fixes
* ClassCastException related to async instrumentation of Pilotfish Executor causing thread hang (applied workaround)
* NullPointerException when computing Servlet transaction name with null HTTP method name
* FileNotFoundException when trying to find implementation version of jar with encoded URL
* NullPointerException when closing Apache AsyncHttpClient request producer
* Fixes loading of `elasticapm.properties` for Spring Boot applications
* Fix startup error on WebLogic 12.2.1.2.0 {pull}649[#649]
* Disable metrics reporting and APM Server health check when active=false {pull}653[#653]

[[release-notes-1.6.1]]
==== 1.6.1 - 2019/04/26

[float]
===== Bug Fixes
* Fixes transaction name for non-sampled transactions https://github.com/elastic/apm-agent-java/issues/581[#581]
* Makes log_file option work again https://github.com/elastic/apm-agent-java/issues/594[#594]
* Async context propagation fixes
** Fixing some async mechanisms lifecycle issues https://github.com/elastic/apm-agent-java/issues/605[#605]
** Fixes exceptions when using WildFly managed executor services https://github.com/elastic/apm-agent-java/issues/589[#589]
** Exclude glassfish Executor which does not permit wrapped runnables https://github.com/elastic/apm-agent-java/issues/596[#596]
** Exclude DumbExecutor https://github.com/elastic/apm-agent-java/issues/598[#598]
* Fixes Manifest version reading error to support `jar:file` protocol https://github.com/elastic/apm-agent-java/issues/601[#601]
* Fixes transaction name for non-sampled transactions https://github.com/elastic/apm-agent-java/issues/597[#597]
* Fixes potential classloader deadlock by preloading `FileSystems.getDefault()` https://github.com/elastic/apm-agent-java/issues/603[#603]

[[release-notes-1.6.0]]
==== 1.6.0 - 2019/04/16

[float]
===== Related Announcements
* Java APM Agent became part of the Cloud Foundry Java Buildpack as of https://github.com/cloudfoundry/java-buildpack/releases/tag/v4.19[Release v4.19]

[float]
===== Features
* Support Apache HttpAsyncClient - span creation and cross-service trace context propagation
* Added the `jvm.thread.count` metric, indicating the number of live threads in the JVM (daemon and non-daemon)
* Added support for WebLogic
* Added support for Spring `@Scheduled` and EJB `@Schedule` annotations - https://github.com/elastic/apm-agent-java/pull/569[#569]

[float]
===== Bug Fixes
* Avoid that the agent blocks server shutdown in case the APM Server is not available - https://github.com/elastic/apm-agent-java/pull/554[#554]
* Public API annotations improper retention prevents it from being used with Groovy - https://github.com/elastic/apm-agent-java/pull/567[#567]
* Eliminate side effects of class loading related to Instrumentation matching mechanism

[[release-notes-1.5.0]]
==== 1.5.0 - 2019/03/26

[float]
===== Potentially breaking changes
* If you didn't explicitly set the <<config-service-name, `service_name`>>
previously and you are dealing with a servlet-based application (including Spring Boot),
your `service_name` will change.
See the documentation for <<config-service-name[`service_name`]
and the corresponding section in _Features_ for more information.
Note: this requires APM Server 7.0+. If using previous versions, nothing will change.

[float]
===== Features
* Added property `"allow_path_on_hierarchy"` to JAX-RS plugin, to lookup inherited usage of `@path`
* Support for number and boolean labels in the public API {pull}497[497].
This change also renames `tag` to `label` on the API level to be compliant with the https://github.com/elastic/ecs#-base-fields[Elastic Common Schema (ECS)].
The `addTag(String, String)` method is still supported but deprecated in favor of `addLabel(String, String)`.
As of version 7.x of the stack, labels will be stored under `labels` in Elasticsearch.
Previously, they were stored under `context.tags`.
* Support async queries made by Elasticsearch REST client
* Added `setStartTimestamp(long epochMicros)` and `end(long epochMicros)` API methods to `Span` and `Transaction`,
allowing to set custom start and end timestamps.
* Auto-detection of the `service_name` based on the `<display-name>` element of the `web.xml` with a fallback to the servlet context path.
If you are using a spring-based application, the agent will use the setting for `spring.application.name` for its `service_name`.
See the documentation for <<config-service-name, `service_name`>>
for more information.
Note: this requires APM Server 7.0+. If using previous versions, nothing will change.
* Previously, enabling <<config-capture-body, `capture_body`>> could only capture form parameters.
Now it supports all UTF-8 encoded plain-text content types.
The option <<config-capture-body-content-types, `capture_body_content_types`>>
controls which `Content-Type`s should be captured.
* Support async calls made by OkHttp client (`Call#enqueue`)
* Added support for providing config options on agent attach.
** CLI example: `--config server_urls=http://localhost:8200,http://localhost:8201`
** API example: `ElasticApmAttacher.attach(Map.of("server_urls", "http://localhost:8200,http://localhost:8201"));`

[float]
===== Bug Fixes
* Logging integration through MDC is not working properly - https://github.com/elastic/apm-agent-java/issues/499[#499]
* ClassCastException with adoptopenjdk/openjdk11-openj9 - https://github.com/elastic/apm-agent-java/issues/505[#505]
* Span count limitation is not working properly - reported https://discuss.elastic.co/t/kibana-apm-not-showing-spans-which-are-visible-in-discover-too-many-spans/171690[in our forum]
* Java agent causes Exceptions in Alfresco cluster environment due to failure in the instrumentation of Hazelcast `Executor`s - reported https://discuss.elastic.co/t/cant-run-apm-java-agent-in-alfresco-cluster-environment/172962[in our forum]

[[release-notes-1.4.0]]
==== 1.4.0 - 2019/02/14

[float]
===== Features
* Added support for sync calls of OkHttp client
* Added support for context propagation for `java.util.concurrent.ExecutorService`s
* The `trace_methods` configuration now allows to omit the method matcher.
   Example: `com.example.*` traces all classes and methods within the `com.example` package and sub-packages.
* Added support for JSF. Tested on WildFly, WebSphere Liberty and Payara with embedded JSF implementation and on Tomcat and Jetty with
 MyFaces 2.2 and 2.3
* Introduces a new configuration option `disable_metrics` which disables the collection of metrics via a wildcard expression.
* Support for HttpUrlConnection
* Adds `subtype` and `action` to spans. This replaces former typing mechanism where type, subtype and action were all set through
   the type in an hierarchical dotted-syntax. In order to support existing API usages, dotted types are parsed into subtype and action,
   however `Span.createSpan` and `Span.setType` are deprecated starting this version. Instead, type-less spans can be created using the new
   `Span.startSpan` API and typed spans can be created using the new `Span.startSpan(String type, String subtype, String action)` API
* Support for JBoss EAP 6.4, 7.0, 7.1 and 7.2
* Improved startup times
* Support for SOAP (JAX-WS).
   SOAP client create spans and propagate context.
   Transactions are created for `@WebService` classes and `@WebMethod` methods.

[float]
===== Bug Fixes
* Fixes a failure in BitBucket when agent deployed https://github.com/elastic/apm-agent-java/issues/349[#349]
* Fixes increased CPU consumption https://github.com/elastic/apm-agent-java/issues/453[#453] and https://github.com/elastic/apm-agent-java/issues/443[#443]
* Fixed some OpenTracing bridge functionalities that were not working when auto-instrumentation is disabled
* Fixed an error occurring when ending an OpenTracing span before deactivating
* Sending proper `null` for metrics that have a NaN value
* Fixes JVM crash with Java 7 https://github.com/elastic/apm-agent-java/issues/458[#458]
* Fixes an application deployment failure when using EclipseLink and `trace_methods` configuration https://github.com/elastic/apm-agent-java/issues/474[#474]

[[release-notes-1.3.0]]
==== 1.3.0 - 2019/01/10

[float]
===== Features
* The agent now collects system and JVM metrics https://github.com/elastic/apm-agent-java/pull/360[#360]
* Add API methods `ElasticApm#startTransactionWithRemoteParent` and `Span#injectTraceHeaders` to allow for manual context propagation https://github.com/elastic/apm-agent-java/pull/396[#396].
* Added `trace_methods` configuration option which lets you define which methods in your project or 3rd party libraries should be traced.
   To create spans for all `public` methods of classes whose name ends in `Service` which are in a sub-package of `org.example.services` use this matcher:
   `public org.example.services.*.*Service#*` https://github.com/elastic/apm-agent-java/pull/398[#398]
* Added span for `DispatcherServlet#render` https://github.com/elastic/apm-agent-java/pull/409[#409].
* Flush reporter on shutdown to make sure all recorded Spans are sent to the server before the program exits https://github.com/elastic/apm-agent-java/pull/397[#397]
* Adds Kubernetes https://github.com/elastic/apm-agent-java/issues/383[#383] and Docker metadata to, enabling correlation with the Kibana Infra UI.
* Improved error handling of the Servlet Async API https://github.com/elastic/apm-agent-java/issues/399[#399]
* Support async API’s used with AsyncContext.start https://github.com/elastic/apm-agent-java/issues/388[#388]

[float]
===== Bug Fixes
* Fixing a potential memory leak when there is no connection with APM server
* Fixes NoSuchMethodError CharBuffer.flip() which occurs when using the Elasticsearch RestClient and Java 7 or 8 https://github.com/elastic/apm-agent-java/pull/401[#401]


[[release-notes-1.2.0]]
==== 1.2.0 - 2018/12/19

[float]
===== Features
* Added `capture_headers` configuration option.
   Set to `false` to disable capturing request and response headers.
   This will reduce the allocation rate of the agent and can save you network bandwidth and disk space.
* Makes the API methods `addTag`, `setName`, `setType`, `setUser` and `setResult` fluent, so that calls can be chained.

[float]
===== Bug Fixes
* Catch all errors thrown within agent injected code
* Enable public APIs and OpenTracing bridge to work properly in OSGi systems, fixes https://github.com/elastic/apm-agent-java/issues/362[this WildFly issue]
* Remove module-info.java to enable agent working on early Tomcat 8.5 versions
* Fix https://github.com/elastic/apm-agent-java/issues/371[async Servlet API issue]

[[release-notes-1.1.0]]
==== 1.1.0 - 2018/11/28

[float]
===== Features
* Some memory allocation improvements
* Enabling bootdelegation for agent classes in Atlassian OSGI systems

[float]
===== Bug Fixes
* Update dsl-json which fixes a memory leak.
 See https://github.com/ngs-doo/dsl-json/pull/102[ngs-doo/dsl-json#102] for details.
* Avoid `VerifyError`s by non instrumenting classes compiled for Java 4 or earlier
* Enable APM Server URL configuration with path (fixes #339)
* Reverse `system.hostname` and `system.platform` order sent to APM server

[[release-notes-1.0.1]]
==== 1.0.1 - 2018/11/15

[float]
===== Bug Fixes
* Fixes NoSuchMethodError CharBuffer.flip() which occurs when using the Elasticsearch RestClient and Java 7 or 8 {pull}313[#313]

[[release-notes-1.0.0]]
==== 1.0.0 - 2018/11/14

[float]
===== Breaking changes
* Remove intake v1 support. This version requires APM Server 6.5.0+ which supports the intake api v2.
   Until the time the APM Server 6.5.0 is officially released,
   you can test with docker by pulling the APM Server image via
   `docker pull docker.elastic.co/apm/apm-server:6.5.0-SNAPSHOT`.

[float]
===== Features
* Adds `@CaptureTransaction` and `@CaptureSpan` annotations which let you declaratively add custom transactions and spans.
   Note that it is required to configure the `application_packages` for this to work.
   See the <<api-annotation, documentation>> for more information.
* The public API now supports to activate a span on the current thread.
   This makes the span available via `ElasticApm#currentSpan()`
   Refer to the <<api-span-activate, documentation>> for more details.
* Capturing of Elasticsearch RestClient 5.0.2+ calls.
   Currently, the `*Async` methods are not supported, only their synchronous counterparts.
* Added API methods to enable correlating the spans created from the JavaScrip Real User Monitoring agent with the Java agent transaction.
   More information can be found in the <<api-ensure-parent-id, documentation>>.
* Added `Transaction.isSampled()` and `Span.isSampled()` methods to the public API
* Added `Transaction#setResult` to the public API {pull}293[#293]

[float]
===== Bug Fixes
* Fix for situations where status code is reported as `200`, even though it actually was `500` {pull}225[#225]
* Capturing the username now properly works when using Spring security {pull}183[#183]

[[release-notes-1.0.0.rc1]]
==== 1.0.0.RC1 - 2018/11/06

[float]
===== Breaking changes
* Remove intake v1 support. This version requires APM Server 6.5.0+ which supports the intake api v2.
   Until the time the APM Server 6.5.0 is officially released,
   you can test with docker by pulling the APM Server image via
   `docker pull docker.elastic.co/apm/apm-server:6.5.0-SNAPSHOT`.
* Wildcard patterns are case insensitive by default. Prepend `(?-i)` to make the matching case sensitive.

[float]
===== Features
* Support for Distributed Tracing
* Adds `@CaptureTransaction` and `@CaptureSpan` annotations which let you declaratively add custom transactions and spans.
   Note that it is required to configure the `application_packages` for this to work.
   See the <<api-annotation, documentation>> for more information.
* The public API now supports to activate a span on the current thread.
   This makes the span available via `ElasticApm#currentSpan()`
   Refer to the <<api-span-activate, documentation>> for more details.
* Capturing of Elasticsearch RestClient 5.0.2+ calls.
   Currently, the `*Async` methods are not supported, only their synchronous counterparts.
* Added API methods to enable correlating the spans created from the JavaScrip Real User Monitoring agent with the Java agent transaction.
   More information can be found in the <<api-ensure-parent-id, documentation>>.
* Microsecond accurate timestamps {pull}261[#261]
* Support for JAX-RS annotations.
Transactions are named based on your resources (`ResourceClass#resourceMethod`).

[float]
===== Bug Fixes
* Fix for situations where status code is reported as `200`, even though it actually was `500` {pull}225[#225]

[[release-notes-0.8.x]]
=== Java Agent version 0.8.x

[[release-notes-0.8.0]]
==== 0.8.0

[float]
===== Breaking changes
* Wildcard patterns are case insensitive by default. Prepend `(?-i)` to make the matching case sensitive.

[float]
===== Features
* Wildcard patterns are now not limited to only one wildcard in the middle and can be arbitrarily complex now.
   Example: `*foo*bar*baz`.
* Support for JAX-RS annotations.
   Transactions are named based on your resources (`ResourceClass#resourceMethod`).

[[release-notes-0.7.x]]
=== Java Agent version 0.7.x

[[release-notes-0.7.1]]
==== 0.7.1 - 2018/10/24

[float]
===== Bug Fixes
* Avoid recycling transactions twice {pull}178[#178]

[[release-notes-0.7.0]]
==== 0.7.0 - 2018/09/12

[float]
===== Breaking changes
* Removed `ElasticApm.startSpan`. Spans can now only be created from their transactions via `Transaction#createSpan`.
* `ElasticApm.startTransaction` and `Transaction#createSpan` don't activate the transaction and spans
   and are thus not available via `ElasticApm.activeTransaction` and `ElasticApm.activeSpan`.

[float]
===== Features
* Public API
** Add `Span#captureException` and `Transaction#captureException` to public API.
      `ElasticApm.captureException` is deprecated now. Use `ElasticApm.currentSpan().captureException(exception)` instead.
** Added `Transaction.getId` and `Span.getId` methods
* Added support for async servlet requests
* Added support for Payara/Glassfish
* Incubating support for Apache HttpClient
* Support for Spring RestTemplate
* Added configuration options `use_path_as_transaction_name` and `url_groups`,
   which allow to use the URL path as the transaction name.
   As that could contain path parameters, like `/user/$userId` however,
   You can set the `url_groups` option to define a wildcard pattern, like `/user/*`,
   to group those paths together.
   This is especially helpful when using an unsupported Servlet API-based framework.
* Support duration suffixes (`ms`, `s` and `m`) for duration configuration options.
   Not using the duration suffix logs out a deprecation warning and will not be supported in future versions.
* Add ability to add multiple APM server URLs, which enables client-side load balancing.
   The configuration option `server_url` has been renamed to `server_urls` to reflect this change.
   However, `server_url` still works for backwards compatibility.
* The configuration option `service_name` is now optional.
   It defaults to the main class name,
   the name of the executed jar file (removing the version number),
   or the application server name (for example `tomcat-application`).
   In a lot of cases,
   you will still want to set the `service_name` explicitly.
   But it helps getting started and seeing data easier,
   as there are no required configuration options anymore.
   In the future we will most likely determine more useful application names for Servlet API-based applications.<|MERGE_RESOLUTION|>--- conflicted
+++ resolved
@@ -22,6 +22,10 @@
 
 [[release-notes-1.38.0]]
 ==== 1.38.0 - YYYY/MM/DD
+
+[float]
+===== Features
+* Added tests for Quarkus / RestEasy, adjusted vert.x router transaction name priority - {pull}1765[#1765]
 
 [[release-notes-1.x]]
 === Java Agent version 1.x
@@ -47,11 +51,7 @@
 * Add the <<config-long-field-max-length>> config to enable capturing larger values for specific fields - {pull}3027[#3027]
 * Provide fallback correlation when `ecs-logging-java` is used - {pull}3064[#3064]
 * Added separate Java 8 build with updated log4j2 - {pull}3076[#3076]
-<<<<<<< HEAD
-* Added tests for Quarkus / RestEasy, adjusted vert.x router transaction name priority - {pull}1765[#1765]
-=======
 * Add <<config-elasticsearch-capture-body-urls, elasticsearch_capture_body_urls>> option to customize which Elasticsearch request bodies are captured - {pull}3091[#3091]
->>>>>>> feb23de4
 
 [float]
 ===== Bug fixes
