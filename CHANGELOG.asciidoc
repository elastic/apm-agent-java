ifdef::env-github[]
NOTE: Release notes are best read in our documentation at
https://www.elastic.co/guide/en/apm/agent/java/current/release-notes.html[elastic.co]
endif::[]

////
[[release-notes-x.x.x]]
==== x.x.x - YYYY/MM/DD

[float]
===== Breaking changes

[float]
===== Features
* Cool new feature: {pull}2526[#2526]

[float]
===== Bug fixes
////

=== Unreleased

[[release-notes-1.19.0]]
==== 1.19.0 - YYYY/MM/DD

[float]
===== Breaking changes

[float]
===== Features
* The agent version now includes a git hash if it's a snapshot version.
  This makes it easier to differ distinct snapshot builds of the same version.
  Example: `1.18.1-SNAPSHOT.4655910`
<<<<<<< HEAD
* Adding two more valid options to the `log_level` config: `WARNING` (equivalent to `WARN`) and `CRITICAL`
  (will be treated as `ERROR`) - {pull}1431[1431]
=======
* Add support for sampling weight with propagation in `tracestate` W3C header {pull}1384[#1384]
>>>>>>> 2259495d

[float]
===== Bug fixes

[[release-notes-1.x]]
=== Java Agent version 1.x

[[release-notes-1.18.1]]
==== 1.18.1 - 2020/10/06

[float]
===== Refactors
* Migrate some plugins to indy dispatcher {pull}1362[1362] {pull}1366[1366] {pull}1363[1363] {pull}1383[1383] {pull}1368[1368] {pull}1364[1364] {pull}1365[1365] {pull}1367[1367] {pull}1371[1371]

[float]
===== Bug fixes
* Fix instrumentation error for HttpClient - {pull}1402[#1402]
* Eliminate `unsupported class version error` messages related to loading the Java 11 HttpClient plugin in pre-Java-11 JVMs {pull}1397[1397]
* Fix rejected metric events by APM Server with response code 400 due to data validation error - sanitizing Micrometer
metricset tag keys - {pull}1413[1413]
* Fix invalid micrometer metrics with non-numeric values {pull}1419[1419]
* Fix `NoClassDefFoundError` with JDBC instrumentation plugin {pull}1409[1409]
* Apply `disable_metrics` config to Micrometer metrics - {pull}1421[1421]
* Remove cgroup `inactive_file.bytes` metric according to spec {pull}1422[1422]

[[release-notes-1.18.0]]
==== 1.18.0 - 2020/09/08

[float]
===== Features
* Deprecating `ignore_urls` config in favour of <<config-transaction-ignore-urls, `transaction_ignore_urls`>> to align
  with other agents, while still allowing the old config name for backward compatibility - {pull}1315[#1315]
* Enabling instrumentation of classes compiled with Java 1.4. This is reverting the restriction of instrumenting only
  bytecode of Java 1.5 or higher ({pull}320[#320]), which was added due to potential `VerifyError`. Such errors should be
  avoided now by the usage of `TypeConstantAdjustment` - {pull}1317[#1317]
* Enabling agent to work without attempting any communication with APM server, by allowing setting `server_urls` with
  an empty string - {pull}1295[#1295]
* Add <<metrics-micrometer, micrometer support>> - {pull}1303[#1303]
* Add `profiling_inferred_spans_lib_directory` option to override the default temp directory used for exporting the async-profiler library.
  This is useful for server-hardened environments where `/tmp` is often configured with `noexec`, leading to `java.lang.UnsatisfiedLinkError` errors - {pull}1350[#1350]
* Create spans for Servlet dispatches to FORWARD, INCLUDE and ERROR - {pull}1212[#1212]
* Support JDK 11 HTTPClient - {pull}1307[#1307]
* Lazily create profiler temporary files {pull}1360[#1360]
* Convert the followings to Indy Plugins (see details in <<release-notes-1.18.0.rc1, 1.18.0-rc1 relase notes>>): gRPC,
  AsyncHttpClient, Apache HttpClient
* The agent now collects cgroup memory metrics (see details in <<metrics-cgroup,Metrics page>>)
* Update async-profiler to 1.8.1 {pull}1382[#1382]
* Runtime attach install option is promoted to 'beta' status (was experimental).

[float]
===== Bug fixes
* Fixes a `NoClassDefFoundError` in the JMS instrumentation of `MessageListener` - {pull}1287[#1287]
* Fix `/ by zero` error message when setting `server_urls` with an empty string - {pull}1295[#1295]
* Fix `ClassNotFoundException` or `ClassCastException` in some cases where special log4j configurations are used - {pull}1322[#1322]
* Fix `NumberFormatException` when using early access Java version - {pull}1325[#1325]
* Fix `service_name` config being ignored when set to the same auto-discovered default value - {pull}1324[#1324]
* Fix service name error when updating a web app on a Servlet container - {pull}1326[#1326]
* Fix remote attach 'jps' executable not found when 'java' binary is symlinked ot a JRE - {pull}1352[#1352]

[[release-notes-1.18.0.rc1]]
==== 1.18.0.RC1 - 2020/07/22

This release candidate adds some highly anticipated features:
It’s now possible to attach the agent at runtime in more cases than before.
Most notably, it enables runtime attachment on JBoss, WildFly, Glassfish/Payara,
and other OSGi runtimes such as Atlassian Jira and Confluence.

To make this and other significant features, such as https://github.com/elastic/apm-agent-java/issues/937[external plugins], possible,
we have implemented major changes to the architecture of the agent.
The agent now relies on the `invokedynamic` bytecode instruction to make plugin development easier, safer, and more efficient.
As early versions of Java 7 and Java 8 have unreliable support for invokedynamic,
we now require a minimum update level of 60 for Java 7 (7u60+) in addition to the existing minimum update level of 40 for Java 8 (8u40+).

We’re looking for users who would like to try this out to give feedback.
If we see that the `invokedynamic`-based approach (https://github.com/elastic/apm-agent-java/pull/1230[indy plugins]) works well, we can continue and migrate the rest of the plugins.
After the migration has completed, we can move forward with external plugins and remove the experimental label from runtime attachment.

If all works like in our testing, you would not see `NoClassDefFoundError` s anymore when, for example, trying to attach the agent at runtime to an OSGi container or a JBoss server.
Also, non-standard OSGi containers, such as Atlassian Jira and other technologies with restrictive class loading policies, such as MuleSoft ESB, will benefit from this change.

In the worst case, there might be JVM crashes due to `invokedynamic`-related JVM bugs.
However, we already disable the agent when attached to JVM versions that are known to be problematic.
Another potentially problematic area is that we now dynamically raise the bytecode version of instrumented classes to be at least bytecode version 51 (Java 7).
This is needed in order to be able to use the `invokedynamic` instruction.
This requires re-computation of stack map frames which makes instrumentation a bit slower.
We don't anticipate notable slowdowns unless you extensively (over-)use <<config-trace-methods, `trace_methods`>>.

[float]
===== Breaking changes
* Early Java 7 versions, prior to update 60, are not supported anymore.
  When trying to attach to a non-supported version, the agent will disable itself and not apply any instrumentations.

[float]
===== Features
* Experimental support for runtime attachment now also for OSGi containers, JBoss, and WildFly
* New mitigation of OSGi bootdelegation errors (`NoClassDefFoundError`).
  You can remove any `org.osgi.framework.bootdelegation` related configuration.
  This release also removes the configuration option `boot_delegation_packages`.
* Overhaul of the `ExecutorService` instrumentation that avoids `ClassCastException` issues - {pull}1206[#1206]
* Support for `ForkJoinPool` and `ScheduledExecutorService` (see <<supported-async-frameworks>>)
* Support for `ExecutorService#invokeAny` and `ExecutorService#invokeAll`
* Added support for `java.util.TimerTask` - {pull}1235[#1235]
* Add capturing of request body in Elasticsearch queries: `_msearch`, `_count`, `_msearch/template`, `_search/template`, `_rollup_search` - {pull}1222[#1222]
* Add <<config-enabled,`enabled`>> flag
* Add experimental support for Scala Futures
* The agent now collects heap memory pools metrics - {pull}1228[#1228]

[float]
===== Bug fixes
* Fixes error capturing for log4j2 loggers. Version 1.17.0 introduced a regression.
* Fixes `NullPointerException` related to JAX-RS and Quartz instrumentation - {pull}1249[#1249]
* Expanding k8s pod ID discovery to some formerly non-supported environments
* When `recording` is set to `false`, the agent will not send captured errors anymore.
* Fixes NPE in Dubbo instrumentation that occurs when the application is acting both as a provider and as a consumer - {pull}1260[#1260]
* Adding a delay by default what attaching the agent to Tomcat using the premain route to work around the JUL
  deadlock issue - {pull}1262[#1262]
* Fixes missing `jboss.as:*` MBeans on JBoss - {pull}1257[#1257]


[[release-notes-1.17.0]]
==== 1.17.0 - 2020/06/17

[float]
===== Features
* Log files are now rotated after they reach <<config-log-file-size>>.
There will always be one history file `${log_file}.1`.
* Add <<config-log-format-sout>> and <<config-log-format-file>> with the options `PLAIN_TEXT` and `JSON`.
The latter uses https://github.com/elastic/ecs-logging-java[ecs-logging-java] to format the logs.
* Exposing <<config-classes-excluded-from-instrumentation>> config - {pull}1187[#1187]
* Add support for naming transactions based on Grails controllers. Supports Grails 3+ - {pull}1171[#1171]
* Add support for the Apache/Alibaba Dubbo RPC framework
* Async Profiler version upgraded to 1.7.1, with a new debugging flag for the stack frame recovery mechanism - {pull}1173[#1173]

[float]
===== Bug fixes
* Fixes `IndexOutOfBoundsException` that can occur when profiler-inferred spans are enabled.
  This also makes the profiler more resilient by just removing the call tree related to the exception (which might be in an invalid state)
  as opposed to stopping the profiler when an exception occurs.
* Fix `NumberFormatException` when parsing Ingres/Actian JDBC connection strings - {pull}1198[#1198]
* Prevent agent from overriding JVM configured truststore when not using HTTPS for communication with APM server - {pull}1203[#1203]
* Fix `java.lang.IllegalStateException` with `jps` JVM when using continuous runtime attach - {pull}1205[1205]
* Fix agent trying to load log4j2 plugins from application - {pull}1214[1214]
* Fix memory leak in gRPC instrumentation plugin - {pull}1196[1196]
* Fix HTTPS connection failures when agent is configured to use HTTPS to communicate with APM server {pull}1209[1209]

[[release-notes-1.16.0]]
==== 1.16.0 - 2020/05/13

[float]
===== Features

* The log correlation feature now adds `error.id` to the MDC. See <<supported-logging-frameworks>> for details. - {pull}1050[#1050]
* Deprecating the `incubating` tag in favour of the `experimental` tag. This is not a breaking change, so former
<<config-disable-instrumentations,`disable_instrumentation`>> configuration containing the `incubating` tag will still be respected - {pull}1123[#1123]
* Add a `--without-emulated-attach` option for runtime attachment to allow disabling this feature as a workaround.
* Add workaround for JDK bug JDK-8236039 with TLS 1.3 {pull}1149[#1149]
* Add log level `OFF` to silence agent logging
* Adds <<config-span-min-duration,`span_min_duration`>> option to exclude fast executing spans.
  When set together with one of the more specific thresholds - `trace_methods_duration_threshold` or `profiling_inferred_spans_min_duration`,
  the higher threshold will determine which spans will be discarded.
* Automatically instrument quartz jobs from the quartz-jobs artifact {pull}1170[#1170]
* Perform re-parenting of regular spans to be a child of profiler-inferred spans. Requires APM Server and Kibana 7.8.0. {pull}1117[#1117]
* Upgrade Async Profiler version to 1.7.0

[float]
===== Bug fixes

* When Servlet-related Exceptions are handled through exception handlers that return a 200 status code, agent shouldn't override with 500 - {pull}1103[#1103]
* Exclude Quartz 1 from instrumentation to avoid
  `IncompatibleClassChangeError: Found class org.quartz.JobExecutionContext, but interface was expected` - {pull}1108[#1108]
* Fix breakdown metrics span sub-types {pull}1113[#1113]
* Fix flaky gRPC server instrumentation {pull}1122[#1122]
* Fix side effect of calling `Statement.getUpdateCount` more than once {pull}1139[#1139]
* Stop capturing JDBC affected rows count using `Statement.getUpdateCount` to prevent unreliable side-effects {pull}1147[#1147]
* Fix OpenTracing error tag handling (set transaction error result when tag value is `true`) {pull}1159[#1159]
* Due to a bug in the build we didn't include the gRPC plugin in the build so far
* `java.lang.ClassNotFoundException: Unable to load class 'jdk.internal...'` is thrown when tracing specific versions of Atlassian systems {pull}1168[#1168]
* Make sure spans are kept active during `AsyncHandler` methods in the `AsyncHttpClient`
* CPU and memory metrics are sometimes not reported properly when using IBM J9 {pull}1148[#1148]
* `NullPointerException` thrown by the agent on WebLogic {pull}1142[#1142]

[[release-notes-1.15.0]]
==== 1.15.0 - 2020/03/27

[float]
===== Breaking changes

* Ordering of configuration sources has slightly changed, please review <<configuration>>:
** `elasticapm.properties` file now has higher priority over java system properties and environment variables, +
This change allows to change dynamic options values at runtime by editing file, previously values set in java properties
or environment variables could not be overridden, even if they were dynamic.
* Renamed some configuration options related to the experimental profiler-inferred spans feature ({pull}1084[#1084]):
** `profiling_spans_enabled` -> `profiling_inferred_spans_enabled`
** `profiling_sampling_interval` -> `profiling_inferred_spans_sampling_interval`
** `profiling_spans_min_duration` -> `profiling_inferred_spans_min_duration`
** `profiling_included_classes` -> `profiling_inferred_spans_included_classes`
** `profiling_excluded_classes` -> `profiling_inferred_spans_excluded_classes`
** Removed `profiling_interval` and `profiling_duration` (both are fixed to 5s now)

[float]
===== Features

* Gracefully abort agent init when running on a known Java 8 buggy JVM {pull}1075[#1075].
* Add support for <<supported-databases, Redis Redisson client>>
* Makes <<config-instrument>>, <<config-trace-methods>>, and <<config-disable-instrumentations>> dynamic.
Note that changing these values at runtime can slow down the application temporarily.
* Do not instrument Servlet API before 3.0 {pull}1077[#1077]
* Add support for API keys for apm backend authentication {pull}1083[#1083]
* Add support for <<supported-rpc-frameworks, gRPC>> client & server instrumentation {pull}1019[#1019]
* Deprecating `active` configuration option in favor of `recording`.
  Setting `active` still works as it's now an alias for `recording`.

[float]
===== Bug fixes

* When JAX-RS-annotated method delegates to another JAX-RS-annotated method, transaction name should include method A - {pull}1062[#1062]
* Fixed bug that prevented an APM Error from being created when calling `org.slf4j.Logger#error` - {pull}1049[#1049]
* Wrong address in JDBC spans for Oracle, MySQL and MariaDB when multiple hosts are configured - {pull}1082[#1082]
* Document and re-order configuration priorities {pull}1087[#1087]
* Improve heuristic for `service_name` when not set through config {pull}1097[#1097]


[[release-notes-1.14.0]]
==== 1.14.0 - 2020/03/04

[float]
===== Features

* Support for the official https://www.w3.org/TR/trace-context[W3C] `traceparent` and `tracestate` headers. +
  The agent now accepts both the `elastic-apm-traceparent` and the official `traceparent` header.
By default, it sends both headers on outgoing requests, unless <<config-use-elastic-traceparent-header, `use_elastic_traceparent_header`>> is set to false.
* Creating spans for slow methods with the help of the sampling profiler https://github.com/jvm-profiling-tools/async-profiler[async-profiler].
This is a low-overhead way of seeing which methods make your transactions slow and a replacement for the `trace_methods` configuration option.
See <<supported-java-methods>> for more details
* Adding a Circuit Breaker to pause the agent when stress is detected on the system and resume when the stress is relieved.
See <<circuit-breaker>> and {pull}1040[#1040] for more info.
* `Span#captureException` and `Transaction#captureException` in public API return reported error id - {pull}1015[#1015]

[float]
===== Bug fixes

* java.lang.IllegalStateException: Cannot resolve type description for <com.another.commercial.apm.agent.Class> - {pull}1037[#1037]
* properly handle `java.sql.SQLException` for unsupported JDBC features {pull}[#1035] https://github.com/elastic/apm-agent-java/issues/1025[#1025]

[[release-notes-1.13.0]]
==== 1.13.0 - 2020/02/11

[float]
===== Features

* Add support for <<supported-databases, Redis Lettuce client>>
* Add `context.message.age.ms` field for JMS message receiving spans and transactions - {pull}970[#970]
* Instrument log4j2 Logger#error(String, Throwable) ({pull}919[#919]) Automatically captures exceptions when calling `logger.error("message", exception)`
* Add instrumentation for external process execution through `java.lang.Process` and Apache `commons-exec` - {pull}903[#903]
* Add `destination` fields to exit span contexts - {pull}976[#976]
* Removed `context.message.topic.name` field - {pull}993[#993]
* Add support for Kafka clients - {pull}981[#981]
* Add support for binary `traceparent` header format (see the https://github.com/elastic/apm/blob/master/docs/agent-development.md#Binary-Fields[spec]
for more details) - {pull}1009[#1009]
* Add support for log correlation for log4j and log4j2, even when not used in combination with slf4j.
  See <<supported-logging-frameworks>> for details.

[float]
===== Bug Fixes

* Fix parsing value of `trace_methods` configuration property {pull}930[#930]
* Workaround for `java.util.logging` deadlock {pull}965[#965]
* JMS should propagate traceparent header when transactions are not sampled {pull}999[#999]
* Spans are not closed if JDBC implementation does not support `getUpdateCount` {pull}1008[#1008]

[[release-notes-1.12.0]]
==== 1.12.0 - 2019/11/21

[float]
===== Features
* JMS Enhancements {pull}911[#911]:
** Add special handling for temporary queues/topics
** Capture message bodies of text Messages
*** Rely on the existing `ELASTIC_APM_CAPTURE_BODY` agent config option (off by default).
*** Send as `context.message.body`
*** Limit size to 10000 characters. If longer than this size, trim to 9999 and append with ellipsis
** Introduce the `ignore_message_queues` configuration to disable instrumentation (message tagging) for specific 
      queues/topics as suggested in {pull}710[#710]
** Capture predefined message headers and all properties
*** Rely on the existing `ELASTIC_APM_CAPTURE_HEADERS` agent config option.
*** Send as `context.message.headers`
*** Sanitize sensitive headers/properties based on the `sanitize_field_names` config option
* Added support for the MongoDB sync driver. See https://www.elastic.co/guide/en/apm/agent/java/master/supported-technologies-details.html#supported-databases[supported data stores].

[float]
===== Bug Fixes
* JDBC regression- `PreparedStatement#executeUpdate()` and `PreparedStatement#executeLargeUpdate()` are not traced {pull}918[#918]
* When systemd cgroup driver is used, the discovered Kubernetes pod UID contains "_" instead of "-" {pull}920[#920]
* DB2 jcc4 driver is not traced properly {pull}926[#926]

[[release-notes-1.11.0]]
==== 1.11.0 - 2019/10/31

[float]
===== Features
* Add the ability to configure a unique name for a JVM within a service through the
https://www.elastic.co/guide/en/apm/agent/java/master/config-core.html#config-service-node-name[`service_node_name`]
config option]
* Add ability to ignore some exceptions to be reported as errors https://www.elastic.co/guide/en/apm/agent/java/master/config-core.html#config-ignore-exceptions[ignore_exceptions]
* Applying new logic for JMS `javax.jms.MessageConsumer#receive` so that, instead of the transaction created for the 
   polling method itself (ie from `receive` start to end), the agent will create a transaction attempting to capture 
   the code executed during actual message handling.
   This logic is suitable for environments where polling APIs are invoked within dedicated polling threads.
   This polling transaction creation strategy can be reversed through a configuration option (`message_polling_transaction_strategy`) 
   that is not exposed in the properties file by default.  
* Send IP obtained through `javax.servlet.ServletRequest#getRemoteAddr()` in `context.request.socket.remote_address` 
   instead of parsing from headers {pull}889[#889]
* Added `ElasticApmAttacher.attach(String propertiesLocation)` to specify a custom properties location
* Logs message when `transaction_max_spans` has been exceeded {pull}849[#849]
* Report the number of affected rows by a SQL statement (UPDATE,DELETE,INSERT) in 'affected_rows' span attribute {pull}707[#707]
* Add https://www.elastic.co/guide/en/apm/agent/java/master/public-api.html#api-traced[`@Traced`] annotation which either creates a span or a transaction, depending on the context
* Report JMS destination as a span/transaction context field {pull}906[#906]
* Added https://www.elastic.co/guide/en/apm/agent/java/master/config-jmx.html#config-capture-jmx-metrics[`capture_jmx_metrics`] configuration option

[float]
===== Bug Fixes
* JMS creates polling transactions even when the API invocations return without a message
* Support registering MBeans which are added after agent startup

[[release-notes-1.10.0]]
==== 1.10.0 - 2019/09/30

[float]
===== Features
* Add ability to manually specify reported https://www.elastic.co/guide/en/apm/agent/java/master/config-core.html#config-hostname[hostname]
* Add support for https://www.elastic.co/guide/en/apm/agent/java/master/supported-technologies-details.html#supported-databases[Redis Jedis client]
* Add support for identifying target JVM to attach apm agent to using JVM property. See also the documentation of the https://www.elastic.co/guide/en/apm/agent/java/master/setup-attach-cli.html#setup-attach-cli-usage-list[`--include` and `--exclude` flags]
* Added https://www.elastic.co/guide/en/apm/agent/java/master/config-jmx.html#config-capture-jmx-metrics[`capture_jmx_metrics`] configuration option
* Improve servlet error capture {pull}812[#812]
  Among others, now also takes Spring MVC `@ExceptionHandler`s into account 
* Instrument Logger#error(String, Throwable) {pull}821[#821]
  Automatically captures exceptions when calling `logger.error("message", exception)`
* Easier log correlation with https://github.com/elastic/java-ecs-logging. See https://www.elastic.co/guide/en/apm/agent/java/master/log-correlation.html[docs].
* Avoid creating a temp agent file for each attachment {pull}859[#859]
* Instrument `View#render` instead of `DispatcherServlet#render` {pull}829[#829]
  This makes the transaction breakdown graph more useful. Instead of `dispatcher-servlet`, the graph now shows a type which is based on the view name, for example, `FreeMarker` or `Thymeleaf`.

[float]
===== Bug Fixes
* Error in log when setting https://www.elastic.co/guide/en/apm/agent/java/current/config-reporter.html#config-server-urls[server_urls] 
 to an empty string - `co.elastic.apm.agent.configuration.ApmServerConfigurationSource - Expected previousException not to be null`
* Avoid terminating the TCP connection to APM Server when polling for configuration updates {pull}823[#823]
 
[[release-notes-1.9.0]]
==== 1.9.0 - 2019/08/22

[float]
===== Features
* Upgrading supported OpenTracing version from 0.31 to 0.33
* Added annotation and meta-annotation matching support for `trace_methods`, for example:
** `public @java.inject.* org.example.*` (for annotation)
** `public @@javax.enterprise.context.NormalScope org.example.*` (for meta-annotation)
* The runtime attachment now also works when the `tools.jar` or the `jdk.attach` module is not available.
This means you don't need a full JDK installation - the JRE is sufficient.
This makes the runtime attachment work in more environments such as minimal Docker containers.
Note that the runtime attachment currently does not work for OSGi containers like those used in many application servers such as JBoss and WildFly.
See the https://www.elastic.co/guide/en/apm/agent/java/master/setup-attach-cli.html[documentation] for more information.
* Support for Hibernate Search

[float]
===== Bug Fixes
* A warning in logs saying APM server is not available when using 1.8 with APM server 6.x.
Due to that, agent 1.8.0 will silently ignore non-string labels, even if used with APM server of versions 6.7.x or 6.8.x that support such.
If APM server version is <6.7 or 7.0+, this should have no effect. Otherwise, upgrade the Java agent to 1.9.0+.
* `ApacheHttpAsyncClientInstrumentation` matching increases startup time considerably
* Log correlation feature is active when `active==false`
* Tomcat's memory leak prevention mechanism is causing a... memory leak. JDBC statement map is leaking in Tomcat if the application that first used it is undeployed/redeployed.
See https://discuss.elastic.co/t/elastic-apm-agent-jdbchelper-seems-to-use-a-lot-of-memory/195295[this related discussion].

[float]
==== Breaking Changes
* The `apm-agent-attach.jar` is not executable anymore.
Use `apm-agent-attach-standalone.jar` instead. 

[[release-notes-1.8.0]]
==== 1.8.0 - 2019/07/30

[float]
===== Features
* Added support for tracking https://www.elastic.co/guide/en/kibana/7.3/transactions.html[time spent by span type].
   Can be disabled by setting https://www.elastic.co/guide/en/apm/agent/java/current/config-core.html#config-breakdown-metrics[`breakdown_metrics`] to `false`. 
* Added support for https://www.elastic.co/guide/en/kibana/7.3/agent-configuration.html[central configuration].
   Can be disabled by setting https://www.elastic.co/guide/en/apm/agent/java/current/config-core.html#config-central-config[`central_config`] to `false`.
* Added support for Spring's JMS flavor - instrumenting `org.springframework.jms.listener.SessionAwareMessageListener`
* Added support to legacy ApacheHttpClient APIs (which adds support to Axis2 configured to use ApacheHttpClient)
* Added support for setting https://www.elastic.co/guide/en/apm/agent/java/1.x/config-reporter.html#config-server-urls[`server_urls`] dynamically via properties file {pull}723[#723]
* Added https://www.elastic.co/guide/en/apm/agent/java/current/config-core.html#config-config-file[`config_file`] option 
* Added option to use `@javax.ws.rs.Path` value as transaction name https://www.elastic.co/guide/en/apm/agent/java/current/config-jax-rs.html#config-use-jaxrs-path-as-transaction-name[`use_jaxrs_path_as_transaction_name`]
* Instrument quartz jobs https://www.elastic.co/guide/en/apm/agent/java/current/supported-technologies-details.html#supported-scheduling-frameworks[docs]
* SQL parsing improvements {pull}696[#696]
* Introduce priorities for transaction name {pull}748[#748].
   Now uses the path as transaction name if https://www.elastic.co/guide/en/apm/agent/java/current/config-http.html#config-use-path-as-transaction-name[`use_path_as_transaction_name`] is set to `true`
   rather than `ServletClass#doGet`.
   But if a name can be determined from a high level framework,
   like Spring MVC, that takes precedence.
   User-supplied names from the API always take precedence over any others.
* Use JSP path name as transaction name as opposed to the generated servlet class name {pull}751[#751]

[float]
===== Bug Fixes
* Some JMS Consumers and Producers are filtered due to class name filtering in instrumentation matching
* Jetty: When no display name is set and context path is "/" transaction service names will now correctly fall back to configured values
* JDBC's `executeBatch` is not traced
* Drops non-String labels when connected to APM Server < 6.7 to avoid validation errors {pull}687[#687]
* Parsing container ID in cloud foundry garden {pull}695[#695]
* Automatic instrumentation should not override manual results {pull}752[#752]

[float]
===== Breaking changes
* The log correlation feature does not add `span.id` to the MDC anymore but only `trace.id` and `transaction.id` {pull}742[#742].

[[release-notes-1.7.0]]
==== 1.7.0 - 2019/06/13

[float]
===== Features
* Added the `trace_methods_duration_threshold` config option. When using the `trace_methods` config option with wild cards,
this enables considerable reduction of overhead by limiting the number of spans captured and reported
(see more details in config documentation).
NOTE: Using wildcards is still not the recommended approach for the `trace_methods` feature.
* Add `Transaction#addCustomContext(String key, String|Number|boolean value)` to public API
* Added support for AsyncHttpClient 2.x
* Added https://www.elastic.co/guide/en/apm/agent/java/current/config-core.html#config-global-labels[`global_labels`] configuration option.
This requires APM Server 7.2+.
* Added basic support for JMS- distributed tracing for basic scenarios of `send`, `receive`, `receiveNoWait` and `onMessage`.
Both Queues and Topics are supported.
Async `send` APIs are not supported in this version. 
NOTE: This feature is currently marked as "experimental" and is disabled by default. In order to enable,
it is required to set the
https://www.elastic.co/guide/en/apm/agent/java/1.x/config-core.html#config-disable-instrumentations[`disable_instrumentations`] 
configuration property to an empty string.
* Improved OSGi support: added a configuration option for `bootdelegation` packages {pull}641[#641]
* Better span names for SQL spans. For example, `SELECT FROM user` instead of just `SELECT` {pull}633[#633]

[float]
===== Bug Fixes
* ClassCastException related to async instrumentation of Pilotfish Executor causing thread hang (applied workaround)
* NullPointerException when computing Servlet transaction name with null HTTP method name
* FileNotFoundException when trying to find implementation version of jar with encoded URL
* NullPointerException when closing Apache AsyncHttpClient request producer
* Fixes loading of `elasticapm.properties` for Spring Boot applications
* Fix startup error on WebLogic 12.2.1.2.0 {pull}649[#649]
* Disable metrics reporting and APM Server health check when active=false {pull}653[#653]

[[release-notes-1.6.1]]
==== 1.6.1 - 2019/04/26

[float]
===== Bug Fixes
* Fixes transaction name for non-sampled transactions https://github.com/elastic/apm-agent-java/issues/581[#581]
* Makes log_file option work again https://github.com/elastic/apm-agent-java/issues/594[#594]
* Async context propagation fixes
** Fixing some async mechanisms lifecycle issues https://github.com/elastic/apm-agent-java/issues/605[#605]
** Fixes exceptions when using WildFly managed executor services https://github.com/elastic/apm-agent-java/issues/589[#589]
** Exclude glassfish Executor which does not permit wrapped runnables https://github.com/elastic/apm-agent-java/issues/596[#596]
** Exclude DumbExecutor https://github.com/elastic/apm-agent-java/issues/598[#598]
* Fixes Manifest version reading error to support `jar:file` protocol https://github.com/elastic/apm-agent-java/issues/601[#601]
* Fixes transaction name for non-sampled transactions https://github.com/elastic/apm-agent-java/issues/597[#597]
* Fixes potential classloader deadlock by preloading `FileSystems.getDefault()` https://github.com/elastic/apm-agent-java/issues/603[#603]

[[release-notes-1.6.0]]
==== 1.6.0 - 2019/04/16

[float]
===== Related Announcements
* Java APM Agent became part of the Cloud Foundry Java Buildpack as of https://github.com/cloudfoundry/java-buildpack/releases/tag/v4.19[Release v4.19]
 
[float]
===== Features
* Support Apache HttpAsyncClient - span creation and cross-service trace context propagation
* Added the `jvm.thread.count` metric, indicating the number of live threads in the JVM (daemon and non-daemon) 
* Added support for WebLogic
* Added support for Spring `@Scheduled` and EJB `@Schedule` annotations - https://github.com/elastic/apm-agent-java/pull/569[#569]

[float]
===== Bug Fixes
* Avoid that the agent blocks server shutdown in case the APM Server is not available - https://github.com/elastic/apm-agent-java/pull/554[#554]
* Public API annotations improper retention prevents it from being used with Groovy - https://github.com/elastic/apm-agent-java/pull/567[#567]
* Eliminate side effects of class loading related to Instrumentation matching mechanism

[[release-notes-1.5.0]]
==== 1.5.0 - 2019/03/26

[float]
===== Potentially breaking changes
* If you didn't explicitly set the https://www.elastic.co/guide/en/apm/agent/java/master/config-core.html#config-service-name[`service_name`]
previously and you are dealing with a servlet-based application (including Spring Boot),
your `service_name` will change.
See the documentation for https://www.elastic.co/guide/en/apm/agent/java/master/config-core.html#config-service-name[`service_name`]
and the corresponding section in _Features_ for more information.
Note: this requires APM Server 7.0+. If using previous versions, nothing will change.

[float]
===== Features
* Added property `"allow_path_on_hierarchy"` to JAX-RS plugin, to lookup inherited usage of `@path`
* Support for number and boolean labels in the public API {pull}497[497].
This change also renames `tag` to `label` on the API level to be compliant with the https://github.com/elastic/ecs#-base-fields[Elastic Common Schema (ECS)].
The `addTag(String, String)` method is still supported but deprecated in favor of `addLabel(String, String)`.
As of version 7.x of the stack, labels will be stored under `labels` in Elasticsearch.
Previously, they were stored under `context.tags`.
* Support async queries made by Elasticsearch REST client 
* Added `setStartTimestamp(long epochMicros)` and `end(long epochMicros)` API methods to `Span` and `Transaction`,
allowing to set custom start and end timestamps.
* Auto-detection of the `service_name` based on the `<display-name>` element of the `web.xml` with a fallback to the servlet context path.
If you are using a spring-based application, the agent will use the setting for `spring.application.name` for its `service_name`.
See the documentation for https://www.elastic.co/guide/en/apm/agent/java/master/config-core.html#config-service-name[`service_name`]
for more information.
Note: this requires APM Server 7.0+. If using previous versions, nothing will change.
* Previously, enabling https://www.elastic.co/guide/en/apm/agent/java/master/config-core.html#config-capture-body[`capture_body`] could only capture form parameters.
Now it supports all UTF-8 encoded plain-text content types.
The option https://www.elastic.co/guide/en/apm/agent/java/master/config-http.html#config-capture-body-content-types[`capture_body_content_types`]
controls which `Content-Type`s should be captured.
* Support async calls made by OkHttp client (`Call#enqueue`)
* Added support for providing config options on agent attach.
** CLI example: `--config server_urls=http://localhost:8200,http://localhost:8201`
** API example: `ElasticApmAttacher.attach(Map.of("server_urls", "http://localhost:8200,http://localhost:8201"));`

[float]
===== Bug Fixes
* Logging integration through MDC is not working properly - https://github.com/elastic/apm-agent-java/issues/499[#499]
* ClassCastException with adoptopenjdk/openjdk11-openj9 - https://github.com/elastic/apm-agent-java/issues/505[#505]
* Span count limitation is not working properly - reported https://discuss.elastic.co/t/kibana-apm-not-showing-spans-which-are-visible-in-discover-too-many-spans/171690[in our forum]
* Java agent causes Exceptions in Alfresco cluster environment due to failure in the instrumentation of Hazelcast `Executor`s - reported https://discuss.elastic.co/t/cant-run-apm-java-agent-in-alfresco-cluster-environment/172962[in our forum]

[[release-notes-1.4.0]]
==== 1.4.0 - 2019/02/14

[float]
===== Features
* Added support for sync calls of OkHttp client
* Added support for context propagation for `java.util.concurrent.ExecutorService`s
* The `trace_methods` configuration now allows to omit the method matcher.
   Example: `com.example.*` traces all classes and methods within the `com.example` package and sub-packages.
* Added support for JSF. Tested on WildFly, WebSphere Liberty and Payara with embedded JSF implementation and on Tomcat and Jetty with
 MyFaces 2.2 and 2.3
* Introduces a new configuration option `disable_metrics` which disables the collection of metrics via a wildcard expression.
* Support for HttpUrlConnection
* Adds `subtype` and `action` to spans. This replaces former typing mechanism where type, subtype and action were all set through
   the type in an hierarchical dotted-syntax. In order to support existing API usages, dotted types are parsed into subtype and action, 
   however `Span.createSpan` and `Span.setType` are deprecated starting this version. Instead, type-less spans can be created using the new 
   `Span.startSpan` API and typed spans can be created using the new `Span.startSpan(String type, String subtype, String action)` API
* Support for JBoss EAP 6.4, 7.0, 7.1 and 7.2
* Improved startup times
* Support for SOAP (JAX-WS).
   SOAP client create spans and propagate context.
   Transactions are created for `@WebService` classes and `@WebMethod` methods.  

[float]
===== Bug Fixes
* Fixes a failure in BitBucket when agent deployed https://github.com/elastic/apm-agent-java/issues/349[#349]
* Fixes increased CPU consumption https://github.com/elastic/apm-agent-java/issues/453[#453] and https://github.com/elastic/apm-agent-java/issues/443[#443]
* Fixed some OpenTracing bridge functionalities that were not working when auto-instrumentation is disabled
* Fixed an error occurring when ending an OpenTracing span before deactivating
* Sending proper `null` for metrics that have a NaN value
* Fixes JVM crash with Java 7 https://github.com/elastic/apm-agent-java/issues/458[#458]
* Fixes an application deployment failure when using EclipseLink and `trace_methods` configuration https://github.com/elastic/apm-agent-java/issues/474[#474]

[[release-notes-1.3.0]]
==== 1.3.0 - 2019/01/10

[float]
===== Features
* The agent now collects system and JVM metrics https://github.com/elastic/apm-agent-java/pull/360[#360]
* Add API methods `ElasticApm#startTransactionWithRemoteParent` and `Span#injectTraceHeaders` to allow for manual context propagation https://github.com/elastic/apm-agent-java/pull/396[#396].
* Added `trace_methods` configuration option which lets you define which methods in your project or 3rd party libraries should be traced.
   To create spans for all `public` methods of classes whose name ends in `Service` which are in a sub-package of `org.example.services` use this matcher:
   `public org.example.services.*.*Service#*` https://github.com/elastic/apm-agent-java/pull/398[#398]
* Added span for `DispatcherServlet#render` https://github.com/elastic/apm-agent-java/pull/409[#409].
* Flush reporter on shutdown to make sure all recorded Spans are sent to the server before the program exits https://github.com/elastic/apm-agent-java/pull/397[#397]
* Adds Kubernetes https://github.com/elastic/apm-agent-java/issues/383[#383] and Docker metadata to, enabling correlation with the Kibana Infra UI.
* Improved error handling of the Servlet Async API https://github.com/elastic/apm-agent-java/issues/399[#399]
* Support async API’s used with AsyncContext.start https://github.com/elastic/apm-agent-java/issues/388[#388]

[float]
===== Bug Fixes
* Fixing a potential memory leak when there is no connection with APM server
* Fixes NoSuchMethodError CharBuffer.flip() which occurs when using the Elasticsearch RestClient and Java 7 or 8 https://github.com/elastic/apm-agent-java/pull/401[#401]

 
[[release-notes-1.2.0]]
==== 1.2.0 - 2018/12/19

[float]
===== Features
* Added `capture_headers` configuration option.
   Set to `false` to disable capturing request and response headers.
   This will reduce the allocation rate of the agent and can save you network bandwidth and disk space.
* Makes the API methods `addTag`, `setName`, `setType`, `setUser` and `setResult` fluent, so that calls can be chained. 

[float]
===== Bug Fixes
* Catch all errors thrown within agent injected code
* Enable public APIs and OpenTracing bridge to work properly in OSGi systems, fixes https://github.com/elastic/apm-agent-java/issues/362[this WildFly issue]
* Remove module-info.java to enable agent working on early Tomcat 8.5 versions
* Fix https://github.com/elastic/apm-agent-java/issues/371[async Servlet API issue]

[[release-notes-1.1.0]]
==== 1.1.0 - 2018/11/28

[float]
===== Features
* Some memory allocation improvements
* Enabling bootdelegation for agent classes in Atlassian OSGI systems

[float]
===== Bug Fixes
* Update dsl-json which fixes a memory leak.
 See https://github.com/ngs-doo/dsl-json/pull/102[ngs-doo/dsl-json#102] for details. 
* Avoid `VerifyError`s by non instrumenting classes compiled for Java 4 or earlier
* Enable APM Server URL configuration with path (fixes #339)
* Reverse `system.hostname` and `system.platform` order sent to APM server

[[release-notes-1.0.1]]
==== 1.0.1 - 2018/11/15

[float]
===== Bug Fixes
* Fixes NoSuchMethodError CharBuffer.flip() which occurs when using the Elasticsearch RestClient and Java 7 or 8 {pull}313[#313]

[[release-notes-1.0.0]]
==== 1.0.0 - 2018/11/14

[float]
===== Breaking changes
* Remove intake v1 support. This version requires APM Server 6.5.0+ which supports the intake api v2.
   Until the time the APM Server 6.5.0 is officially released,
   you can test with docker by pulling the APM Server image via
   `docker pull docker.elastic.co/apm/apm-server:6.5.0-SNAPSHOT`. 

[float]
===== Features
* Adds `@CaptureTransaction` and `@CaptureSpan` annotations which let you declaratively add custom transactions and spans.
   Note that it is required to configure the `application_packages` for this to work.
   See the https://www.elastic.co/guide/en/apm/agent/java/master/public-api.html#api-annotation[documentation] for more information.
* The public API now supports to activate a span on the current thread.
   This makes the span available via `ElasticApm#currentSpan()`
   Refer to the https://www.elastic.co/guide/en/apm/agent/java/master/public-api.html#api-span-activate[documentation] for more details.
* Capturing of Elasticsearch RestClient 5.0.2+ calls.
   Currently, the `*Async` methods are not supported, only their synchronous counterparts.
* Added API methods to enable correlating the spans created from the JavaScrip Real User Monitoring agent with the Java agent transaction.
   More information can be found in the https://www.elastic.co/guide/en/apm/agent/java/master/public-api.html#api-ensure-parent-id[documentation].
* Added `Transaction.isSampled()` and `Span.isSampled()` methods to the public API
* Added `Transaction#setResult` to the public API {pull}293[#293]

[float]
===== Bug Fixes
* Fix for situations where status code is reported as `200`, even though it actually was `500` {pull}225[#225]
* Capturing the username now properly works when using Spring security {pull}183[#183]

[[release-notes-1.0.0.rc1]]
==== 1.0.0.RC1 - 2018/11/06

[float]
===== Breaking changes
* Remove intake v1 support. This version requires APM Server 6.5.0+ which supports the intake api v2.
   Until the time the APM Server 6.5.0 is officially released,
   you can test with docker by pulling the APM Server image via
   `docker pull docker.elastic.co/apm/apm-server:6.5.0-SNAPSHOT`.
* Wildcard patterns are case insensitive by default. Prepend `(?-i)` to make the matching case sensitive.

[float]
===== Features
* Support for Distributed Tracing
* Adds `@CaptureTransaction` and `@CaptureSpan` annotations which let you declaratively add custom transactions and spans.
   Note that it is required to configure the `application_packages` for this to work.
   See the https://www.elastic.co/guide/en/apm/agent/java/master/public-api.html#api-annotation[documentation] for more information.
* The public API now supports to activate a span on the current thread.
   This makes the span available via `ElasticApm#currentSpan()`
   Refer to the https://www.elastic.co/guide/en/apm/agent/java/master/public-api.html#api-span-activate[documentation] for more details.
* Capturing of Elasticsearch RestClient 5.0.2+ calls.
   Currently, the `*Async` methods are not supported, only their synchronous counterparts.
* Added API methods to enable correlating the spans created from the JavaScrip Real User Monitoring agent with the Java agent transaction.
   More information can be found in the https://www.elastic.co/guide/en/apm/agent/java/master/public-api.html#api-ensure-parent-id[documentation].
* Microsecond accurate timestamps {pull}261[#261]
* Support for JAX-RS annotations.
Transactions are named based on your resources (`ResourceClass#resourceMethod`).

[float]
===== Bug Fixes
* Fix for situations where status code is reported as `200`, even though it actually was `500` {pull}225[#225]

[[release-notes-0.8.x]]
=== Java Agent version 0.8.x

[[release-notes-0.8.0]]
==== 0.8.0

[float]
===== Breaking changes
* Wildcard patterns are case insensitive by default. Prepend `(?-i)` to make the matching case sensitive.

[float]
===== Features
* Wildcard patterns are now not limited to only one wildcard in the middle and can be arbitrarily complex now.
   Example: `*foo*bar*baz`.
* Support for JAX-RS annotations.
   Transactions are named based on your resources (`ResourceClass#resourceMethod`).

[[release-notes-0.7.x]]
=== Java Agent version 0.7.x

[[release-notes-0.7.1]]
==== 0.7.1 - 2018/10/24

[float]
===== Bug Fixes
* Avoid recycling transactions twice {pull}178[#178]

[[release-notes-0.7.0]]
==== 0.7.0 - 2018/09/12

[float]
===== Breaking changes
* Removed `ElasticApm.startSpan`. Spans can now only be created from their transactions via `Transaction#createSpan`.
* `ElasticApm.startTransaction` and `Transaction#createSpan` don't activate the transaction and spans
   and are thus not available via `ElasticApm.activeTransaction` and `ElasticApm.activeSpan`.

[float]
===== Features
* Public API
** Add `Span#captureException` and `Transaction#captureException` to public API.
      `ElasticApm.captureException` is deprecated now. Use `ElasticApm.currentSpan().captureException(exception)` instead.
** Added `Transaction.getId` and `Span.getId` methods 
* Added support for async servlet requests
* Added support for Payara/Glassfish
* Incubating support for Apache HttpClient
* Support for Spring RestTemplate
* Added configuration options `use_path_as_transaction_name` and `url_groups`,
   which allow to use the URL path as the transaction name.
   As that could contain path parameters, like `/user/$userId` however,
   You can set the `url_groups` option to define a wildcard pattern, like `/user/*`,
   to group those paths together.
   This is especially helpful when using an unsupported Servlet API-based framework. 
* Support duration suffixes (`ms`, `s` and `m`) for duration configuration options.
   Not using the duration suffix logs out a deprecation warning and will not be supported in future versions.
* Add ability to add multiple APM server URLs, which enables client-side load balancing.
   The configuration option `server_url` has been renamed to `server_urls` to reflect this change.
   However, `server_url` still works for backwards compatibility.
* The configuration option `service_name` is now optional.
   It defaults to the main class name,
   the name of the executed jar file (removing the version number),
   or the application server name (for example `tomcat-application`).
   In a lot of cases,
   you will still want to set the `service_name` explicitly.
   But it helps getting started and seeing data easier,
   as there are no required configuration options anymore.
   In the future we will most likely determine more useful application names for Servlet API-based applications.<|MERGE_RESOLUTION|>--- conflicted
+++ resolved
@@ -31,12 +31,9 @@
 * The agent version now includes a git hash if it's a snapshot version.
   This makes it easier to differ distinct snapshot builds of the same version.
   Example: `1.18.1-SNAPSHOT.4655910`
-<<<<<<< HEAD
+* Add support for sampling weight with propagation in `tracestate` W3C header {pull}1384[#1384]
 * Adding two more valid options to the `log_level` config: `WARNING` (equivalent to `WARN`) and `CRITICAL`
   (will be treated as `ERROR`) - {pull}1431[1431]
-=======
-* Add support for sampling weight with propagation in `tracestate` W3C header {pull}1384[#1384]
->>>>>>> 2259495d
 
 [float]
 ===== Bug fixes
