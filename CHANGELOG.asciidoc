ifdef::env-github[]
NOTE: Release notes are best read in our documentation at
https://www.elastic.co/guide/en/apm/agent/java/current/release-notes.html[elastic.co]
endif::[]

////
[[release-notes-x.x.x]]
==== x.x.x - YYYY/MM/DD

[float]
===== Breaking changes

[float]
===== Features
* Cool new feature: {pull}2526[#2526]

[float]
===== Bug fixes
////

=== Unreleased

[[release-notes-1.28.1]]
==== 1.28.1 - YYYY/MM/DD

[float]
===== Features
<<<<<<< HEAD
* Add the instance name to `context.destination.service.resource` to JDBC spans, if use_jdbc_service_resource_auto_inference is set to true - {pull}1928[#1928]
=======
* Added support to selectively enable instrumentations - {pull}2292[#2292]
>>>>>>> 7434123a

[float]
===== Bug fixes
* Preferring controller names for Spring MVC transactions, `use_path_as_transaction_name` only as a fallback - {pull}2320[#2320]

[[release-notes-1.x]]
=== Java Agent version 1.x

[[release-notes-1.28.0]]
==== 1.28.0 - 2021/12/07

[float]
===== Features
* Adding experimental support for <<aws-lambda, AWS Lambda>> - {pull}1951[#1951]
* Now supporting tomcat 10 - {pull}2229[#2229]
[float]
===== Bug fixes
* Fix error with parsing APM Server version for 7.16+ - {pull}2313[#2313]

[[release-notes-1.27.1]]
==== 1.27.1 - 2021/11/30

[float]
===== Features
* Add support to Jakarta EE for JSF - {pull}2254[#2254]

[float]
===== Bug fixes
* Fixing missing Micrometer metrics in Spring boot due to premature initialization - {pull}2255[#2255]
* Fixing hostname trimming of FQDN too aggressive - {pull}2286[#2286]
* Fixing agent `unknown` version - {pull}2289[#2289]
* Improve runtime attach configuration reliability - {pull}2283[#2283]

[[release-notes-1.27.0]]
==== 1.27.0 - 2021/11/15

[float]
===== Potentially breaking changes
* `transaction_ignore_urls` now relies on full request URL path - {pull}2146[#2146]
** On a typical application server like Tomcat, deploying an `app.war` application to the non-ROOT context makes it accessible with `http://localhost:8080/app/`
** Ignoring the whole webapp through `/app/*` was not possible until now.
** Existing configuration may need to be updated to include the deployment context, thus for example `/static/*.js` used to
exclude known static files in all applications might be changed to `/app/static/*.js` or `*/static/*.js`.
** It only impacts prefix patterns due to the additional context path in pattern.
** It does not impact deployment within the `ROOT` context like Spring-boot which do not have such context path prefix.
* The metrics `transaction.duration.sum.us`, `transaction.duration.count` and `transaciton.breakdown.count` are no longer recorded - {pull}2194[#2194]
* Automatic hostname discovery mechanism had changed, so the resulted `host.name` and `host.hostname` in events reported
by the agent may be different. This was done in order to improve the integration with host metrics in the APM UI.

[float]
===== Features
* Improved capturing of logged exceptions when using Log4j2 - {pull}2139[#2139]
* Update to async-profiler 1.8.7 and set configured `safemode` at load time though a new system property - {pull}2165[#2165]
* Added support to capture `context.message.routing-key` in rabbitmq, spring amqp instrumentations - {pull}1767[#1767]
* Breakdown metrics are now tracked per service (when using APM Server 8.0) - {pull}2208[#2208]
* Add support for Spring AMQP batch API - {pull}1716[#1716]
* Add the (current) transaction name to the error (when using APM Server 8.0) - {pull}2235[#2235]
* The JVM/JMX metrics are reported for each service name individually (when using APM Server 8.0) - {pull}2233[#2233]
* Added <<config-span-stack-trace-min-duration,`span_stack_trace_min_duration`>> option.
 This replaces the now deprecated `span_frames_min_duration` option.
 The difference is that the new option has more intuitive semantics for negative values (never collect stack trace) and zero (always collect stack trace). - {pull}2220[#2220]
* Add support to Jakarta EE for JAX-WS - {pull}2247[#2247]
* Add support to Jakarta EE for JAX-RS - {pull}2248[#2248]
* Add support for Jakarta EE EJB annotations `@Schedule`, `@Schedules` - {pull}2250[#2250]
* Add support to Jakarta EE for Servlets - {pull}1912[#1912]
* Added support to Quartz 1.x - {pull}2219[#2219]

[float]
===== Performance improvements
* Disable compression when sending data to a local APM Server
* Reducing startup contention related to instrumentation through `ensureInstrumented` - {pull}2150[#2150]

[float]
===== Bug fixes
* Fix k8s metadata discovery for containerd-cri envs - {pull}2126[#2126]
* Fixing/reducing startup delays related to `ensureInstrumented` - {pull}2150[#2150]
* Fix runtime attach when bytebuddy is in application classpath - {pull}2116[#2116]
* Fix failed integration between agent traces and host metrics coming from Beats/Elastic-Agent due to incorrect hostname
discovery - {pull}2205[#2205]
* Fix infinitely kept-alive transactions in Hikari connection pool - {pull}2210[#2210]
* Fix few Webflux exceptions and missing reactor module - {pull}2207[#2207]

[float]
===== Refactorings
* Loading the agent from an isolated class loader - {pull}2109[#2109]
* Refactorings in the `apm-agent-plugin-sdk` that may imply breaking changes for beta users of the external plugin mechanism
** `WeakMapSupplier.createMap()` is now `WeakConcurrent.buildMap()` and contains more builders - {pull}2136[#2136]
** `GlobalThreadLocal` has been removed in favor of `DetachedThreadLocal`. To make it global, use `GlobalVariables` - {pull}2136[#2136]
** `DynamicTransformer.Accessor.get().ensureInstrumented` is now `DynamicTransformer.ensureInstrumented` - {pull}2164[#2164]
** The `@AssignTo.*` annotations have been removed.
   Use the `@Advice.AssignReturned.*` annotations that come with the latest version of Byte Buddy.
   If your plugin uses the old annotations, it will be skipped.
   {pull}2171[#2171]
* Switching last instrumentations (`trace_methods`, sparkjava, JDK `HttpServer` and Struts 2) to
`TracerAwareInstrumentation` - {pull}2170[#2170]
* Replace concurrency plugin maps to `SpanConcurrentHashMap` ones - {pull}2173[#2173]
* Align User-Agent HTTP header with other APM agents - {pull}2177[#2177]

[[release-notes-1.26.0]]
==== 1.26.0 - 2021/09/14

===== Potentially breaking changes
* If you rely on Database span subtype and use Microsoft SQL Server, the span subtype has been changed from `sqlserver`
to `mssql` to align with other agents.

[float]
===== Breaking changes
* Stop collecting the field `http.request.socket.encrypted` in http requests - {pull}2136[#2136]

[float]
===== Features
* Improved naming for Spring controllers - {pull}1906[#1906]
* ECS log reformatting improvements - {pull}1910[#1910]
** Automatically sets `service.node.name` in all log events if set through agent configuration
** Add `log_ecs_reformatting_additional_fields` option to support arbitrary fields in logs
** Automatically serialize markers as tags where relevant (log4j2 and logback)
* gRPC spans (client and server) can detect errors or cancellation through custom listeners - {pull}2067[#2067]
* Add `-download-agent-version` to the agent <<setup-attach-cli-usage-options, attach CLI tool options>>, allowing the
user to configure an arbitrary agent version that will be downloaded from maven and attached - {pull}1959[#1959]
* Add extra check to detect improper agent setup - {pull}2076[#2076]
* In redis tests - embedded RedisServer is replaced by testcontainers - {pull}2221[#2221]

[float]
===== Performance improvements
* Reduce GC time overhead caused by WeakReferences - {pull}2086[#2086], {pull}2081[#2081]
* Reduced memory overhead by a smarter type pool caching strategy - {pull}2102[#2102]. +
  The type pool cache improves the startup times by speeding up type matching
  (determining whether a class that's about to be loaded should be instrumented).
  Generally, the more types that are cached, the faster the startup. +
  The old strategy did not impose a limit to the cache but cleared it after it hasn't been accessed in a while.
  However, load test have discovered that the cache may never be cleared and leave a permanent overhead of 23mb.
  The actual size of the cache highly depends on the application and loosely correlates with the number of loaded classes. +
  The new caching strategy targets to allocate 1% of the committed heap, at least 0.5mb and max 10mb.
  If a particular entry hasn't been accessed within 20s, it will be removed from the cache. +
  The results based on load testing are very positive:
** Equivalent startup times (within the margins of error of the previous strategy)
** Equivalent allocation rate (within the margins of error of the previous strategy)
** Reduced avg heap utilization from 10%/15mb (previous strategy) to within margins of error without the agent
** Reduced GC time due to the additional headroom that the application can utilize.
** Based on heap dump analysis, after warmup, the cache size is now around 59kb (down from 23mb with the previous strategy).

[float]
===== Bug fixes
* Fix failure to parse some forms of the `Implementation-Version` property from jar manifest files - {pull}1931[#1931]
* Ensure single value for context-propagation header - {pull}1937[#1937]
* Fix gRPC non-terminated (therefore non-reported) client spans - {pull}2067[#2067]
* Fix Webflux response status code - {pull}1948[#1948]
* Ensure path filtering is applied when Servlet path is not available - {pull}2099[#2099]
* Align span subtype for MS SqlServer - {pull}2112[#2112]
* Fix potential destination host name corruption in OkHttp client spans - {pull}2118[#2118]

[float]
===== Refactorings
* Migrate several plugins to indy dispatcher {pull}2087[#2087], {pull}2088[#2088], {pull}2090[#2090], {pull}2094[#2094], {pull}2095[#2095]

[[release-notes-1.25.0]]
==== 1.25.0 - 2021/07/22

[float]
===== Potentially breaking changes
* If you rely on instrumentations that are in the `experimental` group, you must now set `enable_experimental_instrumentations=true` otherwise
the experimental instrumentations will be disabled by default. Up to version `1.24.0` using an empty value for `disable_instrumentations` was
the recommended way to override the default `disable_instrumentations=experimental`.

[float]
===== Features
* Support for inheritance of public API annotations - {pull}1805[#1805]
* JDBC instrumentation sets `context.db.instance` - {pull}1820[#1820]
* Add support for Vert.x web client- {pull}1824[#1824]
* Avoid recycling of spans and transactions that are using through the public API, so to avoid
reference-counting-related errors - {pull}1859[#1859]
* Add <<config-enable-experimental-instrumentations>> configuration option to enable experimental features - {pull}1863[#1863]
** Previously, when adding an instrumentation group to `disable_instrumentations`, we had to make sure to not forget the
default `experimental` value, for example when disabling `jdbc` instrumentation we had to set `disable_instrumentations=experimental,jdbc` otherwise
setting `disable_instrumentations=jdbc` would disable jdbc and also enable experimental features, which would not be the desired effect.
** Previously, by default `disable_instrumentations` contained `experimental`
** Now by default `disable_instrumentations` is empty and `enable_experimental_instrumentations=false`
** Set `enable_experimental_instrumentations=true` to enable experimental instrumentations
* Eliminating concerns related to log4j2 vulnerability - https://nvd.nist.gov/vuln/detail/CVE-2020-9488#vulnCurrentDescriptionTitle.
We cannot upgrade to version above 2.12.1 because this is the last version of log4j that is compatible with Java 7.
Instead, we exclude the SMTP appender (which is the vulnerable one) from our artifacts. Note that older versions of
our agent are not vulnerable as well, as the SMTP appender was never used, this is only to further reduce our users' concerns.
* Adding public APIs for setting `destination.service.resource`, `destination.address` and `destination.port` fields
for exit spans - {pull}1788[#1788]
* Only use emulated runtime attachment as fallback, remove the `--without-emulated-attach` option - {pull}1865[#1865]
* Instrument `javax.servlet.Filter` the same way as `javax.servlet.FilterChain` - {pull}1858[#1858]
* Propagate trace context headers in HTTP calls occurring from within traced exit points, for example - when using
Elasticsearch's REST client - {pull}1883[#1883]
* Added support for naming sparkjava (not Apache Spark) transactions {pull}1894[#1894]
* Added the ability to manually create exit spans, which will result with the auto creation of service nodes in the
service map and downstream service in the dependencies table - {pull}1898[#1898]
* Basic support for `com.sun.net.httpserver.HttpServer` - {pull}1854[#1854]
* Update to async-profiler 1.8.6 {pull}1907[#1907]
* Added support for setting the framework using the public api (#1908) - {pull}1909[#1909]

[float]
===== Bug fixes
* Fix NPE with `null` binary header values + properly serialize them - {pull}1842[#1842]
* Fix `ListenerExecutionFailedException` when using Spring AMQP's ReplyTo container - {pull}1872[#1872]
* Enabling log ECS reformatting when using Logback configured with `LayoutWrappingEncoder` and a pattern layout - {pull}1879[#1879]
* Fix NPE with Webflux + context propagation headers - {pull}1871[#1871]
* Fix `ClassCastException` with `ConnnectionMetaData` and multiple classloaders - {pull}1864[#1864]
* Fix NPE in `co.elastic.apm.agent.servlet.helper.ServletTransactionCreationHelper.getClassloader` - {pull}1861[#1861]
* Fix for Jboss JMX unexpected notifications - {pull}1895[#1895]

[[release-notes-1.24.0]]
==== 1.24.0 - 2021/05/31

[float]
===== Features
* Basic support for Apache Struts 2 {pull}1763[#1763]
* Extending the <<config-log-ecs-reformatting>> config option to enable the overriding of logs with ECS-reformatted
events. With the new `OVERRIDE` option, non-file logs can be ECS-reformatted automatically as well - {pull}1793[#1793]
* Instrumentation for Vert.x Web {pull}1697[#1697]
* Changed log level of vm arguments to debug
* Giving precedence for the W3C `tracecontext` header over the `elastic-apm-traceparent` header - {pull}1821[#1821]
* Add instrumentation for Webflux - {pull}1305[#1305]
* Add instrumentation for Javalin {pull}1822[#1822]

[float]
===== Bug fixes
* Fix another error related to instrumentation plugins loading on Windows - {pull}1785[#1785]
* Load Spring AMQP plugin- {pull}1784[#1784]
* Avoid `IllegalStateException` when multiple `tracestate` headers are used - {pull}1808[#1808]
* Ensure CLI attach avoids `sudo` only when required and avoid blocking - {pull}1819[#1819]
* Avoid sending metric-sets without samples, so to adhere to the intake API - {pull}1826[#1826]
* Fixing our type-pool cache, so that it can't cause OOM (softly-referenced), and it gets cleared when not used for
a while - {pull}1828[#1828]

[float]
===== Refactors
* Remove single-package limitation for embedded plugins - {pull}1780[#1780]

[[release-notes-1.23.0]]
==== 1.23.0 - 2021/04/22

[float]
===== Breaking changes
* There are breaking changes in the <<setup-attach-cli,attacher cli>>.
  See the Features section for more information.

[float]
===== Features
* Overhaul of the <<setup-attach-cli,attacher cli>> application that allows to attach the agent to running JVMs - {pull}1667[#1667]
** The artifact of the standalone cli application is now called `apm-agent-attach-cli`. The attacher API is still called `apm-agent-attach`.
** There is also a slim version of the cli application that does not bundle the Java agent.
It requires the `--agent-jar` option to be set.
** Improved logging +
The application uses {ecs-logging-java-ref}/intro.html[Java ECS logging] to emit JSON logs.
The log level can be configured with the `--log-level` option.
By default, the program is logging to the console but using the `--log-file` option, it can also log to a file.
** Attach to JVMs running under a different user (unix only) +
The JVM requires the attacher to be running under the same user as the target VM (the attachee).
The `apm-agent-attach-standalone.jar` can now be run with a user that has permissions to switch to the user that runs the target VM.
On Windows, the attacher can still only attach to JVMs that are running with under the same user.
** New include/exclude discovery rules +
*** `--include-all`: Attach to all discovered JVMs. If no matchers are provided, it will not attach to any JVMs.
*** `--include-user`/`--exclude-user`: Attach to all JVMs of a given operating system user.
*** `--include-main`/`--exclude-main`: Attach to all JVMs that whose main class/jar name, or system properties match the provided regex.
*** `--include-vmargs`/`--exclude-vmargs`: Attach to all JVMs that whose main class/jar name, or system properties match the provided regex.
** Removal of options +
*** The deprecated `--arg` option has been removed.
*** The `-i`/`--include`, `-e`/`exclude` options have been removed in favor of the `--<include|exclude>-<main|vmargs>` options.
*** The `-p`/`--pid` options have been removed in favor of the `--include-pid` option.
** Changed behavior of  the `-l`/`--list` option +
The option now only lists JVMs that match the include/exclude discovery rules.
Thus, it can be used to do a dry-run of the matchers without actually performing an attachment.
It even works in combination with `--continuous` now.
By default, the VM arguments are not printed, but only when the `-a`/`--list-vmargs` option is set.
** Remove dependency on `jps` +
Even when matching on the main class name or on system properties,
** Checks the Java version before attaching to avoid attachment on unsupported JVMs.
* Cassandra instrumentation - {pull}1712[#1712]
* Log correlation supports JBoss Logging - {pull}1737[#1737]
* Update Byte-buddy to `1.11.0` - {pull}1769[#1769]
* Support for user.domain {pull}1756[#1756]
* JAX-RS supports javax.ws.rs.PATCH
* Enabling build and unit tests on Windows - {pull}1671[#1671]

[float]
===== Bug fixes
* Fixed log correlation for log4j2 - {pull}1720[#1720]
* Fix apm-log4j1-plugin and apm-log4j2-plugin dependency on slf4j - {pull}1723[#1723]
* Avoid systematic `MessageNotWriteableException` error logging, now only visible in `debug` - {pull}1715[#1715] and {pull}1730[#1730]
* Fix rounded number format for non-english locales - {pull}1728[#1728]
* Fix `NullPointerException` on legacy Apache client instrumentation when host is `null` - {pull}1746[#1746]
* Apply consistent proxy class exclusion heuristic - {pull}1738[#1738]
* Fix micrometer serialization error - {pull}1741[#1741]
* Optimize & avoid `ensureInstrumented` deadlock by skipping stack-frame computation for Java7+ bytecode - {pull}1758[#1758]
* Fix instrumentation plugins loading on Windows - {pull}1671[#1671]

[float]
===== Refactors
* Migrate some plugins to indy dispatcher {pull}1369[#1369] {pull}1410[#1410] {pull}1374[#1374]

[[release-notes-1.22.0]]
==== 1.22.0 - 2021/03/24

[float]
===== Breaking changes
* Dots in metric names of Micrometer metrics get replaced with underscores to avoid mapping conflicts.
De-dotting be disabled via <<config-dedot-custom-metrics, `dedot_custom_metrics`>>. - {pull}1700[#1700]

[float]
===== Features
* Introducing a new mechanism to ease the development of community instrumentation plugins. See <<config-plugins-dir>> for
more details. This configuration was already added in 1.18.0, but more extensive and continuous integration testing
allows us to expose it now. It is still marked as "experimental" though, meaning that future changes in the mechanism
may break early contributed plugins. However, we highly encourage our community to try it out and we will do our best
to assist with such efforts.
* Deprecating `ignore_user_agents` in favour of `transaction_ignore_user_agents`, maintaining the same functionality -
{pull}1644[#1644]
* Update existing Hibernate Search 6 instrumentation to the final relase
* The <<config-use-path-as-transaction-name, `use_path_as_transaction_name`>> option is now dynamic
* Flushing internal and micrometer metrics before the agent shuts down - {pull}1658[#1658]
* Support for OkHttp 4.4+ -  {pull}1672[#1672]
* Adding capability to automatically create ECS-JSON-formatted version of the original application log files, through
the <<config-log-ecs-reformatting>> config option. This allows effortless ingestion of logs to Elasticsearch without
any further configuration. Supports log4j1, log4j2 and Logback. {pull}1261[#1261]
* Add support to Spring AMQP - {pull}1657[#1657]
* Adds the ability to automatically configure usage of the OpenTracing bridge in systems using ServiceLoader - {pull}1708[#1708]
* Update to async-profiler 1.8.5 - includes a fix to a Java 7 crash and enhanced safe mode to better deal with
corrupted stack frames.
* Add a warning on startup when `-Xverify:none` or `-noverify` flags are set as this can lead to crashes that are very
difficult to debug - {pull}1593[#1593]. In an upcoming version, the agent will not start when these flags are set,
unless the system property `elastic.apm.disable_bootstrap_checks` is set to true.

[float]
===== Bug fixes
* fix sample rate rounded to zero when lower than precision - {pull}1655[#1655]
* fixed a couple of bugs with the external plugin mechanism (not documented until now) - {pull}1660[#1660]
* Fix runtime attach conflict with multiple users - {pull}1704[#1704]

[[release-notes-1.21.0]]
==== 1.21.0 - 2021/02/09

[float]
===== Breaking changes
* Following PR {pull}1650[#1650], there are two slight changes with the <<config-server-url>> and <<config-server-urls>>
configuration options:
    1.  So far, setting `server_urls` with an empty string would allow the agent to work normally, apart from any action
        that requires communication with the APM Server, including the attempt to fetch a central configuration.
        Starting in this agent version, setting `server_urls` to empty string doesn't have any special meaning, it is
        the default expected configuration, where `server_url` will be used instead. In order to achieve the same
        behaviour, use the new <<config-disable-send>> configuration.
    2.  Up to this version, `server_url` was used as an alias to `server_urls`, meaning that one could potentially set
        the `server_url` config with a comma-separated list of multiple APM Server addresses, and that would have been a
        valid configuration. Starting in this agent version, `server_url` is a separate configuration, and it only accepts
        Strings that represent a single valid URL. Specifically, empty strings and commas are invalid.

[float]
===== Features
* Add cloud provider metadata to reported events, see
https://github.com/elastic/apm/blob/master/specs/agents/metadata.md#cloud-provider-metadata[spec] for details.
By default, the agent will try to automatically detect the cloud provider on startup, but this can be
configured through the <<config-cloud-provider, `cloud_provider`>> config option - {pull}1599[#1599]
* Add span & transaction `outcome` field to improve error rate calculations - {pull}1613[#1613]

[float]
===== Bug fixes
* Fixing crashes observed in Java 7 at sporadic timing by applying a few seconds delay on bootstrap - {pull}1594[#1594]
* Fallback to using "TLS" `SSLContext` when "SSL" is not available - {pull}1633[#1633]
* Fixing agent startup failure with `NullPointerException` thrown by Byte-buddy's `MultipleParentClassLoader` - {pull}1647[#1647]
* Fix cached type resolution triggering `ClassCastException` - {pull}1649[#1649]

[[release-notes-1.20.0]]
==== 1.20.0 - 2021/01/07

[float]
===== Breaking changes
* The following public API types were `public` so far and became package-private: `NoopScope`, `ScopeImpl` and `AbstractSpanImpl`.
  If your code is using them, you will need to change that when upgrading to this version.
  Related PR: {pull}1532[#1532]

[float]
===== Features
* Add support for RabbitMQ clients - {pull}1328[#1328]

[float]
===== Bug fixes
* Fix small memory allocation regression introduced with tracestate header {pull}1508[#1508]
* Fix `NullPointerException` from `WeakConcurrentMap.put` through the Elasticsearch client instrumentation - {pull}1531[#1531]
* Sending `transaction_id` and `parent_id` only for events that contain a valid `trace_id` as well - {pull}1537[#1537]
* Fix `ClassNotFoundError` with old versions of Spring resttemplate {pull}1524[#1524]
* Fix Micrometer-driven metrics validation errors by the APM Server when sending with illegal values - {pull}1559[#1559]
* Serialize all stack trace frames when setting `stack_trace_limit=-1` instead of none - {pull}1571[#1571]
* Fix `UnsupportedOperationException` when calling `ServletContext.getClassLoader()` - {pull}1576[#1576]
* Fix improper request body capturing - {pull}1579[#1579]
* Avoid `NullPointerException` due to null return values instrumentation advices - {pull}1601[#1601]
* Update async-profiler to 1.8.3 {pull}1602[1602]
* Use null-safe data structures to avoid `NullPointerException` {pull}1597[1597]
* Fix memory leak in sampling profiler mechanism - {pull}1592[#1592]

[float]
===== Refactors
* Migrate some plugins to indy dispatcher {pull}1405[#1405] {pull}1394[#1394]

[[release-notes-1.19.0]]
==== 1.19.0 - 2020/11/10

[float]
===== Features
* The agent version now includes a git hash if it's a snapshot version.
  This makes it easier to differ distinct snapshot builds of the same version.
  Example: `1.18.1-SNAPSHOT.4655910`
* Add support for sampling weight with propagation in `tracestate` W3C header {pull}1384[#1384]
* Adding two more valid options to the `log_level` config: `WARNING` (equivalent to `WARN`) and `CRITICAL`
  (will be treated as `ERROR`) - {pull}1431[1431]
* Add the ability to disable Servlet-related spans for `INCLUDE`, `FORWARD` and `ERROR` dispatches (without affecting
  basic Servlet capturing) by adding `servlet-api-dispatch` to <<config-disable-instrumentations>> - {pull}1448[1448]
* Add Sampling Profiler support for AArch64 architectures - {pull}1443[1443]
* Support proper transaction naming when using Spring's `ServletWrappingController` - {pull}1461[#1461]
* Update async-profiler to 1.8.2 {pull}1471[1471]
* Update existing Hibernate Search 6 instrumentation to work with the latest CR1 release
* Deprecating the `addLabel` public API in favor of `setLabel` (still supporting `addLabel`) - {pull}1449[#1449]

[float]
===== Bug fixes
* Fix `HttpUrlConnection` instrumentation issue (affecting distributed tracing as well) when using HTTPS without using
  `java.net.HttpURLConnection#disconnect` - {pull}1447[1447]
* Fixes class loading issue that can occur when deploying multiple applications to the same application server - {pull}1458[#1458]
* Fix ability to disable agent on startup wasn't working for runtime attach {pull}1444[1444]
* Avoid `UnsupportedOperationException` on some spring application startup {pull}1464[1464]
* Fix ignored runtime attach `config_file` {pull}1469[1469]
* Fix `IllegalAccessError: Module 'java.base' no access to: package 'java.lang'...` in J9 VMs of Java version >= 9 -
  {pull}1468[#1468]
* Fix JVM version parsing on HP-UX {pull}1477[#1477]
* Fix Spring-JMS transactions lifecycle management when using multiple concurrent consumers - {pull}1496[#1496]

[float]
===== Refactors
* Migrate some plugins to indy dispatcher {pull}1404[1404] {pull}1411[1411]
* Replace System Rules with System Lambda {pull}1434[#1434]

[[release-notes-1.18.1]]
==== 1.18.1 - 2020/10/06

[float]
===== Refactors
* Migrate some plugins to indy dispatcher {pull}1362[1362] {pull}1366[1366] {pull}1363[1363] {pull}1383[1383] {pull}1368[1368] {pull}1364[1364] {pull}1365[1365] {pull}1367[1367] {pull}1371[1371]

[float]
===== Bug fixes
* Fix instrumentation error for HttpClient - {pull}1402[#1402]
* Eliminate `unsupported class version error` messages related to loading the Java 11 HttpClient plugin in pre-Java-11 JVMs {pull}1397[1397]
* Fix rejected metric events by APM Server with response code 400 due to data validation error - sanitizing Micrometer
metricset tag keys - {pull}1413[1413]
* Fix invalid micrometer metrics with non-numeric values {pull}1419[1419]
* Fix `NoClassDefFoundError` with JDBC instrumentation plugin {pull}1409[1409]
* Apply `disable_metrics` config to Micrometer metrics - {pull}1421[1421]
* Remove cgroup `inactive_file.bytes` metric according to spec {pull}1422[1422]

[[release-notes-1.18.0]]
==== 1.18.0 - 2020/09/08

[float]
===== Features
* Deprecating `ignore_urls` config in favour of <<config-transaction-ignore-urls, `transaction_ignore_urls`>> to align
  with other agents, while still allowing the old config name for backward compatibility - {pull}1315[#1315]
* Enabling instrumentation of classes compiled with Java 1.4. This is reverting the restriction of instrumenting only
  bytecode of Java 1.5 or higher ({pull}320[#320]), which was added due to potential `VerifyError`. Such errors should be
  avoided now by the usage of `TypeConstantAdjustment` - {pull}1317[#1317]
* Enabling agent to work without attempting any communication with APM server, by allowing setting `server_urls` with
  an empty string - {pull}1295[#1295]
* Add <<metrics-micrometer, micrometer support>> - {pull}1303[#1303]
* Add `profiling_inferred_spans_lib_directory` option to override the default temp directory used for exporting the async-profiler library.
  This is useful for server-hardened environments where `/tmp` is often configured with `noexec`, leading to `java.lang.UnsatisfiedLinkError` errors - {pull}1350[#1350]
* Create spans for Servlet dispatches to FORWARD, INCLUDE and ERROR - {pull}1212[#1212]
* Support JDK 11 HTTPClient - {pull}1307[#1307]
* Lazily create profiler temporary files {pull}1360[#1360]
* Convert the followings to Indy Plugins (see details in <<release-notes-1.18.0.rc1, 1.18.0-rc1 relase notes>>): gRPC,
  AsyncHttpClient, Apache HttpClient
* The agent now collects cgroup memory metrics (see details in <<metrics-cgroup,Metrics page>>)
* Update async-profiler to 1.8.1 {pull}1382[#1382]
* Runtime attach install option is promoted to 'beta' status (was experimental).

[float]
===== Bug fixes
* Fixes a `NoClassDefFoundError` in the JMS instrumentation of `MessageListener` - {pull}1287[#1287]
* Fix `/ by zero` error message when setting `server_urls` with an empty string - {pull}1295[#1295]
* Fix `ClassNotFoundException` or `ClassCastException` in some cases where special log4j configurations are used - {pull}1322[#1322]
* Fix `NumberFormatException` when using early access Java version - {pull}1325[#1325]
* Fix `service_name` config being ignored when set to the same auto-discovered default value - {pull}1324[#1324]
* Fix service name error when updating a web app on a Servlet container - {pull}1326[#1326]
* Fix remote attach 'jps' executable not found when 'java' binary is symlinked ot a JRE - {pull}1352[#1352]

[[release-notes-1.18.0.rc1]]
==== 1.18.0.RC1 - 2020/07/22

This release candidate adds some highly anticipated features:
It’s now possible to attach the agent at runtime in more cases than before.
Most notably, it enables runtime attachment on JBoss, WildFly, Glassfish/Payara,
and other OSGi runtimes such as Atlassian Jira and Confluence.

To make this and other significant features, such as https://github.com/elastic/apm-agent-java/issues/937[external plugins], possible,
we have implemented major changes to the architecture of the agent.
The agent now relies on the `invokedynamic` bytecode instruction to make plugin development easier, safer, and more efficient.
As early versions of Java 7 and Java 8 have unreliable support for invokedynamic,
we now require a minimum update level of 60 for Java 7 (7u60+) in addition to the existing minimum update level of 40 for Java 8 (8u40+).

We’re looking for users who would like to try this out to give feedback.
If we see that the `invokedynamic`-based approach (https://github.com/elastic/apm-agent-java/pull/1230[indy plugins]) works well, we can continue and migrate the rest of the plugins.
After the migration has completed, we can move forward with external plugins and remove the experimental label from runtime attachment.

If all works like in our testing, you would not see `NoClassDefFoundError` s anymore when, for example, trying to attach the agent at runtime to an OSGi container or a JBoss server.
Also, non-standard OSGi containers, such as Atlassian Jira and other technologies with restrictive class loading policies, such as MuleSoft ESB, will benefit from this change.

In the worst case, there might be JVM crashes due to `invokedynamic`-related JVM bugs.
However, we already disable the agent when attached to JVM versions that are known to be problematic.
Another potentially problematic area is that we now dynamically raise the bytecode version of instrumented classes to be at least bytecode version 51 (Java 7).
This is needed in order to be able to use the `invokedynamic` instruction.
This requires re-computation of stack map frames which makes instrumentation a bit slower.
We don't anticipate notable slowdowns unless you extensively (over-)use <<config-trace-methods, `trace_methods`>>.

[float]
===== Breaking changes
* Early Java 7 versions, prior to update 60, are not supported anymore.
  When trying to attach to a non-supported version, the agent will disable itself and not apply any instrumentations.

[float]
===== Features
* Experimental support for runtime attachment now also for OSGi containers, JBoss, and WildFly
* New mitigation of OSGi bootdelegation errors (`NoClassDefFoundError`).
  You can remove any `org.osgi.framework.bootdelegation` related configuration.
  This release also removes the configuration option `boot_delegation_packages`.
* Overhaul of the `ExecutorService` instrumentation that avoids `ClassCastException` issues - {pull}1206[#1206]
* Support for `ForkJoinPool` and `ScheduledExecutorService` (see <<supported-async-frameworks>>)
* Support for `ExecutorService#invokeAny` and `ExecutorService#invokeAll`
* Added support for `java.util.TimerTask` - {pull}1235[#1235]
* Add capturing of request body in Elasticsearch queries: `_msearch`, `_count`, `_msearch/template`, `_search/template`, `_rollup_search` - {pull}1222[#1222]
* Add <<config-enabled,`enabled`>> flag
* Add experimental support for Scala Futures
* The agent now collects heap memory pools metrics - {pull}1228[#1228]

[float]
===== Bug fixes
* Fixes error capturing for log4j2 loggers. Version 1.17.0 introduced a regression.
* Fixes `NullPointerException` related to JAX-RS and Quartz instrumentation - {pull}1249[#1249]
* Expanding k8s pod ID discovery to some formerly non-supported environments
* When `recording` is set to `false`, the agent will not send captured errors anymore.
* Fixes NPE in Dubbo instrumentation that occurs when the application is acting both as a provider and as a consumer - {pull}1260[#1260]
* Adding a delay by default what attaching the agent to Tomcat using the premain route to work around the JUL
  deadlock issue - {pull}1262[#1262]
* Fixes missing `jboss.as:*` MBeans on JBoss - {pull}1257[#1257]


[[release-notes-1.17.0]]
==== 1.17.0 - 2020/06/17

[float]
===== Features
* Log files are now rotated after they reach <<config-log-file-size>>.
There will always be one history file `${log_file}.1`.
* Add <<config-log-format-sout>> and <<config-log-format-file>> with the options `PLAIN_TEXT` and `JSON`.
The latter uses https://github.com/elastic/ecs-logging-java[ecs-logging-java] to format the logs.
* Exposing <<config-classes-excluded-from-instrumentation>> config - {pull}1187[#1187]
* Add support for naming transactions based on Grails controllers. Supports Grails 3+ - {pull}1171[#1171]
* Add support for the Apache/Alibaba Dubbo RPC framework
* Async Profiler version upgraded to 1.7.1, with a new debugging flag for the stack frame recovery mechanism - {pull}1173[#1173]

[float]
===== Bug fixes
* Fixes `IndexOutOfBoundsException` that can occur when profiler-inferred spans are enabled.
  This also makes the profiler more resilient by just removing the call tree related to the exception (which might be in an invalid state)
  as opposed to stopping the profiler when an exception occurs.
* Fix `NumberFormatException` when parsing Ingres/Actian JDBC connection strings - {pull}1198[#1198]
* Prevent agent from overriding JVM configured truststore when not using HTTPS for communication with APM server - {pull}1203[#1203]
* Fix `java.lang.IllegalStateException` with `jps` JVM when using continuous runtime attach - {pull}1205[1205]
* Fix agent trying to load log4j2 plugins from application - {pull}1214[1214]
* Fix memory leak in gRPC instrumentation plugin - {pull}1196[1196]
* Fix HTTPS connection failures when agent is configured to use HTTPS to communicate with APM server {pull}1209[1209]

[[release-notes-1.16.0]]
==== 1.16.0 - 2020/05/13

[float]
===== Features

* The log correlation feature now adds `error.id` to the MDC. See <<supported-logging-frameworks>> for details. - {pull}1050[#1050]
* Deprecating the `incubating` tag in favour of the `experimental` tag. This is not a breaking change, so former
<<config-disable-instrumentations,`disable_instrumentation`>> configuration containing the `incubating` tag will still be respected - {pull}1123[#1123]
* Add a `--without-emulated-attach` option for runtime attachment to allow disabling this feature as a workaround.
* Add workaround for JDK bug JDK-8236039 with TLS 1.3 {pull}1149[#1149]
* Add log level `OFF` to silence agent logging
* Adds <<config-span-min-duration,`span_min_duration`>> option to exclude fast executing spans.
  When set together with one of the more specific thresholds - `trace_methods_duration_threshold` or `profiling_inferred_spans_min_duration`,
  the higher threshold will determine which spans will be discarded.
* Automatically instrument quartz jobs from the quartz-jobs artifact {pull}1170[#1170]
* Perform re-parenting of regular spans to be a child of profiler-inferred spans. Requires APM Server and Kibana 7.8.0. {pull}1117[#1117]
* Upgrade Async Profiler version to 1.7.0

[float]
===== Bug fixes

* When Servlet-related Exceptions are handled through exception handlers that return a 200 status code, agent shouldn't override with 500 - {pull}1103[#1103]
* Exclude Quartz 1 from instrumentation to avoid
  `IncompatibleClassChangeError: Found class org.quartz.JobExecutionContext, but interface was expected` - {pull}1108[#1108]
* Fix breakdown metrics span sub-types {pull}1113[#1113]
* Fix flaky gRPC server instrumentation {pull}1122[#1122]
* Fix side effect of calling `Statement.getUpdateCount` more than once {pull}1139[#1139]
* Stop capturing JDBC affected rows count using `Statement.getUpdateCount` to prevent unreliable side-effects {pull}1147[#1147]
* Fix OpenTracing error tag handling (set transaction error result when tag value is `true`) {pull}1159[#1159]
* Due to a bug in the build we didn't include the gRPC plugin in the build so far
* `java.lang.ClassNotFoundException: Unable to load class 'jdk.internal...'` is thrown when tracing specific versions of Atlassian systems {pull}1168[#1168]
* Make sure spans are kept active during `AsyncHandler` methods in the `AsyncHttpClient`
* CPU and memory metrics are sometimes not reported properly when using IBM J9 {pull}1148[#1148]
* `NullPointerException` thrown by the agent on WebLogic {pull}1142[#1142]

[[release-notes-1.15.0]]
==== 1.15.0 - 2020/03/27

[float]
===== Breaking changes

* Ordering of configuration sources has slightly changed, please review <<configuration>>:
** `elasticapm.properties` file now has higher priority over java system properties and environment variables, +
This change allows to change dynamic options values at runtime by editing file, previously values set in java properties
or environment variables could not be overridden, even if they were dynamic.
* Renamed some configuration options related to the experimental profiler-inferred spans feature ({pull}1084[#1084]):
** `profiling_spans_enabled` -> `profiling_inferred_spans_enabled`
** `profiling_sampling_interval` -> `profiling_inferred_spans_sampling_interval`
** `profiling_spans_min_duration` -> `profiling_inferred_spans_min_duration`
** `profiling_included_classes` -> `profiling_inferred_spans_included_classes`
** `profiling_excluded_classes` -> `profiling_inferred_spans_excluded_classes`
** Removed `profiling_interval` and `profiling_duration` (both are fixed to 5s now)

[float]
===== Features

* Gracefully abort agent init when running on a known Java 8 buggy JVM {pull}1075[#1075].
* Add support for <<supported-databases, Redis Redisson client>>
* Makes <<config-instrument>>, <<config-trace-methods>>, and <<config-disable-instrumentations>> dynamic.
Note that changing these values at runtime can slow down the application temporarily.
* Do not instrument Servlet API before 3.0 {pull}1077[#1077]
* Add support for API keys for apm backend authentication {pull}1083[#1083]
* Add support for <<supported-rpc-frameworks, gRPC>> client & server instrumentation {pull}1019[#1019]
* Deprecating `active` configuration option in favor of `recording`.
  Setting `active` still works as it's now an alias for `recording`.

[float]
===== Bug fixes

* When JAX-RS-annotated method delegates to another JAX-RS-annotated method, transaction name should include method A - {pull}1062[#1062]
* Fixed bug that prevented an APM Error from being created when calling `org.slf4j.Logger#error` - {pull}1049[#1049]
* Wrong address in JDBC spans for Oracle, MySQL and MariaDB when multiple hosts are configured - {pull}1082[#1082]
* Document and re-order configuration priorities {pull}1087[#1087]
* Improve heuristic for `service_name` when not set through config {pull}1097[#1097]


[[release-notes-1.14.0]]
==== 1.14.0 - 2020/03/04

[float]
===== Features

* Support for the official https://www.w3.org/TR/trace-context[W3C] `traceparent` and `tracestate` headers. +
  The agent now accepts both the `elastic-apm-traceparent` and the official `traceparent` header.
By default, it sends both headers on outgoing requests, unless <<config-use-elastic-traceparent-header, `use_elastic_traceparent_header`>> is set to false.
* Creating spans for slow methods with the help of the sampling profiler https://github.com/jvm-profiling-tools/async-profiler[async-profiler].
This is a low-overhead way of seeing which methods make your transactions slow and a replacement for the `trace_methods` configuration option.
See <<supported-java-methods>> for more details
* Adding a Circuit Breaker to pause the agent when stress is detected on the system and resume when the stress is relieved.
See <<circuit-breaker>> and {pull}1040[#1040] for more info.
* `Span#captureException` and `Transaction#captureException` in public API return reported error id - {pull}1015[#1015]

[float]
===== Bug fixes

* java.lang.IllegalStateException: Cannot resolve type description for <com.another.commercial.apm.agent.Class> - {pull}1037[#1037]
* properly handle `java.sql.SQLException` for unsupported JDBC features {pull}[#1035] https://github.com/elastic/apm-agent-java/issues/1025[#1025]

[[release-notes-1.13.0]]
==== 1.13.0 - 2020/02/11

[float]
===== Features

* Add support for <<supported-databases, Redis Lettuce client>>
* Add `context.message.age.ms` field for JMS message receiving spans and transactions - {pull}970[#970]
* Instrument log4j2 Logger#error(String, Throwable) ({pull}919[#919]) Automatically captures exceptions when calling `logger.error("message", exception)`
* Add instrumentation for external process execution through `java.lang.Process` and Apache `commons-exec` - {pull}903[#903]
* Add `destination` fields to exit span contexts - {pull}976[#976]
* Removed `context.message.topic.name` field - {pull}993[#993]
* Add support for Kafka clients - {pull}981[#981]
* Add support for binary `traceparent` header format (see the https://github.com/elastic/apm/blob/master/docs/agent-development.md#Binary-Fields[spec]
for more details) - {pull}1009[#1009]
* Add support for log correlation for log4j and log4j2, even when not used in combination with slf4j.
  See <<supported-logging-frameworks>> for details.

[float]
===== Bug Fixes

* Fix parsing value of `trace_methods` configuration property {pull}930[#930]
* Workaround for `java.util.logging` deadlock {pull}965[#965]
* JMS should propagate traceparent header when transactions are not sampled {pull}999[#999]
* Spans are not closed if JDBC implementation does not support `getUpdateCount` {pull}1008[#1008]

[[release-notes-1.12.0]]
==== 1.12.0 - 2019/11/21

[float]
===== Features
* JMS Enhancements {pull}911[#911]:
** Add special handling for temporary queues/topics
** Capture message bodies of text Messages
*** Rely on the existing `ELASTIC_APM_CAPTURE_BODY` agent config option (off by default).
*** Send as `context.message.body`
*** Limit size to 10000 characters. If longer than this size, trim to 9999 and append with ellipsis
** Introduce the `ignore_message_queues` configuration to disable instrumentation (message tagging) for specific 
      queues/topics as suggested in {pull}710[#710]
** Capture predefined message headers and all properties
*** Rely on the existing `ELASTIC_APM_CAPTURE_HEADERS` agent config option.
*** Send as `context.message.headers`
*** Sanitize sensitive headers/properties based on the `sanitize_field_names` config option
* Added support for the MongoDB sync driver. See https://www.elastic.co/guide/en/apm/agent/java/master/supported-technologies-details.html#supported-databases[supported data stores].

[float]
===== Bug Fixes
* JDBC regression- `PreparedStatement#executeUpdate()` and `PreparedStatement#executeLargeUpdate()` are not traced {pull}918[#918]
* When systemd cgroup driver is used, the discovered Kubernetes pod UID contains "_" instead of "-" {pull}920[#920]
* DB2 jcc4 driver is not traced properly {pull}926[#926]

[[release-notes-1.11.0]]
==== 1.11.0 - 2019/10/31

[float]
===== Features
* Add the ability to configure a unique name for a JVM within a service through the
https://www.elastic.co/guide/en/apm/agent/java/master/config-core.html#config-service-node-name[`service_node_name`]
config option]
* Add ability to ignore some exceptions to be reported as errors https://www.elastic.co/guide/en/apm/agent/java/master/config-core.html#config-ignore-exceptions[ignore_exceptions]
* Applying new logic for JMS `javax.jms.MessageConsumer#receive` so that, instead of the transaction created for the 
   polling method itself (ie from `receive` start to end), the agent will create a transaction attempting to capture 
   the code executed during actual message handling.
   This logic is suitable for environments where polling APIs are invoked within dedicated polling threads.
   This polling transaction creation strategy can be reversed through a configuration option (`message_polling_transaction_strategy`) 
   that is not exposed in the properties file by default.  
* Send IP obtained through `javax.servlet.ServletRequest#getRemoteAddr()` in `context.request.socket.remote_address` 
   instead of parsing from headers {pull}889[#889]
* Added `ElasticApmAttacher.attach(String propertiesLocation)` to specify a custom properties location
* Logs message when `transaction_max_spans` has been exceeded {pull}849[#849]
* Report the number of affected rows by a SQL statement (UPDATE,DELETE,INSERT) in 'affected_rows' span attribute {pull}707[#707]
* Add https://www.elastic.co/guide/en/apm/agent/java/master/public-api.html#api-traced[`@Traced`] annotation which either creates a span or a transaction, depending on the context
* Report JMS destination as a span/transaction context field {pull}906[#906]
* Added https://www.elastic.co/guide/en/apm/agent/java/master/config-jmx.html#config-capture-jmx-metrics[`capture_jmx_metrics`] configuration option

[float]
===== Bug Fixes
* JMS creates polling transactions even when the API invocations return without a message
* Support registering MBeans which are added after agent startup

[[release-notes-1.10.0]]
==== 1.10.0 - 2019/09/30

[float]
===== Features
* Add ability to manually specify reported https://www.elastic.co/guide/en/apm/agent/java/master/config-core.html#config-hostname[hostname]
* Add support for https://www.elastic.co/guide/en/apm/agent/java/master/supported-technologies-details.html#supported-databases[Redis Jedis client]
* Add support for identifying target JVM to attach apm agent to using JVM property. See also the documentation of the <<setup-attach-cli-usage-options, `--include` and `--exclude` flags>>
* Added https://www.elastic.co/guide/en/apm/agent/java/master/config-jmx.html#config-capture-jmx-metrics[`capture_jmx_metrics`] configuration option
* Improve servlet error capture {pull}812[#812]
  Among others, now also takes Spring MVC `@ExceptionHandler`s into account 
* Instrument Logger#error(String, Throwable) {pull}821[#821]
  Automatically captures exceptions when calling `logger.error("message", exception)`
* Easier log correlation with https://github.com/elastic/java-ecs-logging. See https://www.elastic.co/guide/en/apm/agent/java/master/log-correlation.html[docs].
* Avoid creating a temp agent file for each attachment {pull}859[#859]
* Instrument `View#render` instead of `DispatcherServlet#render` {pull}829[#829]
  This makes the transaction breakdown graph more useful. Instead of `dispatcher-servlet`, the graph now shows a type which is based on the view name, for example, `FreeMarker` or `Thymeleaf`.

[float]
===== Bug Fixes
* Error in log when setting https://www.elastic.co/guide/en/apm/agent/java/current/config-reporter.html#config-server-urls[server_urls] 
 to an empty string - `co.elastic.apm.agent.configuration.ApmServerConfigurationSource - Expected previousException not to be null`
* Avoid terminating the TCP connection to APM Server when polling for configuration updates {pull}823[#823]
 
[[release-notes-1.9.0]]
==== 1.9.0 - 2019/08/22

[float]
===== Features
* Upgrading supported OpenTracing version from 0.31 to 0.33
* Added annotation and meta-annotation matching support for `trace_methods`, for example:
** `public @java.inject.* org.example.*` (for annotation)
** `public @@javax.enterprise.context.NormalScope org.example.*` (for meta-annotation)
* The runtime attachment now also works when the `tools.jar` or the `jdk.attach` module is not available.
This means you don't need a full JDK installation - the JRE is sufficient.
This makes the runtime attachment work in more environments such as minimal Docker containers.
Note that the runtime attachment currently does not work for OSGi containers like those used in many application servers such as JBoss and WildFly.
See the https://www.elastic.co/guide/en/apm/agent/java/master/setup-attach-cli.html[documentation] for more information.
* Support for Hibernate Search

[float]
===== Bug Fixes
* A warning in logs saying APM server is not available when using 1.8 with APM server 6.x.
Due to that, agent 1.8.0 will silently ignore non-string labels, even if used with APM server of versions 6.7.x or 6.8.x that support such.
If APM server version is <6.7 or 7.0+, this should have no effect. Otherwise, upgrade the Java agent to 1.9.0+.
* `ApacheHttpAsyncClientInstrumentation` matching increases startup time considerably
* Log correlation feature is active when `active==false`
* Tomcat's memory leak prevention mechanism is causing a... memory leak. JDBC statement map is leaking in Tomcat if the application that first used it is undeployed/redeployed.
See https://discuss.elastic.co/t/elastic-apm-agent-jdbchelper-seems-to-use-a-lot-of-memory/195295[this related discussion].

[float]
==== Breaking Changes
* The `apm-agent-attach.jar` is not executable anymore.
Use `apm-agent-attach-standalone.jar` instead. 

[[release-notes-1.8.0]]
==== 1.8.0 - 2019/07/30

[float]
===== Features
* Added support for tracking https://www.elastic.co/guide/en/kibana/7.3/transactions.html[time spent by span type].
   Can be disabled by setting https://www.elastic.co/guide/en/apm/agent/java/current/config-core.html#config-breakdown-metrics[`breakdown_metrics`] to `false`. 
* Added support for https://www.elastic.co/guide/en/kibana/7.3/agent-configuration.html[central configuration].
   Can be disabled by setting https://www.elastic.co/guide/en/apm/agent/java/current/config-core.html#config-central-config[`central_config`] to `false`.
* Added support for Spring's JMS flavor - instrumenting `org.springframework.jms.listener.SessionAwareMessageListener`
* Added support to legacy ApacheHttpClient APIs (which adds support to Axis2 configured to use ApacheHttpClient)
* Added support for setting https://www.elastic.co/guide/en/apm/agent/java/1.x/config-reporter.html#config-server-urls[`server_urls`] dynamically via properties file {pull}723[#723]
* Added https://www.elastic.co/guide/en/apm/agent/java/current/config-core.html#config-config-file[`config_file`] option 
* Added option to use `@javax.ws.rs.Path` value as transaction name https://www.elastic.co/guide/en/apm/agent/java/current/config-jax-rs.html#config-use-jaxrs-path-as-transaction-name[`use_jaxrs_path_as_transaction_name`]
* Instrument quartz jobs https://www.elastic.co/guide/en/apm/agent/java/current/supported-technologies-details.html#supported-scheduling-frameworks[docs]
* SQL parsing improvements {pull}696[#696]
* Introduce priorities for transaction name {pull}748[#748].
   Now uses the path as transaction name if https://www.elastic.co/guide/en/apm/agent/java/current/config-http.html#config-use-path-as-transaction-name[`use_path_as_transaction_name`] is set to `true`
   rather than `ServletClass#doGet`.
   But if a name can be determined from a high level framework,
   like Spring MVC, that takes precedence.
   User-supplied names from the API always take precedence over any others.
* Use JSP path name as transaction name as opposed to the generated servlet class name {pull}751[#751]

[float]
===== Bug Fixes
* Some JMS Consumers and Producers are filtered due to class name filtering in instrumentation matching
* Jetty: When no display name is set and context path is "/" transaction service names will now correctly fall back to configured values
* JDBC's `executeBatch` is not traced
* Drops non-String labels when connected to APM Server < 6.7 to avoid validation errors {pull}687[#687]
* Parsing container ID in cloud foundry garden {pull}695[#695]
* Automatic instrumentation should not override manual results {pull}752[#752]

[float]
===== Breaking changes
* The log correlation feature does not add `span.id` to the MDC anymore but only `trace.id` and `transaction.id` {pull}742[#742].

[[release-notes-1.7.0]]
==== 1.7.0 - 2019/06/13

[float]
===== Features
* Added the `trace_methods_duration_threshold` config option. When using the `trace_methods` config option with wild cards,
this enables considerable reduction of overhead by limiting the number of spans captured and reported
(see more details in config documentation).
NOTE: Using wildcards is still not the recommended approach for the `trace_methods` feature.
* Add `Transaction#addCustomContext(String key, String|Number|boolean value)` to public API
* Added support for AsyncHttpClient 2.x
* Added https://www.elastic.co/guide/en/apm/agent/java/current/config-core.html#config-global-labels[`global_labels`] configuration option.
This requires APM Server 7.2+.
* Added basic support for JMS- distributed tracing for basic scenarios of `send`, `receive`, `receiveNoWait` and `onMessage`.
Both Queues and Topics are supported.
Async `send` APIs are not supported in this version. 
NOTE: This feature is currently marked as "experimental" and is disabled by default. In order to enable,
it is required to set the
https://www.elastic.co/guide/en/apm/agent/java/1.x/config-core.html#config-disable-instrumentations[`disable_instrumentations`] 
configuration property to an empty string.
* Improved OSGi support: added a configuration option for `bootdelegation` packages {pull}641[#641]
* Better span names for SQL spans. For example, `SELECT FROM user` instead of just `SELECT` {pull}633[#633]

[float]
===== Bug Fixes
* ClassCastException related to async instrumentation of Pilotfish Executor causing thread hang (applied workaround)
* NullPointerException when computing Servlet transaction name with null HTTP method name
* FileNotFoundException when trying to find implementation version of jar with encoded URL
* NullPointerException when closing Apache AsyncHttpClient request producer
* Fixes loading of `elasticapm.properties` for Spring Boot applications
* Fix startup error on WebLogic 12.2.1.2.0 {pull}649[#649]
* Disable metrics reporting and APM Server health check when active=false {pull}653[#653]

[[release-notes-1.6.1]]
==== 1.6.1 - 2019/04/26

[float]
===== Bug Fixes
* Fixes transaction name for non-sampled transactions https://github.com/elastic/apm-agent-java/issues/581[#581]
* Makes log_file option work again https://github.com/elastic/apm-agent-java/issues/594[#594]
* Async context propagation fixes
** Fixing some async mechanisms lifecycle issues https://github.com/elastic/apm-agent-java/issues/605[#605]
** Fixes exceptions when using WildFly managed executor services https://github.com/elastic/apm-agent-java/issues/589[#589]
** Exclude glassfish Executor which does not permit wrapped runnables https://github.com/elastic/apm-agent-java/issues/596[#596]
** Exclude DumbExecutor https://github.com/elastic/apm-agent-java/issues/598[#598]
* Fixes Manifest version reading error to support `jar:file` protocol https://github.com/elastic/apm-agent-java/issues/601[#601]
* Fixes transaction name for non-sampled transactions https://github.com/elastic/apm-agent-java/issues/597[#597]
* Fixes potential classloader deadlock by preloading `FileSystems.getDefault()` https://github.com/elastic/apm-agent-java/issues/603[#603]

[[release-notes-1.6.0]]
==== 1.6.0 - 2019/04/16

[float]
===== Related Announcements
* Java APM Agent became part of the Cloud Foundry Java Buildpack as of https://github.com/cloudfoundry/java-buildpack/releases/tag/v4.19[Release v4.19]
 
[float]
===== Features
* Support Apache HttpAsyncClient - span creation and cross-service trace context propagation
* Added the `jvm.thread.count` metric, indicating the number of live threads in the JVM (daemon and non-daemon) 
* Added support for WebLogic
* Added support for Spring `@Scheduled` and EJB `@Schedule` annotations - https://github.com/elastic/apm-agent-java/pull/569[#569]

[float]
===== Bug Fixes
* Avoid that the agent blocks server shutdown in case the APM Server is not available - https://github.com/elastic/apm-agent-java/pull/554[#554]
* Public API annotations improper retention prevents it from being used with Groovy - https://github.com/elastic/apm-agent-java/pull/567[#567]
* Eliminate side effects of class loading related to Instrumentation matching mechanism

[[release-notes-1.5.0]]
==== 1.5.0 - 2019/03/26

[float]
===== Potentially breaking changes
* If you didn't explicitly set the https://www.elastic.co/guide/en/apm/agent/java/master/config-core.html#config-service-name[`service_name`]
previously and you are dealing with a servlet-based application (including Spring Boot),
your `service_name` will change.
See the documentation for https://www.elastic.co/guide/en/apm/agent/java/master/config-core.html#config-service-name[`service_name`]
and the corresponding section in _Features_ for more information.
Note: this requires APM Server 7.0+. If using previous versions, nothing will change.

[float]
===== Features
* Added property `"allow_path_on_hierarchy"` to JAX-RS plugin, to lookup inherited usage of `@path`
* Support for number and boolean labels in the public API {pull}497[497].
This change also renames `tag` to `label` on the API level to be compliant with the https://github.com/elastic/ecs#-base-fields[Elastic Common Schema (ECS)].
The `addTag(String, String)` method is still supported but deprecated in favor of `addLabel(String, String)`.
As of version 7.x of the stack, labels will be stored under `labels` in Elasticsearch.
Previously, they were stored under `context.tags`.
* Support async queries made by Elasticsearch REST client 
* Added `setStartTimestamp(long epochMicros)` and `end(long epochMicros)` API methods to `Span` and `Transaction`,
allowing to set custom start and end timestamps.
* Auto-detection of the `service_name` based on the `<display-name>` element of the `web.xml` with a fallback to the servlet context path.
If you are using a spring-based application, the agent will use the setting for `spring.application.name` for its `service_name`.
See the documentation for https://www.elastic.co/guide/en/apm/agent/java/master/config-core.html#config-service-name[`service_name`]
for more information.
Note: this requires APM Server 7.0+. If using previous versions, nothing will change.
* Previously, enabling https://www.elastic.co/guide/en/apm/agent/java/master/config-core.html#config-capture-body[`capture_body`] could only capture form parameters.
Now it supports all UTF-8 encoded plain-text content types.
The option https://www.elastic.co/guide/en/apm/agent/java/master/config-http.html#config-capture-body-content-types[`capture_body_content_types`]
controls which `Content-Type`s should be captured.
* Support async calls made by OkHttp client (`Call#enqueue`)
* Added support for providing config options on agent attach.
** CLI example: `--config server_urls=http://localhost:8200,http://localhost:8201`
** API example: `ElasticApmAttacher.attach(Map.of("server_urls", "http://localhost:8200,http://localhost:8201"));`

[float]
===== Bug Fixes
* Logging integration through MDC is not working properly - https://github.com/elastic/apm-agent-java/issues/499[#499]
* ClassCastException with adoptopenjdk/openjdk11-openj9 - https://github.com/elastic/apm-agent-java/issues/505[#505]
* Span count limitation is not working properly - reported https://discuss.elastic.co/t/kibana-apm-not-showing-spans-which-are-visible-in-discover-too-many-spans/171690[in our forum]
* Java agent causes Exceptions in Alfresco cluster environment due to failure in the instrumentation of Hazelcast `Executor`s - reported https://discuss.elastic.co/t/cant-run-apm-java-agent-in-alfresco-cluster-environment/172962[in our forum]

[[release-notes-1.4.0]]
==== 1.4.0 - 2019/02/14

[float]
===== Features
* Added support for sync calls of OkHttp client
* Added support for context propagation for `java.util.concurrent.ExecutorService`s
* The `trace_methods` configuration now allows to omit the method matcher.
   Example: `com.example.*` traces all classes and methods within the `com.example` package and sub-packages.
* Added support for JSF. Tested on WildFly, WebSphere Liberty and Payara with embedded JSF implementation and on Tomcat and Jetty with
 MyFaces 2.2 and 2.3
* Introduces a new configuration option `disable_metrics` which disables the collection of metrics via a wildcard expression.
* Support for HttpUrlConnection
* Adds `subtype` and `action` to spans. This replaces former typing mechanism where type, subtype and action were all set through
   the type in an hierarchical dotted-syntax. In order to support existing API usages, dotted types are parsed into subtype and action, 
   however `Span.createSpan` and `Span.setType` are deprecated starting this version. Instead, type-less spans can be created using the new 
   `Span.startSpan` API and typed spans can be created using the new `Span.startSpan(String type, String subtype, String action)` API
* Support for JBoss EAP 6.4, 7.0, 7.1 and 7.2
* Improved startup times
* Support for SOAP (JAX-WS).
   SOAP client create spans and propagate context.
   Transactions are created for `@WebService` classes and `@WebMethod` methods.  

[float]
===== Bug Fixes
* Fixes a failure in BitBucket when agent deployed https://github.com/elastic/apm-agent-java/issues/349[#349]
* Fixes increased CPU consumption https://github.com/elastic/apm-agent-java/issues/453[#453] and https://github.com/elastic/apm-agent-java/issues/443[#443]
* Fixed some OpenTracing bridge functionalities that were not working when auto-instrumentation is disabled
* Fixed an error occurring when ending an OpenTracing span before deactivating
* Sending proper `null` for metrics that have a NaN value
* Fixes JVM crash with Java 7 https://github.com/elastic/apm-agent-java/issues/458[#458]
* Fixes an application deployment failure when using EclipseLink and `trace_methods` configuration https://github.com/elastic/apm-agent-java/issues/474[#474]

[[release-notes-1.3.0]]
==== 1.3.0 - 2019/01/10

[float]
===== Features
* The agent now collects system and JVM metrics https://github.com/elastic/apm-agent-java/pull/360[#360]
* Add API methods `ElasticApm#startTransactionWithRemoteParent` and `Span#injectTraceHeaders` to allow for manual context propagation https://github.com/elastic/apm-agent-java/pull/396[#396].
* Added `trace_methods` configuration option which lets you define which methods in your project or 3rd party libraries should be traced.
   To create spans for all `public` methods of classes whose name ends in `Service` which are in a sub-package of `org.example.services` use this matcher:
   `public org.example.services.*.*Service#*` https://github.com/elastic/apm-agent-java/pull/398[#398]
* Added span for `DispatcherServlet#render` https://github.com/elastic/apm-agent-java/pull/409[#409].
* Flush reporter on shutdown to make sure all recorded Spans are sent to the server before the program exits https://github.com/elastic/apm-agent-java/pull/397[#397]
* Adds Kubernetes https://github.com/elastic/apm-agent-java/issues/383[#383] and Docker metadata to, enabling correlation with the Kibana Infra UI.
* Improved error handling of the Servlet Async API https://github.com/elastic/apm-agent-java/issues/399[#399]
* Support async API’s used with AsyncContext.start https://github.com/elastic/apm-agent-java/issues/388[#388]

[float]
===== Bug Fixes
* Fixing a potential memory leak when there is no connection with APM server
* Fixes NoSuchMethodError CharBuffer.flip() which occurs when using the Elasticsearch RestClient and Java 7 or 8 https://github.com/elastic/apm-agent-java/pull/401[#401]

 
[[release-notes-1.2.0]]
==== 1.2.0 - 2018/12/19

[float]
===== Features
* Added `capture_headers` configuration option.
   Set to `false` to disable capturing request and response headers.
   This will reduce the allocation rate of the agent and can save you network bandwidth and disk space.
* Makes the API methods `addTag`, `setName`, `setType`, `setUser` and `setResult` fluent, so that calls can be chained. 

[float]
===== Bug Fixes
* Catch all errors thrown within agent injected code
* Enable public APIs and OpenTracing bridge to work properly in OSGi systems, fixes https://github.com/elastic/apm-agent-java/issues/362[this WildFly issue]
* Remove module-info.java to enable agent working on early Tomcat 8.5 versions
* Fix https://github.com/elastic/apm-agent-java/issues/371[async Servlet API issue]

[[release-notes-1.1.0]]
==== 1.1.0 - 2018/11/28

[float]
===== Features
* Some memory allocation improvements
* Enabling bootdelegation for agent classes in Atlassian OSGI systems

[float]
===== Bug Fixes
* Update dsl-json which fixes a memory leak.
 See https://github.com/ngs-doo/dsl-json/pull/102[ngs-doo/dsl-json#102] for details. 
* Avoid `VerifyError`s by non instrumenting classes compiled for Java 4 or earlier
* Enable APM Server URL configuration with path (fixes #339)
* Reverse `system.hostname` and `system.platform` order sent to APM server

[[release-notes-1.0.1]]
==== 1.0.1 - 2018/11/15

[float]
===== Bug Fixes
* Fixes NoSuchMethodError CharBuffer.flip() which occurs when using the Elasticsearch RestClient and Java 7 or 8 {pull}313[#313]

[[release-notes-1.0.0]]
==== 1.0.0 - 2018/11/14

[float]
===== Breaking changes
* Remove intake v1 support. This version requires APM Server 6.5.0+ which supports the intake api v2.
   Until the time the APM Server 6.5.0 is officially released,
   you can test with docker by pulling the APM Server image via
   `docker pull docker.elastic.co/apm/apm-server:6.5.0-SNAPSHOT`. 

[float]
===== Features
* Adds `@CaptureTransaction` and `@CaptureSpan` annotations which let you declaratively add custom transactions and spans.
   Note that it is required to configure the `application_packages` for this to work.
   See the https://www.elastic.co/guide/en/apm/agent/java/master/public-api.html#api-annotation[documentation] for more information.
* The public API now supports to activate a span on the current thread.
   This makes the span available via `ElasticApm#currentSpan()`
   Refer to the https://www.elastic.co/guide/en/apm/agent/java/master/public-api.html#api-span-activate[documentation] for more details.
* Capturing of Elasticsearch RestClient 5.0.2+ calls.
   Currently, the `*Async` methods are not supported, only their synchronous counterparts.
* Added API methods to enable correlating the spans created from the JavaScrip Real User Monitoring agent with the Java agent transaction.
   More information can be found in the https://www.elastic.co/guide/en/apm/agent/java/master/public-api.html#api-ensure-parent-id[documentation].
* Added `Transaction.isSampled()` and `Span.isSampled()` methods to the public API
* Added `Transaction#setResult` to the public API {pull}293[#293]

[float]
===== Bug Fixes
* Fix for situations where status code is reported as `200`, even though it actually was `500` {pull}225[#225]
* Capturing the username now properly works when using Spring security {pull}183[#183]

[[release-notes-1.0.0.rc1]]
==== 1.0.0.RC1 - 2018/11/06

[float]
===== Breaking changes
* Remove intake v1 support. This version requires APM Server 6.5.0+ which supports the intake api v2.
   Until the time the APM Server 6.5.0 is officially released,
   you can test with docker by pulling the APM Server image via
   `docker pull docker.elastic.co/apm/apm-server:6.5.0-SNAPSHOT`.
* Wildcard patterns are case insensitive by default. Prepend `(?-i)` to make the matching case sensitive.

[float]
===== Features
* Support for Distributed Tracing
* Adds `@CaptureTransaction` and `@CaptureSpan` annotations which let you declaratively add custom transactions and spans.
   Note that it is required to configure the `application_packages` for this to work.
   See the https://www.elastic.co/guide/en/apm/agent/java/master/public-api.html#api-annotation[documentation] for more information.
* The public API now supports to activate a span on the current thread.
   This makes the span available via `ElasticApm#currentSpan()`
   Refer to the https://www.elastic.co/guide/en/apm/agent/java/master/public-api.html#api-span-activate[documentation] for more details.
* Capturing of Elasticsearch RestClient 5.0.2+ calls.
   Currently, the `*Async` methods are not supported, only their synchronous counterparts.
* Added API methods to enable correlating the spans created from the JavaScrip Real User Monitoring agent with the Java agent transaction.
   More information can be found in the https://www.elastic.co/guide/en/apm/agent/java/master/public-api.html#api-ensure-parent-id[documentation].
* Microsecond accurate timestamps {pull}261[#261]
* Support for JAX-RS annotations.
Transactions are named based on your resources (`ResourceClass#resourceMethod`).

[float]
===== Bug Fixes
* Fix for situations where status code is reported as `200`, even though it actually was `500` {pull}225[#225]

[[release-notes-0.8.x]]
=== Java Agent version 0.8.x

[[release-notes-0.8.0]]
==== 0.8.0

[float]
===== Breaking changes
* Wildcard patterns are case insensitive by default. Prepend `(?-i)` to make the matching case sensitive.

[float]
===== Features
* Wildcard patterns are now not limited to only one wildcard in the middle and can be arbitrarily complex now.
   Example: `*foo*bar*baz`.
* Support for JAX-RS annotations.
   Transactions are named based on your resources (`ResourceClass#resourceMethod`).

[[release-notes-0.7.x]]
=== Java Agent version 0.7.x

[[release-notes-0.7.1]]
==== 0.7.1 - 2018/10/24

[float]
===== Bug Fixes
* Avoid recycling transactions twice {pull}178[#178]

[[release-notes-0.7.0]]
==== 0.7.0 - 2018/09/12

[float]
===== Breaking changes
* Removed `ElasticApm.startSpan`. Spans can now only be created from their transactions via `Transaction#createSpan`.
* `ElasticApm.startTransaction` and `Transaction#createSpan` don't activate the transaction and spans
   and are thus not available via `ElasticApm.activeTransaction` and `ElasticApm.activeSpan`.

[float]
===== Features
* Public API
** Add `Span#captureException` and `Transaction#captureException` to public API.
      `ElasticApm.captureException` is deprecated now. Use `ElasticApm.currentSpan().captureException(exception)` instead.
** Added `Transaction.getId` and `Span.getId` methods 
* Added support for async servlet requests
* Added support for Payara/Glassfish
* Incubating support for Apache HttpClient
* Support for Spring RestTemplate
* Added configuration options `use_path_as_transaction_name` and `url_groups`,
   which allow to use the URL path as the transaction name.
   As that could contain path parameters, like `/user/$userId` however,
   You can set the `url_groups` option to define a wildcard pattern, like `/user/*`,
   to group those paths together.
   This is especially helpful when using an unsupported Servlet API-based framework. 
* Support duration suffixes (`ms`, `s` and `m`) for duration configuration options.
   Not using the duration suffix logs out a deprecation warning and will not be supported in future versions.
* Add ability to add multiple APM server URLs, which enables client-side load balancing.
   The configuration option `server_url` has been renamed to `server_urls` to reflect this change.
   However, `server_url` still works for backwards compatibility.
* The configuration option `service_name` is now optional.
   It defaults to the main class name,
   the name of the executed jar file (removing the version number),
   or the application server name (for example `tomcat-application`).
   In a lot of cases,
   you will still want to set the `service_name` explicitly.
   But it helps getting started and seeing data easier,
   as there are no required configuration options anymore.
   In the future we will most likely determine more useful application names for Servlet API-based applications.<|MERGE_RESOLUTION|>--- conflicted
+++ resolved
@@ -25,11 +25,8 @@
 
 [float]
 ===== Features
-<<<<<<< HEAD
+* Added support to selectively enable instrumentations - {pull}2292[#2292]
 * Add the instance name to `context.destination.service.resource` to JDBC spans, if use_jdbc_service_resource_auto_inference is set to true - {pull}1928[#1928]
-=======
-* Added support to selectively enable instrumentations - {pull}2292[#2292]
->>>>>>> 7434123a
 
 [float]
 ===== Bug fixes
