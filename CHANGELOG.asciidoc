--- conflicted
+++ resolved
@@ -45,13 +45,10 @@
 * Add support for Spring AMQP batch API - {pull}1716[#1716]
 * Add the (current) transaction name to the error (when using APM Server 8.0) - {pull}2235[#2235]
 * The JVM/JMX metrics are reported for each service name individually (when using APM Server 8.0) - {pull}2233[#2233]
-<<<<<<< HEAD
-* When the MANIFEST.MF of the main jar contains the Implementation-Title attribute, it is used as the default service name - {pull}1921[#1921]
-=======
 * Added <<config-span-stack-trace-min-duration,`span_stack_trace_min_duration`>> option.
  This replaces the now deprecated `span_frames_min_duration` option.
  The difference is that the new option has more intuitive semantics for negative values (never collect stack trace) and zero (always collect stack trace). - {pull}2220[#2220]
->>>>>>> efe97c9b
+* When the MANIFEST.MF of the main jar contains the Implementation-Title attribute, it is used as the default service name - {pull}1921[#1921]
 
 [float]
 ===== Performance improvements
