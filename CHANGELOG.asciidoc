ifdef::env-github[]
NOTE: Release notes are best read in our documentation at
https://www.elastic.co/guide/en/apm/agent/java/current/release-notes.html[elastic.co]
endif::[]

////
[[release-notes-x.x.x]]
==== x.x.x - YYYY/MM/DD

[float]
===== Breaking changes

[float]
===== Features
* Cool new feature: {pull}2526[#2526]

[float]
===== Bug fixes
////

=== Unreleased

[[release-notes-1.25.0]]
==== 1.25.0 - YYYY/MM/DD

[float]
===== Potentially breaking changes
* If you rely on instrumentations that are in the `experimental` group, you must now set `enable_experimental_instrumentations=true` otherwise
the experimental instrumentations will be disabled by default. Up to version `1.24.0` using an empty value for `disable_instrumentations` was
the recommended way to override the default `disable_instrumentations=experimental`.

[float]
===== Features
* Support for inheritance of public API annotations - {pull}1805[#1805]
* JDBC instrumentation sets context.db.instance - {pull}1820[#1820]
* Add support for Vert.x web client- {pull}1824[#1824]
* Avoid recycling of spans and transactions that are using through the public API, so to avoid
reference-counting-related errors - {pull}1859[#1859]
* Add <<config-enable-experimental-instrumentations>> configuration option to enable experimental features - {pull}1863[#1863]
** Previously, when adding an instrumentation group to `disable_instrumentations`, we had to make sure to not forget the
default `experimental` value, for example when disabling `jdbc` instrumentation we had to set `disable_instrumentations=experimental,jdbc` otherwise
setting `disable_instrumentations=jdbc` would disable jdbc and also enable experimental features, which would not be the desired effect.
** Previously, by default `disable_instrumentations` contained `experimental`
** Now by default `disable_instrumentations` is empty and `enable_experimental_instrumentations=false`
** Set `disable_instrumentations=true` to enable experimental instrumentations
<<<<<<< HEAD
* Added support for overwritting the service version per classloader {pull}#1726[#1726]
=======
* Eliminating concerns related to log4j2 vulnerability - https://nvd.nist.gov/vuln/detail/CVE-2020-9488#vulnCurrentDescriptionTitle.
We cannot upgrade to version above 2.12.1 because this is the last version of log4j that is compatible with Java 7.
Instead, we exclude the SMTP appender (which is the vulnerable one) from our artifacts. Note that older versions of
our agent are not vulnerable as well, as the SMTP appender was never used, this is only to further reduce our users' concerns.
>>>>>>> ff2633f6

[float]
===== Bug fixes
* Fix NPE with `null` binary header values + properly serialize them - {pull}1842[#1842]
* Fix `ListenerExecutionFailedException` when using Spring AMQP's ReplyTo container - {pull}1872[#1872]
* Enabling log ECS reformatting when using Logback configured with `LayoutWrappingEncoder` and a pattern layout - {pull}1879[#1879]

[[release-notes-1.x]]
=== Java Agent version 1.x

[[release-notes-1.24.0]]
==== 1.24.0 - 2021/05/31

[float]
===== Features
* Basic support for Apache Struts 2 {pull}1763[#1763]
* Extending the <<config-log-ecs-reformatting>> config option to enable the overriding of logs with ECS-reformatted
events. With the new `OVERRIDE` option, non-file logs can be ECS-reformatted automatically as well - {pull}1793[#1793]
* Instrumentation for Vert.x Web {pull}1697[#1697]
* Changed log level of vm arguments to debug
* Giving precedence for the W3C `tracecontext` header over the `elastic-apm-traceparent` header - {pull}1821[#1821]
* Add instrumentation for Webflux - {pull}1305[#1305]

[float]
===== Bug fixes
* Fix another error related to instrumentation plugins loading on Windows - {pull}1785[#1785]
* Load Spring AMQP plugin- {pull}1784[#1784]
* Avoid `IllegalStateException` when multiple `tracestate` headers are used - {pull}1808[#1808]
* Ensure CLI attach avoids `sudo` only when required and avoid blocking - {pull}1819[#1819]
* Avoid sending metric-sets without samples, so to adhere to the intake API - {pull}1826[#1826]
* Fixing our type-pool cache, so that it can't cause OOM (softly-referenced), and it gets cleared when not used for
a while - {pull}1828[#1828]

[float]
===== Refactors
* Remove single-package limitation for embedded plugins - {pull}1780[#1780]

[[release-notes-1.23.0]]
==== 1.23.0 - 2021/04/22

[float]
===== Breaking changes
* There are breaking changes in the <<setup-attach-cli,attacher cli>>.
  See the Features section for more information.

[float]
===== Features
* Overhaul of the <<setup-attach-cli,attacher cli>> application that allows to attach the agent to running JVMs - {pull}1667[#1667]
** The artifact of the standalone cli application is now called `apm-agent-attach-cli`. The attacher API is still called `apm-agent-attach`.
** There is also a slim version of the cli application that does not bundle the Java agent.
It requires the `--agent-jar` option to be set.
** Improved logging +
The application uses {ecs-logging-java-ref}/intro.html[Java ECS logging] to emit JSON logs.
The log level can be configured with the `--log-level` option.
By default, the program is logging to the console but using the `--log-file` option, it can also log to a file.
** Attach to JVMs running under a different user (unix only) +
The JVM requires the attacher to be running under the same user as the target VM (the attachee).
The `apm-agent-attach-standalone.jar` can now be run with a user that has permissions to switch to the user that runs the target VM.
On Windows, the attacher can still only attach to JVMs that are running with under the same user.
** New include/exclude discovery rules +
*** `--include-all`: Attach to all discovered JVMs. If no matchers are provided, it will not attach to any JVMs.
*** `--include-user`/`--exclude-user`: Attach to all JVMs of a given operating system user.
*** `--include-main`/`--exclude-main`: Attach to all JVMs that whose main class/jar name, or system properties match the provided regex.
*** `--include-vmargs`/`--exclude-vmargs`: Attach to all JVMs that whose main class/jar name, or system properties match the provided regex.
** Removal of options +
*** The deprecated `--arg` option has been removed.
*** The `-i`/`--include`, `-e`/`exclude` options have been removed in favor of the `--<include|exclude>-<main|vmargs>` options.
*** The `-p`/`--pid` options have been removed in favor of the `--include-pid` option.
** Changed behavior of  the `-l`/`--list` option +
The option now only lists JVMs that match the include/exclude discovery rules.
Thus, it can be used to do a dry-run of the matchers without actually performing an attachment.
It even works in combination with `--continuous` now.
By default, the VM arguments are not printed, but only when the `-a`/`--list-vmargs` option is set.
** Remove dependency on `jps` +
Even when matching on the main class name or on system properties,
** Checks the Java version before attaching to avoid attachment on unsupported JVMs.
* Cassandra instrumentation - {pull}1712[#1712]
* Log correlation supports JBoss Logging - {pull}1737[#1737]
* Update Byte-buddy to `1.11.0` - {pull}1769[#1769]
* Support for user.domain {pull}1756[#1756]
* JAX-RS supports javax.ws.rs.PATCH
* Enabling build and unit tests on Windows - {pull}1671[#1671]

[float]
===== Bug fixes
* Fixed log correlation for log4j2 - {pull}1720[#1720]
* Fix apm-log4j1-plugin and apm-log4j2-plugin dependency on slf4j - {pull}1723[#1723]
* Avoid systematic `MessageNotWriteableException` error logging, now only visible in `debug` - {pull}1715[#1715] and {pull}1730[#1730]
* Fix rounded number format for non-english locales - {pull}1728[#1728]
* Fix `NullPointerException` on legacy Apache client instrumentation when host is `null` - {pull}1746[#1746]
* Apply consistent proxy class exclusion heuristic - {pull}1738[#1738]
* Fix micrometer serialization error - {pull}1741[#1741]
* Optimize & avoid `ensureInstrumented` deadlock by skipping stack-frame computation for Java7+ bytecode - {pull}1758[#1758]
* Fix instrumentation plugins loading on Windows - {pull}1671[#1671]

[float]
===== Refactors
* Migrate some plugins to indy dispatcher {pull}1369[#1369] {pull}1410[#1410] {pull}1374[#1374]

[[release-notes-1.22.0]]
==== 1.22.0 - 2021/03/24

[float]
===== Breaking changes
* Dots in metric names of Micrometer metrics get replaced with underscores to avoid mapping conflicts.
De-dotting be disabled via <<config-dedot-custom-metrics, `dedot_custom_metrics`>>. - {pull}1700[#1700]

[float]
===== Features
* Introducing a new mechanism to ease the development of community instrumentation plugins. See <<config-plugins-dir>> for
more details. This configuration was already added in 1.18.0, but more extensive and continuous integration testing
allows us to expose it now. It is still marked as "experimental" though, meaning that future changes in the mechanism
may break early contributed plugins. However, we highly encourage our community to try it out and we will do our best
to assist with such efforts.
* Deprecating `ignore_user_agents` in favour of `transaction_ignore_user_agents`, maintaining the same functionality -
{pull}1644[#1644]
* Update existing Hibernate Search 6 instrumentation to the final relase
* The <<config-use-path-as-transaction-name, `use_path_as_transaction_name`>> option is now dynamic
* Flushing internal and micrometer metrics before the agent shuts down - {pull}1658[#1658]
* Support for OkHttp 4.4+ -  {pull}1672[#1672]
* Adding capability to automatically create ECS-JSON-formatted version of the original application log files, through
the <<config-log-ecs-reformatting>> config option. This allows effortless ingestion of logs to Elasticsearch without
any further configuration. Supports log4j1, log4j2 and Logback. {pull}1261[#1261]
* Add support to Spring AMQP - {pull}1657[#1657]
* Adds the ability to automatically configure usage of the OpenTracing bridge in systems using ServiceLoader - {pull}1708[#1708]
* Update to async-profiler 1.8.5 - includes a fix to a Java 7 crash and enhanced safe mode to better deal with
corrupted stack frames.
* Add a warning on startup when `-Xverify:none` or `-noverify` flags are set as this can lead to crashes that are very
difficult to debug - {pull}1593[#1593]. In an upcoming version, the agent will not start when these flags are set,
unless the system property `elastic.apm.disable_bootstrap_checks` is set to true.

[float]
===== Bug fixes
* fix sample rate rounded to zero when lower than precision - {pull}1655[#1655]
* fixed a couple of bugs with the external plugin mechanism (not documented until now) - {pull}1660[#1660]
* Fix runtime attach conflict with multiple users - {pull}1704[#1704]

[[release-notes-1.21.0]]
==== 1.21.0 - 2021/02/09

[float]
===== Breaking changes
* Following PR {pull}1650[#1650], there are two slight changes with the <<config-server-url>> and <<config-server-urls>>
configuration options:
    1.  So far, setting `server_urls` with an empty string would allow the agent to work normally, apart from any action
        that requires communication with the APM Server, including the attempt to fetch a central configuration.
        Starting in this agent version, setting `server_urls` to empty string doesn't have any special meaning, it is
        the default expected configuration, where `server_url` will be used instead. In order to achieve the same
        behaviour, use the new <<config-disable-send>> configuration.
    2.  Up to this version, `server_url` was used as an alias to `server_urls`, meaning that one could potentially set
        the `server_url` config with a comma-separated list of multiple APM Server addresses, and that would have been a
        valid configuration. Starting in this agent version, `server_url` is a separate configuration, and it only accepts
        Strings that represent a single valid URL. Specifically, empty strings and commas are invalid.

[float]
===== Features
* Add cloud provider metadata to reported events, see
https://github.com/elastic/apm/blob/master/specs/agents/metadata.md#cloud-provider-metadata[spec] for details.
By default, the agent will try to automatically detect the cloud provider on startup, but this can be
configured through the <<config-cloud-provider, `cloud_provider`>> config option - {pull}1599[#1599]
* Add span & transaction `outcome` field to improve error rate calculations - {pull}1613[#1613]

[float]
===== Bug fixes
* Fixing crashes observed in Java 7 at sporadic timing by applying a few seconds delay on bootstrap - {pull}1594[#1594]
* Fallback to using "TLS" `SSLContext` when "SSL" is not available - {pull}1633[#1633]
* Fixing agent startup failure with `NullPointerException` thrown by Byte-buddy's `MultipleParentClassLoader` - {pull}1647[#1647]
* Fix cached type resolution triggering `ClassCastException` - {pull}1649[#1649]

[[release-notes-1.20.0]]
==== 1.20.0 - 2021/01/07

[float]
===== Breaking changes
* The following public API types were `public` so far and became package-private: `NoopScope`, `ScopeImpl` and `AbstractSpanImpl`.
  If your code is using them, you will need to change that when upgrading to this version.
  Related PR: {pull}1532[#1532]

[float]
===== Features
* Add support for RabbitMQ clients - {pull}1328[#1328]

[float]
===== Bug fixes
* Fix small memory allocation regression introduced with tracestate header {pull}1508[#1508]
* Fix `NullPointerException` from `WeakConcurrentMap.put` through the Elasticsearch client instrumentation - {pull}1531[#1531]
* Sending `transaction_id` and `parent_id` only for events that contain a valid `trace_id` as well - {pull}1537[#1537]
* Fix `ClassNotFoundError` with old versions of Spring resttemplate {pull}1524[#1524]
* Fix Micrometer-driven metrics validation errors by the APM Server when sending with illegal values - {pull}1559[#1559]
* Serialize all stack trace frames when setting `stack_trace_limit=-1` instead of none - {pull}1571[#1571]
* Fix `UnsupportedOperationException` when calling `ServletContext.getClassLoader()` - {pull}1576[#1576]
* Fix improper request body capturing - {pull}1579[#1579]
* Avoid `NullPointerException` due to null return values instrumentation advices - {pull}1601[#1601]
* Update async-profiler to 1.8.3 {pull}1602[1602]
* Use null-safe data structures to avoid `NullPointerException` {pull}1597[1597]
* Fix memory leak in sampling profiler mechanism - {pull}1592[#1592]

[float]
===== Refactors
* Migrate some plugins to indy dispatcher {pull}1405[#1405] {pull}1394[#1394]

[[release-notes-1.19.0]]
==== 1.19.0 - 2020/11/10

[float]
===== Features
* The agent version now includes a git hash if it's a snapshot version.
  This makes it easier to differ distinct snapshot builds of the same version.
  Example: `1.18.1-SNAPSHOT.4655910`
* Add support for sampling weight with propagation in `tracestate` W3C header {pull}1384[#1384]
* Adding two more valid options to the `log_level` config: `WARNING` (equivalent to `WARN`) and `CRITICAL`
  (will be treated as `ERROR`) - {pull}1431[1431]
* Add the ability to disable Servlet-related spans for `INCLUDE`, `FORWARD` and `ERROR` dispatches (without affecting
  basic Servlet capturing) by adding `servlet-api-dispatch` to <<config-disable-instrumentations>> - {pull}1448[1448]
* Add Sampling Profiler support for AArch64 architectures - {pull}1443[1443]
* Support proper transaction naming when using Spring's `ServletWrappingController` - {pull}1461[#1461]
* Update async-profiler to 1.8.2 {pull}1471[1471]
* Update existing Hibernate Search 6 instrumentation to work with the latest CR1 release
* Deprecating the `addLabel` public API in favor of `setLabel` (still supporting `addLabel`) - {pull}1449[#1449]

[float]
===== Bug fixes
* Fix `HttpUrlConnection` instrumentation issue (affecting distributed tracing as well) when using HTTPS without using
  `java.net.HttpURLConnection#disconnect` - {pull}1447[1447]
* Fixes class loading issue that can occur when deploying multiple applications to the same application server - {pull}1458[#1458]
* Fix ability to disable agent on startup wasn't working for runtime attach {pull}1444[1444]
* Avoid `UnsupportedOperationException` on some spring application startup {pull}1464[1464]
* Fix ignored runtime attach `config_file` {pull}1469[1469]
* Fix `IllegalAccessError: Module 'java.base' no access to: package 'java.lang'...` in J9 VMs of Java version >= 9 -
  {pull}1468[#1468]
* Fix JVM version parsing on HP-UX {pull}1477[#1477]
* Fix Spring-JMS transactions lifecycle management when using multiple concurrent consumers - {pull}1496[#1496]

[float]
===== Refactors
* Migrate some plugins to indy dispatcher {pull}1404[1404] {pull}1411[1411]
* Replace System Rules with System Lambda {pull}1434[#1434]

[[release-notes-1.18.1]]
==== 1.18.1 - 2020/10/06

[float]
===== Refactors
* Migrate some plugins to indy dispatcher {pull}1362[1362] {pull}1366[1366] {pull}1363[1363] {pull}1383[1383] {pull}1368[1368] {pull}1364[1364] {pull}1365[1365] {pull}1367[1367] {pull}1371[1371]

[float]
===== Bug fixes
* Fix instrumentation error for HttpClient - {pull}1402[#1402]
* Eliminate `unsupported class version error` messages related to loading the Java 11 HttpClient plugin in pre-Java-11 JVMs {pull}1397[1397]
* Fix rejected metric events by APM Server with response code 400 due to data validation error - sanitizing Micrometer
metricset tag keys - {pull}1413[1413]
* Fix invalid micrometer metrics with non-numeric values {pull}1419[1419]
* Fix `NoClassDefFoundError` with JDBC instrumentation plugin {pull}1409[1409]
* Apply `disable_metrics` config to Micrometer metrics - {pull}1421[1421]
* Remove cgroup `inactive_file.bytes` metric according to spec {pull}1422[1422]

[[release-notes-1.18.0]]
==== 1.18.0 - 2020/09/08

[float]
===== Features
* Deprecating `ignore_urls` config in favour of <<config-transaction-ignore-urls, `transaction_ignore_urls`>> to align
  with other agents, while still allowing the old config name for backward compatibility - {pull}1315[#1315]
* Enabling instrumentation of classes compiled with Java 1.4. This is reverting the restriction of instrumenting only
  bytecode of Java 1.5 or higher ({pull}320[#320]), which was added due to potential `VerifyError`. Such errors should be
  avoided now by the usage of `TypeConstantAdjustment` - {pull}1317[#1317]
* Enabling agent to work without attempting any communication with APM server, by allowing setting `server_urls` with
  an empty string - {pull}1295[#1295]
* Add <<metrics-micrometer, micrometer support>> - {pull}1303[#1303]
* Add `profiling_inferred_spans_lib_directory` option to override the default temp directory used for exporting the async-profiler library.
  This is useful for server-hardened environments where `/tmp` is often configured with `noexec`, leading to `java.lang.UnsatisfiedLinkError` errors - {pull}1350[#1350]
* Create spans for Servlet dispatches to FORWARD, INCLUDE and ERROR - {pull}1212[#1212]
* Support JDK 11 HTTPClient - {pull}1307[#1307]
* Lazily create profiler temporary files {pull}1360[#1360]
* Convert the followings to Indy Plugins (see details in <<release-notes-1.18.0.rc1, 1.18.0-rc1 relase notes>>): gRPC,
  AsyncHttpClient, Apache HttpClient
* The agent now collects cgroup memory metrics (see details in <<metrics-cgroup,Metrics page>>)
* Update async-profiler to 1.8.1 {pull}1382[#1382]
* Runtime attach install option is promoted to 'beta' status (was experimental).

[float]
===== Bug fixes
* Fixes a `NoClassDefFoundError` in the JMS instrumentation of `MessageListener` - {pull}1287[#1287]
* Fix `/ by zero` error message when setting `server_urls` with an empty string - {pull}1295[#1295]
* Fix `ClassNotFoundException` or `ClassCastException` in some cases where special log4j configurations are used - {pull}1322[#1322]
* Fix `NumberFormatException` when using early access Java version - {pull}1325[#1325]
* Fix `service_name` config being ignored when set to the same auto-discovered default value - {pull}1324[#1324]
* Fix service name error when updating a web app on a Servlet container - {pull}1326[#1326]
* Fix remote attach 'jps' executable not found when 'java' binary is symlinked ot a JRE - {pull}1352[#1352]

[[release-notes-1.18.0.rc1]]
==== 1.18.0.RC1 - 2020/07/22

This release candidate adds some highly anticipated features:
It’s now possible to attach the agent at runtime in more cases than before.
Most notably, it enables runtime attachment on JBoss, WildFly, Glassfish/Payara,
and other OSGi runtimes such as Atlassian Jira and Confluence.

To make this and other significant features, such as https://github.com/elastic/apm-agent-java/issues/937[external plugins], possible,
we have implemented major changes to the architecture of the agent.
The agent now relies on the `invokedynamic` bytecode instruction to make plugin development easier, safer, and more efficient.
As early versions of Java 7 and Java 8 have unreliable support for invokedynamic,
we now require a minimum update level of 60 for Java 7 (7u60+) in addition to the existing minimum update level of 40 for Java 8 (8u40+).

We’re looking for users who would like to try this out to give feedback.
If we see that the `invokedynamic`-based approach (https://github.com/elastic/apm-agent-java/pull/1230[indy plugins]) works well, we can continue and migrate the rest of the plugins.
After the migration has completed, we can move forward with external plugins and remove the experimental label from runtime attachment.

If all works like in our testing, you would not see `NoClassDefFoundError` s anymore when, for example, trying to attach the agent at runtime to an OSGi container or a JBoss server.
Also, non-standard OSGi containers, such as Atlassian Jira and other technologies with restrictive class loading policies, such as MuleSoft ESB, will benefit from this change.

In the worst case, there might be JVM crashes due to `invokedynamic`-related JVM bugs.
However, we already disable the agent when attached to JVM versions that are known to be problematic.
Another potentially problematic area is that we now dynamically raise the bytecode version of instrumented classes to be at least bytecode version 51 (Java 7).
This is needed in order to be able to use the `invokedynamic` instruction.
This requires re-computation of stack map frames which makes instrumentation a bit slower.
We don't anticipate notable slowdowns unless you extensively (over-)use <<config-trace-methods, `trace_methods`>>.

[float]
===== Breaking changes
* Early Java 7 versions, prior to update 60, are not supported anymore.
  When trying to attach to a non-supported version, the agent will disable itself and not apply any instrumentations.

[float]
===== Features
* Experimental support for runtime attachment now also for OSGi containers, JBoss, and WildFly
* New mitigation of OSGi bootdelegation errors (`NoClassDefFoundError`).
  You can remove any `org.osgi.framework.bootdelegation` related configuration.
  This release also removes the configuration option `boot_delegation_packages`.
* Overhaul of the `ExecutorService` instrumentation that avoids `ClassCastException` issues - {pull}1206[#1206]
* Support for `ForkJoinPool` and `ScheduledExecutorService` (see <<supported-async-frameworks>>)
* Support for `ExecutorService#invokeAny` and `ExecutorService#invokeAll`
* Added support for `java.util.TimerTask` - {pull}1235[#1235]
* Add capturing of request body in Elasticsearch queries: `_msearch`, `_count`, `_msearch/template`, `_search/template`, `_rollup_search` - {pull}1222[#1222]
* Add <<config-enabled,`enabled`>> flag
* Add experimental support for Scala Futures
* The agent now collects heap memory pools metrics - {pull}1228[#1228]

[float]
===== Bug fixes
* Fixes error capturing for log4j2 loggers. Version 1.17.0 introduced a regression.
* Fixes `NullPointerException` related to JAX-RS and Quartz instrumentation - {pull}1249[#1249]
* Expanding k8s pod ID discovery to some formerly non-supported environments
* When `recording` is set to `false`, the agent will not send captured errors anymore.
* Fixes NPE in Dubbo instrumentation that occurs when the application is acting both as a provider and as a consumer - {pull}1260[#1260]
* Adding a delay by default what attaching the agent to Tomcat using the premain route to work around the JUL
  deadlock issue - {pull}1262[#1262]
* Fixes missing `jboss.as:*` MBeans on JBoss - {pull}1257[#1257]


[[release-notes-1.17.0]]
==== 1.17.0 - 2020/06/17

[float]
===== Features
* Log files are now rotated after they reach <<config-log-file-size>>.
There will always be one history file `${log_file}.1`.
* Add <<config-log-format-sout>> and <<config-log-format-file>> with the options `PLAIN_TEXT` and `JSON`.
The latter uses https://github.com/elastic/ecs-logging-java[ecs-logging-java] to format the logs.
* Exposing <<config-classes-excluded-from-instrumentation>> config - {pull}1187[#1187]
* Add support for naming transactions based on Grails controllers. Supports Grails 3+ - {pull}1171[#1171]
* Add support for the Apache/Alibaba Dubbo RPC framework
* Async Profiler version upgraded to 1.7.1, with a new debugging flag for the stack frame recovery mechanism - {pull}1173[#1173]

[float]
===== Bug fixes
* Fixes `IndexOutOfBoundsException` that can occur when profiler-inferred spans are enabled.
  This also makes the profiler more resilient by just removing the call tree related to the exception (which might be in an invalid state)
  as opposed to stopping the profiler when an exception occurs.
* Fix `NumberFormatException` when parsing Ingres/Actian JDBC connection strings - {pull}1198[#1198]
* Prevent agent from overriding JVM configured truststore when not using HTTPS for communication with APM server - {pull}1203[#1203]
* Fix `java.lang.IllegalStateException` with `jps` JVM when using continuous runtime attach - {pull}1205[1205]
* Fix agent trying to load log4j2 plugins from application - {pull}1214[1214]
* Fix memory leak in gRPC instrumentation plugin - {pull}1196[1196]
* Fix HTTPS connection failures when agent is configured to use HTTPS to communicate with APM server {pull}1209[1209]

[[release-notes-1.16.0]]
==== 1.16.0 - 2020/05/13

[float]
===== Features

* The log correlation feature now adds `error.id` to the MDC. See <<supported-logging-frameworks>> for details. - {pull}1050[#1050]
* Deprecating the `incubating` tag in favour of the `experimental` tag. This is not a breaking change, so former
<<config-disable-instrumentations,`disable_instrumentation`>> configuration containing the `incubating` tag will still be respected - {pull}1123[#1123]
* Add a `--without-emulated-attach` option for runtime attachment to allow disabling this feature as a workaround.
* Add workaround for JDK bug JDK-8236039 with TLS 1.3 {pull}1149[#1149]
* Add log level `OFF` to silence agent logging
* Adds <<config-span-min-duration,`span_min_duration`>> option to exclude fast executing spans.
  When set together with one of the more specific thresholds - `trace_methods_duration_threshold` or `profiling_inferred_spans_min_duration`,
  the higher threshold will determine which spans will be discarded.
* Automatically instrument quartz jobs from the quartz-jobs artifact {pull}1170[#1170]
* Perform re-parenting of regular spans to be a child of profiler-inferred spans. Requires APM Server and Kibana 7.8.0. {pull}1117[#1117]
* Upgrade Async Profiler version to 1.7.0

[float]
===== Bug fixes

* When Servlet-related Exceptions are handled through exception handlers that return a 200 status code, agent shouldn't override with 500 - {pull}1103[#1103]
* Exclude Quartz 1 from instrumentation to avoid
  `IncompatibleClassChangeError: Found class org.quartz.JobExecutionContext, but interface was expected` - {pull}1108[#1108]
* Fix breakdown metrics span sub-types {pull}1113[#1113]
* Fix flaky gRPC server instrumentation {pull}1122[#1122]
* Fix side effect of calling `Statement.getUpdateCount` more than once {pull}1139[#1139]
* Stop capturing JDBC affected rows count using `Statement.getUpdateCount` to prevent unreliable side-effects {pull}1147[#1147]
* Fix OpenTracing error tag handling (set transaction error result when tag value is `true`) {pull}1159[#1159]
* Due to a bug in the build we didn't include the gRPC plugin in the build so far
* `java.lang.ClassNotFoundException: Unable to load class 'jdk.internal...'` is thrown when tracing specific versions of Atlassian systems {pull}1168[#1168]
* Make sure spans are kept active during `AsyncHandler` methods in the `AsyncHttpClient`
* CPU and memory metrics are sometimes not reported properly when using IBM J9 {pull}1148[#1148]
* `NullPointerException` thrown by the agent on WebLogic {pull}1142[#1142]

[[release-notes-1.15.0]]
==== 1.15.0 - 2020/03/27

[float]
===== Breaking changes

* Ordering of configuration sources has slightly changed, please review <<configuration>>:
** `elasticapm.properties` file now has higher priority over java system properties and environment variables, +
This change allows to change dynamic options values at runtime by editing file, previously values set in java properties
or environment variables could not be overridden, even if they were dynamic.
* Renamed some configuration options related to the experimental profiler-inferred spans feature ({pull}1084[#1084]):
** `profiling_spans_enabled` -> `profiling_inferred_spans_enabled`
** `profiling_sampling_interval` -> `profiling_inferred_spans_sampling_interval`
** `profiling_spans_min_duration` -> `profiling_inferred_spans_min_duration`
** `profiling_included_classes` -> `profiling_inferred_spans_included_classes`
** `profiling_excluded_classes` -> `profiling_inferred_spans_excluded_classes`
** Removed `profiling_interval` and `profiling_duration` (both are fixed to 5s now)

[float]
===== Features

* Gracefully abort agent init when running on a known Java 8 buggy JVM {pull}1075[#1075].
* Add support for <<supported-databases, Redis Redisson client>>
* Makes <<config-instrument>>, <<config-trace-methods>>, and <<config-disable-instrumentations>> dynamic.
Note that changing these values at runtime can slow down the application temporarily.
* Do not instrument Servlet API before 3.0 {pull}1077[#1077]
* Add support for API keys for apm backend authentication {pull}1083[#1083]
* Add support for <<supported-rpc-frameworks, gRPC>> client & server instrumentation {pull}1019[#1019]
* Deprecating `active` configuration option in favor of `recording`.
  Setting `active` still works as it's now an alias for `recording`.

[float]
===== Bug fixes

* When JAX-RS-annotated method delegates to another JAX-RS-annotated method, transaction name should include method A - {pull}1062[#1062]
* Fixed bug that prevented an APM Error from being created when calling `org.slf4j.Logger#error` - {pull}1049[#1049]
* Wrong address in JDBC spans for Oracle, MySQL and MariaDB when multiple hosts are configured - {pull}1082[#1082]
* Document and re-order configuration priorities {pull}1087[#1087]
* Improve heuristic for `service_name` when not set through config {pull}1097[#1097]


[[release-notes-1.14.0]]
==== 1.14.0 - 2020/03/04

[float]
===== Features

* Support for the official https://www.w3.org/TR/trace-context[W3C] `traceparent` and `tracestate` headers. +
  The agent now accepts both the `elastic-apm-traceparent` and the official `traceparent` header.
By default, it sends both headers on outgoing requests, unless <<config-use-elastic-traceparent-header, `use_elastic_traceparent_header`>> is set to false.
* Creating spans for slow methods with the help of the sampling profiler https://github.com/jvm-profiling-tools/async-profiler[async-profiler].
This is a low-overhead way of seeing which methods make your transactions slow and a replacement for the `trace_methods` configuration option.
See <<supported-java-methods>> for more details
* Adding a Circuit Breaker to pause the agent when stress is detected on the system and resume when the stress is relieved.
See <<circuit-breaker>> and {pull}1040[#1040] for more info.
* `Span#captureException` and `Transaction#captureException` in public API return reported error id - {pull}1015[#1015]

[float]
===== Bug fixes

* java.lang.IllegalStateException: Cannot resolve type description for <com.another.commercial.apm.agent.Class> - {pull}1037[#1037]
* properly handle `java.sql.SQLException` for unsupported JDBC features {pull}[#1035] https://github.com/elastic/apm-agent-java/issues/1025[#1025]

[[release-notes-1.13.0]]
==== 1.13.0 - 2020/02/11

[float]
===== Features

* Add support for <<supported-databases, Redis Lettuce client>>
* Add `context.message.age.ms` field for JMS message receiving spans and transactions - {pull}970[#970]
* Instrument log4j2 Logger#error(String, Throwable) ({pull}919[#919]) Automatically captures exceptions when calling `logger.error("message", exception)`
* Add instrumentation for external process execution through `java.lang.Process` and Apache `commons-exec` - {pull}903[#903]
* Add `destination` fields to exit span contexts - {pull}976[#976]
* Removed `context.message.topic.name` field - {pull}993[#993]
* Add support for Kafka clients - {pull}981[#981]
* Add support for binary `traceparent` header format (see the https://github.com/elastic/apm/blob/master/docs/agent-development.md#Binary-Fields[spec]
for more details) - {pull}1009[#1009]
* Add support for log correlation for log4j and log4j2, even when not used in combination with slf4j.
  See <<supported-logging-frameworks>> for details.

[float]
===== Bug Fixes

* Fix parsing value of `trace_methods` configuration property {pull}930[#930]
* Workaround for `java.util.logging` deadlock {pull}965[#965]
* JMS should propagate traceparent header when transactions are not sampled {pull}999[#999]
* Spans are not closed if JDBC implementation does not support `getUpdateCount` {pull}1008[#1008]

[[release-notes-1.12.0]]
==== 1.12.0 - 2019/11/21

[float]
===== Features
* JMS Enhancements {pull}911[#911]:
** Add special handling for temporary queues/topics
** Capture message bodies of text Messages
*** Rely on the existing `ELASTIC_APM_CAPTURE_BODY` agent config option (off by default).
*** Send as `context.message.body`
*** Limit size to 10000 characters. If longer than this size, trim to 9999 and append with ellipsis
** Introduce the `ignore_message_queues` configuration to disable instrumentation (message tagging) for specific 
      queues/topics as suggested in {pull}710[#710]
** Capture predefined message headers and all properties
*** Rely on the existing `ELASTIC_APM_CAPTURE_HEADERS` agent config option.
*** Send as `context.message.headers`
*** Sanitize sensitive headers/properties based on the `sanitize_field_names` config option
* Added support for the MongoDB sync driver. See https://www.elastic.co/guide/en/apm/agent/java/master/supported-technologies-details.html#supported-databases[supported data stores].

[float]
===== Bug Fixes
* JDBC regression- `PreparedStatement#executeUpdate()` and `PreparedStatement#executeLargeUpdate()` are not traced {pull}918[#918]
* When systemd cgroup driver is used, the discovered Kubernetes pod UID contains "_" instead of "-" {pull}920[#920]
* DB2 jcc4 driver is not traced properly {pull}926[#926]

[[release-notes-1.11.0]]
==== 1.11.0 - 2019/10/31

[float]
===== Features
* Add the ability to configure a unique name for a JVM within a service through the
https://www.elastic.co/guide/en/apm/agent/java/master/config-core.html#config-service-node-name[`service_node_name`]
config option]
* Add ability to ignore some exceptions to be reported as errors https://www.elastic.co/guide/en/apm/agent/java/master/config-core.html#config-ignore-exceptions[ignore_exceptions]
* Applying new logic for JMS `javax.jms.MessageConsumer#receive` so that, instead of the transaction created for the 
   polling method itself (ie from `receive` start to end), the agent will create a transaction attempting to capture 
   the code executed during actual message handling.
   This logic is suitable for environments where polling APIs are invoked within dedicated polling threads.
   This polling transaction creation strategy can be reversed through a configuration option (`message_polling_transaction_strategy`) 
   that is not exposed in the properties file by default.  
* Send IP obtained through `javax.servlet.ServletRequest#getRemoteAddr()` in `context.request.socket.remote_address` 
   instead of parsing from headers {pull}889[#889]
* Added `ElasticApmAttacher.attach(String propertiesLocation)` to specify a custom properties location
* Logs message when `transaction_max_spans` has been exceeded {pull}849[#849]
* Report the number of affected rows by a SQL statement (UPDATE,DELETE,INSERT) in 'affected_rows' span attribute {pull}707[#707]
* Add https://www.elastic.co/guide/en/apm/agent/java/master/public-api.html#api-traced[`@Traced`] annotation which either creates a span or a transaction, depending on the context
* Report JMS destination as a span/transaction context field {pull}906[#906]
* Added https://www.elastic.co/guide/en/apm/agent/java/master/config-jmx.html#config-capture-jmx-metrics[`capture_jmx_metrics`] configuration option

[float]
===== Bug Fixes
* JMS creates polling transactions even when the API invocations return without a message
* Support registering MBeans which are added after agent startup

[[release-notes-1.10.0]]
==== 1.10.0 - 2019/09/30

[float]
===== Features
* Add ability to manually specify reported https://www.elastic.co/guide/en/apm/agent/java/master/config-core.html#config-hostname[hostname]
* Add support for https://www.elastic.co/guide/en/apm/agent/java/master/supported-technologies-details.html#supported-databases[Redis Jedis client]
* Add support for identifying target JVM to attach apm agent to using JVM property. See also the documentation of the <<setup-attach-cli-usage-options, `--include` and `--exclude` flags>>
* Added https://www.elastic.co/guide/en/apm/agent/java/master/config-jmx.html#config-capture-jmx-metrics[`capture_jmx_metrics`] configuration option
* Improve servlet error capture {pull}812[#812]
  Among others, now also takes Spring MVC `@ExceptionHandler`s into account 
* Instrument Logger#error(String, Throwable) {pull}821[#821]
  Automatically captures exceptions when calling `logger.error("message", exception)`
* Easier log correlation with https://github.com/elastic/java-ecs-logging. See https://www.elastic.co/guide/en/apm/agent/java/master/log-correlation.html[docs].
* Avoid creating a temp agent file for each attachment {pull}859[#859]
* Instrument `View#render` instead of `DispatcherServlet#render` {pull}829[#829]
  This makes the transaction breakdown graph more useful. Instead of `dispatcher-servlet`, the graph now shows a type which is based on the view name, for example, `FreeMarker` or `Thymeleaf`.

[float]
===== Bug Fixes
* Error in log when setting https://www.elastic.co/guide/en/apm/agent/java/current/config-reporter.html#config-server-urls[server_urls] 
 to an empty string - `co.elastic.apm.agent.configuration.ApmServerConfigurationSource - Expected previousException not to be null`
* Avoid terminating the TCP connection to APM Server when polling for configuration updates {pull}823[#823]
 
[[release-notes-1.9.0]]
==== 1.9.0 - 2019/08/22

[float]
===== Features
* Upgrading supported OpenTracing version from 0.31 to 0.33
* Added annotation and meta-annotation matching support for `trace_methods`, for example:
** `public @java.inject.* org.example.*` (for annotation)
** `public @@javax.enterprise.context.NormalScope org.example.*` (for meta-annotation)
* The runtime attachment now also works when the `tools.jar` or the `jdk.attach` module is not available.
This means you don't need a full JDK installation - the JRE is sufficient.
This makes the runtime attachment work in more environments such as minimal Docker containers.
Note that the runtime attachment currently does not work for OSGi containers like those used in many application servers such as JBoss and WildFly.
See the https://www.elastic.co/guide/en/apm/agent/java/master/setup-attach-cli.html[documentation] for more information.
* Support for Hibernate Search

[float]
===== Bug Fixes
* A warning in logs saying APM server is not available when using 1.8 with APM server 6.x.
Due to that, agent 1.8.0 will silently ignore non-string labels, even if used with APM server of versions 6.7.x or 6.8.x that support such.
If APM server version is <6.7 or 7.0+, this should have no effect. Otherwise, upgrade the Java agent to 1.9.0+.
* `ApacheHttpAsyncClientInstrumentation` matching increases startup time considerably
* Log correlation feature is active when `active==false`
* Tomcat's memory leak prevention mechanism is causing a... memory leak. JDBC statement map is leaking in Tomcat if the application that first used it is undeployed/redeployed.
See https://discuss.elastic.co/t/elastic-apm-agent-jdbchelper-seems-to-use-a-lot-of-memory/195295[this related discussion].

[float]
==== Breaking Changes
* The `apm-agent-attach.jar` is not executable anymore.
Use `apm-agent-attach-standalone.jar` instead. 

[[release-notes-1.8.0]]
==== 1.8.0 - 2019/07/30

[float]
===== Features
* Added support for tracking https://www.elastic.co/guide/en/kibana/7.3/transactions.html[time spent by span type].
   Can be disabled by setting https://www.elastic.co/guide/en/apm/agent/java/current/config-core.html#config-breakdown-metrics[`breakdown_metrics`] to `false`. 
* Added support for https://www.elastic.co/guide/en/kibana/7.3/agent-configuration.html[central configuration].
   Can be disabled by setting https://www.elastic.co/guide/en/apm/agent/java/current/config-core.html#config-central-config[`central_config`] to `false`.
* Added support for Spring's JMS flavor - instrumenting `org.springframework.jms.listener.SessionAwareMessageListener`
* Added support to legacy ApacheHttpClient APIs (which adds support to Axis2 configured to use ApacheHttpClient)
* Added support for setting https://www.elastic.co/guide/en/apm/agent/java/1.x/config-reporter.html#config-server-urls[`server_urls`] dynamically via properties file {pull}723[#723]
* Added https://www.elastic.co/guide/en/apm/agent/java/current/config-core.html#config-config-file[`config_file`] option 
* Added option to use `@javax.ws.rs.Path` value as transaction name https://www.elastic.co/guide/en/apm/agent/java/current/config-jax-rs.html#config-use-jaxrs-path-as-transaction-name[`use_jaxrs_path_as_transaction_name`]
* Instrument quartz jobs https://www.elastic.co/guide/en/apm/agent/java/current/supported-technologies-details.html#supported-scheduling-frameworks[docs]
* SQL parsing improvements {pull}696[#696]
* Introduce priorities for transaction name {pull}748[#748].
   Now uses the path as transaction name if https://www.elastic.co/guide/en/apm/agent/java/current/config-http.html#config-use-path-as-transaction-name[`use_path_as_transaction_name`] is set to `true`
   rather than `ServletClass#doGet`.
   But if a name can be determined from a high level framework,
   like Spring MVC, that takes precedence.
   User-supplied names from the API always take precedence over any others.
* Use JSP path name as transaction name as opposed to the generated servlet class name {pull}751[#751]

[float]
===== Bug Fixes
* Some JMS Consumers and Producers are filtered due to class name filtering in instrumentation matching
* Jetty: When no display name is set and context path is "/" transaction service names will now correctly fall back to configured values
* JDBC's `executeBatch` is not traced
* Drops non-String labels when connected to APM Server < 6.7 to avoid validation errors {pull}687[#687]
* Parsing container ID in cloud foundry garden {pull}695[#695]
* Automatic instrumentation should not override manual results {pull}752[#752]

[float]
===== Breaking changes
* The log correlation feature does not add `span.id` to the MDC anymore but only `trace.id` and `transaction.id` {pull}742[#742].

[[release-notes-1.7.0]]
==== 1.7.0 - 2019/06/13

[float]
===== Features
* Added the `trace_methods_duration_threshold` config option. When using the `trace_methods` config option with wild cards,
this enables considerable reduction of overhead by limiting the number of spans captured and reported
(see more details in config documentation).
NOTE: Using wildcards is still not the recommended approach for the `trace_methods` feature.
* Add `Transaction#addCustomContext(String key, String|Number|boolean value)` to public API
* Added support for AsyncHttpClient 2.x
* Added https://www.elastic.co/guide/en/apm/agent/java/current/config-core.html#config-global-labels[`global_labels`] configuration option.
This requires APM Server 7.2+.
* Added basic support for JMS- distributed tracing for basic scenarios of `send`, `receive`, `receiveNoWait` and `onMessage`.
Both Queues and Topics are supported.
Async `send` APIs are not supported in this version. 
NOTE: This feature is currently marked as "experimental" and is disabled by default. In order to enable,
it is required to set the
https://www.elastic.co/guide/en/apm/agent/java/1.x/config-core.html#config-disable-instrumentations[`disable_instrumentations`] 
configuration property to an empty string.
* Improved OSGi support: added a configuration option for `bootdelegation` packages {pull}641[#641]
* Better span names for SQL spans. For example, `SELECT FROM user` instead of just `SELECT` {pull}633[#633]

[float]
===== Bug Fixes
* ClassCastException related to async instrumentation of Pilotfish Executor causing thread hang (applied workaround)
* NullPointerException when computing Servlet transaction name with null HTTP method name
* FileNotFoundException when trying to find implementation version of jar with encoded URL
* NullPointerException when closing Apache AsyncHttpClient request producer
* Fixes loading of `elasticapm.properties` for Spring Boot applications
* Fix startup error on WebLogic 12.2.1.2.0 {pull}649[#649]
* Disable metrics reporting and APM Server health check when active=false {pull}653[#653]

[[release-notes-1.6.1]]
==== 1.6.1 - 2019/04/26

[float]
===== Bug Fixes
* Fixes transaction name for non-sampled transactions https://github.com/elastic/apm-agent-java/issues/581[#581]
* Makes log_file option work again https://github.com/elastic/apm-agent-java/issues/594[#594]
* Async context propagation fixes
** Fixing some async mechanisms lifecycle issues https://github.com/elastic/apm-agent-java/issues/605[#605]
** Fixes exceptions when using WildFly managed executor services https://github.com/elastic/apm-agent-java/issues/589[#589]
** Exclude glassfish Executor which does not permit wrapped runnables https://github.com/elastic/apm-agent-java/issues/596[#596]
** Exclude DumbExecutor https://github.com/elastic/apm-agent-java/issues/598[#598]
* Fixes Manifest version reading error to support `jar:file` protocol https://github.com/elastic/apm-agent-java/issues/601[#601]
* Fixes transaction name for non-sampled transactions https://github.com/elastic/apm-agent-java/issues/597[#597]
* Fixes potential classloader deadlock by preloading `FileSystems.getDefault()` https://github.com/elastic/apm-agent-java/issues/603[#603]

[[release-notes-1.6.0]]
==== 1.6.0 - 2019/04/16

[float]
===== Related Announcements
* Java APM Agent became part of the Cloud Foundry Java Buildpack as of https://github.com/cloudfoundry/java-buildpack/releases/tag/v4.19[Release v4.19]
 
[float]
===== Features
* Support Apache HttpAsyncClient - span creation and cross-service trace context propagation
* Added the `jvm.thread.count` metric, indicating the number of live threads in the JVM (daemon and non-daemon) 
* Added support for WebLogic
* Added support for Spring `@Scheduled` and EJB `@Schedule` annotations - https://github.com/elastic/apm-agent-java/pull/569[#569]

[float]
===== Bug Fixes
* Avoid that the agent blocks server shutdown in case the APM Server is not available - https://github.com/elastic/apm-agent-java/pull/554[#554]
* Public API annotations improper retention prevents it from being used with Groovy - https://github.com/elastic/apm-agent-java/pull/567[#567]
* Eliminate side effects of class loading related to Instrumentation matching mechanism

[[release-notes-1.5.0]]
==== 1.5.0 - 2019/03/26

[float]
===== Potentially breaking changes
* If you didn't explicitly set the https://www.elastic.co/guide/en/apm/agent/java/master/config-core.html#config-service-name[`service_name`]
previously and you are dealing with a servlet-based application (including Spring Boot),
your `service_name` will change.
See the documentation for https://www.elastic.co/guide/en/apm/agent/java/master/config-core.html#config-service-name[`service_name`]
and the corresponding section in _Features_ for more information.
Note: this requires APM Server 7.0+. If using previous versions, nothing will change.

[float]
===== Features
* Added property `"allow_path_on_hierarchy"` to JAX-RS plugin, to lookup inherited usage of `@path`
* Support for number and boolean labels in the public API {pull}497[497].
This change also renames `tag` to `label` on the API level to be compliant with the https://github.com/elastic/ecs#-base-fields[Elastic Common Schema (ECS)].
The `addTag(String, String)` method is still supported but deprecated in favor of `addLabel(String, String)`.
As of version 7.x of the stack, labels will be stored under `labels` in Elasticsearch.
Previously, they were stored under `context.tags`.
* Support async queries made by Elasticsearch REST client 
* Added `setStartTimestamp(long epochMicros)` and `end(long epochMicros)` API methods to `Span` and `Transaction`,
allowing to set custom start and end timestamps.
* Auto-detection of the `service_name` based on the `<display-name>` element of the `web.xml` with a fallback to the servlet context path.
If you are using a spring-based application, the agent will use the setting for `spring.application.name` for its `service_name`.
See the documentation for https://www.elastic.co/guide/en/apm/agent/java/master/config-core.html#config-service-name[`service_name`]
for more information.
Note: this requires APM Server 7.0+. If using previous versions, nothing will change.
* Previously, enabling https://www.elastic.co/guide/en/apm/agent/java/master/config-core.html#config-capture-body[`capture_body`] could only capture form parameters.
Now it supports all UTF-8 encoded plain-text content types.
The option https://www.elastic.co/guide/en/apm/agent/java/master/config-http.html#config-capture-body-content-types[`capture_body_content_types`]
controls which `Content-Type`s should be captured.
* Support async calls made by OkHttp client (`Call#enqueue`)
* Added support for providing config options on agent attach.
** CLI example: `--config server_urls=http://localhost:8200,http://localhost:8201`
** API example: `ElasticApmAttacher.attach(Map.of("server_urls", "http://localhost:8200,http://localhost:8201"));`

[float]
===== Bug Fixes
* Logging integration through MDC is not working properly - https://github.com/elastic/apm-agent-java/issues/499[#499]
* ClassCastException with adoptopenjdk/openjdk11-openj9 - https://github.com/elastic/apm-agent-java/issues/505[#505]
* Span count limitation is not working properly - reported https://discuss.elastic.co/t/kibana-apm-not-showing-spans-which-are-visible-in-discover-too-many-spans/171690[in our forum]
* Java agent causes Exceptions in Alfresco cluster environment due to failure in the instrumentation of Hazelcast `Executor`s - reported https://discuss.elastic.co/t/cant-run-apm-java-agent-in-alfresco-cluster-environment/172962[in our forum]

[[release-notes-1.4.0]]
==== 1.4.0 - 2019/02/14

[float]
===== Features
* Added support for sync calls of OkHttp client
* Added support for context propagation for `java.util.concurrent.ExecutorService`s
* The `trace_methods` configuration now allows to omit the method matcher.
   Example: `com.example.*` traces all classes and methods within the `com.example` package and sub-packages.
* Added support for JSF. Tested on WildFly, WebSphere Liberty and Payara with embedded JSF implementation and on Tomcat and Jetty with
 MyFaces 2.2 and 2.3
* Introduces a new configuration option `disable_metrics` which disables the collection of metrics via a wildcard expression.
* Support for HttpUrlConnection
* Adds `subtype` and `action` to spans. This replaces former typing mechanism where type, subtype and action were all set through
   the type in an hierarchical dotted-syntax. In order to support existing API usages, dotted types are parsed into subtype and action, 
   however `Span.createSpan` and `Span.setType` are deprecated starting this version. Instead, type-less spans can be created using the new 
   `Span.startSpan` API and typed spans can be created using the new `Span.startSpan(String type, String subtype, String action)` API
* Support for JBoss EAP 6.4, 7.0, 7.1 and 7.2
* Improved startup times
* Support for SOAP (JAX-WS).
   SOAP client create spans and propagate context.
   Transactions are created for `@WebService` classes and `@WebMethod` methods.  

[float]
===== Bug Fixes
* Fixes a failure in BitBucket when agent deployed https://github.com/elastic/apm-agent-java/issues/349[#349]
* Fixes increased CPU consumption https://github.com/elastic/apm-agent-java/issues/453[#453] and https://github.com/elastic/apm-agent-java/issues/443[#443]
* Fixed some OpenTracing bridge functionalities that were not working when auto-instrumentation is disabled
* Fixed an error occurring when ending an OpenTracing span before deactivating
* Sending proper `null` for metrics that have a NaN value
* Fixes JVM crash with Java 7 https://github.com/elastic/apm-agent-java/issues/458[#458]
* Fixes an application deployment failure when using EclipseLink and `trace_methods` configuration https://github.com/elastic/apm-agent-java/issues/474[#474]

[[release-notes-1.3.0]]
==== 1.3.0 - 2019/01/10

[float]
===== Features
* The agent now collects system and JVM metrics https://github.com/elastic/apm-agent-java/pull/360[#360]
* Add API methods `ElasticApm#startTransactionWithRemoteParent` and `Span#injectTraceHeaders` to allow for manual context propagation https://github.com/elastic/apm-agent-java/pull/396[#396].
* Added `trace_methods` configuration option which lets you define which methods in your project or 3rd party libraries should be traced.
   To create spans for all `public` methods of classes whose name ends in `Service` which are in a sub-package of `org.example.services` use this matcher:
   `public org.example.services.*.*Service#*` https://github.com/elastic/apm-agent-java/pull/398[#398]
* Added span for `DispatcherServlet#render` https://github.com/elastic/apm-agent-java/pull/409[#409].
* Flush reporter on shutdown to make sure all recorded Spans are sent to the server before the program exits https://github.com/elastic/apm-agent-java/pull/397[#397]
* Adds Kubernetes https://github.com/elastic/apm-agent-java/issues/383[#383] and Docker metadata to, enabling correlation with the Kibana Infra UI.
* Improved error handling of the Servlet Async API https://github.com/elastic/apm-agent-java/issues/399[#399]
* Support async API’s used with AsyncContext.start https://github.com/elastic/apm-agent-java/issues/388[#388]

[float]
===== Bug Fixes
* Fixing a potential memory leak when there is no connection with APM server
* Fixes NoSuchMethodError CharBuffer.flip() which occurs when using the Elasticsearch RestClient and Java 7 or 8 https://github.com/elastic/apm-agent-java/pull/401[#401]

 
[[release-notes-1.2.0]]
==== 1.2.0 - 2018/12/19

[float]
===== Features
* Added `capture_headers` configuration option.
   Set to `false` to disable capturing request and response headers.
   This will reduce the allocation rate of the agent and can save you network bandwidth and disk space.
* Makes the API methods `addTag`, `setName`, `setType`, `setUser` and `setResult` fluent, so that calls can be chained. 

[float]
===== Bug Fixes
* Catch all errors thrown within agent injected code
* Enable public APIs and OpenTracing bridge to work properly in OSGi systems, fixes https://github.com/elastic/apm-agent-java/issues/362[this WildFly issue]
* Remove module-info.java to enable agent working on early Tomcat 8.5 versions
* Fix https://github.com/elastic/apm-agent-java/issues/371[async Servlet API issue]

[[release-notes-1.1.0]]
==== 1.1.0 - 2018/11/28

[float]
===== Features
* Some memory allocation improvements
* Enabling bootdelegation for agent classes in Atlassian OSGI systems

[float]
===== Bug Fixes
* Update dsl-json which fixes a memory leak.
 See https://github.com/ngs-doo/dsl-json/pull/102[ngs-doo/dsl-json#102] for details. 
* Avoid `VerifyError`s by non instrumenting classes compiled for Java 4 or earlier
* Enable APM Server URL configuration with path (fixes #339)
* Reverse `system.hostname` and `system.platform` order sent to APM server

[[release-notes-1.0.1]]
==== 1.0.1 - 2018/11/15

[float]
===== Bug Fixes
* Fixes NoSuchMethodError CharBuffer.flip() which occurs when using the Elasticsearch RestClient and Java 7 or 8 {pull}313[#313]

[[release-notes-1.0.0]]
==== 1.0.0 - 2018/11/14

[float]
===== Breaking changes
* Remove intake v1 support. This version requires APM Server 6.5.0+ which supports the intake api v2.
   Until the time the APM Server 6.5.0 is officially released,
   you can test with docker by pulling the APM Server image via
   `docker pull docker.elastic.co/apm/apm-server:6.5.0-SNAPSHOT`. 

[float]
===== Features
* Adds `@CaptureTransaction` and `@CaptureSpan` annotations which let you declaratively add custom transactions and spans.
   Note that it is required to configure the `application_packages` for this to work.
   See the https://www.elastic.co/guide/en/apm/agent/java/master/public-api.html#api-annotation[documentation] for more information.
* The public API now supports to activate a span on the current thread.
   This makes the span available via `ElasticApm#currentSpan()`
   Refer to the https://www.elastic.co/guide/en/apm/agent/java/master/public-api.html#api-span-activate[documentation] for more details.
* Capturing of Elasticsearch RestClient 5.0.2+ calls.
   Currently, the `*Async` methods are not supported, only their synchronous counterparts.
* Added API methods to enable correlating the spans created from the JavaScrip Real User Monitoring agent with the Java agent transaction.
   More information can be found in the https://www.elastic.co/guide/en/apm/agent/java/master/public-api.html#api-ensure-parent-id[documentation].
* Added `Transaction.isSampled()` and `Span.isSampled()` methods to the public API
* Added `Transaction#setResult` to the public API {pull}293[#293]

[float]
===== Bug Fixes
* Fix for situations where status code is reported as `200`, even though it actually was `500` {pull}225[#225]
* Capturing the username now properly works when using Spring security {pull}183[#183]

[[release-notes-1.0.0.rc1]]
==== 1.0.0.RC1 - 2018/11/06

[float]
===== Breaking changes
* Remove intake v1 support. This version requires APM Server 6.5.0+ which supports the intake api v2.
   Until the time the APM Server 6.5.0 is officially released,
   you can test with docker by pulling the APM Server image via
   `docker pull docker.elastic.co/apm/apm-server:6.5.0-SNAPSHOT`.
* Wildcard patterns are case insensitive by default. Prepend `(?-i)` to make the matching case sensitive.

[float]
===== Features
* Support for Distributed Tracing
* Adds `@CaptureTransaction` and `@CaptureSpan` annotations which let you declaratively add custom transactions and spans.
   Note that it is required to configure the `application_packages` for this to work.
   See the https://www.elastic.co/guide/en/apm/agent/java/master/public-api.html#api-annotation[documentation] for more information.
* The public API now supports to activate a span on the current thread.
   This makes the span available via `ElasticApm#currentSpan()`
   Refer to the https://www.elastic.co/guide/en/apm/agent/java/master/public-api.html#api-span-activate[documentation] for more details.
* Capturing of Elasticsearch RestClient 5.0.2+ calls.
   Currently, the `*Async` methods are not supported, only their synchronous counterparts.
* Added API methods to enable correlating the spans created from the JavaScrip Real User Monitoring agent with the Java agent transaction.
   More information can be found in the https://www.elastic.co/guide/en/apm/agent/java/master/public-api.html#api-ensure-parent-id[documentation].
* Microsecond accurate timestamps {pull}261[#261]
* Support for JAX-RS annotations.
Transactions are named based on your resources (`ResourceClass#resourceMethod`).

[float]
===== Bug Fixes
* Fix for situations where status code is reported as `200`, even though it actually was `500` {pull}225[#225]

[[release-notes-0.8.x]]
=== Java Agent version 0.8.x

[[release-notes-0.8.0]]
==== 0.8.0

[float]
===== Breaking changes
* Wildcard patterns are case insensitive by default. Prepend `(?-i)` to make the matching case sensitive.

[float]
===== Features
* Wildcard patterns are now not limited to only one wildcard in the middle and can be arbitrarily complex now.
   Example: `*foo*bar*baz`.
* Support for JAX-RS annotations.
   Transactions are named based on your resources (`ResourceClass#resourceMethod`).

[[release-notes-0.7.x]]
=== Java Agent version 0.7.x

[[release-notes-0.7.1]]
==== 0.7.1 - 2018/10/24

[float]
===== Bug Fixes
* Avoid recycling transactions twice {pull}178[#178]

[[release-notes-0.7.0]]
==== 0.7.0 - 2018/09/12

[float]
===== Breaking changes
* Removed `ElasticApm.startSpan`. Spans can now only be created from their transactions via `Transaction#createSpan`.
* `ElasticApm.startTransaction` and `Transaction#createSpan` don't activate the transaction and spans
   and are thus not available via `ElasticApm.activeTransaction` and `ElasticApm.activeSpan`.

[float]
===== Features
* Public API
** Add `Span#captureException` and `Transaction#captureException` to public API.
      `ElasticApm.captureException` is deprecated now. Use `ElasticApm.currentSpan().captureException(exception)` instead.
** Added `Transaction.getId` and `Span.getId` methods 
* Added support for async servlet requests
* Added support for Payara/Glassfish
* Incubating support for Apache HttpClient
* Support for Spring RestTemplate
* Added configuration options `use_path_as_transaction_name` and `url_groups`,
   which allow to use the URL path as the transaction name.
   As that could contain path parameters, like `/user/$userId` however,
   You can set the `url_groups` option to define a wildcard pattern, like `/user/*`,
   to group those paths together.
   This is especially helpful when using an unsupported Servlet API-based framework. 
* Support duration suffixes (`ms`, `s` and `m`) for duration configuration options.
   Not using the duration suffix logs out a deprecation warning and will not be supported in future versions.
* Add ability to add multiple APM server URLs, which enables client-side load balancing.
   The configuration option `server_url` has been renamed to `server_urls` to reflect this change.
   However, `server_url` still works for backwards compatibility.
* The configuration option `service_name` is now optional.
   It defaults to the main class name,
   the name of the executed jar file (removing the version number),
   or the application server name (for example `tomcat-application`).
   In a lot of cases,
   you will still want to set the `service_name` explicitly.
   But it helps getting started and seeing data easier,
   as there are no required configuration options anymore.
   In the future we will most likely determine more useful application names for Servlet API-based applications.<|MERGE_RESOLUTION|>--- conflicted
+++ resolved
@@ -43,14 +43,11 @@
 ** Previously, by default `disable_instrumentations` contained `experimental`
 ** Now by default `disable_instrumentations` is empty and `enable_experimental_instrumentations=false`
 ** Set `disable_instrumentations=true` to enable experimental instrumentations
-<<<<<<< HEAD
-* Added support for overwritting the service version per classloader {pull}#1726[#1726]
-=======
 * Eliminating concerns related to log4j2 vulnerability - https://nvd.nist.gov/vuln/detail/CVE-2020-9488#vulnCurrentDescriptionTitle.
 We cannot upgrade to version above 2.12.1 because this is the last version of log4j that is compatible with Java 7.
 Instead, we exclude the SMTP appender (which is the vulnerable one) from our artifacts. Note that older versions of
 our agent are not vulnerable as well, as the SMTP appender was never used, this is only to further reduce our users' concerns.
->>>>>>> ff2633f6
+* Added support for overwritting the service version per classloader {pull}#1726[#1726]
 
 [float]
 ===== Bug fixes
