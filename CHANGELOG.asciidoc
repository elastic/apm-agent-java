--- conflicted
+++ resolved
@@ -38,11 +38,8 @@
 * Add the ability to disable Servlet-related spans for `INCLUDE`, `FORWARD` and `ERROR` dispatches (without affecting
   basic Servlet capturing) by adding `servlet-api-dispatch` to <<config-disable-instrumentations>> - {pull}1448[1448]
 * Add Sampling Profiler support for AArch64 architectures - {pull}1443[1443]
-<<<<<<< HEAD
+* Support proper transaction naming when using Spring's `ServletWrappingController` - {pull}1461[#1461]
 * Add support for RabbitMQ clients - {pull}1328[#1328]
-=======
-* Support proper transaction naming when using Spring's `ServletWrappingController` - {pull}1461[#1461]
->>>>>>> f68d362d
 
 [float]
 ===== Bug fixes
