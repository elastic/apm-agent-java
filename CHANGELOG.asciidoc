ifdef::env-github[]
NOTE: Release notes are best read in our documentation at
https://www.elastic.co/guide/en/apm/agent/java/current/release-notes.html[elastic.co]
endif::[]

////
[[release-notes-x.x.x]]
==== x.x.x - YYYY/MM/DD

[float]
===== Breaking changes

[float]
===== Features
* Cool new feature: {pull}2526[#2526]

[float]
===== Bug fixes
////

=== Unreleased

[[release-notes-1.22.1]]
==== 1.22.1 - YYYY/MM/DD

[float]
===== Breaking changes
* There are breaking changes in the <<setup-attach-cli,attacher cli>>.
  See the Features section for more information.

[float]
===== Features
* Overhaul of the <<setup-attach-cli,attacher cli>> application that allows to attach the agent to running JVMs - {pull}1667[#1667]
** The artifact of the standalone cli applicaiton is now called `apm-agent-attach-cli`. The attacher API is still called `apm-agent-attach`.
** There is also a slim version of the cli application that does not bundle the Java agent.
It requires the `--agent-jar` option to be set.
** Improved logging +
The application uses {ecs-logging-java-ref}/intro.html[Java ECS logging] to emit JSON logs.
The log level can be configured with the `--log-level` option.
By default, the program is logging to the console but using the `--log-file` option, it can also log to a file.
** Attach to JVMs running under a different user (unix only) +
The JVM requires the attacher to be running under the same user as the target VM (the attachee).
The `apm-agent-attach-standalone.jar` can now be run with a user that has permissions to switch to the user that runs the target VM.
On Windows, the attacher can still only attach to JVMs that are running with under the same user.
** New include/exclude discovery rules +
*** `--include-all`: Attach to all discovered JVMs. If no matchers are provided, it will not attach to any JVMs.
*** `--include-user`/`--exclude-user`: Attach to all JVMs of a given operating system user.
*** `--include-main`/`--exclude-main`: Attach to all JVMs that whose main class/jar name, or system properties match the provided regex.
*** `--include-vmargs`/`--exclude-vmargs`: Attach to all JVMs that whose main class/jar name, or system properties match the provided regex.
** Removal of options +
*** The deprecated `--arg` option has been removed.
*** The `-i`/`--include`, `-e`/`exclude` options have been removed in favor of the `--<include|exclude>-<main|vmargs>` options.
*** The `-p`/`--pid` options have been removed in favor of the `--include-pid` option.
** Changed behavior of  the `-l`/`--list` option +
The option now only lists JVMs that match the include/exclude discovery rules.
Thus, it can be used to do a dry-run of the matchers without actually performing an attachment.
It even works in combination with `--continuous` now.
By default, the VM arguments are not printed, but only when the `-a`/`--list-vmargs` option is set.
** Remove dependency on `jps` +
Even when matching on the main class name or on system properties,
** Checks the Java version before attaching to avoid attachment on unsupported JVMs.
* Avoid systematic `MessageNotWriteableException` error logging, now only visible in `debug`

[float]
===== Bug fixes
<<<<<<< HEAD
* Fixed log correlation for log4j2 (#1720)
=======
* Fixed log correlation for log4j2 - {pull}1720[#1720]
* Fix apm-log4j1-plugin and apm-log4j2-plugin dependency on slf4j - {pull}1723[#1723]
>>>>>>> 65791abd

[[release-notes-1.x]]
=== Java Agent version 1.x

[[release-notes-1.22.0]]
==== 1.22.0 - 2021/03/24

[float]
===== Breaking changes
* Dots in metric names of Micrometer metrics get replaced with underscores to avoid mapping conflicts.
De-dotting be disabled via <<config-dedot-custom-metrics, `dedot_custom_metrics`>>. - {pull}1700[#1700]

[float]
===== Features
* Introducing a new mechanism to ease the development of community instrumentation plugins. See <<config-plugins-dir>> for
more details. This configuration was already added in 1.18.0, but more extensive and continuous integration testing
allows us to expose it now. It is still marked as "experimental" though, meaning that future changes in the mechanism
may break early contributed plugins. However, we highly encourage our community to try it out and we will do our best
to assist with such efforts.
* Deprecating `ignore_user_agents` in favour of `transaction_ignore_user_agents`, maintaining the same functionality -
{pull}1644[#1644]
* Update existing Hibernate Search 6 instrumentation to the final relase
* The <<config-use-path-as-transaction-name, `use_path_as_transaction_name`>> option is now dynamic
* Flushing internal and micrometer metrics before the agent shuts down - {pull}1658[#1658]
* Support for OkHttp 4.4+ -  {pull}1672[#1672]
* Adding capability to automatically create ECS-JSON-formatted version of the original application log files, through
the <<config-log-ecs-reformatting>> config option. This allows effortless ingestion of logs to Elasticsearch without
any further configuration. Supports log4j1, log4j2 and Logback. {pull}1261[#1261]
* Add support to Spring AMQP - {pull}1657[#1657]
* Adds the ability to automatically configure usage of the OpenTracing bridge in systems using ServiceLoader - {pull}1708[#1708]
* Update to async-profiler 1.8.5 - includes a fix to a Java 7 crash and enhanced safe mode to better deal with
corrupted stack frames.
* Add a warning on startup when `-Xverify:none` or `-noverify` flags are set as this can lead to crashes that are very
difficult to debug - {pull}1593[#1593]. In an upcoming version, the agent will not start when these flags are set,
unless the system property `elastic.apm.disable_bootstrap_checks` is set to true.

[float]
===== Bug fixes
* fix sample rate rounded to zero when lower than precision - {pull}1655[#1655]
* fixed a couple of bugs with the external plugin mechanism (not documented until now) - {pull}1660[#1660]
* Fix runtime attach conflict with multiple users - {pull}1704[#1704]

[[release-notes-1.21.0]]
==== 1.21.0 - 2021/02/09

[float]
===== Breaking changes
* Following PR {pull}1650[#1650], there are two slight changes with the <<config-server-url>> and <<config-server-urls>>
configuration options:
    1.  So far, setting `server_urls` with an empty string would allow the agent to work normally, apart from any action
        that requires communication with the APM Server, including the attempt to fetch a central configuration.
        Starting in this agent version, setting `server_urls` to empty string doesn't have any special meaning, it is
        the default expected configuration, where `server_url` will be used instead. In order to achieve the same
        behaviour, use the new <<config-disable-send>> configuration.
    2.  Up to this version, `server_url` was used as an alias to `server_urls`, meaning that one could potentially set
        the `server_url` config with a comma-separated list of multiple APM Server addresses, and that would have been a
        valid configuration. Starting in this agent version, `server_url` is a separate configuration, and it only accepts
        Strings that represent a single valid URL. Specifically, empty strings and commas are invalid.

[float]
===== Features
* Add cloud provider metadata to reported events, see
https://github.com/elastic/apm/blob/master/specs/agents/metadata.md#cloud-provider-metadata[spec] for details.
By default, the agent will try to automatically detect the cloud provider on startup, but this can be
configured through the <<config-cloud-provider, `cloud_provider`>> config option - {pull}1599[#1599]
* Add span & transaction `outcome` field to improve error rate calculations - {pull}1613[#1613]

[float]
===== Bug fixes
* Fixing crashes observed in Java 7 at sporadic timing by applying a few seconds delay on bootstrap - {pull}1594[#1594]
* Fallback to using "TLS" `SSLContext` when "SSL" is not available - {pull}1633[#1633]
* Fixing agent startup failure with `NullPointerException` thrown by Byte-buddy's `MultipleParentClassLoader` - {pull}1647[#1647]
* Fix cached type resolution triggering `ClassCastException` - {pull}1649[#1649]

[[release-notes-1.20.0]]
==== 1.20.0 - 2021/01/07

[float]
===== Breaking changes
* The following public API types were `public` so far and became package-private: `NoopScope`, `ScopeImpl` and `AbstractSpanImpl`.
  If your code is using them, you will need to change that when upgrading to this version.
  Related PR: {pull}1532[#1532]

[float]
===== Features
* Add support for RabbitMQ clients - {pull}1328[#1328]

[float]
===== Bug fixes
* Fix small memory allocation regression introduced with tracestate header {pull}1508[#1508]
* Fix `NullPointerException` from `WeakConcurrentMap.put` through the Elasticsearch client instrumentation - {pull}1531[#1531]
* Sending `transaction_id` and `parent_id` only for events that contain a valid `trace_id` as well - {pull}1537[#1537]
* Fix `ClassNotFoundError` with old versions of Spring resttemplate {pull}1524[#1524]
* Fix Micrometer-driven metrics validation errors by the APM Server when sending with illegal values - {pull}1559[#1559]
* Serialize all stack trace frames when setting `stack_trace_limit=-1` instead of none - {pull}1571[#1571]
* Fix `UnsupportedOperationException` when calling `ServletContext.getClassLoader()` - {pull}1576[#1576]
* Fix improper request body capturing - {pull}1579[#1579]
* Avoid `NullPointerException` due to null return values instrumentation advices - {pull}1601[#1601]
* Update async-profiler to 1.8.3 {pull}1602[1602]
* Use null-safe data structures to avoid `NullPointerException` {pull}1597[1597]
* Fix memory leak in sampling profiler mechanism - {pull}1592[#1592]

[float]
===== Refactors
* Migrate some plugins to indy dispatcher {pull}1405[#1405] {pull}1394[#1394]

[[release-notes-1.19.0]]
==== 1.19.0 - 2020/11/10

[float]
===== Features
* The agent version now includes a git hash if it's a snapshot version.
  This makes it easier to differ distinct snapshot builds of the same version.
  Example: `1.18.1-SNAPSHOT.4655910`
* Add support for sampling weight with propagation in `tracestate` W3C header {pull}1384[#1384]
* Adding two more valid options to the `log_level` config: `WARNING` (equivalent to `WARN`) and `CRITICAL`
  (will be treated as `ERROR`) - {pull}1431[1431]
* Add the ability to disable Servlet-related spans for `INCLUDE`, `FORWARD` and `ERROR` dispatches (without affecting
  basic Servlet capturing) by adding `servlet-api-dispatch` to <<config-disable-instrumentations>> - {pull}1448[1448]
* Add Sampling Profiler support for AArch64 architectures - {pull}1443[1443]
* Support proper transaction naming when using Spring's `ServletWrappingController` - {pull}1461[#1461]
* Update async-profiler to 1.8.2 {pull}1471[1471]
* Update existing Hibernate Search 6 instrumentation to work with the latest CR1 release
* Deprecating the `addLabel` public API in favor of `setLabel` (still supporting `addLabel`) - {pull}1449[#1449]

[float]
===== Bug fixes
* Fix `HttpUrlConnection` instrumentation issue (affecting distributed tracing as well) when using HTTPS without using
  `java.net.HttpURLConnection#disconnect` - {pull}1447[1447]
* Fixes class loading issue that can occur when deploying multiple applications to the same application server - {pull}1458[#1458]
* Fix ability to disable agent on startup wasn't working for runtime attach {pull}1444[1444]
* Avoid `UnsupportedOperationException` on some spring application startup {pull}1464[1464]
* Fix ignored runtime attach `config_file` {pull}1469[1469]
* Fix `IllegalAccessError: Module 'java.base' no access to: package 'java.lang'...` in J9 VMs of Java version >= 9 -
  {pull}1468[#1468]
* Fix JVM version parsing on HP-UX {pull}1477[#1477]
* Fix Spring-JMS transactions lifecycle management when using multiple concurrent consumers - {pull}1496[#1496]

[float]
===== Refactors
* Migrate some plugins to indy dispatcher {pull}1404[1404] {pull}1411[1411]
* Replace System Rules with System Lambda {pull}1434[#1434]

[[release-notes-1.18.1]]
==== 1.18.1 - 2020/10/06

[float]
===== Refactors
* Migrate some plugins to indy dispatcher {pull}1362[1362] {pull}1366[1366] {pull}1363[1363] {pull}1383[1383] {pull}1368[1368] {pull}1364[1364] {pull}1365[1365] {pull}1367[1367] {pull}1371[1371]

[float]
===== Bug fixes
* Fix instrumentation error for HttpClient - {pull}1402[#1402]
* Eliminate `unsupported class version error` messages related to loading the Java 11 HttpClient plugin in pre-Java-11 JVMs {pull}1397[1397]
* Fix rejected metric events by APM Server with response code 400 due to data validation error - sanitizing Micrometer
metricset tag keys - {pull}1413[1413]
* Fix invalid micrometer metrics with non-numeric values {pull}1419[1419]
* Fix `NoClassDefFoundError` with JDBC instrumentation plugin {pull}1409[1409]
* Apply `disable_metrics` config to Micrometer metrics - {pull}1421[1421]
* Remove cgroup `inactive_file.bytes` metric according to spec {pull}1422[1422]

[[release-notes-1.18.0]]
==== 1.18.0 - 2020/09/08

[float]
===== Features
* Deprecating `ignore_urls` config in favour of <<config-transaction-ignore-urls, `transaction_ignore_urls`>> to align
  with other agents, while still allowing the old config name for backward compatibility - {pull}1315[#1315]
* Enabling instrumentation of classes compiled with Java 1.4. This is reverting the restriction of instrumenting only
  bytecode of Java 1.5 or higher ({pull}320[#320]), which was added due to potential `VerifyError`. Such errors should be
  avoided now by the usage of `TypeConstantAdjustment` - {pull}1317[#1317]
* Enabling agent to work without attempting any communication with APM server, by allowing setting `server_urls` with
  an empty string - {pull}1295[#1295]
* Add <<metrics-micrometer, micrometer support>> - {pull}1303[#1303]
* Add `profiling_inferred_spans_lib_directory` option to override the default temp directory used for exporting the async-profiler library.
  This is useful for server-hardened environments where `/tmp` is often configured with `noexec`, leading to `java.lang.UnsatisfiedLinkError` errors - {pull}1350[#1350]
* Create spans for Servlet dispatches to FORWARD, INCLUDE and ERROR - {pull}1212[#1212]
* Support JDK 11 HTTPClient - {pull}1307[#1307]
* Lazily create profiler temporary files {pull}1360[#1360]
* Convert the followings to Indy Plugins (see details in <<release-notes-1.18.0.rc1, 1.18.0-rc1 relase notes>>): gRPC,
  AsyncHttpClient, Apache HttpClient
* The agent now collects cgroup memory metrics (see details in <<metrics-cgroup,Metrics page>>)
* Update async-profiler to 1.8.1 {pull}1382[#1382]
* Runtime attach install option is promoted to 'beta' status (was experimental).

[float]
===== Bug fixes
* Fixes a `NoClassDefFoundError` in the JMS instrumentation of `MessageListener` - {pull}1287[#1287]
* Fix `/ by zero` error message when setting `server_urls` with an empty string - {pull}1295[#1295]
* Fix `ClassNotFoundException` or `ClassCastException` in some cases where special log4j configurations are used - {pull}1322[#1322]
* Fix `NumberFormatException` when using early access Java version - {pull}1325[#1325]
* Fix `service_name` config being ignored when set to the same auto-discovered default value - {pull}1324[#1324]
* Fix service name error when updating a web app on a Servlet container - {pull}1326[#1326]
* Fix remote attach 'jps' executable not found when 'java' binary is symlinked ot a JRE - {pull}1352[#1352]

[[release-notes-1.18.0.rc1]]
==== 1.18.0.RC1 - 2020/07/22

This release candidate adds some highly anticipated features:
It’s now possible to attach the agent at runtime in more cases than before.
Most notably, it enables runtime attachment on JBoss, WildFly, Glassfish/Payara,
and other OSGi runtimes such as Atlassian Jira and Confluence.

To make this and other significant features, such as https://github.com/elastic/apm-agent-java/issues/937[external plugins], possible,
we have implemented major changes to the architecture of the agent.
The agent now relies on the `invokedynamic` bytecode instruction to make plugin development easier, safer, and more efficient.
As early versions of Java 7 and Java 8 have unreliable support for invokedynamic,
we now require a minimum update level of 60 for Java 7 (7u60+) in addition to the existing minimum update level of 40 for Java 8 (8u40+).

We’re looking for users who would like to try this out to give feedback.
If we see that the `invokedynamic`-based approach (https://github.com/elastic/apm-agent-java/pull/1230[indy plugins]) works well, we can continue and migrate the rest of the plugins.
After the migration has completed, we can move forward with external plugins and remove the experimental label from runtime attachment.

If all works like in our testing, you would not see `NoClassDefFoundError` s anymore when, for example, trying to attach the agent at runtime to an OSGi container or a JBoss server.
Also, non-standard OSGi containers, such as Atlassian Jira and other technologies with restrictive class loading policies, such as MuleSoft ESB, will benefit from this change.

In the worst case, there might be JVM crashes due to `invokedynamic`-related JVM bugs.
However, we already disable the agent when attached to JVM versions that are known to be problematic.
Another potentially problematic area is that we now dynamically raise the bytecode version of instrumented classes to be at least bytecode version 51 (Java 7).
This is needed in order to be able to use the `invokedynamic` instruction.
This requires re-computation of stack map frames which makes instrumentation a bit slower.
We don't anticipate notable slowdowns unless you extensively (over-)use <<config-trace-methods, `trace_methods`>>.

[float]
===== Breaking changes
* Early Java 7 versions, prior to update 60, are not supported anymore.
  When trying to attach to a non-supported version, the agent will disable itself and not apply any instrumentations.

[float]
===== Features
* Experimental support for runtime attachment now also for OSGi containers, JBoss, and WildFly
* New mitigation of OSGi bootdelegation errors (`NoClassDefFoundError`).
  You can remove any `org.osgi.framework.bootdelegation` related configuration.
  This release also removes the configuration option `boot_delegation_packages`.
* Overhaul of the `ExecutorService` instrumentation that avoids `ClassCastException` issues - {pull}1206[#1206]
* Support for `ForkJoinPool` and `ScheduledExecutorService` (see <<supported-async-frameworks>>)
* Support for `ExecutorService#invokeAny` and `ExecutorService#invokeAll`
* Added support for `java.util.TimerTask` - {pull}1235[#1235]
* Add capturing of request body in Elasticsearch queries: `_msearch`, `_count`, `_msearch/template`, `_search/template`, `_rollup_search` - {pull}1222[#1222]
* Add <<config-enabled,`enabled`>> flag
* Add experimental support for Scala Futures
* The agent now collects heap memory pools metrics - {pull}1228[#1228]

[float]
===== Bug fixes
* Fixes error capturing for log4j2 loggers. Version 1.17.0 introduced a regression.
* Fixes `NullPointerException` related to JAX-RS and Quartz instrumentation - {pull}1249[#1249]
* Expanding k8s pod ID discovery to some formerly non-supported environments
* When `recording` is set to `false`, the agent will not send captured errors anymore.
* Fixes NPE in Dubbo instrumentation that occurs when the application is acting both as a provider and as a consumer - {pull}1260[#1260]
* Adding a delay by default what attaching the agent to Tomcat using the premain route to work around the JUL
  deadlock issue - {pull}1262[#1262]
* Fixes missing `jboss.as:*` MBeans on JBoss - {pull}1257[#1257]


[[release-notes-1.17.0]]
==== 1.17.0 - 2020/06/17

[float]
===== Features
* Log files are now rotated after they reach <<config-log-file-size>>.
There will always be one history file `${log_file}.1`.
* Add <<config-log-format-sout>> and <<config-log-format-file>> with the options `PLAIN_TEXT` and `JSON`.
The latter uses https://github.com/elastic/ecs-logging-java[ecs-logging-java] to format the logs.
* Exposing <<config-classes-excluded-from-instrumentation>> config - {pull}1187[#1187]
* Add support for naming transactions based on Grails controllers. Supports Grails 3+ - {pull}1171[#1171]
* Add support for the Apache/Alibaba Dubbo RPC framework
* Async Profiler version upgraded to 1.7.1, with a new debugging flag for the stack frame recovery mechanism - {pull}1173[#1173]

[float]
===== Bug fixes
* Fixes `IndexOutOfBoundsException` that can occur when profiler-inferred spans are enabled.
  This also makes the profiler more resilient by just removing the call tree related to the exception (which might be in an invalid state)
  as opposed to stopping the profiler when an exception occurs.
* Fix `NumberFormatException` when parsing Ingres/Actian JDBC connection strings - {pull}1198[#1198]
* Prevent agent from overriding JVM configured truststore when not using HTTPS for communication with APM server - {pull}1203[#1203]
* Fix `java.lang.IllegalStateException` with `jps` JVM when using continuous runtime attach - {pull}1205[1205]
* Fix agent trying to load log4j2 plugins from application - {pull}1214[1214]
* Fix memory leak in gRPC instrumentation plugin - {pull}1196[1196]
* Fix HTTPS connection failures when agent is configured to use HTTPS to communicate with APM server {pull}1209[1209]

[[release-notes-1.16.0]]
==== 1.16.0 - 2020/05/13

[float]
===== Features

* The log correlation feature now adds `error.id` to the MDC. See <<supported-logging-frameworks>> for details. - {pull}1050[#1050]
* Deprecating the `incubating` tag in favour of the `experimental` tag. This is not a breaking change, so former
<<config-disable-instrumentations,`disable_instrumentation`>> configuration containing the `incubating` tag will still be respected - {pull}1123[#1123]
* Add a `--without-emulated-attach` option for runtime attachment to allow disabling this feature as a workaround.
* Add workaround for JDK bug JDK-8236039 with TLS 1.3 {pull}1149[#1149]
* Add log level `OFF` to silence agent logging
* Adds <<config-span-min-duration,`span_min_duration`>> option to exclude fast executing spans.
  When set together with one of the more specific thresholds - `trace_methods_duration_threshold` or `profiling_inferred_spans_min_duration`,
  the higher threshold will determine which spans will be discarded.
* Automatically instrument quartz jobs from the quartz-jobs artifact {pull}1170[#1170]
* Perform re-parenting of regular spans to be a child of profiler-inferred spans. Requires APM Server and Kibana 7.8.0. {pull}1117[#1117]
* Upgrade Async Profiler version to 1.7.0

[float]
===== Bug fixes

* When Servlet-related Exceptions are handled through exception handlers that return a 200 status code, agent shouldn't override with 500 - {pull}1103[#1103]
* Exclude Quartz 1 from instrumentation to avoid
  `IncompatibleClassChangeError: Found class org.quartz.JobExecutionContext, but interface was expected` - {pull}1108[#1108]
* Fix breakdown metrics span sub-types {pull}1113[#1113]
* Fix flaky gRPC server instrumentation {pull}1122[#1122]
* Fix side effect of calling `Statement.getUpdateCount` more than once {pull}1139[#1139]
* Stop capturing JDBC affected rows count using `Statement.getUpdateCount` to prevent unreliable side-effects {pull}1147[#1147]
* Fix OpenTracing error tag handling (set transaction error result when tag value is `true`) {pull}1159[#1159]
* Due to a bug in the build we didn't include the gRPC plugin in the build so far
* `java.lang.ClassNotFoundException: Unable to load class 'jdk.internal...'` is thrown when tracing specific versions of Atlassian systems {pull}1168[#1168]
* Make sure spans are kept active during `AsyncHandler` methods in the `AsyncHttpClient`
* CPU and memory metrics are sometimes not reported properly when using IBM J9 {pull}1148[#1148]
* `NullPointerException` thrown by the agent on WebLogic {pull}1142[#1142]

[[release-notes-1.15.0]]
==== 1.15.0 - 2020/03/27

[float]
===== Breaking changes

* Ordering of configuration sources has slightly changed, please review <<configuration>>:
** `elasticapm.properties` file now has higher priority over java system properties and environment variables, +
This change allows to change dynamic options values at runtime by editing file, previously values set in java properties
or environment variables could not be overridden, even if they were dynamic.
* Renamed some configuration options related to the experimental profiler-inferred spans feature ({pull}1084[#1084]):
** `profiling_spans_enabled` -> `profiling_inferred_spans_enabled`
** `profiling_sampling_interval` -> `profiling_inferred_spans_sampling_interval`
** `profiling_spans_min_duration` -> `profiling_inferred_spans_min_duration`
** `profiling_included_classes` -> `profiling_inferred_spans_included_classes`
** `profiling_excluded_classes` -> `profiling_inferred_spans_excluded_classes`
** Removed `profiling_interval` and `profiling_duration` (both are fixed to 5s now)

[float]
===== Features

* Gracefully abort agent init when running on a known Java 8 buggy JVM {pull}1075[#1075].
* Add support for <<supported-databases, Redis Redisson client>>
* Makes <<config-instrument>>, <<config-trace-methods>>, and <<config-disable-instrumentations>> dynamic.
Note that changing these values at runtime can slow down the application temporarily.
* Do not instrument Servlet API before 3.0 {pull}1077[#1077]
* Add support for API keys for apm backend authentication {pull}1083[#1083]
* Add support for <<supported-rpc-frameworks, gRPC>> client & server instrumentation {pull}1019[#1019]
* Deprecating `active` configuration option in favor of `recording`.
  Setting `active` still works as it's now an alias for `recording`.

[float]
===== Bug fixes

* When JAX-RS-annotated method delegates to another JAX-RS-annotated method, transaction name should include method A - {pull}1062[#1062]
* Fixed bug that prevented an APM Error from being created when calling `org.slf4j.Logger#error` - {pull}1049[#1049]
* Wrong address in JDBC spans for Oracle, MySQL and MariaDB when multiple hosts are configured - {pull}1082[#1082]
* Document and re-order configuration priorities {pull}1087[#1087]
* Improve heuristic for `service_name` when not set through config {pull}1097[#1097]


[[release-notes-1.14.0]]
==== 1.14.0 - 2020/03/04

[float]
===== Features

* Support for the official https://www.w3.org/TR/trace-context[W3C] `traceparent` and `tracestate` headers. +
  The agent now accepts both the `elastic-apm-traceparent` and the official `traceparent` header.
By default, it sends both headers on outgoing requests, unless <<config-use-elastic-traceparent-header, `use_elastic_traceparent_header`>> is set to false.
* Creating spans for slow methods with the help of the sampling profiler https://github.com/jvm-profiling-tools/async-profiler[async-profiler].
This is a low-overhead way of seeing which methods make your transactions slow and a replacement for the `trace_methods` configuration option.
See <<supported-java-methods>> for more details
* Adding a Circuit Breaker to pause the agent when stress is detected on the system and resume when the stress is relieved.
See <<circuit-breaker>> and {pull}1040[#1040] for more info.
* `Span#captureException` and `Transaction#captureException` in public API return reported error id - {pull}1015[#1015]

[float]
===== Bug fixes

* java.lang.IllegalStateException: Cannot resolve type description for <com.another.commercial.apm.agent.Class> - {pull}1037[#1037]
* properly handle `java.sql.SQLException` for unsupported JDBC features {pull}[#1035] https://github.com/elastic/apm-agent-java/issues/1025[#1025]

[[release-notes-1.13.0]]
==== 1.13.0 - 2020/02/11

[float]
===== Features

* Add support for <<supported-databases, Redis Lettuce client>>
* Add `context.message.age.ms` field for JMS message receiving spans and transactions - {pull}970[#970]
* Instrument log4j2 Logger#error(String, Throwable) ({pull}919[#919]) Automatically captures exceptions when calling `logger.error("message", exception)`
* Add instrumentation for external process execution through `java.lang.Process` and Apache `commons-exec` - {pull}903[#903]
* Add `destination` fields to exit span contexts - {pull}976[#976]
* Removed `context.message.topic.name` field - {pull}993[#993]
* Add support for Kafka clients - {pull}981[#981]
* Add support for binary `traceparent` header format (see the https://github.com/elastic/apm/blob/master/docs/agent-development.md#Binary-Fields[spec]
for more details) - {pull}1009[#1009]
* Add support for log correlation for log4j and log4j2, even when not used in combination with slf4j.
  See <<supported-logging-frameworks>> for details.

[float]
===== Bug Fixes

* Fix parsing value of `trace_methods` configuration property {pull}930[#930]
* Workaround for `java.util.logging` deadlock {pull}965[#965]
* JMS should propagate traceparent header when transactions are not sampled {pull}999[#999]
* Spans are not closed if JDBC implementation does not support `getUpdateCount` {pull}1008[#1008]

[[release-notes-1.12.0]]
==== 1.12.0 - 2019/11/21

[float]
===== Features
* JMS Enhancements {pull}911[#911]:
** Add special handling for temporary queues/topics
** Capture message bodies of text Messages
*** Rely on the existing `ELASTIC_APM_CAPTURE_BODY` agent config option (off by default).
*** Send as `context.message.body`
*** Limit size to 10000 characters. If longer than this size, trim to 9999 and append with ellipsis
** Introduce the `ignore_message_queues` configuration to disable instrumentation (message tagging) for specific 
      queues/topics as suggested in {pull}710[#710]
** Capture predefined message headers and all properties
*** Rely on the existing `ELASTIC_APM_CAPTURE_HEADERS` agent config option.
*** Send as `context.message.headers`
*** Sanitize sensitive headers/properties based on the `sanitize_field_names` config option
* Added support for the MongoDB sync driver. See https://www.elastic.co/guide/en/apm/agent/java/master/supported-technologies-details.html#supported-databases[supported data stores].

[float]
===== Bug Fixes
* JDBC regression- `PreparedStatement#executeUpdate()` and `PreparedStatement#executeLargeUpdate()` are not traced {pull}918[#918]
* When systemd cgroup driver is used, the discovered Kubernetes pod UID contains "_" instead of "-" {pull}920[#920]
* DB2 jcc4 driver is not traced properly {pull}926[#926]

[[release-notes-1.11.0]]
==== 1.11.0 - 2019/10/31

[float]
===== Features
* Add the ability to configure a unique name for a JVM within a service through the
https://www.elastic.co/guide/en/apm/agent/java/master/config-core.html#config-service-node-name[`service_node_name`]
config option]
* Add ability to ignore some exceptions to be reported as errors https://www.elastic.co/guide/en/apm/agent/java/master/config-core.html#config-ignore-exceptions[ignore_exceptions]
* Applying new logic for JMS `javax.jms.MessageConsumer#receive` so that, instead of the transaction created for the 
   polling method itself (ie from `receive` start to end), the agent will create a transaction attempting to capture 
   the code executed during actual message handling.
   This logic is suitable for environments where polling APIs are invoked within dedicated polling threads.
   This polling transaction creation strategy can be reversed through a configuration option (`message_polling_transaction_strategy`) 
   that is not exposed in the properties file by default.  
* Send IP obtained through `javax.servlet.ServletRequest#getRemoteAddr()` in `context.request.socket.remote_address` 
   instead of parsing from headers {pull}889[#889]
* Added `ElasticApmAttacher.attach(String propertiesLocation)` to specify a custom properties location
* Logs message when `transaction_max_spans` has been exceeded {pull}849[#849]
* Report the number of affected rows by a SQL statement (UPDATE,DELETE,INSERT) in 'affected_rows' span attribute {pull}707[#707]
* Add https://www.elastic.co/guide/en/apm/agent/java/master/public-api.html#api-traced[`@Traced`] annotation which either creates a span or a transaction, depending on the context
* Report JMS destination as a span/transaction context field {pull}906[#906]
* Added https://www.elastic.co/guide/en/apm/agent/java/master/config-jmx.html#config-capture-jmx-metrics[`capture_jmx_metrics`] configuration option

[float]
===== Bug Fixes
* JMS creates polling transactions even when the API invocations return without a message
* Support registering MBeans which are added after agent startup

[[release-notes-1.10.0]]
==== 1.10.0 - 2019/09/30

[float]
===== Features
* Add ability to manually specify reported https://www.elastic.co/guide/en/apm/agent/java/master/config-core.html#config-hostname[hostname]
* Add support for https://www.elastic.co/guide/en/apm/agent/java/master/supported-technologies-details.html#supported-databases[Redis Jedis client]
* Add support for identifying target JVM to attach apm agent to using JVM property. See also the documentation of the <<setup-attach-cli-usage-options, `--include` and `--exclude` flags>>
* Added https://www.elastic.co/guide/en/apm/agent/java/master/config-jmx.html#config-capture-jmx-metrics[`capture_jmx_metrics`] configuration option
* Improve servlet error capture {pull}812[#812]
  Among others, now also takes Spring MVC `@ExceptionHandler`s into account 
* Instrument Logger#error(String, Throwable) {pull}821[#821]
  Automatically captures exceptions when calling `logger.error("message", exception)`
* Easier log correlation with https://github.com/elastic/java-ecs-logging. See https://www.elastic.co/guide/en/apm/agent/java/master/log-correlation.html[docs].
* Avoid creating a temp agent file for each attachment {pull}859[#859]
* Instrument `View#render` instead of `DispatcherServlet#render` {pull}829[#829]
  This makes the transaction breakdown graph more useful. Instead of `dispatcher-servlet`, the graph now shows a type which is based on the view name, for example, `FreeMarker` or `Thymeleaf`.

[float]
===== Bug Fixes
* Error in log when setting https://www.elastic.co/guide/en/apm/agent/java/current/config-reporter.html#config-server-urls[server_urls] 
 to an empty string - `co.elastic.apm.agent.configuration.ApmServerConfigurationSource - Expected previousException not to be null`
* Avoid terminating the TCP connection to APM Server when polling for configuration updates {pull}823[#823]
 
[[release-notes-1.9.0]]
==== 1.9.0 - 2019/08/22

[float]
===== Features
* Upgrading supported OpenTracing version from 0.31 to 0.33
* Added annotation and meta-annotation matching support for `trace_methods`, for example:
** `public @java.inject.* org.example.*` (for annotation)
** `public @@javax.enterprise.context.NormalScope org.example.*` (for meta-annotation)
* The runtime attachment now also works when the `tools.jar` or the `jdk.attach` module is not available.
This means you don't need a full JDK installation - the JRE is sufficient.
This makes the runtime attachment work in more environments such as minimal Docker containers.
Note that the runtime attachment currently does not work for OSGi containers like those used in many application servers such as JBoss and WildFly.
See the https://www.elastic.co/guide/en/apm/agent/java/master/setup-attach-cli.html[documentation] for more information.
* Support for Hibernate Search

[float]
===== Bug Fixes
* A warning in logs saying APM server is not available when using 1.8 with APM server 6.x.
Due to that, agent 1.8.0 will silently ignore non-string labels, even if used with APM server of versions 6.7.x or 6.8.x that support such.
If APM server version is <6.7 or 7.0+, this should have no effect. Otherwise, upgrade the Java agent to 1.9.0+.
* `ApacheHttpAsyncClientInstrumentation` matching increases startup time considerably
* Log correlation feature is active when `active==false`
* Tomcat's memory leak prevention mechanism is causing a... memory leak. JDBC statement map is leaking in Tomcat if the application that first used it is undeployed/redeployed.
See https://discuss.elastic.co/t/elastic-apm-agent-jdbchelper-seems-to-use-a-lot-of-memory/195295[this related discussion].

[float]
==== Breaking Changes
* The `apm-agent-attach.jar` is not executable anymore.
Use `apm-agent-attach-standalone.jar` instead. 

[[release-notes-1.8.0]]
==== 1.8.0 - 2019/07/30

[float]
===== Features
* Added support for tracking https://www.elastic.co/guide/en/kibana/7.3/transactions.html[time spent by span type].
   Can be disabled by setting https://www.elastic.co/guide/en/apm/agent/java/current/config-core.html#config-breakdown-metrics[`breakdown_metrics`] to `false`. 
* Added support for https://www.elastic.co/guide/en/kibana/7.3/agent-configuration.html[central configuration].
   Can be disabled by setting https://www.elastic.co/guide/en/apm/agent/java/current/config-core.html#config-central-config[`central_config`] to `false`.
* Added support for Spring's JMS flavor - instrumenting `org.springframework.jms.listener.SessionAwareMessageListener`
* Added support to legacy ApacheHttpClient APIs (which adds support to Axis2 configured to use ApacheHttpClient)
* Added support for setting https://www.elastic.co/guide/en/apm/agent/java/1.x/config-reporter.html#config-server-urls[`server_urls`] dynamically via properties file {pull}723[#723]
* Added https://www.elastic.co/guide/en/apm/agent/java/current/config-core.html#config-config-file[`config_file`] option 
* Added option to use `@javax.ws.rs.Path` value as transaction name https://www.elastic.co/guide/en/apm/agent/java/current/config-jax-rs.html#config-use-jaxrs-path-as-transaction-name[`use_jaxrs_path_as_transaction_name`]
* Instrument quartz jobs https://www.elastic.co/guide/en/apm/agent/java/current/supported-technologies-details.html#supported-scheduling-frameworks[docs]
* SQL parsing improvements {pull}696[#696]
* Introduce priorities for transaction name {pull}748[#748].
   Now uses the path as transaction name if https://www.elastic.co/guide/en/apm/agent/java/current/config-http.html#config-use-path-as-transaction-name[`use_path_as_transaction_name`] is set to `true`
   rather than `ServletClass#doGet`.
   But if a name can be determined from a high level framework,
   like Spring MVC, that takes precedence.
   User-supplied names from the API always take precedence over any others.
* Use JSP path name as transaction name as opposed to the generated servlet class name {pull}751[#751]

[float]
===== Bug Fixes
* Some JMS Consumers and Producers are filtered due to class name filtering in instrumentation matching
* Jetty: When no display name is set and context path is "/" transaction service names will now correctly fall back to configured values
* JDBC's `executeBatch` is not traced
* Drops non-String labels when connected to APM Server < 6.7 to avoid validation errors {pull}687[#687]
* Parsing container ID in cloud foundry garden {pull}695[#695]
* Automatic instrumentation should not override manual results {pull}752[#752]

[float]
===== Breaking changes
* The log correlation feature does not add `span.id` to the MDC anymore but only `trace.id` and `transaction.id` {pull}742[#742].

[[release-notes-1.7.0]]
==== 1.7.0 - 2019/06/13

[float]
===== Features
* Added the `trace_methods_duration_threshold` config option. When using the `trace_methods` config option with wild cards,
this enables considerable reduction of overhead by limiting the number of spans captured and reported
(see more details in config documentation).
NOTE: Using wildcards is still not the recommended approach for the `trace_methods` feature.
* Add `Transaction#addCustomContext(String key, String|Number|boolean value)` to public API
* Added support for AsyncHttpClient 2.x
* Added https://www.elastic.co/guide/en/apm/agent/java/current/config-core.html#config-global-labels[`global_labels`] configuration option.
This requires APM Server 7.2+.
* Added basic support for JMS- distributed tracing for basic scenarios of `send`, `receive`, `receiveNoWait` and `onMessage`.
Both Queues and Topics are supported.
Async `send` APIs are not supported in this version. 
NOTE: This feature is currently marked as "experimental" and is disabled by default. In order to enable,
it is required to set the
https://www.elastic.co/guide/en/apm/agent/java/1.x/config-core.html#config-disable-instrumentations[`disable_instrumentations`] 
configuration property to an empty string.
* Improved OSGi support: added a configuration option for `bootdelegation` packages {pull}641[#641]
* Better span names for SQL spans. For example, `SELECT FROM user` instead of just `SELECT` {pull}633[#633]

[float]
===== Bug Fixes
* ClassCastException related to async instrumentation of Pilotfish Executor causing thread hang (applied workaround)
* NullPointerException when computing Servlet transaction name with null HTTP method name
* FileNotFoundException when trying to find implementation version of jar with encoded URL
* NullPointerException when closing Apache AsyncHttpClient request producer
* Fixes loading of `elasticapm.properties` for Spring Boot applications
* Fix startup error on WebLogic 12.2.1.2.0 {pull}649[#649]
* Disable metrics reporting and APM Server health check when active=false {pull}653[#653]

[[release-notes-1.6.1]]
==== 1.6.1 - 2019/04/26

[float]
===== Bug Fixes
* Fixes transaction name for non-sampled transactions https://github.com/elastic/apm-agent-java/issues/581[#581]
* Makes log_file option work again https://github.com/elastic/apm-agent-java/issues/594[#594]
* Async context propagation fixes
** Fixing some async mechanisms lifecycle issues https://github.com/elastic/apm-agent-java/issues/605[#605]
** Fixes exceptions when using WildFly managed executor services https://github.com/elastic/apm-agent-java/issues/589[#589]
** Exclude glassfish Executor which does not permit wrapped runnables https://github.com/elastic/apm-agent-java/issues/596[#596]
** Exclude DumbExecutor https://github.com/elastic/apm-agent-java/issues/598[#598]
* Fixes Manifest version reading error to support `jar:file` protocol https://github.com/elastic/apm-agent-java/issues/601[#601]
* Fixes transaction name for non-sampled transactions https://github.com/elastic/apm-agent-java/issues/597[#597]
* Fixes potential classloader deadlock by preloading `FileSystems.getDefault()` https://github.com/elastic/apm-agent-java/issues/603[#603]

[[release-notes-1.6.0]]
==== 1.6.0 - 2019/04/16

[float]
===== Related Announcements
* Java APM Agent became part of the Cloud Foundry Java Buildpack as of https://github.com/cloudfoundry/java-buildpack/releases/tag/v4.19[Release v4.19]
 
[float]
===== Features
* Support Apache HttpAsyncClient - span creation and cross-service trace context propagation
* Added the `jvm.thread.count` metric, indicating the number of live threads in the JVM (daemon and non-daemon) 
* Added support for WebLogic
* Added support for Spring `@Scheduled` and EJB `@Schedule` annotations - https://github.com/elastic/apm-agent-java/pull/569[#569]

[float]
===== Bug Fixes
* Avoid that the agent blocks server shutdown in case the APM Server is not available - https://github.com/elastic/apm-agent-java/pull/554[#554]
* Public API annotations improper retention prevents it from being used with Groovy - https://github.com/elastic/apm-agent-java/pull/567[#567]
* Eliminate side effects of class loading related to Instrumentation matching mechanism

[[release-notes-1.5.0]]
==== 1.5.0 - 2019/03/26

[float]
===== Potentially breaking changes
* If you didn't explicitly set the https://www.elastic.co/guide/en/apm/agent/java/master/config-core.html#config-service-name[`service_name`]
previously and you are dealing with a servlet-based application (including Spring Boot),
your `service_name` will change.
See the documentation for https://www.elastic.co/guide/en/apm/agent/java/master/config-core.html#config-service-name[`service_name`]
and the corresponding section in _Features_ for more information.
Note: this requires APM Server 7.0+. If using previous versions, nothing will change.

[float]
===== Features
* Added property `"allow_path_on_hierarchy"` to JAX-RS plugin, to lookup inherited usage of `@path`
* Support for number and boolean labels in the public API {pull}497[497].
This change also renames `tag` to `label` on the API level to be compliant with the https://github.com/elastic/ecs#-base-fields[Elastic Common Schema (ECS)].
The `addTag(String, String)` method is still supported but deprecated in favor of `addLabel(String, String)`.
As of version 7.x of the stack, labels will be stored under `labels` in Elasticsearch.
Previously, they were stored under `context.tags`.
* Support async queries made by Elasticsearch REST client 
* Added `setStartTimestamp(long epochMicros)` and `end(long epochMicros)` API methods to `Span` and `Transaction`,
allowing to set custom start and end timestamps.
* Auto-detection of the `service_name` based on the `<display-name>` element of the `web.xml` with a fallback to the servlet context path.
If you are using a spring-based application, the agent will use the setting for `spring.application.name` for its `service_name`.
See the documentation for https://www.elastic.co/guide/en/apm/agent/java/master/config-core.html#config-service-name[`service_name`]
for more information.
Note: this requires APM Server 7.0+. If using previous versions, nothing will change.
* Previously, enabling https://www.elastic.co/guide/en/apm/agent/java/master/config-core.html#config-capture-body[`capture_body`] could only capture form parameters.
Now it supports all UTF-8 encoded plain-text content types.
The option https://www.elastic.co/guide/en/apm/agent/java/master/config-http.html#config-capture-body-content-types[`capture_body_content_types`]
controls which `Content-Type`s should be captured.
* Support async calls made by OkHttp client (`Call#enqueue`)
* Added support for providing config options on agent attach.
** CLI example: `--config server_urls=http://localhost:8200,http://localhost:8201`
** API example: `ElasticApmAttacher.attach(Map.of("server_urls", "http://localhost:8200,http://localhost:8201"));`

[float]
===== Bug Fixes
* Logging integration through MDC is not working properly - https://github.com/elastic/apm-agent-java/issues/499[#499]
* ClassCastException with adoptopenjdk/openjdk11-openj9 - https://github.com/elastic/apm-agent-java/issues/505[#505]
* Span count limitation is not working properly - reported https://discuss.elastic.co/t/kibana-apm-not-showing-spans-which-are-visible-in-discover-too-many-spans/171690[in our forum]
* Java agent causes Exceptions in Alfresco cluster environment due to failure in the instrumentation of Hazelcast `Executor`s - reported https://discuss.elastic.co/t/cant-run-apm-java-agent-in-alfresco-cluster-environment/172962[in our forum]

[[release-notes-1.4.0]]
==== 1.4.0 - 2019/02/14

[float]
===== Features
* Added support for sync calls of OkHttp client
* Added support for context propagation for `java.util.concurrent.ExecutorService`s
* The `trace_methods` configuration now allows to omit the method matcher.
   Example: `com.example.*` traces all classes and methods within the `com.example` package and sub-packages.
* Added support for JSF. Tested on WildFly, WebSphere Liberty and Payara with embedded JSF implementation and on Tomcat and Jetty with
 MyFaces 2.2 and 2.3
* Introduces a new configuration option `disable_metrics` which disables the collection of metrics via a wildcard expression.
* Support for HttpUrlConnection
* Adds `subtype` and `action` to spans. This replaces former typing mechanism where type, subtype and action were all set through
   the type in an hierarchical dotted-syntax. In order to support existing API usages, dotted types are parsed into subtype and action, 
   however `Span.createSpan` and `Span.setType` are deprecated starting this version. Instead, type-less spans can be created using the new 
   `Span.startSpan` API and typed spans can be created using the new `Span.startSpan(String type, String subtype, String action)` API
* Support for JBoss EAP 6.4, 7.0, 7.1 and 7.2
* Improved startup times
* Support for SOAP (JAX-WS).
   SOAP client create spans and propagate context.
   Transactions are created for `@WebService` classes and `@WebMethod` methods.  

[float]
===== Bug Fixes
* Fixes a failure in BitBucket when agent deployed https://github.com/elastic/apm-agent-java/issues/349[#349]
* Fixes increased CPU consumption https://github.com/elastic/apm-agent-java/issues/453[#453] and https://github.com/elastic/apm-agent-java/issues/443[#443]
* Fixed some OpenTracing bridge functionalities that were not working when auto-instrumentation is disabled
* Fixed an error occurring when ending an OpenTracing span before deactivating
* Sending proper `null` for metrics that have a NaN value
* Fixes JVM crash with Java 7 https://github.com/elastic/apm-agent-java/issues/458[#458]
* Fixes an application deployment failure when using EclipseLink and `trace_methods` configuration https://github.com/elastic/apm-agent-java/issues/474[#474]

[[release-notes-1.3.0]]
==== 1.3.0 - 2019/01/10

[float]
===== Features
* The agent now collects system and JVM metrics https://github.com/elastic/apm-agent-java/pull/360[#360]
* Add API methods `ElasticApm#startTransactionWithRemoteParent` and `Span#injectTraceHeaders` to allow for manual context propagation https://github.com/elastic/apm-agent-java/pull/396[#396].
* Added `trace_methods` configuration option which lets you define which methods in your project or 3rd party libraries should be traced.
   To create spans for all `public` methods of classes whose name ends in `Service` which are in a sub-package of `org.example.services` use this matcher:
   `public org.example.services.*.*Service#*` https://github.com/elastic/apm-agent-java/pull/398[#398]
* Added span for `DispatcherServlet#render` https://github.com/elastic/apm-agent-java/pull/409[#409].
* Flush reporter on shutdown to make sure all recorded Spans are sent to the server before the program exits https://github.com/elastic/apm-agent-java/pull/397[#397]
* Adds Kubernetes https://github.com/elastic/apm-agent-java/issues/383[#383] and Docker metadata to, enabling correlation with the Kibana Infra UI.
* Improved error handling of the Servlet Async API https://github.com/elastic/apm-agent-java/issues/399[#399]
* Support async API’s used with AsyncContext.start https://github.com/elastic/apm-agent-java/issues/388[#388]

[float]
===== Bug Fixes
* Fixing a potential memory leak when there is no connection with APM server
* Fixes NoSuchMethodError CharBuffer.flip() which occurs when using the Elasticsearch RestClient and Java 7 or 8 https://github.com/elastic/apm-agent-java/pull/401[#401]

 
[[release-notes-1.2.0]]
==== 1.2.0 - 2018/12/19

[float]
===== Features
* Added `capture_headers` configuration option.
   Set to `false` to disable capturing request and response headers.
   This will reduce the allocation rate of the agent and can save you network bandwidth and disk space.
* Makes the API methods `addTag`, `setName`, `setType`, `setUser` and `setResult` fluent, so that calls can be chained. 

[float]
===== Bug Fixes
* Catch all errors thrown within agent injected code
* Enable public APIs and OpenTracing bridge to work properly in OSGi systems, fixes https://github.com/elastic/apm-agent-java/issues/362[this WildFly issue]
* Remove module-info.java to enable agent working on early Tomcat 8.5 versions
* Fix https://github.com/elastic/apm-agent-java/issues/371[async Servlet API issue]

[[release-notes-1.1.0]]
==== 1.1.0 - 2018/11/28

[float]
===== Features
* Some memory allocation improvements
* Enabling bootdelegation for agent classes in Atlassian OSGI systems

[float]
===== Bug Fixes
* Update dsl-json which fixes a memory leak.
 See https://github.com/ngs-doo/dsl-json/pull/102[ngs-doo/dsl-json#102] for details. 
* Avoid `VerifyError`s by non instrumenting classes compiled for Java 4 or earlier
* Enable APM Server URL configuration with path (fixes #339)
* Reverse `system.hostname` and `system.platform` order sent to APM server

[[release-notes-1.0.1]]
==== 1.0.1 - 2018/11/15

[float]
===== Bug Fixes
* Fixes NoSuchMethodError CharBuffer.flip() which occurs when using the Elasticsearch RestClient and Java 7 or 8 {pull}313[#313]

[[release-notes-1.0.0]]
==== 1.0.0 - 2018/11/14

[float]
===== Breaking changes
* Remove intake v1 support. This version requires APM Server 6.5.0+ which supports the intake api v2.
   Until the time the APM Server 6.5.0 is officially released,
   you can test with docker by pulling the APM Server image via
   `docker pull docker.elastic.co/apm/apm-server:6.5.0-SNAPSHOT`. 

[float]
===== Features
* Adds `@CaptureTransaction` and `@CaptureSpan` annotations which let you declaratively add custom transactions and spans.
   Note that it is required to configure the `application_packages` for this to work.
   See the https://www.elastic.co/guide/en/apm/agent/java/master/public-api.html#api-annotation[documentation] for more information.
* The public API now supports to activate a span on the current thread.
   This makes the span available via `ElasticApm#currentSpan()`
   Refer to the https://www.elastic.co/guide/en/apm/agent/java/master/public-api.html#api-span-activate[documentation] for more details.
* Capturing of Elasticsearch RestClient 5.0.2+ calls.
   Currently, the `*Async` methods are not supported, only their synchronous counterparts.
* Added API methods to enable correlating the spans created from the JavaScrip Real User Monitoring agent with the Java agent transaction.
   More information can be found in the https://www.elastic.co/guide/en/apm/agent/java/master/public-api.html#api-ensure-parent-id[documentation].
* Added `Transaction.isSampled()` and `Span.isSampled()` methods to the public API
* Added `Transaction#setResult` to the public API {pull}293[#293]

[float]
===== Bug Fixes
* Fix for situations where status code is reported as `200`, even though it actually was `500` {pull}225[#225]
* Capturing the username now properly works when using Spring security {pull}183[#183]

[[release-notes-1.0.0.rc1]]
==== 1.0.0.RC1 - 2018/11/06

[float]
===== Breaking changes
* Remove intake v1 support. This version requires APM Server 6.5.0+ which supports the intake api v2.
   Until the time the APM Server 6.5.0 is officially released,
   you can test with docker by pulling the APM Server image via
   `docker pull docker.elastic.co/apm/apm-server:6.5.0-SNAPSHOT`.
* Wildcard patterns are case insensitive by default. Prepend `(?-i)` to make the matching case sensitive.

[float]
===== Features
* Support for Distributed Tracing
* Adds `@CaptureTransaction` and `@CaptureSpan` annotations which let you declaratively add custom transactions and spans.
   Note that it is required to configure the `application_packages` for this to work.
   See the https://www.elastic.co/guide/en/apm/agent/java/master/public-api.html#api-annotation[documentation] for more information.
* The public API now supports to activate a span on the current thread.
   This makes the span available via `ElasticApm#currentSpan()`
   Refer to the https://www.elastic.co/guide/en/apm/agent/java/master/public-api.html#api-span-activate[documentation] for more details.
* Capturing of Elasticsearch RestClient 5.0.2+ calls.
   Currently, the `*Async` methods are not supported, only their synchronous counterparts.
* Added API methods to enable correlating the spans created from the JavaScrip Real User Monitoring agent with the Java agent transaction.
   More information can be found in the https://www.elastic.co/guide/en/apm/agent/java/master/public-api.html#api-ensure-parent-id[documentation].
* Microsecond accurate timestamps {pull}261[#261]
* Support for JAX-RS annotations.
Transactions are named based on your resources (`ResourceClass#resourceMethod`).

[float]
===== Bug Fixes
* Fix for situations where status code is reported as `200`, even though it actually was `500` {pull}225[#225]

[[release-notes-0.8.x]]
=== Java Agent version 0.8.x

[[release-notes-0.8.0]]
==== 0.8.0

[float]
===== Breaking changes
* Wildcard patterns are case insensitive by default. Prepend `(?-i)` to make the matching case sensitive.

[float]
===== Features
* Wildcard patterns are now not limited to only one wildcard in the middle and can be arbitrarily complex now.
   Example: `*foo*bar*baz`.
* Support for JAX-RS annotations.
   Transactions are named based on your resources (`ResourceClass#resourceMethod`).

[[release-notes-0.7.x]]
=== Java Agent version 0.7.x

[[release-notes-0.7.1]]
==== 0.7.1 - 2018/10/24

[float]
===== Bug Fixes
* Avoid recycling transactions twice {pull}178[#178]

[[release-notes-0.7.0]]
==== 0.7.0 - 2018/09/12

[float]
===== Breaking changes
* Removed `ElasticApm.startSpan`. Spans can now only be created from their transactions via `Transaction#createSpan`.
* `ElasticApm.startTransaction` and `Transaction#createSpan` don't activate the transaction and spans
   and are thus not available via `ElasticApm.activeTransaction` and `ElasticApm.activeSpan`.

[float]
===== Features
* Public API
** Add `Span#captureException` and `Transaction#captureException` to public API.
      `ElasticApm.captureException` is deprecated now. Use `ElasticApm.currentSpan().captureException(exception)` instead.
** Added `Transaction.getId` and `Span.getId` methods 
* Added support for async servlet requests
* Added support for Payara/Glassfish
* Incubating support for Apache HttpClient
* Support for Spring RestTemplate
* Added configuration options `use_path_as_transaction_name` and `url_groups`,
   which allow to use the URL path as the transaction name.
   As that could contain path parameters, like `/user/$userId` however,
   You can set the `url_groups` option to define a wildcard pattern, like `/user/*`,
   to group those paths together.
   This is especially helpful when using an unsupported Servlet API-based framework. 
* Support duration suffixes (`ms`, `s` and `m`) for duration configuration options.
   Not using the duration suffix logs out a deprecation warning and will not be supported in future versions.
* Add ability to add multiple APM server URLs, which enables client-side load balancing.
   The configuration option `server_url` has been renamed to `server_urls` to reflect this change.
   However, `server_url` still works for backwards compatibility.
* The configuration option `service_name` is now optional.
   It defaults to the main class name,
   the name of the executed jar file (removing the version number),
   or the application server name (for example `tomcat-application`).
   In a lot of cases,
   you will still want to set the `service_name` explicitly.
   But it helps getting started and seeing data easier,
   as there are no required configuration options anymore.
   In the future we will most likely determine more useful application names for Servlet API-based applications.<|MERGE_RESOLUTION|>--- conflicted
+++ resolved
@@ -59,16 +59,12 @@
 ** Remove dependency on `jps` +
 Even when matching on the main class name or on system properties,
 ** Checks the Java version before attaching to avoid attachment on unsupported JVMs.
-* Avoid systematic `MessageNotWriteableException` error logging, now only visible in `debug`
-
-[float]
-===== Bug fixes
-<<<<<<< HEAD
-* Fixed log correlation for log4j2 (#1720)
-=======
+
+[float]
+===== Bug fixes
 * Fixed log correlation for log4j2 - {pull}1720[#1720]
 * Fix apm-log4j1-plugin and apm-log4j2-plugin dependency on slf4j - {pull}1723[#1723]
->>>>>>> 65791abd
+* Avoid systematic `MessageNotWriteableException` error logging, now only visible in `debug` - {pull}1715[#1715]
 
 [[release-notes-1.x]]
 === Java Agent version 1.x
