ifdef::env-github[]
NOTE: Release notes are best read in our documentation at
https://www.elastic.co/guide/en/apm/agent/java/current/release-notes.html[elastic.co]
endif::[]

////
[[release-notes-x.x.x]]
==== x.x.x - YYYY/MM/DD

[float]
===== Breaking changes

[float]
===== Features
* Cool new feature: {pull}2526[#2526]

[float]
===== Bug fixes
////

=== Unreleased

[[release-notes-1.28.0]]
==== 1.28.0 - YYYY/MM/DD

[float]
===== Breaking changes

[float]
===== Features
* Adding experimental support for <<aws-lambda, AWS Lambda>> - {pull}1951[#1951]
<<<<<<< HEAD
* When the MANIFEST.MF of the main jar contains the Implementation-Title attribute, it is used as the default service name - {pull}1921[#1921]
=======
* Now supporting tomcat 10 - {pull}2229[#2229]
>>>>>>> 69937138

[float]
===== Bug fixes

[[release-notes-1.x]]
=== Java Agent version 1.x

[[release-notes-1.27.1]]
==== 1.27.1 - 2021/11/30

[float]
===== Features
* Add support to Jakarta EE for JSF - {pull}2254[#2254]

[float]
===== Bug fixes
* Fixing missing Micrometer metrics in Spring boot due to premature initialization - {pull}2255[#2255]
* Fixing hostname trimming of FQDN too aggressive - {pull}2286[#2286]
* Fixing agent `unknown` version - {pull}2289[#2289]
* Improve runtime attach configuration reliability - {pull}2283[#2283]

[[release-notes-1.27.0]]
==== 1.27.0 - 2021/11/15

[float]
===== Potentially breaking changes
* `transaction_ignore_urls` now relies on full request URL path - {pull}2146[#2146]
** On a typical application server like Tomcat, deploying an `app.war` application to the non-ROOT context makes it accessible with `http://localhost:8080/app/`
** Ignoring the whole webapp through `/app/*` was not possible until now.
** Existing configuration may need to be updated to include the deployment context, thus for example `/static/*.js` used to
exclude known static files in all applications might be changed to `/app/static/*.js` or `*/static/*.js`.
** It only impacts prefix patterns due to the additional context path in pattern.
** It does not impact deployment within the `ROOT` context like Spring-boot which do not have such context path prefix.
* The metrics `transaction.duration.sum.us`, `transaction.duration.count` and `transaciton.breakdown.count` are no longer recorded - {pull}2194[#2194]
* Automatic hostname discovery mechanism had changed, so the resulted `host.name` and `host.hostname` in events reported
by the agent may be different. This was done in order to improve the integration with host metrics in the APM UI.

[float]
===== Features
* Improved capturing of logged exceptions when using Log4j2 - {pull}2139[#2139]
* Update to async-profiler 1.8.7 and set configured `safemode` at load time though a new system property - {pull}2165[#2165]
* Added support to capture `context.message.routing-key` in rabbitmq, spring amqp instrumentations - {pull}1767[#1767]
* Breakdown metrics are now tracked per service (when using APM Server 8.0) - {pull}2208[#2208]
* Add support for Spring AMQP batch API - {pull}1716[#1716]
* Add the (current) transaction name to the error (when using APM Server 8.0) - {pull}2235[#2235]
* The JVM/JMX metrics are reported for each service name individually (when using APM Server 8.0) - {pull}2233[#2233]
* Added <<config-span-stack-trace-min-duration,`span_stack_trace_min_duration`>> option.
 This replaces the now deprecated `span_frames_min_duration` option.
 The difference is that the new option has more intuitive semantics for negative values (never collect stack trace) and zero (always collect stack trace). - {pull}2220[#2220]
* Add support to Jakarta EE for JAX-WS - {pull}2247[#2247]
* Add support to Jakarta EE for JAX-RS - {pull}2248[#2248]
* Add support for Jakarta EE EJB annotations `@Schedule`, `@Schedules` - {pull}2250[#2250]
* Added support to Quartz 1.x - {pull}2219[#2219]

[float]
===== Performance improvements
* Disable compression when sending data to a local APM Server
* Reducing startup contention related to instrumentation through `ensureInstrumented` - {pull}2150[#2150]

[float]
===== Bug fixes
* Fix k8s metadata discovery for containerd-cri envs - {pull}2126[#2126]
* Fixing/reducing startup delays related to `ensureInstrumented` - {pull}2150[#2150]
* Fix runtime attach when bytebuddy is in application classpath - {pull}2116[#2116]
* Fix failed integration between agent traces and host metrics coming from Beats/Elastic-Agent due to incorrect hostname
discovery - {pull}2205[#2205]
* Fix infinitely kept-alive transactions in Hikari connection pool - {pull}2210[#2210]
* Fix few Webflux exceptions and missing reactor module - {pull}2207[#2207]

[float]
===== Refactorings
* Loading the agent from an isolated class loader - {pull}2109[#2109]
* Refactorings in the `apm-agent-plugin-sdk` that may imply breaking changes for beta users of the external plugin mechanism
** `WeakMapSupplier.createMap()` is now `WeakConcurrent.buildMap()` and contains more builders - {pull}2136[#2136]
** `GlobalThreadLocal` has been removed in favor of `DetachedThreadLocal`. To make it global, use `GlobalVariables` - {pull}2136[#2136]
** `DynamicTransformer.Accessor.get().ensureInstrumented` is now `DynamicTransformer.ensureInstrumented` - {pull}2164[#2164]
** The `@AssignTo.*` annotations have been removed.
   Use the `@Advice.AssignReturned.*` annotations that come with the latest version of Byte Buddy.
   If your plugin uses the old annotations, it will be skipped.
   {pull}2171[#2171]
* Switching last instrumentations (`trace_methods`, sparkjava, JDK `HttpServer` and Struts 2) to
`TracerAwareInstrumentation` - {pull}2170[#2170]
* Replace concurrency plugin maps to `SpanConcurrentHashMap` ones - {pull}2173[#2173]
* Align User-Agent HTTP header with other APM agents - {pull}2177[#2177]

[[release-notes-1.26.0]]
==== 1.26.0 - 2021/09/14

===== Potentially breaking changes
* If you rely on Database span subtype and use Microsoft SQL Server, the span subtype has been changed from `sqlserver`
to `mssql` to align with other agents.

[float]
===== Breaking changes
* Stop collecting the field `http.request.socket.encrypted` in http requests - {pull}2136[#2136]

[float]
===== Features
* Improved naming for Spring controllers - {pull}1906[#1906]
* ECS log reformatting improvements - {pull}1910[#1910]
** Automatically sets `service.node.name` in all log events if set through agent configuration
** Add `log_ecs_reformatting_additional_fields` option to support arbitrary fields in logs
** Automatically serialize markers as tags where relevant (log4j2 and logback)
* gRPC spans (client and server) can detect errors or cancellation through custom listeners - {pull}2067[#2067]
* Add `-download-agent-version` to the agent <<setup-attach-cli-usage-options, attach CLI tool options>>, allowing the
user to configure an arbitrary agent version that will be downloaded from maven and attached - {pull}1959[#1959]
* Add extra check to detect improper agent setup - {pull}2076[#2076]
* In redis tests - embedded RedisServer is replaced by testcontainers - {pull}2221[#2221]

[float]
===== Performance improvements
* Reduce GC time overhead caused by WeakReferences - {pull}2086[#2086], {pull}2081[#2081]
* Reduced memory overhead by a smarter type pool caching strategy - {pull}2102[#2102]. +
  The type pool cache improves the startup times by speeding up type matching
  (determining whether a class that's about to be loaded should be instrumented).
  Generally, the more types that are cached, the faster the startup. +
  The old strategy did not impose a limit to the cache but cleared it after it hasn't been accessed in a while.
  However, load test have discovered that the cache may never be cleared and leave a permanent overhead of 23mb.
  The actual size of the cache highly depends on the application and loosely correlates with the number of loaded classes. +
  The new caching strategy targets to allocate 1% of the committed heap, at least 0.5mb and max 10mb.
  If a particular entry hasn't been accessed within 20s, it will be removed from the cache. +
  The results based on load testing are very positive:
** Equivalent startup times (within the margins of error of the previous strategy)
** Equivalent allocation rate (within the margins of error of the previous strategy)
** Reduced avg heap utilization from 10%/15mb (previous strategy) to within margins of error without the agent
** Reduced GC time due to the additional headroom that the application can utilize.
** Based on heap dump analysis, after warmup, the cache size is now around 59kb (down from 23mb with the previous strategy).

[float]
===== Bug fixes
* Fix failure to parse some forms of the `Implementation-Version` property from jar manifest files - {pull}1931[#1931]
* Ensure single value for context-propagation header - {pull}1937[#1937]
* Fix gRPC non-terminated (therefore non-reported) client spans - {pull}2067[#2067]
* Fix Webflux response status code - {pull}1948[#1948]
* Ensure path filtering is applied when Servlet path is not available - {pull}2099[#2099]
* Align span subtype for MS SqlServer - {pull}2112[#2112]
* Fix potential destination host name corruption in OkHttp client spans - {pull}2118[#2118]

[float]
===== Refactorings
* Migrate several plugins to indy dispatcher {pull}2087[#2087], {pull}2088[#2088], {pull}2090[#2090], {pull}2094[#2094], {pull}2095[#2095]

[[release-notes-1.25.0]]
==== 1.25.0 - 2021/07/22

[float]
===== Potentially breaking changes
* If you rely on instrumentations that are in the `experimental` group, you must now set `enable_experimental_instrumentations=true` otherwise
the experimental instrumentations will be disabled by default. Up to version `1.24.0` using an empty value for `disable_instrumentations` was
the recommended way to override the default `disable_instrumentations=experimental`.

[float]
===== Features
* Support for inheritance of public API annotations - {pull}1805[#1805]
* JDBC instrumentation sets `context.db.instance` - {pull}1820[#1820]
* Add support for Vert.x web client- {pull}1824[#1824]
* Avoid recycling of spans and transactions that are using through the public API, so to avoid
reference-counting-related errors - {pull}1859[#1859]
* Add <<config-enable-experimental-instrumentations>> configuration option to enable experimental features - {pull}1863[#1863]
** Previously, when adding an instrumentation group to `disable_instrumentations`, we had to make sure to not forget the
default `experimental` value, for example when disabling `jdbc` instrumentation we had to set `disable_instrumentations=experimental,jdbc` otherwise
setting `disable_instrumentations=jdbc` would disable jdbc and also enable experimental features, which would not be the desired effect.
** Previously, by default `disable_instrumentations` contained `experimental`
** Now by default `disable_instrumentations` is empty and `enable_experimental_instrumentations=false`
** Set `enable_experimental_instrumentations=true` to enable experimental instrumentations
* Eliminating concerns related to log4j2 vulnerability - https://nvd.nist.gov/vuln/detail/CVE-2020-9488#vulnCurrentDescriptionTitle.
We cannot upgrade to version above 2.12.1 because this is the last version of log4j that is compatible with Java 7.
Instead, we exclude the SMTP appender (which is the vulnerable one) from our artifacts. Note that older versions of
our agent are not vulnerable as well, as the SMTP appender was never used, this is only to further reduce our users' concerns.
* Adding public APIs for setting `destination.service.resource`, `destination.address` and `destination.port` fields
for exit spans - {pull}1788[#1788]
* Only use emulated runtime attachment as fallback, remove the `--without-emulated-attach` option - {pull}1865[#1865]
* Instrument `javax.servlet.Filter` the same way as `javax.servlet.FilterChain` - {pull}1858[#1858]
* Propagate trace context headers in HTTP calls occurring from within traced exit points, for example - when using
Elasticsearch's REST client - {pull}1883[#1883]
* Added support for naming sparkjava (not Apache Spark) transactions {pull}1894[#1894]
* Added the ability to manually create exit spans, which will result with the auto creation of service nodes in the
service map and downstream service in the dependencies table - {pull}1898[#1898]
* Basic support for `com.sun.net.httpserver.HttpServer` - {pull}1854[#1854]
* Update to async-profiler 1.8.6 {pull}1907[#1907]
* Added support for setting the framework using the public api (#1908) - {pull}1909[#1909]

[float]
===== Bug fixes
* Fix NPE with `null` binary header values + properly serialize them - {pull}1842[#1842]
* Fix `ListenerExecutionFailedException` when using Spring AMQP's ReplyTo container - {pull}1872[#1872]
* Enabling log ECS reformatting when using Logback configured with `LayoutWrappingEncoder` and a pattern layout - {pull}1879[#1879]
* Fix NPE with Webflux + context propagation headers - {pull}1871[#1871]
* Fix `ClassCastException` with `ConnnectionMetaData` and multiple classloaders - {pull}1864[#1864]
* Fix NPE in `co.elastic.apm.agent.servlet.helper.ServletTransactionCreationHelper.getClassloader` - {pull}1861[#1861]
* Fix for Jboss JMX unexpected notifications - {pull}1895[#1895]

[[release-notes-1.24.0]]
==== 1.24.0 - 2021/05/31

[float]
===== Features
* Basic support for Apache Struts 2 {pull}1763[#1763]
* Extending the <<config-log-ecs-reformatting>> config option to enable the overriding of logs with ECS-reformatted
events. With the new `OVERRIDE` option, non-file logs can be ECS-reformatted automatically as well - {pull}1793[#1793]
* Instrumentation for Vert.x Web {pull}1697[#1697]
* Changed log level of vm arguments to debug
* Giving precedence for the W3C `tracecontext` header over the `elastic-apm-traceparent` header - {pull}1821[#1821]
* Add instrumentation for Webflux - {pull}1305[#1305]
* Add instrumentation for Javalin {pull}1822[#1822]

[float]
===== Bug fixes
* Fix another error related to instrumentation plugins loading on Windows - {pull}1785[#1785]
* Load Spring AMQP plugin- {pull}1784[#1784]
* Avoid `IllegalStateException` when multiple `tracestate` headers are used - {pull}1808[#1808]
* Ensure CLI attach avoids `sudo` only when required and avoid blocking - {pull}1819[#1819]
* Avoid sending metric-sets without samples, so to adhere to the intake API - {pull}1826[#1826]
* Fixing our type-pool cache, so that it can't cause OOM (softly-referenced), and it gets cleared when not used for
a while - {pull}1828[#1828]

[float]
===== Refactors
* Remove single-package limitation for embedded plugins - {pull}1780[#1780]

[[release-notes-1.23.0]]
==== 1.23.0 - 2021/04/22

[float]
===== Breaking changes
* There are breaking changes in the <<setup-attach-cli,attacher cli>>.
  See the Features section for more information.

[float]
===== Features
* Overhaul of the <<setup-attach-cli,attacher cli>> application that allows to attach the agent to running JVMs - {pull}1667[#1667]
** The artifact of the standalone cli application is now called `apm-agent-attach-cli`. The attacher API is still called `apm-agent-attach`.
** There is also a slim version of the cli application that does not bundle the Java agent.
It requires the `--agent-jar` option to be set.
** Improved logging +
The application uses {ecs-logging-java-ref}/intro.html[Java ECS logging] to emit JSON logs.
The log level can be configured with the `--log-level` option.
By default, the program is logging to the console but using the `--log-file` option, it can also log to a file.
** Attach to JVMs running under a different user (unix only) +
The JVM requires the attacher to be running under the same user as the target VM (the attachee).
The `apm-agent-attach-standalone.jar` can now be run with a user that has permissions to switch to the user that runs the target VM.
On Windows, the attacher can still only attach to JVMs that are running with under the same user.
** New include/exclude discovery rules +
*** `--include-all`: Attach to all discovered JVMs. If no matchers are provided, it will not attach to any JVMs.
*** `--include-user`/`--exclude-user`: Attach to all JVMs of a given operating system user.
*** `--include-main`/`--exclude-main`: Attach to all JVMs that whose main class/jar name, or system properties match the provided regex.
*** `--include-vmargs`/`--exclude-vmargs`: Attach to all JVMs that whose main class/jar name, or system properties match the provided regex.
** Removal of options +
*** The deprecated `--arg` option has been removed.
*** The `-i`/`--include`, `-e`/`exclude` options have been removed in favor of the `--<include|exclude>-<main|vmargs>` options.
*** The `-p`/`--pid` options have been removed in favor of the `--include-pid` option.
** Changed behavior of  the `-l`/`--list` option +
The option now only lists JVMs that match the include/exclude discovery rules.
Thus, it can be used to do a dry-run of the matchers without actually performing an attachment.
It even works in combination with `--continuous` now.
By default, the VM arguments are not printed, but only when the `-a`/`--list-vmargs` option is set.
** Remove dependency on `jps` +
Even when matching on the main class name or on system properties,
** Checks the Java version before attaching to avoid attachment on unsupported JVMs.
* Cassandra instrumentation - {pull}1712[#1712]
* Log correlation supports JBoss Logging - {pull}1737[#1737]
* Update Byte-buddy to `1.11.0` - {pull}1769[#1769]
* Support for user.domain {pull}1756[#1756]
* JAX-RS supports javax.ws.rs.PATCH
* Enabling build and unit tests on Windows - {pull}1671[#1671]

[float]
===== Bug fixes
* Fixed log correlation for log4j2 - {pull}1720[#1720]
* Fix apm-log4j1-plugin and apm-log4j2-plugin dependency on slf4j - {pull}1723[#1723]
* Avoid systematic `MessageNotWriteableException` error logging, now only visible in `debug` - {pull}1715[#1715] and {pull}1730[#1730]
* Fix rounded number format for non-english locales - {pull}1728[#1728]
* Fix `NullPointerException` on legacy Apache client instrumentation when host is `null` - {pull}1746[#1746]
* Apply consistent proxy class exclusion heuristic - {pull}1738[#1738]
* Fix micrometer serialization error - {pull}1741[#1741]
* Optimize & avoid `ensureInstrumented` deadlock by skipping stack-frame computation for Java7+ bytecode - {pull}1758[#1758]
* Fix instrumentation plugins loading on Windows - {pull}1671[#1671]

[float]
===== Refactors
* Migrate some plugins to indy dispatcher {pull}1369[#1369] {pull}1410[#1410] {pull}1374[#1374]

[[release-notes-1.22.0]]
==== 1.22.0 - 2021/03/24

[float]
===== Breaking changes
* Dots in metric names of Micrometer metrics get replaced with underscores to avoid mapping conflicts.
De-dotting be disabled via <<config-dedot-custom-metrics, `dedot_custom_metrics`>>. - {pull}1700[#1700]

[float]
===== Features
* Introducing a new mechanism to ease the development of community instrumentation plugins. See <<config-plugins-dir>> for
more details. This configuration was already added in 1.18.0, but more extensive and continuous integration testing
allows us to expose it now. It is still marked as "experimental" though, meaning that future changes in the mechanism
may break early contributed plugins. However, we highly encourage our community to try it out and we will do our best
to assist with such efforts.
* Deprecating `ignore_user_agents` in favour of `transaction_ignore_user_agents`, maintaining the same functionality -
{pull}1644[#1644]
* Update existing Hibernate Search 6 instrumentation to the final relase
* The <<config-use-path-as-transaction-name, `use_path_as_transaction_name`>> option is now dynamic
* Flushing internal and micrometer metrics before the agent shuts down - {pull}1658[#1658]
* Support for OkHttp 4.4+ -  {pull}1672[#1672]
* Adding capability to automatically create ECS-JSON-formatted version of the original application log files, through
the <<config-log-ecs-reformatting>> config option. This allows effortless ingestion of logs to Elasticsearch without
any further configuration. Supports log4j1, log4j2 and Logback. {pull}1261[#1261]
* Add support to Spring AMQP - {pull}1657[#1657]
* Adds the ability to automatically configure usage of the OpenTracing bridge in systems using ServiceLoader - {pull}1708[#1708]
* Update to async-profiler 1.8.5 - includes a fix to a Java 7 crash and enhanced safe mode to better deal with
corrupted stack frames.
* Add a warning on startup when `-Xverify:none` or `-noverify` flags are set as this can lead to crashes that are very
difficult to debug - {pull}1593[#1593]. In an upcoming version, the agent will not start when these flags are set,
unless the system property `elastic.apm.disable_bootstrap_checks` is set to true.

[float]
===== Bug fixes
* fix sample rate rounded to zero when lower than precision - {pull}1655[#1655]
* fixed a couple of bugs with the external plugin mechanism (not documented until now) - {pull}1660[#1660]
* Fix runtime attach conflict with multiple users - {pull}1704[#1704]

[[release-notes-1.21.0]]
==== 1.21.0 - 2021/02/09

[float]
===== Breaking changes
* Following PR {pull}1650[#1650], there are two slight changes with the <<config-server-url>> and <<config-server-urls>>
configuration options:
    1.  So far, setting `server_urls` with an empty string would allow the agent to work normally, apart from any action
        that requires communication with the APM Server, including the attempt to fetch a central configuration.
        Starting in this agent version, setting `server_urls` to empty string doesn't have any special meaning, it is
        the default expected configuration, where `server_url` will be used instead. In order to achieve the same
        behaviour, use the new <<config-disable-send>> configuration.
    2.  Up to this version, `server_url` was used as an alias to `server_urls`, meaning that one could potentially set
        the `server_url` config with a comma-separated list of multiple APM Server addresses, and that would have been a
        valid configuration. Starting in this agent version, `server_url` is a separate configuration, and it only accepts
        Strings that represent a single valid URL. Specifically, empty strings and commas are invalid.

[float]
===== Features
* Add cloud provider metadata to reported events, see
https://github.com/elastic/apm/blob/master/specs/agents/metadata.md#cloud-provider-metadata[spec] for details.
By default, the agent will try to automatically detect the cloud provider on startup, but this can be
configured through the <<config-cloud-provider, `cloud_provider`>> config option - {pull}1599[#1599]
* Add span & transaction `outcome` field to improve error rate calculations - {pull}1613[#1613]

[float]
===== Bug fixes
* Fixing crashes observed in Java 7 at sporadic timing by applying a few seconds delay on bootstrap - {pull}1594[#1594]
* Fallback to using "TLS" `SSLContext` when "SSL" is not available - {pull}1633[#1633]
* Fixing agent startup failure with `NullPointerException` thrown by Byte-buddy's `MultipleParentClassLoader` - {pull}1647[#1647]
* Fix cached type resolution triggering `ClassCastException` - {pull}1649[#1649]

[[release-notes-1.20.0]]
==== 1.20.0 - 2021/01/07

[float]
===== Breaking changes
* The following public API types were `public` so far and became package-private: `NoopScope`, `ScopeImpl` and `AbstractSpanImpl`.
  If your code is using them, you will need to change that when upgrading to this version.
  Related PR: {pull}1532[#1532]

[float]
===== Features
* Add support for RabbitMQ clients - {pull}1328[#1328]

[float]
===== Bug fixes
* Fix small memory allocation regression introduced with tracestate header {pull}1508[#1508]
* Fix `NullPointerException` from `WeakConcurrentMap.put` through the Elasticsearch client instrumentation - {pull}1531[#1531]
* Sending `transaction_id` and `parent_id` only for events that contain a valid `trace_id` as well - {pull}1537[#1537]
* Fix `ClassNotFoundError` with old versions of Spring resttemplate {pull}1524[#1524]
* Fix Micrometer-driven metrics validation errors by the APM Server when sending with illegal values - {pull}1559[#1559]
* Serialize all stack trace frames when setting `stack_trace_limit=-1` instead of none - {pull}1571[#1571]
* Fix `UnsupportedOperationException` when calling `ServletContext.getClassLoader()` - {pull}1576[#1576]
* Fix improper request body capturing - {pull}1579[#1579]
* Avoid `NullPointerException` due to null return values instrumentation advices - {pull}1601[#1601]
* Update async-profiler to 1.8.3 {pull}1602[1602]
* Use null-safe data structures to avoid `NullPointerException` {pull}1597[1597]
* Fix memory leak in sampling profiler mechanism - {pull}1592[#1592]

[float]
===== Refactors
* Migrate some plugins to indy dispatcher {pull}1405[#1405] {pull}1394[#1394]

[[release-notes-1.19.0]]
==== 1.19.0 - 2020/11/10

[float]
===== Features
* The agent version now includes a git hash if it's a snapshot version.
  This makes it easier to differ distinct snapshot builds of the same version.
  Example: `1.18.1-SNAPSHOT.4655910`
* Add support for sampling weight with propagation in `tracestate` W3C header {pull}1384[#1384]
* Adding two more valid options to the `log_level` config: `WARNING` (equivalent to `WARN`) and `CRITICAL`
  (will be treated as `ERROR`) - {pull}1431[1431]
* Add the ability to disable Servlet-related spans for `INCLUDE`, `FORWARD` and `ERROR` dispatches (without affecting
  basic Servlet capturing) by adding `servlet-api-dispatch` to <<config-disable-instrumentations>> - {pull}1448[1448]
* Add Sampling Profiler support for AArch64 architectures - {pull}1443[1443]
* Support proper transaction naming when using Spring's `ServletWrappingController` - {pull}1461[#1461]
* Update async-profiler to 1.8.2 {pull}1471[1471]
* Update existing Hibernate Search 6 instrumentation to work with the latest CR1 release
* Deprecating the `addLabel` public API in favor of `setLabel` (still supporting `addLabel`) - {pull}1449[#1449]

[float]
===== Bug fixes
* Fix `HttpUrlConnection` instrumentation issue (affecting distributed tracing as well) when using HTTPS without using
  `java.net.HttpURLConnection#disconnect` - {pull}1447[1447]
* Fixes class loading issue that can occur when deploying multiple applications to the same application server - {pull}1458[#1458]
* Fix ability to disable agent on startup wasn't working for runtime attach {pull}1444[1444]
* Avoid `UnsupportedOperationException` on some spring application startup {pull}1464[1464]
* Fix ignored runtime attach `config_file` {pull}1469[1469]
* Fix `IllegalAccessError: Module 'java.base' no access to: package 'java.lang'...` in J9 VMs of Java version >= 9 -
  {pull}1468[#1468]
* Fix JVM version parsing on HP-UX {pull}1477[#1477]
* Fix Spring-JMS transactions lifecycle management when using multiple concurrent consumers - {pull}1496[#1496]

[float]
===== Refactors
* Migrate some plugins to indy dispatcher {pull}1404[1404] {pull}1411[1411]
* Replace System Rules with System Lambda {pull}1434[#1434]

[[release-notes-1.18.1]]
==== 1.18.1 - 2020/10/06

[float]
===== Refactors
* Migrate some plugins to indy dispatcher {pull}1362[1362] {pull}1366[1366] {pull}1363[1363] {pull}1383[1383] {pull}1368[1368] {pull}1364[1364] {pull}1365[1365] {pull}1367[1367] {pull}1371[1371]

[float]
===== Bug fixes
* Fix instrumentation error for HttpClient - {pull}1402[#1402]
* Eliminate `unsupported class version error` messages related to loading the Java 11 HttpClient plugin in pre-Java-11 JVMs {pull}1397[1397]
* Fix rejected metric events by APM Server with response code 400 due to data validation error - sanitizing Micrometer
metricset tag keys - {pull}1413[1413]
* Fix invalid micrometer metrics with non-numeric values {pull}1419[1419]
* Fix `NoClassDefFoundError` with JDBC instrumentation plugin {pull}1409[1409]
* Apply `disable_metrics` config to Micrometer metrics - {pull}1421[1421]
* Remove cgroup `inactive_file.bytes` metric according to spec {pull}1422[1422]

[[release-notes-1.18.0]]
==== 1.18.0 - 2020/09/08

[float]
===== Features
* Deprecating `ignore_urls` config in favour of <<config-transaction-ignore-urls, `transaction_ignore_urls`>> to align
  with other agents, while still allowing the old config name for backward compatibility - {pull}1315[#1315]
* Enabling instrumentation of classes compiled with Java 1.4. This is reverting the restriction of instrumenting only
  bytecode of Java 1.5 or higher ({pull}320[#320]), which was added due to potential `VerifyError`. Such errors should be
  avoided now by the usage of `TypeConstantAdjustment` - {pull}1317[#1317]
* Enabling agent to work without attempting any communication with APM server, by allowing setting `server_urls` with
  an empty string - {pull}1295[#1295]
* Add <<metrics-micrometer, micrometer support>> - {pull}1303[#1303]
* Add `profiling_inferred_spans_lib_directory` option to override the default temp directory used for exporting the async-profiler library.
  This is useful for server-hardened environments where `/tmp` is often configured with `noexec`, leading to `java.lang.UnsatisfiedLinkError` errors - {pull}1350[#1350]
* Create spans for Servlet dispatches to FORWARD, INCLUDE and ERROR - {pull}1212[#1212]
* Support JDK 11 HTTPClient - {pull}1307[#1307]
* Lazily create profiler temporary files {pull}1360[#1360]
* Convert the followings to Indy Plugins (see details in <<release-notes-1.18.0.rc1, 1.18.0-rc1 relase notes>>): gRPC,
  AsyncHttpClient, Apache HttpClient
* The agent now collects cgroup memory metrics (see details in <<metrics-cgroup,Metrics page>>)
* Update async-profiler to 1.8.1 {pull}1382[#1382]
* Runtime attach install option is promoted to 'beta' status (was experimental).

[float]
===== Bug fixes
* Fixes a `NoClassDefFoundError` in the JMS instrumentation of `MessageListener` - {pull}1287[#1287]
* Fix `/ by zero` error message when setting `server_urls` with an empty string - {pull}1295[#1295]
* Fix `ClassNotFoundException` or `ClassCastException` in some cases where special log4j configurations are used - {pull}1322[#1322]
* Fix `NumberFormatException` when using early access Java version - {pull}1325[#1325]
* Fix `service_name` config being ignored when set to the same auto-discovered default value - {pull}1324[#1324]
* Fix service name error when updating a web app on a Servlet container - {pull}1326[#1326]
* Fix remote attach 'jps' executable not found when 'java' binary is symlinked ot a JRE - {pull}1352[#1352]

[[release-notes-1.18.0.rc1]]
==== 1.18.0.RC1 - 2020/07/22

This release candidate adds some highly anticipated features:
It’s now possible to attach the agent at runtime in more cases than before.
Most notably, it enables runtime attachment on JBoss, WildFly, Glassfish/Payara,
and other OSGi runtimes such as Atlassian Jira and Confluence.

To make this and other significant features, such as https://github.com/elastic/apm-agent-java/issues/937[external plugins], possible,
we have implemented major changes to the architecture of the agent.
The agent now relies on the `invokedynamic` bytecode instruction to make plugin development easier, safer, and more efficient.
As early versions of Java 7 and Java 8 have unreliable support for invokedynamic,
we now require a minimum update level of 60 for Java 7 (7u60+) in addition to the existing minimum update level of 40 for Java 8 (8u40+).

We’re looking for users who would like to try this out to give feedback.
If we see that the `invokedynamic`-based approach (https://github.com/elastic/apm-agent-java/pull/1230[indy plugins]) works well, we can continue and migrate the rest of the plugins.
After the migration has completed, we can move forward with external plugins and remove the experimental label from runtime attachment.

If all works like in our testing, you would not see `NoClassDefFoundError` s anymore when, for example, trying to attach the agent at runtime to an OSGi container or a JBoss server.
Also, non-standard OSGi containers, such as Atlassian Jira and other technologies with restrictive class loading policies, such as MuleSoft ESB, will benefit from this change.

In the worst case, there might be JVM crashes due to `invokedynamic`-related JVM bugs.
However, we already disable the agent when attached to JVM versions that are known to be problematic.
Another potentially problematic area is that we now dynamically raise the bytecode version of instrumented classes to be at least bytecode version 51 (Java 7).
This is needed in order to be able to use the `invokedynamic` instruction.
This requires re-computation of stack map frames which makes instrumentation a bit slower.
We don't anticipate notable slowdowns unless you extensively (over-)use <<config-trace-methods, `trace_methods`>>.

[float]
===== Breaking changes
* Early Java 7 versions, prior to update 60, are not supported anymore.
  When trying to attach to a non-supported version, the agent will disable itself and not apply any instrumentations.

[float]
===== Features
* Experimental support for runtime attachment now also for OSGi containers, JBoss, and WildFly
* New mitigation of OSGi bootdelegation errors (`NoClassDefFoundError`).
  You can remove any `org.osgi.framework.bootdelegation` related configuration.
  This release also removes the configuration option `boot_delegation_packages`.
* Overhaul of the `ExecutorService` instrumentation that avoids `ClassCastException` issues - {pull}1206[#1206]
* Support for `ForkJoinPool` and `ScheduledExecutorService` (see <<supported-async-frameworks>>)
* Support for `ExecutorService#invokeAny` and `ExecutorService#invokeAll`
* Added support for `java.util.TimerTask` - {pull}1235[#1235]
* Add capturing of request body in Elasticsearch queries: `_msearch`, `_count`, `_msearch/template`, `_search/template`, `_rollup_search` - {pull}1222[#1222]
* Add <<config-enabled,`enabled`>> flag
* Add experimental support for Scala Futures
* The agent now collects heap memory pools metrics - {pull}1228[#1228]

[float]
===== Bug fixes
* Fixes error capturing for log4j2 loggers. Version 1.17.0 introduced a regression.
* Fixes `NullPointerException` related to JAX-RS and Quartz instrumentation - {pull}1249[#1249]
* Expanding k8s pod ID discovery to some formerly non-supported environments
* When `recording` is set to `false`, the agent will not send captured errors anymore.
* Fixes NPE in Dubbo instrumentation that occurs when the application is acting both as a provider and as a consumer - {pull}1260[#1260]
* Adding a delay by default what attaching the agent to Tomcat using the premain route to work around the JUL
  deadlock issue - {pull}1262[#1262]
* Fixes missing `jboss.as:*` MBeans on JBoss - {pull}1257[#1257]


[[release-notes-1.17.0]]
==== 1.17.0 - 2020/06/17

[float]
===== Features
* Log files are now rotated after they reach <<config-log-file-size>>.
There will always be one history file `${log_file}.1`.
* Add <<config-log-format-sout>> and <<config-log-format-file>> with the options `PLAIN_TEXT` and `JSON`.
The latter uses https://github.com/elastic/ecs-logging-java[ecs-logging-java] to format the logs.
* Exposing <<config-classes-excluded-from-instrumentation>> config - {pull}1187[#1187]
* Add support for naming transactions based on Grails controllers. Supports Grails 3+ - {pull}1171[#1171]
* Add support for the Apache/Alibaba Dubbo RPC framework
* Async Profiler version upgraded to 1.7.1, with a new debugging flag for the stack frame recovery mechanism - {pull}1173[#1173]

[float]
===== Bug fixes
* Fixes `IndexOutOfBoundsException` that can occur when profiler-inferred spans are enabled.
  This also makes the profiler more resilient by just removing the call tree related to the exception (which might be in an invalid state)
  as opposed to stopping the profiler when an exception occurs.
* Fix `NumberFormatException` when parsing Ingres/Actian JDBC connection strings - {pull}1198[#1198]
* Prevent agent from overriding JVM configured truststore when not using HTTPS for communication with APM server - {pull}1203[#1203]
* Fix `java.lang.IllegalStateException` with `jps` JVM when using continuous runtime attach - {pull}1205[1205]
* Fix agent trying to load log4j2 plugins from application - {pull}1214[1214]
* Fix memory leak in gRPC instrumentation plugin - {pull}1196[1196]
* Fix HTTPS connection failures when agent is configured to use HTTPS to communicate with APM server {pull}1209[1209]

[[release-notes-1.16.0]]
==== 1.16.0 - 2020/05/13

[float]
===== Features

* The log correlation feature now adds `error.id` to the MDC. See <<supported-logging-frameworks>> for details. - {pull}1050[#1050]
* Deprecating the `incubating` tag in favour of the `experimental` tag. This is not a breaking change, so former
<<config-disable-instrumentations,`disable_instrumentation`>> configuration containing the `incubating` tag will still be respected - {pull}1123[#1123]
* Add a `--without-emulated-attach` option for runtime attachment to allow disabling this feature as a workaround.
* Add workaround for JDK bug JDK-8236039 with TLS 1.3 {pull}1149[#1149]
* Add log level `OFF` to silence agent logging
* Adds <<config-span-min-duration,`span_min_duration`>> option to exclude fast executing spans.
  When set together with one of the more specific thresholds - `trace_methods_duration_threshold` or `profiling_inferred_spans_min_duration`,
  the higher threshold will determine which spans will be discarded.
* Automatically instrument quartz jobs from the quartz-jobs artifact {pull}1170[#1170]
* Perform re-parenting of regular spans to be a child of profiler-inferred spans. Requires APM Server and Kibana 7.8.0. {pull}1117[#1117]
* Upgrade Async Profiler version to 1.7.0

[float]
===== Bug fixes

* When Servlet-related Exceptions are handled through exception handlers that return a 200 status code, agent shouldn't override with 500 - {pull}1103[#1103]
* Exclude Quartz 1 from instrumentation to avoid
  `IncompatibleClassChangeError: Found class org.quartz.JobExecutionContext, but interface was expected` - {pull}1108[#1108]
* Fix breakdown metrics span sub-types {pull}1113[#1113]
* Fix flaky gRPC server instrumentation {pull}1122[#1122]
* Fix side effect of calling `Statement.getUpdateCount` more than once {pull}1139[#1139]
* Stop capturing JDBC affected rows count using `Statement.getUpdateCount` to prevent unreliable side-effects {pull}1147[#1147]
* Fix OpenTracing error tag handling (set transaction error result when tag value is `true`) {pull}1159[#1159]
* Due to a bug in the build we didn't include the gRPC plugin in the build so far
* `java.lang.ClassNotFoundException: Unable to load class 'jdk.internal...'` is thrown when tracing specific versions of Atlassian systems {pull}1168[#1168]
* Make sure spans are kept active during `AsyncHandler` methods in the `AsyncHttpClient`
* CPU and memory metrics are sometimes not reported properly when using IBM J9 {pull}1148[#1148]
* `NullPointerException` thrown by the agent on WebLogic {pull}1142[#1142]

[[release-notes-1.15.0]]
==== 1.15.0 - 2020/03/27

[float]
===== Breaking changes

* Ordering of configuration sources has slightly changed, please review <<configuration>>:
** `elasticapm.properties` file now has higher priority over java system properties and environment variables, +
This change allows to change dynamic options values at runtime by editing file, previously values set in java properties
or environment variables could not be overridden, even if they were dynamic.
* Renamed some configuration options related to the experimental profiler-inferred spans feature ({pull}1084[#1084]):
** `profiling_spans_enabled` -> `profiling_inferred_spans_enabled`
** `profiling_sampling_interval` -> `profiling_inferred_spans_sampling_interval`
** `profiling_spans_min_duration` -> `profiling_inferred_spans_min_duration`
** `profiling_included_classes` -> `profiling_inferred_spans_included_classes`
** `profiling_excluded_classes` -> `profiling_inferred_spans_excluded_classes`
** Removed `profiling_interval` and `profiling_duration` (both are fixed to 5s now)

[float]
===== Features

* Gracefully abort agent init when running on a known Java 8 buggy JVM {pull}1075[#1075].
* Add support for <<supported-databases, Redis Redisson client>>
* Makes <<config-instrument>>, <<config-trace-methods>>, and <<config-disable-instrumentations>> dynamic.
Note that changing these values at runtime can slow down the application temporarily.
* Do not instrument Servlet API before 3.0 {pull}1077[#1077]
* Add support for API keys for apm backend authentication {pull}1083[#1083]
* Add support for <<supported-rpc-frameworks, gRPC>> client & server instrumentation {pull}1019[#1019]
* Deprecating `active` configuration option in favor of `recording`.
  Setting `active` still works as it's now an alias for `recording`.

[float]
===== Bug fixes

* When JAX-RS-annotated method delegates to another JAX-RS-annotated method, transaction name should include method A - {pull}1062[#1062]
* Fixed bug that prevented an APM Error from being created when calling `org.slf4j.Logger#error` - {pull}1049[#1049]
* Wrong address in JDBC spans for Oracle, MySQL and MariaDB when multiple hosts are configured - {pull}1082[#1082]
* Document and re-order configuration priorities {pull}1087[#1087]
* Improve heuristic for `service_name` when not set through config {pull}1097[#1097]


[[release-notes-1.14.0]]
==== 1.14.0 - 2020/03/04

[float]
===== Features

* Support for the official https://www.w3.org/TR/trace-context[W3C] `traceparent` and `tracestate` headers. +
  The agent now accepts both the `elastic-apm-traceparent` and the official `traceparent` header.
By default, it sends both headers on outgoing requests, unless <<config-use-elastic-traceparent-header, `use_elastic_traceparent_header`>> is set to false.
* Creating spans for slow methods with the help of the sampling profiler https://github.com/jvm-profiling-tools/async-profiler[async-profiler].
This is a low-overhead way of seeing which methods make your transactions slow and a replacement for the `trace_methods` configuration option.
See <<supported-java-methods>> for more details
* Adding a Circuit Breaker to pause the agent when stress is detected on the system and resume when the stress is relieved.
See <<circuit-breaker>> and {pull}1040[#1040] for more info.
* `Span#captureException` and `Transaction#captureException` in public API return reported error id - {pull}1015[#1015]

[float]
===== Bug fixes

* java.lang.IllegalStateException: Cannot resolve type description for <com.another.commercial.apm.agent.Class> - {pull}1037[#1037]
* properly handle `java.sql.SQLException` for unsupported JDBC features {pull}[#1035] https://github.com/elastic/apm-agent-java/issues/1025[#1025]

[[release-notes-1.13.0]]
==== 1.13.0 - 2020/02/11

[float]
===== Features

* Add support for <<supported-databases, Redis Lettuce client>>
* Add `context.message.age.ms` field for JMS message receiving spans and transactions - {pull}970[#970]
* Instrument log4j2 Logger#error(String, Throwable) ({pull}919[#919]) Automatically captures exceptions when calling `logger.error("message", exception)`
* Add instrumentation for external process execution through `java.lang.Process` and Apache `commons-exec` - {pull}903[#903]
* Add `destination` fields to exit span contexts - {pull}976[#976]
* Removed `context.message.topic.name` field - {pull}993[#993]
* Add support for Kafka clients - {pull}981[#981]
* Add support for binary `traceparent` header format (see the https://github.com/elastic/apm/blob/master/docs/agent-development.md#Binary-Fields[spec]
for more details) - {pull}1009[#1009]
* Add support for log correlation for log4j and log4j2, even when not used in combination with slf4j.
  See <<supported-logging-frameworks>> for details.

[float]
===== Bug Fixes

* Fix parsing value of `trace_methods` configuration property {pull}930[#930]
* Workaround for `java.util.logging` deadlock {pull}965[#965]
* JMS should propagate traceparent header when transactions are not sampled {pull}999[#999]
* Spans are not closed if JDBC implementation does not support `getUpdateCount` {pull}1008[#1008]

[[release-notes-1.12.0]]
==== 1.12.0 - 2019/11/21

[float]
===== Features
* JMS Enhancements {pull}911[#911]:
** Add special handling for temporary queues/topics
** Capture message bodies of text Messages
*** Rely on the existing `ELASTIC_APM_CAPTURE_BODY` agent config option (off by default).
*** Send as `context.message.body`
*** Limit size to 10000 characters. If longer than this size, trim to 9999 and append with ellipsis
** Introduce the `ignore_message_queues` configuration to disable instrumentation (message tagging) for specific 
      queues/topics as suggested in {pull}710[#710]
** Capture predefined message headers and all properties
*** Rely on the existing `ELASTIC_APM_CAPTURE_HEADERS` agent config option.
*** Send as `context.message.headers`
*** Sanitize sensitive headers/properties based on the `sanitize_field_names` config option
* Added support for the MongoDB sync driver. See https://www.elastic.co/guide/en/apm/agent/java/master/supported-technologies-details.html#supported-databases[supported data stores].

[float]
===== Bug Fixes
* JDBC regression- `PreparedStatement#executeUpdate()` and `PreparedStatement#executeLargeUpdate()` are not traced {pull}918[#918]
* When systemd cgroup driver is used, the discovered Kubernetes pod UID contains "_" instead of "-" {pull}920[#920]
* DB2 jcc4 driver is not traced properly {pull}926[#926]

[[release-notes-1.11.0]]
==== 1.11.0 - 2019/10/31

[float]
===== Features
* Add the ability to configure a unique name for a JVM within a service through the
https://www.elastic.co/guide/en/apm/agent/java/master/config-core.html#config-service-node-name[`service_node_name`]
config option]
* Add ability to ignore some exceptions to be reported as errors https://www.elastic.co/guide/en/apm/agent/java/master/config-core.html#config-ignore-exceptions[ignore_exceptions]
* Applying new logic for JMS `javax.jms.MessageConsumer#receive` so that, instead of the transaction created for the 
   polling method itself (ie from `receive` start to end), the agent will create a transaction attempting to capture 
   the code executed during actual message handling.
   This logic is suitable for environments where polling APIs are invoked within dedicated polling threads.
   This polling transaction creation strategy can be reversed through a configuration option (`message_polling_transaction_strategy`) 
   that is not exposed in the properties file by default.  
* Send IP obtained through `javax.servlet.ServletRequest#getRemoteAddr()` in `context.request.socket.remote_address` 
   instead of parsing from headers {pull}889[#889]
* Added `ElasticApmAttacher.attach(String propertiesLocation)` to specify a custom properties location
* Logs message when `transaction_max_spans` has been exceeded {pull}849[#849]
* Report the number of affected rows by a SQL statement (UPDATE,DELETE,INSERT) in 'affected_rows' span attribute {pull}707[#707]
* Add https://www.elastic.co/guide/en/apm/agent/java/master/public-api.html#api-traced[`@Traced`] annotation which either creates a span or a transaction, depending on the context
* Report JMS destination as a span/transaction context field {pull}906[#906]
* Added https://www.elastic.co/guide/en/apm/agent/java/master/config-jmx.html#config-capture-jmx-metrics[`capture_jmx_metrics`] configuration option

[float]
===== Bug Fixes
* JMS creates polling transactions even when the API invocations return without a message
* Support registering MBeans which are added after agent startup

[[release-notes-1.10.0]]
==== 1.10.0 - 2019/09/30

[float]
===== Features
* Add ability to manually specify reported https://www.elastic.co/guide/en/apm/agent/java/master/config-core.html#config-hostname[hostname]
* Add support for https://www.elastic.co/guide/en/apm/agent/java/master/supported-technologies-details.html#supported-databases[Redis Jedis client]
* Add support for identifying target JVM to attach apm agent to using JVM property. See also the documentation of the <<setup-attach-cli-usage-options, `--include` and `--exclude` flags>>
* Added https://www.elastic.co/guide/en/apm/agent/java/master/config-jmx.html#config-capture-jmx-metrics[`capture_jmx_metrics`] configuration option
* Improve servlet error capture {pull}812[#812]
  Among others, now also takes Spring MVC `@ExceptionHandler`s into account 
* Instrument Logger#error(String, Throwable) {pull}821[#821]
  Automatically captures exceptions when calling `logger.error("message", exception)`
* Easier log correlation with https://github.com/elastic/java-ecs-logging. See https://www.elastic.co/guide/en/apm/agent/java/master/log-correlation.html[docs].
* Avoid creating a temp agent file for each attachment {pull}859[#859]
* Instrument `View#render` instead of `DispatcherServlet#render` {pull}829[#829]
  This makes the transaction breakdown graph more useful. Instead of `dispatcher-servlet`, the graph now shows a type which is based on the view name, for example, `FreeMarker` or `Thymeleaf`.

[float]
===== Bug Fixes
* Error in log when setting https://www.elastic.co/guide/en/apm/agent/java/current/config-reporter.html#config-server-urls[server_urls] 
 to an empty string - `co.elastic.apm.agent.configuration.ApmServerConfigurationSource - Expected previousException not to be null`
* Avoid terminating the TCP connection to APM Server when polling for configuration updates {pull}823[#823]
 
[[release-notes-1.9.0]]
==== 1.9.0 - 2019/08/22

[float]
===== Features
* Upgrading supported OpenTracing version from 0.31 to 0.33
* Added annotation and meta-annotation matching support for `trace_methods`, for example:
** `public @java.inject.* org.example.*` (for annotation)
** `public @@javax.enterprise.context.NormalScope org.example.*` (for meta-annotation)
* The runtime attachment now also works when the `tools.jar` or the `jdk.attach` module is not available.
This means you don't need a full JDK installation - the JRE is sufficient.
This makes the runtime attachment work in more environments such as minimal Docker containers.
Note that the runtime attachment currently does not work for OSGi containers like those used in many application servers such as JBoss and WildFly.
See the https://www.elastic.co/guide/en/apm/agent/java/master/setup-attach-cli.html[documentation] for more information.
* Support for Hibernate Search

[float]
===== Bug Fixes
* A warning in logs saying APM server is not available when using 1.8 with APM server 6.x.
Due to that, agent 1.8.0 will silently ignore non-string labels, even if used with APM server of versions 6.7.x or 6.8.x that support such.
If APM server version is <6.7 or 7.0+, this should have no effect. Otherwise, upgrade the Java agent to 1.9.0+.
* `ApacheHttpAsyncClientInstrumentation` matching increases startup time considerably
* Log correlation feature is active when `active==false`
* Tomcat's memory leak prevention mechanism is causing a... memory leak. JDBC statement map is leaking in Tomcat if the application that first used it is undeployed/redeployed.
See https://discuss.elastic.co/t/elastic-apm-agent-jdbchelper-seems-to-use-a-lot-of-memory/195295[this related discussion].

[float]
==== Breaking Changes
* The `apm-agent-attach.jar` is not executable anymore.
Use `apm-agent-attach-standalone.jar` instead. 

[[release-notes-1.8.0]]
==== 1.8.0 - 2019/07/30

[float]
===== Features
* Added support for tracking https://www.elastic.co/guide/en/kibana/7.3/transactions.html[time spent by span type].
   Can be disabled by setting https://www.elastic.co/guide/en/apm/agent/java/current/config-core.html#config-breakdown-metrics[`breakdown_metrics`] to `false`. 
* Added support for https://www.elastic.co/guide/en/kibana/7.3/agent-configuration.html[central configuration].
   Can be disabled by setting https://www.elastic.co/guide/en/apm/agent/java/current/config-core.html#config-central-config[`central_config`] to `false`.
* Added support for Spring's JMS flavor - instrumenting `org.springframework.jms.listener.SessionAwareMessageListener`
* Added support to legacy ApacheHttpClient APIs (which adds support to Axis2 configured to use ApacheHttpClient)
* Added support for setting https://www.elastic.co/guide/en/apm/agent/java/1.x/config-reporter.html#config-server-urls[`server_urls`] dynamically via properties file {pull}723[#723]
* Added https://www.elastic.co/guide/en/apm/agent/java/current/config-core.html#config-config-file[`config_file`] option 
* Added option to use `@javax.ws.rs.Path` value as transaction name https://www.elastic.co/guide/en/apm/agent/java/current/config-jax-rs.html#config-use-jaxrs-path-as-transaction-name[`use_jaxrs_path_as_transaction_name`]
* Instrument quartz jobs https://www.elastic.co/guide/en/apm/agent/java/current/supported-technologies-details.html#supported-scheduling-frameworks[docs]
* SQL parsing improvements {pull}696[#696]
* Introduce priorities for transaction name {pull}748[#748].
   Now uses the path as transaction name if https://www.elastic.co/guide/en/apm/agent/java/current/config-http.html#config-use-path-as-transaction-name[`use_path_as_transaction_name`] is set to `true`
   rather than `ServletClass#doGet`.
   But if a name can be determined from a high level framework,
   like Spring MVC, that takes precedence.
   User-supplied names from the API always take precedence over any others.
* Use JSP path name as transaction name as opposed to the generated servlet class name {pull}751[#751]

[float]
===== Bug Fixes
* Some JMS Consumers and Producers are filtered due to class name filtering in instrumentation matching
* Jetty: When no display name is set and context path is "/" transaction service names will now correctly fall back to configured values
* JDBC's `executeBatch` is not traced
* Drops non-String labels when connected to APM Server < 6.7 to avoid validation errors {pull}687[#687]
* Parsing container ID in cloud foundry garden {pull}695[#695]
* Automatic instrumentation should not override manual results {pull}752[#752]

[float]
===== Breaking changes
* The log correlation feature does not add `span.id` to the MDC anymore but only `trace.id` and `transaction.id` {pull}742[#742].

[[release-notes-1.7.0]]
==== 1.7.0 - 2019/06/13

[float]
===== Features
* Added the `trace_methods_duration_threshold` config option. When using the `trace_methods` config option with wild cards,
this enables considerable reduction of overhead by limiting the number of spans captured and reported
(see more details in config documentation).
NOTE: Using wildcards is still not the recommended approach for the `trace_methods` feature.
* Add `Transaction#addCustomContext(String key, String|Number|boolean value)` to public API
* Added support for AsyncHttpClient 2.x
* Added https://www.elastic.co/guide/en/apm/agent/java/current/config-core.html#config-global-labels[`global_labels`] configuration option.
This requires APM Server 7.2+.
* Added basic support for JMS- distributed tracing for basic scenarios of `send`, `receive`, `receiveNoWait` and `onMessage`.
Both Queues and Topics are supported.
Async `send` APIs are not supported in this version. 
NOTE: This feature is currently marked as "experimental" and is disabled by default. In order to enable,
it is required to set the
https://www.elastic.co/guide/en/apm/agent/java/1.x/config-core.html#config-disable-instrumentations[`disable_instrumentations`] 
configuration property to an empty string.
* Improved OSGi support: added a configuration option for `bootdelegation` packages {pull}641[#641]
* Better span names for SQL spans. For example, `SELECT FROM user` instead of just `SELECT` {pull}633[#633]

[float]
===== Bug Fixes
* ClassCastException related to async instrumentation of Pilotfish Executor causing thread hang (applied workaround)
* NullPointerException when computing Servlet transaction name with null HTTP method name
* FileNotFoundException when trying to find implementation version of jar with encoded URL
* NullPointerException when closing Apache AsyncHttpClient request producer
* Fixes loading of `elasticapm.properties` for Spring Boot applications
* Fix startup error on WebLogic 12.2.1.2.0 {pull}649[#649]
* Disable metrics reporting and APM Server health check when active=false {pull}653[#653]

[[release-notes-1.6.1]]
==== 1.6.1 - 2019/04/26

[float]
===== Bug Fixes
* Fixes transaction name for non-sampled transactions https://github.com/elastic/apm-agent-java/issues/581[#581]
* Makes log_file option work again https://github.com/elastic/apm-agent-java/issues/594[#594]
* Async context propagation fixes
** Fixing some async mechanisms lifecycle issues https://github.com/elastic/apm-agent-java/issues/605[#605]
** Fixes exceptions when using WildFly managed executor services https://github.com/elastic/apm-agent-java/issues/589[#589]
** Exclude glassfish Executor which does not permit wrapped runnables https://github.com/elastic/apm-agent-java/issues/596[#596]
** Exclude DumbExecutor https://github.com/elastic/apm-agent-java/issues/598[#598]
* Fixes Manifest version reading error to support `jar:file` protocol https://github.com/elastic/apm-agent-java/issues/601[#601]
* Fixes transaction name for non-sampled transactions https://github.com/elastic/apm-agent-java/issues/597[#597]
* Fixes potential classloader deadlock by preloading `FileSystems.getDefault()` https://github.com/elastic/apm-agent-java/issues/603[#603]

[[release-notes-1.6.0]]
==== 1.6.0 - 2019/04/16

[float]
===== Related Announcements
* Java APM Agent became part of the Cloud Foundry Java Buildpack as of https://github.com/cloudfoundry/java-buildpack/releases/tag/v4.19[Release v4.19]
 
[float]
===== Features
* Support Apache HttpAsyncClient - span creation and cross-service trace context propagation
* Added the `jvm.thread.count` metric, indicating the number of live threads in the JVM (daemon and non-daemon) 
* Added support for WebLogic
* Added support for Spring `@Scheduled` and EJB `@Schedule` annotations - https://github.com/elastic/apm-agent-java/pull/569[#569]

[float]
===== Bug Fixes
* Avoid that the agent blocks server shutdown in case the APM Server is not available - https://github.com/elastic/apm-agent-java/pull/554[#554]
* Public API annotations improper retention prevents it from being used with Groovy - https://github.com/elastic/apm-agent-java/pull/567[#567]
* Eliminate side effects of class loading related to Instrumentation matching mechanism

[[release-notes-1.5.0]]
==== 1.5.0 - 2019/03/26

[float]
===== Potentially breaking changes
* If you didn't explicitly set the https://www.elastic.co/guide/en/apm/agent/java/master/config-core.html#config-service-name[`service_name`]
previously and you are dealing with a servlet-based application (including Spring Boot),
your `service_name` will change.
See the documentation for https://www.elastic.co/guide/en/apm/agent/java/master/config-core.html#config-service-name[`service_name`]
and the corresponding section in _Features_ for more information.
Note: this requires APM Server 7.0+. If using previous versions, nothing will change.

[float]
===== Features
* Added property `"allow_path_on_hierarchy"` to JAX-RS plugin, to lookup inherited usage of `@path`
* Support for number and boolean labels in the public API {pull}497[497].
This change also renames `tag` to `label` on the API level to be compliant with the https://github.com/elastic/ecs#-base-fields[Elastic Common Schema (ECS)].
The `addTag(String, String)` method is still supported but deprecated in favor of `addLabel(String, String)`.
As of version 7.x of the stack, labels will be stored under `labels` in Elasticsearch.
Previously, they were stored under `context.tags`.
* Support async queries made by Elasticsearch REST client 
* Added `setStartTimestamp(long epochMicros)` and `end(long epochMicros)` API methods to `Span` and `Transaction`,
allowing to set custom start and end timestamps.
* Auto-detection of the `service_name` based on the `<display-name>` element of the `web.xml` with a fallback to the servlet context path.
If you are using a spring-based application, the agent will use the setting for `spring.application.name` for its `service_name`.
See the documentation for https://www.elastic.co/guide/en/apm/agent/java/master/config-core.html#config-service-name[`service_name`]
for more information.
Note: this requires APM Server 7.0+. If using previous versions, nothing will change.
* Previously, enabling https://www.elastic.co/guide/en/apm/agent/java/master/config-core.html#config-capture-body[`capture_body`] could only capture form parameters.
Now it supports all UTF-8 encoded plain-text content types.
The option https://www.elastic.co/guide/en/apm/agent/java/master/config-http.html#config-capture-body-content-types[`capture_body_content_types`]
controls which `Content-Type`s should be captured.
* Support async calls made by OkHttp client (`Call#enqueue`)
* Added support for providing config options on agent attach.
** CLI example: `--config server_urls=http://localhost:8200,http://localhost:8201`
** API example: `ElasticApmAttacher.attach(Map.of("server_urls", "http://localhost:8200,http://localhost:8201"));`

[float]
===== Bug Fixes
* Logging integration through MDC is not working properly - https://github.com/elastic/apm-agent-java/issues/499[#499]
* ClassCastException with adoptopenjdk/openjdk11-openj9 - https://github.com/elastic/apm-agent-java/issues/505[#505]
* Span count limitation is not working properly - reported https://discuss.elastic.co/t/kibana-apm-not-showing-spans-which-are-visible-in-discover-too-many-spans/171690[in our forum]
* Java agent causes Exceptions in Alfresco cluster environment due to failure in the instrumentation of Hazelcast `Executor`s - reported https://discuss.elastic.co/t/cant-run-apm-java-agent-in-alfresco-cluster-environment/172962[in our forum]

[[release-notes-1.4.0]]
==== 1.4.0 - 2019/02/14

[float]
===== Features
* Added support for sync calls of OkHttp client
* Added support for context propagation for `java.util.concurrent.ExecutorService`s
* The `trace_methods` configuration now allows to omit the method matcher.
   Example: `com.example.*` traces all classes and methods within the `com.example` package and sub-packages.
* Added support for JSF. Tested on WildFly, WebSphere Liberty and Payara with embedded JSF implementation and on Tomcat and Jetty with
 MyFaces 2.2 and 2.3
* Introduces a new configuration option `disable_metrics` which disables the collection of metrics via a wildcard expression.
* Support for HttpUrlConnection
* Adds `subtype` and `action` to spans. This replaces former typing mechanism where type, subtype and action were all set through
   the type in an hierarchical dotted-syntax. In order to support existing API usages, dotted types are parsed into subtype and action, 
   however `Span.createSpan` and `Span.setType` are deprecated starting this version. Instead, type-less spans can be created using the new 
   `Span.startSpan` API and typed spans can be created using the new `Span.startSpan(String type, String subtype, String action)` API
* Support for JBoss EAP 6.4, 7.0, 7.1 and 7.2
* Improved startup times
* Support for SOAP (JAX-WS).
   SOAP client create spans and propagate context.
   Transactions are created for `@WebService` classes and `@WebMethod` methods.  

[float]
===== Bug Fixes
* Fixes a failure in BitBucket when agent deployed https://github.com/elastic/apm-agent-java/issues/349[#349]
* Fixes increased CPU consumption https://github.com/elastic/apm-agent-java/issues/453[#453] and https://github.com/elastic/apm-agent-java/issues/443[#443]
* Fixed some OpenTracing bridge functionalities that were not working when auto-instrumentation is disabled
* Fixed an error occurring when ending an OpenTracing span before deactivating
* Sending proper `null` for metrics that have a NaN value
* Fixes JVM crash with Java 7 https://github.com/elastic/apm-agent-java/issues/458[#458]
* Fixes an application deployment failure when using EclipseLink and `trace_methods` configuration https://github.com/elastic/apm-agent-java/issues/474[#474]

[[release-notes-1.3.0]]
==== 1.3.0 - 2019/01/10

[float]
===== Features
* The agent now collects system and JVM metrics https://github.com/elastic/apm-agent-java/pull/360[#360]
* Add API methods `ElasticApm#startTransactionWithRemoteParent` and `Span#injectTraceHeaders` to allow for manual context propagation https://github.com/elastic/apm-agent-java/pull/396[#396].
* Added `trace_methods` configuration option which lets you define which methods in your project or 3rd party libraries should be traced.
   To create spans for all `public` methods of classes whose name ends in `Service` which are in a sub-package of `org.example.services` use this matcher:
   `public org.example.services.*.*Service#*` https://github.com/elastic/apm-agent-java/pull/398[#398]
* Added span for `DispatcherServlet#render` https://github.com/elastic/apm-agent-java/pull/409[#409].
* Flush reporter on shutdown to make sure all recorded Spans are sent to the server before the program exits https://github.com/elastic/apm-agent-java/pull/397[#397]
* Adds Kubernetes https://github.com/elastic/apm-agent-java/issues/383[#383] and Docker metadata to, enabling correlation with the Kibana Infra UI.
* Improved error handling of the Servlet Async API https://github.com/elastic/apm-agent-java/issues/399[#399]
* Support async API’s used with AsyncContext.start https://github.com/elastic/apm-agent-java/issues/388[#388]

[float]
===== Bug Fixes
* Fixing a potential memory leak when there is no connection with APM server
* Fixes NoSuchMethodError CharBuffer.flip() which occurs when using the Elasticsearch RestClient and Java 7 or 8 https://github.com/elastic/apm-agent-java/pull/401[#401]

 
[[release-notes-1.2.0]]
==== 1.2.0 - 2018/12/19

[float]
===== Features
* Added `capture_headers` configuration option.
   Set to `false` to disable capturing request and response headers.
   This will reduce the allocation rate of the agent and can save you network bandwidth and disk space.
* Makes the API methods `addTag`, `setName`, `setType`, `setUser` and `setResult` fluent, so that calls can be chained. 

[float]
===== Bug Fixes
* Catch all errors thrown within agent injected code
* Enable public APIs and OpenTracing bridge to work properly in OSGi systems, fixes https://github.com/elastic/apm-agent-java/issues/362[this WildFly issue]
* Remove module-info.java to enable agent working on early Tomcat 8.5 versions
* Fix https://github.com/elastic/apm-agent-java/issues/371[async Servlet API issue]

[[release-notes-1.1.0]]
==== 1.1.0 - 2018/11/28

[float]
===== Features
* Some memory allocation improvements
* Enabling bootdelegation for agent classes in Atlassian OSGI systems

[float]
===== Bug Fixes
* Update dsl-json which fixes a memory leak.
 See https://github.com/ngs-doo/dsl-json/pull/102[ngs-doo/dsl-json#102] for details. 
* Avoid `VerifyError`s by non instrumenting classes compiled for Java 4 or earlier
* Enable APM Server URL configuration with path (fixes #339)
* Reverse `system.hostname` and `system.platform` order sent to APM server

[[release-notes-1.0.1]]
==== 1.0.1 - 2018/11/15

[float]
===== Bug Fixes
* Fixes NoSuchMethodError CharBuffer.flip() which occurs when using the Elasticsearch RestClient and Java 7 or 8 {pull}313[#313]

[[release-notes-1.0.0]]
==== 1.0.0 - 2018/11/14

[float]
===== Breaking changes
* Remove intake v1 support. This version requires APM Server 6.5.0+ which supports the intake api v2.
   Until the time the APM Server 6.5.0 is officially released,
   you can test with docker by pulling the APM Server image via
   `docker pull docker.elastic.co/apm/apm-server:6.5.0-SNAPSHOT`. 

[float]
===== Features
* Adds `@CaptureTransaction` and `@CaptureSpan` annotations which let you declaratively add custom transactions and spans.
   Note that it is required to configure the `application_packages` for this to work.
   See the https://www.elastic.co/guide/en/apm/agent/java/master/public-api.html#api-annotation[documentation] for more information.
* The public API now supports to activate a span on the current thread.
   This makes the span available via `ElasticApm#currentSpan()`
   Refer to the https://www.elastic.co/guide/en/apm/agent/java/master/public-api.html#api-span-activate[documentation] for more details.
* Capturing of Elasticsearch RestClient 5.0.2+ calls.
   Currently, the `*Async` methods are not supported, only their synchronous counterparts.
* Added API methods to enable correlating the spans created from the JavaScrip Real User Monitoring agent with the Java agent transaction.
   More information can be found in the https://www.elastic.co/guide/en/apm/agent/java/master/public-api.html#api-ensure-parent-id[documentation].
* Added `Transaction.isSampled()` and `Span.isSampled()` methods to the public API
* Added `Transaction#setResult` to the public API {pull}293[#293]

[float]
===== Bug Fixes
* Fix for situations where status code is reported as `200`, even though it actually was `500` {pull}225[#225]
* Capturing the username now properly works when using Spring security {pull}183[#183]

[[release-notes-1.0.0.rc1]]
==== 1.0.0.RC1 - 2018/11/06

[float]
===== Breaking changes
* Remove intake v1 support. This version requires APM Server 6.5.0+ which supports the intake api v2.
   Until the time the APM Server 6.5.0 is officially released,
   you can test with docker by pulling the APM Server image via
   `docker pull docker.elastic.co/apm/apm-server:6.5.0-SNAPSHOT`.
* Wildcard patterns are case insensitive by default. Prepend `(?-i)` to make the matching case sensitive.

[float]
===== Features
* Support for Distributed Tracing
* Adds `@CaptureTransaction` and `@CaptureSpan` annotations which let you declaratively add custom transactions and spans.
   Note that it is required to configure the `application_packages` for this to work.
   See the https://www.elastic.co/guide/en/apm/agent/java/master/public-api.html#api-annotation[documentation] for more information.
* The public API now supports to activate a span on the current thread.
   This makes the span available via `ElasticApm#currentSpan()`
   Refer to the https://www.elastic.co/guide/en/apm/agent/java/master/public-api.html#api-span-activate[documentation] for more details.
* Capturing of Elasticsearch RestClient 5.0.2+ calls.
   Currently, the `*Async` methods are not supported, only their synchronous counterparts.
* Added API methods to enable correlating the spans created from the JavaScrip Real User Monitoring agent with the Java agent transaction.
   More information can be found in the https://www.elastic.co/guide/en/apm/agent/java/master/public-api.html#api-ensure-parent-id[documentation].
* Microsecond accurate timestamps {pull}261[#261]
* Support for JAX-RS annotations.
Transactions are named based on your resources (`ResourceClass#resourceMethod`).

[float]
===== Bug Fixes
* Fix for situations where status code is reported as `200`, even though it actually was `500` {pull}225[#225]

[[release-notes-0.8.x]]
=== Java Agent version 0.8.x

[[release-notes-0.8.0]]
==== 0.8.0

[float]
===== Breaking changes
* Wildcard patterns are case insensitive by default. Prepend `(?-i)` to make the matching case sensitive.

[float]
===== Features
* Wildcard patterns are now not limited to only one wildcard in the middle and can be arbitrarily complex now.
   Example: `*foo*bar*baz`.
* Support for JAX-RS annotations.
   Transactions are named based on your resources (`ResourceClass#resourceMethod`).

[[release-notes-0.7.x]]
=== Java Agent version 0.7.x

[[release-notes-0.7.1]]
==== 0.7.1 - 2018/10/24

[float]
===== Bug Fixes
* Avoid recycling transactions twice {pull}178[#178]

[[release-notes-0.7.0]]
==== 0.7.0 - 2018/09/12

[float]
===== Breaking changes
* Removed `ElasticApm.startSpan`. Spans can now only be created from their transactions via `Transaction#createSpan`.
* `ElasticApm.startTransaction` and `Transaction#createSpan` don't activate the transaction and spans
   and are thus not available via `ElasticApm.activeTransaction` and `ElasticApm.activeSpan`.

[float]
===== Features
* Public API
** Add `Span#captureException` and `Transaction#captureException` to public API.
      `ElasticApm.captureException` is deprecated now. Use `ElasticApm.currentSpan().captureException(exception)` instead.
** Added `Transaction.getId` and `Span.getId` methods 
* Added support for async servlet requests
* Added support for Payara/Glassfish
* Incubating support for Apache HttpClient
* Support for Spring RestTemplate
* Added configuration options `use_path_as_transaction_name` and `url_groups`,
   which allow to use the URL path as the transaction name.
   As that could contain path parameters, like `/user/$userId` however,
   You can set the `url_groups` option to define a wildcard pattern, like `/user/*`,
   to group those paths together.
   This is especially helpful when using an unsupported Servlet API-based framework. 
* Support duration suffixes (`ms`, `s` and `m`) for duration configuration options.
   Not using the duration suffix logs out a deprecation warning and will not be supported in future versions.
* Add ability to add multiple APM server URLs, which enables client-side load balancing.
   The configuration option `server_url` has been renamed to `server_urls` to reflect this change.
   However, `server_url` still works for backwards compatibility.
* The configuration option `service_name` is now optional.
   It defaults to the main class name,
   the name of the executed jar file (removing the version number),
   or the application server name (for example `tomcat-application`).
   In a lot of cases,
   you will still want to set the `service_name` explicitly.
   But it helps getting started and seeing data easier,
   as there are no required configuration options anymore.
   In the future we will most likely determine more useful application names for Servlet API-based applications.<|MERGE_RESOLUTION|>--- conflicted
+++ resolved
@@ -29,11 +29,8 @@
 [float]
 ===== Features
 * Adding experimental support for <<aws-lambda, AWS Lambda>> - {pull}1951[#1951]
-<<<<<<< HEAD
+* Now supporting tomcat 10 - {pull}2229[#2229]
 * When the MANIFEST.MF of the main jar contains the Implementation-Title attribute, it is used as the default service name - {pull}1921[#1921]
-=======
-* Now supporting tomcat 10 - {pull}2229[#2229]
->>>>>>> 69937138
 
 [float]
 ===== Bug fixes
