--- conflicted
+++ resolved
@@ -27,12 +27,9 @@
 ===== Features
 
 * Add support for <<supported-databases, Redis Lettuce client>>
-<<<<<<< HEAD
+* Add `context.message.age.ms` field for JMS message receiving spans and transactions - {pull}970[#970]
 * Instrument log4j Logger#error(String, Throwable) (#919)
   Automatically captures exceptions when calling `logger.error("message", exception)`
-=======
-* Add `context.message.age.ms` field for JMS message receiving spans and transactions - {pull}970[#970]
->>>>>>> 935c7336
 
 [float]
 ===== Bug Fixes
