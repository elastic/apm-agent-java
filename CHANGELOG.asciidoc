ifdef::env-github[]
NOTE: Release notes are best read in our documentation at
https://www.elastic.co/guide/en/apm/agent/java/current/release-notes.html[elastic.co]
endif::[]

////
[[release-notes-x.x.x]]
==== x.x.x - YYYY/MM/DD

[float]
===== Breaking changes

[float]
===== Features
* Cool new feature: {pull}2526[#2526]

[float]
===== Bug fixes
////

=== Unreleased

[[release-notes-1.27.0]]
==== 1.27.0 - YYYY/MM/DD

[float]
===== Potentially breaking changes
* `transaction_ignore_urls` now relies on full request URL path - {pull}2146[#2146]
** On a typical application server like Tomcat, deploying an `app.war` application to the non-ROOT context makes it accessible with `http://localhost:8080/app/`
** Ignoring the whole webapp through `/app/*` was not possible until now.
** Existing configuration may need to be updated to include the deployment context, thus for example `/static/*.js` used to
exclude known static files in all applications might be changed to `/app/static/*.js` or `*/static/*.js`.
** It only impacts prefix patterns due to the additional context path in pattern.
** It does not impact deployment within the `ROOT` context like Spring-boot which do not have such context path prefix.


[float]
===== Features
* Improved capturing of logged exceptions when using Log4j2 - {pull}2139[#2139]
<<<<<<< HEAD
* When the MANIFEST.MF of the main jar contains the Implementation-Title attribute, it is used as the default service name - {pull}1921[#1921]
=======
* Update to async-profiler 1.8.7 and set configured `safemode` at load time though a new system property - {pull}2165[#2165]
>>>>>>> f105513a

[float]
===== Bug fixes
* Fix k8s metadata discovery for containerd-cri envs - {pull}2126[#2126]
* Fixing/reducing startup delays related to `ensureInstrumented` - {pull}2150[#2150]

[float]
===== Refactorings
* Loading the agent from an isolated class loader - {pull}2109[#2109]
* Refactorings in the `apm-agent-plugin-sdk` that may imply breaking changes for beta users of the external plugin mechanism
** `WeakMapSupplier.createMap()` is now `WeakConcurrent.buildMap()` and contains more builders. - {pull}2136[#2136]
** `GlobalThreadLocal` has been removed in favor of `DetachedThreadLocal`. To make it global, use `GlobalVariables`. - {pull}2136[#2136]
** `DynamicTransformer.Accessor.get().ensureInstrumented` is now `DynamicTransformer.ensureInstrumented`. - {pull}#2164[#2164]

[[release-notes-1.x]]
=== Java Agent version 1.x

[[release-notes-1.26.0]]
==== 1.26.0 - 2021/09/14

===== Potentially breaking changes
* If you rely on Database span subtype and use Microsoft SQL Server, the span subtype has been changed from `sqlserver`
to `mssql` to align with other agents.

[float]
===== Breaking changes
* Stop collecting the field `http.request.socket.encrypted` in http requests - {pull}2136[#2136]

[float]
===== Features
* Improved naming for Spring controllers - {pull}1906[#1906]
* ECS log reformatting improvements - {pull}1910[#1910]
** Automatically sets `service.node.name` in all log events if set through agent configuration
** Add `log_ecs_reformatting_additional_fields` option to support arbitrary fields in logs
** Automatically serialize markers as tags where relevant (log4j2 and logback)
* gRPC spans (client and server) can detect errors or cancellation through custom listeners - {pull}2067[#2067]
* Add `-download-agent-version` to the agent <<setup-attach-cli-usage-options, attach CLI tool options>>, allowing the
user to configure an arbitrary agent version that will be downloaded from maven and attached - {pull}1959[#1959]
* Add extra check to detect improper agent setup - {pull}2076[#2076]

[float]
===== Performance improvements
* Reduce GC time overhead caused by WeakReferences - {pull}2086[#2086], {pull}2081[#2081]
* Reduced memory overhead by a smarter type pool caching strategy - {pull}2102[#2102]. +
  The type pool cache improves the startup times by speeding up type matching
  (determining whether a class that's about to be loaded should be instrumented).
  Generally, the more types that are cached, the faster the startup. +
  The old strategy did not impose a limit to the cache but cleared it after it hasn't been accessed in a while.
  However, load test have discovered that the cache may never be cleared and leave a permanent overhead of 23mb.
  The actual size of the cache highly depends on the application and loosely correlates with the number of loaded classes. +
  The new caching strategy targets to allocate 1% of the committed heap, at least 0.5mb and max 10mb.
  If a particular entry hasn't been accessed within 20s, it will be removed from the cache. +
  The results based on load testing are very positive:
** Equivalent startup times (within the margins of error of the previous strategy)
** Equivalent allocation rate (within the margins of error of the previous strategy)
** Reduced avg heap utilization from 10%/15mb (previous strategy) to within margins of error without the agent
** Reduced GC time due to the additional headroom that the application can utilize.
** Based on heap dump analysis, after warmup, the cache size is now around 59kb (down from 23mb with the previous strategy).

[float]
===== Bug fixes
* Fix failure to parse some forms of the `Implementation-Version` property from jar manifest files - {pull}1931[#1931]
* Ensure single value for context-propagation header - {pull}1937[#1937]
* Fix gRPC non-terminated (therefore non-reported) client spans - {pull}2067[#2067]
* Fix Webflux response status code - {pull}1948[#1948]
* Ensure path filtering is applied when Servlet path is not available - {pull}2099[#2099]
* Align span subtype for MS SqlServer - {pull}2112[#2112]
* Fix potential destination host name corruption in OkHttp client spans - {pull}2118[#2118]

[float]
===== Refactorings
* Migrate several plugins to indy dispatcher {pull}2087[#2087], {pull}2088[#2088], {pull}2090[#2090], {pull}2094[#2094], {pull}2095[#2095]

[[release-notes-1.25.0]]
==== 1.25.0 - 2021/07/22

[float]
===== Potentially breaking changes
* If you rely on instrumentations that are in the `experimental` group, you must now set `enable_experimental_instrumentations=true` otherwise
the experimental instrumentations will be disabled by default. Up to version `1.24.0` using an empty value for `disable_instrumentations` was
the recommended way to override the default `disable_instrumentations=experimental`.

[float]
===== Features
* Support for inheritance of public API annotations - {pull}1805[#1805]
* JDBC instrumentation sets `context.db.instance` - {pull}1820[#1820]
* Add support for Vert.x web client- {pull}1824[#1824]
* Avoid recycling of spans and transactions that are using through the public API, so to avoid
reference-counting-related errors - {pull}1859[#1859]
* Add <<config-enable-experimental-instrumentations>> configuration option to enable experimental features - {pull}1863[#1863]
** Previously, when adding an instrumentation group to `disable_instrumentations`, we had to make sure to not forget the
default `experimental` value, for example when disabling `jdbc` instrumentation we had to set `disable_instrumentations=experimental,jdbc` otherwise
setting `disable_instrumentations=jdbc` would disable jdbc and also enable experimental features, which would not be the desired effect.
** Previously, by default `disable_instrumentations` contained `experimental`
** Now by default `disable_instrumentations` is empty and `enable_experimental_instrumentations=false`
** Set `enable_experimental_instrumentations=true` to enable experimental instrumentations
* Eliminating concerns related to log4j2 vulnerability - https://nvd.nist.gov/vuln/detail/CVE-2020-9488#vulnCurrentDescriptionTitle.
We cannot upgrade to version above 2.12.1 because this is the last version of log4j that is compatible with Java 7.
Instead, we exclude the SMTP appender (which is the vulnerable one) from our artifacts. Note that older versions of
our agent are not vulnerable as well, as the SMTP appender was never used, this is only to further reduce our users' concerns.
* Adding public APIs for setting `destination.service.resource`, `destination.address` and `destination.port` fields
for exit spans - {pull}1788[#1788]
* Only use emulated runtime attachment as fallback, remove the `--without-emulated-attach` option - {pull}1865[#1865]
* Instrument `javax.servlet.Filter` the same way as `javax.servlet.FilterChain` - {pull}1858[#1858]
* Propagate trace context headers in HTTP calls occurring from within traced exit points, for example - when using
Elasticsearch's REST client - {pull}1883[#1883]
* Added support for naming sparkjava (not Apache Spark) transactions {pull}1894[#1894]
* Added the ability to manually create exit spans, which will result with the auto creation of service nodes in the
service map and downstream service in the dependencies table - {pull}1898[#1898]
* Basic support for `com.sun.net.httpserver.HttpServer` - {pull}1854[#1854]
* Update to async-profiler 1.8.6 {pull}1907[#1907]
* Added support for setting the framework using the public api (#1908) - {pull}1909[#1909]

[float]
===== Bug fixes
* Fix NPE with `null` binary header values + properly serialize them - {pull}1842[#1842]
* Fix `ListenerExecutionFailedException` when using Spring AMQP's ReplyTo container - {pull}1872[#1872]
* Enabling log ECS reformatting when using Logback configured with `LayoutWrappingEncoder` and a pattern layout - {pull}1879[#1879]
* Fix NPE with Webflux + context propagation headers - {pull}1871[#1871]
* Fix `ClassCastException` with `ConnnectionMetaData` and multiple classloaders - {pull}1864[#1864]
* Fix NPE in `co.elastic.apm.agent.servlet.helper.ServletTransactionCreationHelper.getClassloader` - {pull}1861[#1861]
* Fix for Jboss JMX unexpected notifications - {pull}1895[#1895]

[[release-notes-1.24.0]]
==== 1.24.0 - 2021/05/31

[float]
===== Features
* Basic support for Apache Struts 2 {pull}1763[#1763]
* Extending the <<config-log-ecs-reformatting>> config option to enable the overriding of logs with ECS-reformatted
events. With the new `OVERRIDE` option, non-file logs can be ECS-reformatted automatically as well - {pull}1793[#1793]
* Instrumentation for Vert.x Web {pull}1697[#1697]
* Changed log level of vm arguments to debug
* Giving precedence for the W3C `tracecontext` header over the `elastic-apm-traceparent` header - {pull}1821[#1821]
* Add instrumentation for Webflux - {pull}1305[#1305]
* Add instrumentation for Javalin {pull}1822[#1822]

[float]
===== Bug fixes
* Fix another error related to instrumentation plugins loading on Windows - {pull}1785[#1785]
* Load Spring AMQP plugin- {pull}1784[#1784]
* Avoid `IllegalStateException` when multiple `tracestate` headers are used - {pull}1808[#1808]
* Ensure CLI attach avoids `sudo` only when required and avoid blocking - {pull}1819[#1819]
* Avoid sending metric-sets without samples, so to adhere to the intake API - {pull}1826[#1826]
* Fixing our type-pool cache, so that it can't cause OOM (softly-referenced), and it gets cleared when not used for
a while - {pull}1828[#1828]

[float]
===== Refactors
* Remove single-package limitation for embedded plugins - {pull}1780[#1780]

[[release-notes-1.23.0]]
==== 1.23.0 - 2021/04/22

[float]
===== Breaking changes
* There are breaking changes in the <<setup-attach-cli,attacher cli>>.
  See the Features section for more information.

[float]
===== Features
* Overhaul of the <<setup-attach-cli,attacher cli>> application that allows to attach the agent to running JVMs - {pull}1667[#1667]
** The artifact of the standalone cli application is now called `apm-agent-attach-cli`. The attacher API is still called `apm-agent-attach`.
** There is also a slim version of the cli application that does not bundle the Java agent.
It requires the `--agent-jar` option to be set.
** Improved logging +
The application uses {ecs-logging-java-ref}/intro.html[Java ECS logging] to emit JSON logs.
The log level can be configured with the `--log-level` option.
By default, the program is logging to the console but using the `--log-file` option, it can also log to a file.
** Attach to JVMs running under a different user (unix only) +
The JVM requires the attacher to be running under the same user as the target VM (the attachee).
The `apm-agent-attach-standalone.jar` can now be run with a user that has permissions to switch to the user that runs the target VM.
On Windows, the attacher can still only attach to JVMs that are running with under the same user.
** New include/exclude discovery rules +
*** `--include-all`: Attach to all discovered JVMs. If no matchers are provided, it will not attach to any JVMs.
*** `--include-user`/`--exclude-user`: Attach to all JVMs of a given operating system user.
*** `--include-main`/`--exclude-main`: Attach to all JVMs that whose main class/jar name, or system properties match the provided regex.
*** `--include-vmargs`/`--exclude-vmargs`: Attach to all JVMs that whose main class/jar name, or system properties match the provided regex.
** Removal of options +
*** The deprecated `--arg` option has been removed.
*** The `-i`/`--include`, `-e`/`exclude` options have been removed in favor of the `--<include|exclude>-<main|vmargs>` options.
*** The `-p`/`--pid` options have been removed in favor of the `--include-pid` option.
** Changed behavior of  the `-l`/`--list` option +
The option now only lists JVMs that match the include/exclude discovery rules.
Thus, it can be used to do a dry-run of the matchers without actually performing an attachment.
It even works in combination with `--continuous` now.
By default, the VM arguments are not printed, but only when the `-a`/`--list-vmargs` option is set.
** Remove dependency on `jps` +
Even when matching on the main class name or on system properties,
** Checks the Java version before attaching to avoid attachment on unsupported JVMs.
* Cassandra instrumentation - {pull}1712[#1712]
* Log correlation supports JBoss Logging - {pull}1737[#1737]
* Update Byte-buddy to `1.11.0` - {pull}1769[#1769]
* Support for user.domain {pull}1756[#1756]
* JAX-RS supports javax.ws.rs.PATCH
* Enabling build and unit tests on Windows - {pull}1671[#1671]

[float]
===== Bug fixes
* Fixed log correlation for log4j2 - {pull}1720[#1720]
* Fix apm-log4j1-plugin and apm-log4j2-plugin dependency on slf4j - {pull}1723[#1723]
* Avoid systematic `MessageNotWriteableException` error logging, now only visible in `debug` - {pull}1715[#1715] and {pull}1730[#1730]
* Fix rounded number format for non-english locales - {pull}1728[#1728]
* Fix `NullPointerException` on legacy Apache client instrumentation when host is `null` - {pull}1746[#1746]
* Apply consistent proxy class exclusion heuristic - {pull}1738[#1738]
* Fix micrometer serialization error - {pull}1741[#1741]
* Optimize & avoid `ensureInstrumented` deadlock by skipping stack-frame computation for Java7+ bytecode - {pull}1758[#1758]
* Fix instrumentation plugins loading on Windows - {pull}1671[#1671]

[float]
===== Refactors
* Migrate some plugins to indy dispatcher {pull}1369[#1369] {pull}1410[#1410] {pull}1374[#1374]

[[release-notes-1.22.0]]
==== 1.22.0 - 2021/03/24

[float]
===== Breaking changes
* Dots in metric names of Micrometer metrics get replaced with underscores to avoid mapping conflicts.
De-dotting be disabled via <<config-dedot-custom-metrics, `dedot_custom_metrics`>>. - {pull}1700[#1700]

[float]
===== Features
* Introducing a new mechanism to ease the development of community instrumentation plugins. See <<config-plugins-dir>> for
more details. This configuration was already added in 1.18.0, but more extensive and continuous integration testing
allows us to expose it now. It is still marked as "experimental" though, meaning that future changes in the mechanism
may break early contributed plugins. However, we highly encourage our community to try it out and we will do our best
to assist with such efforts.
* Deprecating `ignore_user_agents` in favour of `transaction_ignore_user_agents`, maintaining the same functionality -
{pull}1644[#1644]
* Update existing Hibernate Search 6 instrumentation to the final relase
* The <<config-use-path-as-transaction-name, `use_path_as_transaction_name`>> option is now dynamic
* Flushing internal and micrometer metrics before the agent shuts down - {pull}1658[#1658]
* Support for OkHttp 4.4+ -  {pull}1672[#1672]
* Adding capability to automatically create ECS-JSON-formatted version of the original application log files, through
the <<config-log-ecs-reformatting>> config option. This allows effortless ingestion of logs to Elasticsearch without
any further configuration. Supports log4j1, log4j2 and Logback. {pull}1261[#1261]
* Add support to Spring AMQP - {pull}1657[#1657]
* Adds the ability to automatically configure usage of the OpenTracing bridge in systems using ServiceLoader - {pull}1708[#1708]
* Update to async-profiler 1.8.5 - includes a fix to a Java 7 crash and enhanced safe mode to better deal with
corrupted stack frames.
* Add a warning on startup when `-Xverify:none` or `-noverify` flags are set as this can lead to crashes that are very
difficult to debug - {pull}1593[#1593]. In an upcoming version, the agent will not start when these flags are set,
unless the system property `elastic.apm.disable_bootstrap_checks` is set to true.

[float]
===== Bug fixes
* fix sample rate rounded to zero when lower than precision - {pull}1655[#1655]
* fixed a couple of bugs with the external plugin mechanism (not documented until now) - {pull}1660[#1660]
* Fix runtime attach conflict with multiple users - {pull}1704[#1704]

[[release-notes-1.21.0]]
==== 1.21.0 - 2021/02/09

[float]
===== Breaking changes
* Following PR {pull}1650[#1650], there are two slight changes with the <<config-server-url>> and <<config-server-urls>>
configuration options:
    1.  So far, setting `server_urls` with an empty string would allow the agent to work normally, apart from any action
        that requires communication with the APM Server, including the attempt to fetch a central configuration.
        Starting in this agent version, setting `server_urls` to empty string doesn't have any special meaning, it is
        the default expected configuration, where `server_url` will be used instead. In order to achieve the same
        behaviour, use the new <<config-disable-send>> configuration.
    2.  Up to this version, `server_url` was used as an alias to `server_urls`, meaning that one could potentially set
        the `server_url` config with a comma-separated list of multiple APM Server addresses, and that would have been a
        valid configuration. Starting in this agent version, `server_url` is a separate configuration, and it only accepts
        Strings that represent a single valid URL. Specifically, empty strings and commas are invalid.

[float]
===== Features
* Add cloud provider metadata to reported events, see
https://github.com/elastic/apm/blob/master/specs/agents/metadata.md#cloud-provider-metadata[spec] for details.
By default, the agent will try to automatically detect the cloud provider on startup, but this can be
configured through the <<config-cloud-provider, `cloud_provider`>> config option - {pull}1599[#1599]
* Add span & transaction `outcome` field to improve error rate calculations - {pull}1613[#1613]

[float]
===== Bug fixes
* Fixing crashes observed in Java 7 at sporadic timing by applying a few seconds delay on bootstrap - {pull}1594[#1594]
* Fallback to using "TLS" `SSLContext` when "SSL" is not available - {pull}1633[#1633]
* Fixing agent startup failure with `NullPointerException` thrown by Byte-buddy's `MultipleParentClassLoader` - {pull}1647[#1647]
* Fix cached type resolution triggering `ClassCastException` - {pull}1649[#1649]

[[release-notes-1.20.0]]
==== 1.20.0 - 2021/01/07

[float]
===== Breaking changes
* The following public API types were `public` so far and became package-private: `NoopScope`, `ScopeImpl` and `AbstractSpanImpl`.
  If your code is using them, you will need to change that when upgrading to this version.
  Related PR: {pull}1532[#1532]

[float]
===== Features
* Add support for RabbitMQ clients - {pull}1328[#1328]

[float]
===== Bug fixes
* Fix small memory allocation regression introduced with tracestate header {pull}1508[#1508]
* Fix `NullPointerException` from `WeakConcurrentMap.put` through the Elasticsearch client instrumentation - {pull}1531[#1531]
* Sending `transaction_id` and `parent_id` only for events that contain a valid `trace_id` as well - {pull}1537[#1537]
* Fix `ClassNotFoundError` with old versions of Spring resttemplate {pull}1524[#1524]
* Fix Micrometer-driven metrics validation errors by the APM Server when sending with illegal values - {pull}1559[#1559]
* Serialize all stack trace frames when setting `stack_trace_limit=-1` instead of none - {pull}1571[#1571]
* Fix `UnsupportedOperationException` when calling `ServletContext.getClassLoader()` - {pull}1576[#1576]
* Fix improper request body capturing - {pull}1579[#1579]
* Avoid `NullPointerException` due to null return values instrumentation advices - {pull}1601[#1601]
* Update async-profiler to 1.8.3 {pull}1602[1602]
* Use null-safe data structures to avoid `NullPointerException` {pull}1597[1597]
* Fix memory leak in sampling profiler mechanism - {pull}1592[#1592]

[float]
===== Refactors
* Migrate some plugins to indy dispatcher {pull}1405[#1405] {pull}1394[#1394]

[[release-notes-1.19.0]]
==== 1.19.0 - 2020/11/10

[float]
===== Features
* The agent version now includes a git hash if it's a snapshot version.
  This makes it easier to differ distinct snapshot builds of the same version.
  Example: `1.18.1-SNAPSHOT.4655910`
* Add support for sampling weight with propagation in `tracestate` W3C header {pull}1384[#1384]
* Adding two more valid options to the `log_level` config: `WARNING` (equivalent to `WARN`) and `CRITICAL`
  (will be treated as `ERROR`) - {pull}1431[1431]
* Add the ability to disable Servlet-related spans for `INCLUDE`, `FORWARD` and `ERROR` dispatches (without affecting
  basic Servlet capturing) by adding `servlet-api-dispatch` to <<config-disable-instrumentations>> - {pull}1448[1448]
* Add Sampling Profiler support for AArch64 architectures - {pull}1443[1443]
* Support proper transaction naming when using Spring's `ServletWrappingController` - {pull}1461[#1461]
* Update async-profiler to 1.8.2 {pull}1471[1471]
* Update existing Hibernate Search 6 instrumentation to work with the latest CR1 release
* Deprecating the `addLabel` public API in favor of `setLabel` (still supporting `addLabel`) - {pull}1449[#1449]

[float]
===== Bug fixes
* Fix `HttpUrlConnection` instrumentation issue (affecting distributed tracing as well) when using HTTPS without using
  `java.net.HttpURLConnection#disconnect` - {pull}1447[1447]
* Fixes class loading issue that can occur when deploying multiple applications to the same application server - {pull}1458[#1458]
* Fix ability to disable agent on startup wasn't working for runtime attach {pull}1444[1444]
* Avoid `UnsupportedOperationException` on some spring application startup {pull}1464[1464]
* Fix ignored runtime attach `config_file` {pull}1469[1469]
* Fix `IllegalAccessError: Module 'java.base' no access to: package 'java.lang'...` in J9 VMs of Java version >= 9 -
  {pull}1468[#1468]
* Fix JVM version parsing on HP-UX {pull}1477[#1477]
* Fix Spring-JMS transactions lifecycle management when using multiple concurrent consumers - {pull}1496[#1496]

[float]
===== Refactors
* Migrate some plugins to indy dispatcher {pull}1404[1404] {pull}1411[1411]
* Replace System Rules with System Lambda {pull}1434[#1434]

[[release-notes-1.18.1]]
==== 1.18.1 - 2020/10/06

[float]
===== Refactors
* Migrate some plugins to indy dispatcher {pull}1362[1362] {pull}1366[1366] {pull}1363[1363] {pull}1383[1383] {pull}1368[1368] {pull}1364[1364] {pull}1365[1365] {pull}1367[1367] {pull}1371[1371]

[float]
===== Bug fixes
* Fix instrumentation error for HttpClient - {pull}1402[#1402]
* Eliminate `unsupported class version error` messages related to loading the Java 11 HttpClient plugin in pre-Java-11 JVMs {pull}1397[1397]
* Fix rejected metric events by APM Server with response code 400 due to data validation error - sanitizing Micrometer
metricset tag keys - {pull}1413[1413]
* Fix invalid micrometer metrics with non-numeric values {pull}1419[1419]
* Fix `NoClassDefFoundError` with JDBC instrumentation plugin {pull}1409[1409]
* Apply `disable_metrics` config to Micrometer metrics - {pull}1421[1421]
* Remove cgroup `inactive_file.bytes` metric according to spec {pull}1422[1422]

[[release-notes-1.18.0]]
==== 1.18.0 - 2020/09/08

[float]
===== Features
* Deprecating `ignore_urls` config in favour of <<config-transaction-ignore-urls, `transaction_ignore_urls`>> to align
  with other agents, while still allowing the old config name for backward compatibility - {pull}1315[#1315]
* Enabling instrumentation of classes compiled with Java 1.4. This is reverting the restriction of instrumenting only
  bytecode of Java 1.5 or higher ({pull}320[#320]), which was added due to potential `VerifyError`. Such errors should be
  avoided now by the usage of `TypeConstantAdjustment` - {pull}1317[#1317]
* Enabling agent to work without attempting any communication with APM server, by allowing setting `server_urls` with
  an empty string - {pull}1295[#1295]
* Add <<metrics-micrometer, micrometer support>> - {pull}1303[#1303]
* Add `profiling_inferred_spans_lib_directory` option to override the default temp directory used for exporting the async-profiler library.
  This is useful for server-hardened environments where `/tmp` is often configured with `noexec`, leading to `java.lang.UnsatisfiedLinkError` errors - {pull}1350[#1350]
* Create spans for Servlet dispatches to FORWARD, INCLUDE and ERROR - {pull}1212[#1212]
* Support JDK 11 HTTPClient - {pull}1307[#1307]
* Lazily create profiler temporary files {pull}1360[#1360]
* Convert the followings to Indy Plugins (see details in <<release-notes-1.18.0.rc1, 1.18.0-rc1 relase notes>>): gRPC,
  AsyncHttpClient, Apache HttpClient
* The agent now collects cgroup memory metrics (see details in <<metrics-cgroup,Metrics page>>)
* Update async-profiler to 1.8.1 {pull}1382[#1382]
* Runtime attach install option is promoted to 'beta' status (was experimental).

[float]
===== Bug fixes
* Fixes a `NoClassDefFoundError` in the JMS instrumentation of `MessageListener` - {pull}1287[#1287]
* Fix `/ by zero` error message when setting `server_urls` with an empty string - {pull}1295[#1295]
* Fix `ClassNotFoundException` or `ClassCastException` in some cases where special log4j configurations are used - {pull}1322[#1322]
* Fix `NumberFormatException` when using early access Java version - {pull}1325[#1325]
* Fix `service_name` config being ignored when set to the same auto-discovered default value - {pull}1324[#1324]
* Fix service name error when updating a web app on a Servlet container - {pull}1326[#1326]
* Fix remote attach 'jps' executable not found when 'java' binary is symlinked ot a JRE - {pull}1352[#1352]

[[release-notes-1.18.0.rc1]]
==== 1.18.0.RC1 - 2020/07/22

This release candidate adds some highly anticipated features:
It’s now possible to attach the agent at runtime in more cases than before.
Most notably, it enables runtime attachment on JBoss, WildFly, Glassfish/Payara,
and other OSGi runtimes such as Atlassian Jira and Confluence.

To make this and other significant features, such as https://github.com/elastic/apm-agent-java/issues/937[external plugins], possible,
we have implemented major changes to the architecture of the agent.
The agent now relies on the `invokedynamic` bytecode instruction to make plugin development easier, safer, and more efficient.
As early versions of Java 7 and Java 8 have unreliable support for invokedynamic,
we now require a minimum update level of 60 for Java 7 (7u60+) in addition to the existing minimum update level of 40 for Java 8 (8u40+).

We’re looking for users who would like to try this out to give feedback.
If we see that the `invokedynamic`-based approach (https://github.com/elastic/apm-agent-java/pull/1230[indy plugins]) works well, we can continue and migrate the rest of the plugins.
After the migration has completed, we can move forward with external plugins and remove the experimental label from runtime attachment.

If all works like in our testing, you would not see `NoClassDefFoundError` s anymore when, for example, trying to attach the agent at runtime to an OSGi container or a JBoss server.
Also, non-standard OSGi containers, such as Atlassian Jira and other technologies with restrictive class loading policies, such as MuleSoft ESB, will benefit from this change.

In the worst case, there might be JVM crashes due to `invokedynamic`-related JVM bugs.
However, we already disable the agent when attached to JVM versions that are known to be problematic.
Another potentially problematic area is that we now dynamically raise the bytecode version of instrumented classes to be at least bytecode version 51 (Java 7).
This is needed in order to be able to use the `invokedynamic` instruction.
This requires re-computation of stack map frames which makes instrumentation a bit slower.
We don't anticipate notable slowdowns unless you extensively (over-)use <<config-trace-methods, `trace_methods`>>.

[float]
===== Breaking changes
* Early Java 7 versions, prior to update 60, are not supported anymore.
  When trying to attach to a non-supported version, the agent will disable itself and not apply any instrumentations.

[float]
===== Features
* Experimental support for runtime attachment now also for OSGi containers, JBoss, and WildFly
* New mitigation of OSGi bootdelegation errors (`NoClassDefFoundError`).
  You can remove any `org.osgi.framework.bootdelegation` related configuration.
  This release also removes the configuration option `boot_delegation_packages`.
* Overhaul of the `ExecutorService` instrumentation that avoids `ClassCastException` issues - {pull}1206[#1206]
* Support for `ForkJoinPool` and `ScheduledExecutorService` (see <<supported-async-frameworks>>)
* Support for `ExecutorService#invokeAny` and `ExecutorService#invokeAll`
* Added support for `java.util.TimerTask` - {pull}1235[#1235]
* Add capturing of request body in Elasticsearch queries: `_msearch`, `_count`, `_msearch/template`, `_search/template`, `_rollup_search` - {pull}1222[#1222]
* Add <<config-enabled,`enabled`>> flag
* Add experimental support for Scala Futures
* The agent now collects heap memory pools metrics - {pull}1228[#1228]

[float]
===== Bug fixes
* Fixes error capturing for log4j2 loggers. Version 1.17.0 introduced a regression.
* Fixes `NullPointerException` related to JAX-RS and Quartz instrumentation - {pull}1249[#1249]
* Expanding k8s pod ID discovery to some formerly non-supported environments
* When `recording` is set to `false`, the agent will not send captured errors anymore.
* Fixes NPE in Dubbo instrumentation that occurs when the application is acting both as a provider and as a consumer - {pull}1260[#1260]
* Adding a delay by default what attaching the agent to Tomcat using the premain route to work around the JUL
  deadlock issue - {pull}1262[#1262]
* Fixes missing `jboss.as:*` MBeans on JBoss - {pull}1257[#1257]


[[release-notes-1.17.0]]
==== 1.17.0 - 2020/06/17

[float]
===== Features
* Log files are now rotated after they reach <<config-log-file-size>>.
There will always be one history file `${log_file}.1`.
* Add <<config-log-format-sout>> and <<config-log-format-file>> with the options `PLAIN_TEXT` and `JSON`.
The latter uses https://github.com/elastic/ecs-logging-java[ecs-logging-java] to format the logs.
* Exposing <<config-classes-excluded-from-instrumentation>> config - {pull}1187[#1187]
* Add support for naming transactions based on Grails controllers. Supports Grails 3+ - {pull}1171[#1171]
* Add support for the Apache/Alibaba Dubbo RPC framework
* Async Profiler version upgraded to 1.7.1, with a new debugging flag for the stack frame recovery mechanism - {pull}1173[#1173]

[float]
===== Bug fixes
* Fixes `IndexOutOfBoundsException` that can occur when profiler-inferred spans are enabled.
  This also makes the profiler more resilient by just removing the call tree related to the exception (which might be in an invalid state)
  as opposed to stopping the profiler when an exception occurs.
* Fix `NumberFormatException` when parsing Ingres/Actian JDBC connection strings - {pull}1198[#1198]
* Prevent agent from overriding JVM configured truststore when not using HTTPS for communication with APM server - {pull}1203[#1203]
* Fix `java.lang.IllegalStateException` with `jps` JVM when using continuous runtime attach - {pull}1205[1205]
* Fix agent trying to load log4j2 plugins from application - {pull}1214[1214]
* Fix memory leak in gRPC instrumentation plugin - {pull}1196[1196]
* Fix HTTPS connection failures when agent is configured to use HTTPS to communicate with APM server {pull}1209[1209]

[[release-notes-1.16.0]]
==== 1.16.0 - 2020/05/13

[float]
===== Features

* The log correlation feature now adds `error.id` to the MDC. See <<supported-logging-frameworks>> for details. - {pull}1050[#1050]
* Deprecating the `incubating` tag in favour of the `experimental` tag. This is not a breaking change, so former
<<config-disable-instrumentations,`disable_instrumentation`>> configuration containing the `incubating` tag will still be respected - {pull}1123[#1123]
* Add a `--without-emulated-attach` option for runtime attachment to allow disabling this feature as a workaround.
* Add workaround for JDK bug JDK-8236039 with TLS 1.3 {pull}1149[#1149]
* Add log level `OFF` to silence agent logging
* Adds <<config-span-min-duration,`span_min_duration`>> option to exclude fast executing spans.
  When set together with one of the more specific thresholds - `trace_methods_duration_threshold` or `profiling_inferred_spans_min_duration`,
  the higher threshold will determine which spans will be discarded.
* Automatically instrument quartz jobs from the quartz-jobs artifact {pull}1170[#1170]
* Perform re-parenting of regular spans to be a child of profiler-inferred spans. Requires APM Server and Kibana 7.8.0. {pull}1117[#1117]
* Upgrade Async Profiler version to 1.7.0

[float]
===== Bug fixes

* When Servlet-related Exceptions are handled through exception handlers that return a 200 status code, agent shouldn't override with 500 - {pull}1103[#1103]
* Exclude Quartz 1 from instrumentation to avoid
  `IncompatibleClassChangeError: Found class org.quartz.JobExecutionContext, but interface was expected` - {pull}1108[#1108]
* Fix breakdown metrics span sub-types {pull}1113[#1113]
* Fix flaky gRPC server instrumentation {pull}1122[#1122]
* Fix side effect of calling `Statement.getUpdateCount` more than once {pull}1139[#1139]
* Stop capturing JDBC affected rows count using `Statement.getUpdateCount` to prevent unreliable side-effects {pull}1147[#1147]
* Fix OpenTracing error tag handling (set transaction error result when tag value is `true`) {pull}1159[#1159]
* Due to a bug in the build we didn't include the gRPC plugin in the build so far
* `java.lang.ClassNotFoundException: Unable to load class 'jdk.internal...'` is thrown when tracing specific versions of Atlassian systems {pull}1168[#1168]
* Make sure spans are kept active during `AsyncHandler` methods in the `AsyncHttpClient`
* CPU and memory metrics are sometimes not reported properly when using IBM J9 {pull}1148[#1148]
* `NullPointerException` thrown by the agent on WebLogic {pull}1142[#1142]

[[release-notes-1.15.0]]
==== 1.15.0 - 2020/03/27

[float]
===== Breaking changes

* Ordering of configuration sources has slightly changed, please review <<configuration>>:
** `elasticapm.properties` file now has higher priority over java system properties and environment variables, +
This change allows to change dynamic options values at runtime by editing file, previously values set in java properties
or environment variables could not be overridden, even if they were dynamic.
* Renamed some configuration options related to the experimental profiler-inferred spans feature ({pull}1084[#1084]):
** `profiling_spans_enabled` -> `profiling_inferred_spans_enabled`
** `profiling_sampling_interval` -> `profiling_inferred_spans_sampling_interval`
** `profiling_spans_min_duration` -> `profiling_inferred_spans_min_duration`
** `profiling_included_classes` -> `profiling_inferred_spans_included_classes`
** `profiling_excluded_classes` -> `profiling_inferred_spans_excluded_classes`
** Removed `profiling_interval` and `profiling_duration` (both are fixed to 5s now)

[float]
===== Features

* Gracefully abort agent init when running on a known Java 8 buggy JVM {pull}1075[#1075].
* Add support for <<supported-databases, Redis Redisson client>>
* Makes <<config-instrument>>, <<config-trace-methods>>, and <<config-disable-instrumentations>> dynamic.
Note that changing these values at runtime can slow down the application temporarily.
* Do not instrument Servlet API before 3.0 {pull}1077[#1077]
* Add support for API keys for apm backend authentication {pull}1083[#1083]
* Add support for <<supported-rpc-frameworks, gRPC>> client & server instrumentation {pull}1019[#1019]
* Deprecating `active` configuration option in favor of `recording`.
  Setting `active` still works as it's now an alias for `recording`.

[float]
===== Bug fixes

* When JAX-RS-annotated method delegates to another JAX-RS-annotated method, transaction name should include method A - {pull}1062[#1062]
* Fixed bug that prevented an APM Error from being created when calling `org.slf4j.Logger#error` - {pull}1049[#1049]
* Wrong address in JDBC spans for Oracle, MySQL and MariaDB when multiple hosts are configured - {pull}1082[#1082]
* Document and re-order configuration priorities {pull}1087[#1087]
* Improve heuristic for `service_name` when not set through config {pull}1097[#1097]


[[release-notes-1.14.0]]
==== 1.14.0 - 2020/03/04

[float]
===== Features

* Support for the official https://www.w3.org/TR/trace-context[W3C] `traceparent` and `tracestate` headers. +
  The agent now accepts both the `elastic-apm-traceparent` and the official `traceparent` header.
By default, it sends both headers on outgoing requests, unless <<config-use-elastic-traceparent-header, `use_elastic_traceparent_header`>> is set to false.
* Creating spans for slow methods with the help of the sampling profiler https://github.com/jvm-profiling-tools/async-profiler[async-profiler].
This is a low-overhead way of seeing which methods make your transactions slow and a replacement for the `trace_methods` configuration option.
See <<supported-java-methods>> for more details
* Adding a Circuit Breaker to pause the agent when stress is detected on the system and resume when the stress is relieved.
See <<circuit-breaker>> and {pull}1040[#1040] for more info.
* `Span#captureException` and `Transaction#captureException` in public API return reported error id - {pull}1015[#1015]

[float]
===== Bug fixes

* java.lang.IllegalStateException: Cannot resolve type description for <com.another.commercial.apm.agent.Class> - {pull}1037[#1037]
* properly handle `java.sql.SQLException` for unsupported JDBC features {pull}[#1035] https://github.com/elastic/apm-agent-java/issues/1025[#1025]

[[release-notes-1.13.0]]
==== 1.13.0 - 2020/02/11

[float]
===== Features

* Add support for <<supported-databases, Redis Lettuce client>>
* Add `context.message.age.ms` field for JMS message receiving spans and transactions - {pull}970[#970]
* Instrument log4j2 Logger#error(String, Throwable) ({pull}919[#919]) Automatically captures exceptions when calling `logger.error("message", exception)`
* Add instrumentation for external process execution through `java.lang.Process` and Apache `commons-exec` - {pull}903[#903]
* Add `destination` fields to exit span contexts - {pull}976[#976]
* Removed `context.message.topic.name` field - {pull}993[#993]
* Add support for Kafka clients - {pull}981[#981]
* Add support for binary `traceparent` header format (see the https://github.com/elastic/apm/blob/master/docs/agent-development.md#Binary-Fields[spec]
for more details) - {pull}1009[#1009]
* Add support for log correlation for log4j and log4j2, even when not used in combination with slf4j.
  See <<supported-logging-frameworks>> for details.

[float]
===== Bug Fixes

* Fix parsing value of `trace_methods` configuration property {pull}930[#930]
* Workaround for `java.util.logging` deadlock {pull}965[#965]
* JMS should propagate traceparent header when transactions are not sampled {pull}999[#999]
* Spans are not closed if JDBC implementation does not support `getUpdateCount` {pull}1008[#1008]

[[release-notes-1.12.0]]
==== 1.12.0 - 2019/11/21

[float]
===== Features
* JMS Enhancements {pull}911[#911]:
** Add special handling for temporary queues/topics
** Capture message bodies of text Messages
*** Rely on the existing `ELASTIC_APM_CAPTURE_BODY` agent config option (off by default).
*** Send as `context.message.body`
*** Limit size to 10000 characters. If longer than this size, trim to 9999 and append with ellipsis
** Introduce the `ignore_message_queues` configuration to disable instrumentation (message tagging) for specific 
      queues/topics as suggested in {pull}710[#710]
** Capture predefined message headers and all properties
*** Rely on the existing `ELASTIC_APM_CAPTURE_HEADERS` agent config option.
*** Send as `context.message.headers`
*** Sanitize sensitive headers/properties based on the `sanitize_field_names` config option
* Added support for the MongoDB sync driver. See https://www.elastic.co/guide/en/apm/agent/java/master/supported-technologies-details.html#supported-databases[supported data stores].

[float]
===== Bug Fixes
* JDBC regression- `PreparedStatement#executeUpdate()` and `PreparedStatement#executeLargeUpdate()` are not traced {pull}918[#918]
* When systemd cgroup driver is used, the discovered Kubernetes pod UID contains "_" instead of "-" {pull}920[#920]
* DB2 jcc4 driver is not traced properly {pull}926[#926]

[[release-notes-1.11.0]]
==== 1.11.0 - 2019/10/31

[float]
===== Features
* Add the ability to configure a unique name for a JVM within a service through the
https://www.elastic.co/guide/en/apm/agent/java/master/config-core.html#config-service-node-name[`service_node_name`]
config option]
* Add ability to ignore some exceptions to be reported as errors https://www.elastic.co/guide/en/apm/agent/java/master/config-core.html#config-ignore-exceptions[ignore_exceptions]
* Applying new logic for JMS `javax.jms.MessageConsumer#receive` so that, instead of the transaction created for the 
   polling method itself (ie from `receive` start to end), the agent will create a transaction attempting to capture 
   the code executed during actual message handling.
   This logic is suitable for environments where polling APIs are invoked within dedicated polling threads.
   This polling transaction creation strategy can be reversed through a configuration option (`message_polling_transaction_strategy`) 
   that is not exposed in the properties file by default.  
* Send IP obtained through `javax.servlet.ServletRequest#getRemoteAddr()` in `context.request.socket.remote_address` 
   instead of parsing from headers {pull}889[#889]
* Added `ElasticApmAttacher.attach(String propertiesLocation)` to specify a custom properties location
* Logs message when `transaction_max_spans` has been exceeded {pull}849[#849]
* Report the number of affected rows by a SQL statement (UPDATE,DELETE,INSERT) in 'affected_rows' span attribute {pull}707[#707]
* Add https://www.elastic.co/guide/en/apm/agent/java/master/public-api.html#api-traced[`@Traced`] annotation which either creates a span or a transaction, depending on the context
* Report JMS destination as a span/transaction context field {pull}906[#906]
* Added https://www.elastic.co/guide/en/apm/agent/java/master/config-jmx.html#config-capture-jmx-metrics[`capture_jmx_metrics`] configuration option

[float]
===== Bug Fixes
* JMS creates polling transactions even when the API invocations return without a message
* Support registering MBeans which are added after agent startup

[[release-notes-1.10.0]]
==== 1.10.0 - 2019/09/30

[float]
===== Features
* Add ability to manually specify reported https://www.elastic.co/guide/en/apm/agent/java/master/config-core.html#config-hostname[hostname]
* Add support for https://www.elastic.co/guide/en/apm/agent/java/master/supported-technologies-details.html#supported-databases[Redis Jedis client]
* Add support for identifying target JVM to attach apm agent to using JVM property. See also the documentation of the <<setup-attach-cli-usage-options, `--include` and `--exclude` flags>>
* Added https://www.elastic.co/guide/en/apm/agent/java/master/config-jmx.html#config-capture-jmx-metrics[`capture_jmx_metrics`] configuration option
* Improve servlet error capture {pull}812[#812]
  Among others, now also takes Spring MVC `@ExceptionHandler`s into account 
* Instrument Logger#error(String, Throwable) {pull}821[#821]
  Automatically captures exceptions when calling `logger.error("message", exception)`
* Easier log correlation with https://github.com/elastic/java-ecs-logging. See https://www.elastic.co/guide/en/apm/agent/java/master/log-correlation.html[docs].
* Avoid creating a temp agent file for each attachment {pull}859[#859]
* Instrument `View#render` instead of `DispatcherServlet#render` {pull}829[#829]
  This makes the transaction breakdown graph more useful. Instead of `dispatcher-servlet`, the graph now shows a type which is based on the view name, for example, `FreeMarker` or `Thymeleaf`.

[float]
===== Bug Fixes
* Error in log when setting https://www.elastic.co/guide/en/apm/agent/java/current/config-reporter.html#config-server-urls[server_urls] 
 to an empty string - `co.elastic.apm.agent.configuration.ApmServerConfigurationSource - Expected previousException not to be null`
* Avoid terminating the TCP connection to APM Server when polling for configuration updates {pull}823[#823]
 
[[release-notes-1.9.0]]
==== 1.9.0 - 2019/08/22

[float]
===== Features
* Upgrading supported OpenTracing version from 0.31 to 0.33
* Added annotation and meta-annotation matching support for `trace_methods`, for example:
** `public @java.inject.* org.example.*` (for annotation)
** `public @@javax.enterprise.context.NormalScope org.example.*` (for meta-annotation)
* The runtime attachment now also works when the `tools.jar` or the `jdk.attach` module is not available.
This means you don't need a full JDK installation - the JRE is sufficient.
This makes the runtime attachment work in more environments such as minimal Docker containers.
Note that the runtime attachment currently does not work for OSGi containers like those used in many application servers such as JBoss and WildFly.
See the https://www.elastic.co/guide/en/apm/agent/java/master/setup-attach-cli.html[documentation] for more information.
* Support for Hibernate Search

[float]
===== Bug Fixes
* A warning in logs saying APM server is not available when using 1.8 with APM server 6.x.
Due to that, agent 1.8.0 will silently ignore non-string labels, even if used with APM server of versions 6.7.x or 6.8.x that support such.
If APM server version is <6.7 or 7.0+, this should have no effect. Otherwise, upgrade the Java agent to 1.9.0+.
* `ApacheHttpAsyncClientInstrumentation` matching increases startup time considerably
* Log correlation feature is active when `active==false`
* Tomcat's memory leak prevention mechanism is causing a... memory leak. JDBC statement map is leaking in Tomcat if the application that first used it is undeployed/redeployed.
See https://discuss.elastic.co/t/elastic-apm-agent-jdbchelper-seems-to-use-a-lot-of-memory/195295[this related discussion].

[float]
==== Breaking Changes
* The `apm-agent-attach.jar` is not executable anymore.
Use `apm-agent-attach-standalone.jar` instead. 

[[release-notes-1.8.0]]
==== 1.8.0 - 2019/07/30

[float]
===== Features
* Added support for tracking https://www.elastic.co/guide/en/kibana/7.3/transactions.html[time spent by span type].
   Can be disabled by setting https://www.elastic.co/guide/en/apm/agent/java/current/config-core.html#config-breakdown-metrics[`breakdown_metrics`] to `false`. 
* Added support for https://www.elastic.co/guide/en/kibana/7.3/agent-configuration.html[central configuration].
   Can be disabled by setting https://www.elastic.co/guide/en/apm/agent/java/current/config-core.html#config-central-config[`central_config`] to `false`.
* Added support for Spring's JMS flavor - instrumenting `org.springframework.jms.listener.SessionAwareMessageListener`
* Added support to legacy ApacheHttpClient APIs (which adds support to Axis2 configured to use ApacheHttpClient)
* Added support for setting https://www.elastic.co/guide/en/apm/agent/java/1.x/config-reporter.html#config-server-urls[`server_urls`] dynamically via properties file {pull}723[#723]
* Added https://www.elastic.co/guide/en/apm/agent/java/current/config-core.html#config-config-file[`config_file`] option 
* Added option to use `@javax.ws.rs.Path` value as transaction name https://www.elastic.co/guide/en/apm/agent/java/current/config-jax-rs.html#config-use-jaxrs-path-as-transaction-name[`use_jaxrs_path_as_transaction_name`]
* Instrument quartz jobs https://www.elastic.co/guide/en/apm/agent/java/current/supported-technologies-details.html#supported-scheduling-frameworks[docs]
* SQL parsing improvements {pull}696[#696]
* Introduce priorities for transaction name {pull}748[#748].
   Now uses the path as transaction name if https://www.elastic.co/guide/en/apm/agent/java/current/config-http.html#config-use-path-as-transaction-name[`use_path_as_transaction_name`] is set to `true`
   rather than `ServletClass#doGet`.
   But if a name can be determined from a high level framework,
   like Spring MVC, that takes precedence.
   User-supplied names from the API always take precedence over any others.
* Use JSP path name as transaction name as opposed to the generated servlet class name {pull}751[#751]

[float]
===== Bug Fixes
* Some JMS Consumers and Producers are filtered due to class name filtering in instrumentation matching
* Jetty: When no display name is set and context path is "/" transaction service names will now correctly fall back to configured values
* JDBC's `executeBatch` is not traced
* Drops non-String labels when connected to APM Server < 6.7 to avoid validation errors {pull}687[#687]
* Parsing container ID in cloud foundry garden {pull}695[#695]
* Automatic instrumentation should not override manual results {pull}752[#752]

[float]
===== Breaking changes
* The log correlation feature does not add `span.id` to the MDC anymore but only `trace.id` and `transaction.id` {pull}742[#742].

[[release-notes-1.7.0]]
==== 1.7.0 - 2019/06/13

[float]
===== Features
* Added the `trace_methods_duration_threshold` config option. When using the `trace_methods` config option with wild cards,
this enables considerable reduction of overhead by limiting the number of spans captured and reported
(see more details in config documentation).
NOTE: Using wildcards is still not the recommended approach for the `trace_methods` feature.
* Add `Transaction#addCustomContext(String key, String|Number|boolean value)` to public API
* Added support for AsyncHttpClient 2.x
* Added https://www.elastic.co/guide/en/apm/agent/java/current/config-core.html#config-global-labels[`global_labels`] configuration option.
This requires APM Server 7.2+.
* Added basic support for JMS- distributed tracing for basic scenarios of `send`, `receive`, `receiveNoWait` and `onMessage`.
Both Queues and Topics are supported.
Async `send` APIs are not supported in this version. 
NOTE: This feature is currently marked as "experimental" and is disabled by default. In order to enable,
it is required to set the
https://www.elastic.co/guide/en/apm/agent/java/1.x/config-core.html#config-disable-instrumentations[`disable_instrumentations`] 
configuration property to an empty string.
* Improved OSGi support: added a configuration option for `bootdelegation` packages {pull}641[#641]
* Better span names for SQL spans. For example, `SELECT FROM user` instead of just `SELECT` {pull}633[#633]

[float]
===== Bug Fixes
* ClassCastException related to async instrumentation of Pilotfish Executor causing thread hang (applied workaround)
* NullPointerException when computing Servlet transaction name with null HTTP method name
* FileNotFoundException when trying to find implementation version of jar with encoded URL
* NullPointerException when closing Apache AsyncHttpClient request producer
* Fixes loading of `elasticapm.properties` for Spring Boot applications
* Fix startup error on WebLogic 12.2.1.2.0 {pull}649[#649]
* Disable metrics reporting and APM Server health check when active=false {pull}653[#653]

[[release-notes-1.6.1]]
==== 1.6.1 - 2019/04/26

[float]
===== Bug Fixes
* Fixes transaction name for non-sampled transactions https://github.com/elastic/apm-agent-java/issues/581[#581]
* Makes log_file option work again https://github.com/elastic/apm-agent-java/issues/594[#594]
* Async context propagation fixes
** Fixing some async mechanisms lifecycle issues https://github.com/elastic/apm-agent-java/issues/605[#605]
** Fixes exceptions when using WildFly managed executor services https://github.com/elastic/apm-agent-java/issues/589[#589]
** Exclude glassfish Executor which does not permit wrapped runnables https://github.com/elastic/apm-agent-java/issues/596[#596]
** Exclude DumbExecutor https://github.com/elastic/apm-agent-java/issues/598[#598]
* Fixes Manifest version reading error to support `jar:file` protocol https://github.com/elastic/apm-agent-java/issues/601[#601]
* Fixes transaction name for non-sampled transactions https://github.com/elastic/apm-agent-java/issues/597[#597]
* Fixes potential classloader deadlock by preloading `FileSystems.getDefault()` https://github.com/elastic/apm-agent-java/issues/603[#603]

[[release-notes-1.6.0]]
==== 1.6.0 - 2019/04/16

[float]
===== Related Announcements
* Java APM Agent became part of the Cloud Foundry Java Buildpack as of https://github.com/cloudfoundry/java-buildpack/releases/tag/v4.19[Release v4.19]
 
[float]
===== Features
* Support Apache HttpAsyncClient - span creation and cross-service trace context propagation
* Added the `jvm.thread.count` metric, indicating the number of live threads in the JVM (daemon and non-daemon) 
* Added support for WebLogic
* Added support for Spring `@Scheduled` and EJB `@Schedule` annotations - https://github.com/elastic/apm-agent-java/pull/569[#569]

[float]
===== Bug Fixes
* Avoid that the agent blocks server shutdown in case the APM Server is not available - https://github.com/elastic/apm-agent-java/pull/554[#554]
* Public API annotations improper retention prevents it from being used with Groovy - https://github.com/elastic/apm-agent-java/pull/567[#567]
* Eliminate side effects of class loading related to Instrumentation matching mechanism

[[release-notes-1.5.0]]
==== 1.5.0 - 2019/03/26

[float]
===== Potentially breaking changes
* If you didn't explicitly set the https://www.elastic.co/guide/en/apm/agent/java/master/config-core.html#config-service-name[`service_name`]
previously and you are dealing with a servlet-based application (including Spring Boot),
your `service_name` will change.
See the documentation for https://www.elastic.co/guide/en/apm/agent/java/master/config-core.html#config-service-name[`service_name`]
and the corresponding section in _Features_ for more information.
Note: this requires APM Server 7.0+. If using previous versions, nothing will change.

[float]
===== Features
* Added property `"allow_path_on_hierarchy"` to JAX-RS plugin, to lookup inherited usage of `@path`
* Support for number and boolean labels in the public API {pull}497[497].
This change also renames `tag` to `label` on the API level to be compliant with the https://github.com/elastic/ecs#-base-fields[Elastic Common Schema (ECS)].
The `addTag(String, String)` method is still supported but deprecated in favor of `addLabel(String, String)`.
As of version 7.x of the stack, labels will be stored under `labels` in Elasticsearch.
Previously, they were stored under `context.tags`.
* Support async queries made by Elasticsearch REST client 
* Added `setStartTimestamp(long epochMicros)` and `end(long epochMicros)` API methods to `Span` and `Transaction`,
allowing to set custom start and end timestamps.
* Auto-detection of the `service_name` based on the `<display-name>` element of the `web.xml` with a fallback to the servlet context path.
If you are using a spring-based application, the agent will use the setting for `spring.application.name` for its `service_name`.
See the documentation for https://www.elastic.co/guide/en/apm/agent/java/master/config-core.html#config-service-name[`service_name`]
for more information.
Note: this requires APM Server 7.0+. If using previous versions, nothing will change.
* Previously, enabling https://www.elastic.co/guide/en/apm/agent/java/master/config-core.html#config-capture-body[`capture_body`] could only capture form parameters.
Now it supports all UTF-8 encoded plain-text content types.
The option https://www.elastic.co/guide/en/apm/agent/java/master/config-http.html#config-capture-body-content-types[`capture_body_content_types`]
controls which `Content-Type`s should be captured.
* Support async calls made by OkHttp client (`Call#enqueue`)
* Added support for providing config options on agent attach.
** CLI example: `--config server_urls=http://localhost:8200,http://localhost:8201`
** API example: `ElasticApmAttacher.attach(Map.of("server_urls", "http://localhost:8200,http://localhost:8201"));`

[float]
===== Bug Fixes
* Logging integration through MDC is not working properly - https://github.com/elastic/apm-agent-java/issues/499[#499]
* ClassCastException with adoptopenjdk/openjdk11-openj9 - https://github.com/elastic/apm-agent-java/issues/505[#505]
* Span count limitation is not working properly - reported https://discuss.elastic.co/t/kibana-apm-not-showing-spans-which-are-visible-in-discover-too-many-spans/171690[in our forum]
* Java agent causes Exceptions in Alfresco cluster environment due to failure in the instrumentation of Hazelcast `Executor`s - reported https://discuss.elastic.co/t/cant-run-apm-java-agent-in-alfresco-cluster-environment/172962[in our forum]

[[release-notes-1.4.0]]
==== 1.4.0 - 2019/02/14

[float]
===== Features
* Added support for sync calls of OkHttp client
* Added support for context propagation for `java.util.concurrent.ExecutorService`s
* The `trace_methods` configuration now allows to omit the method matcher.
   Example: `com.example.*` traces all classes and methods within the `com.example` package and sub-packages.
* Added support for JSF. Tested on WildFly, WebSphere Liberty and Payara with embedded JSF implementation and on Tomcat and Jetty with
 MyFaces 2.2 and 2.3
* Introduces a new configuration option `disable_metrics` which disables the collection of metrics via a wildcard expression.
* Support for HttpUrlConnection
* Adds `subtype` and `action` to spans. This replaces former typing mechanism where type, subtype and action were all set through
   the type in an hierarchical dotted-syntax. In order to support existing API usages, dotted types are parsed into subtype and action, 
   however `Span.createSpan` and `Span.setType` are deprecated starting this version. Instead, type-less spans can be created using the new 
   `Span.startSpan` API and typed spans can be created using the new `Span.startSpan(String type, String subtype, String action)` API
* Support for JBoss EAP 6.4, 7.0, 7.1 and 7.2
* Improved startup times
* Support for SOAP (JAX-WS).
   SOAP client create spans and propagate context.
   Transactions are created for `@WebService` classes and `@WebMethod` methods.  

[float]
===== Bug Fixes
* Fixes a failure in BitBucket when agent deployed https://github.com/elastic/apm-agent-java/issues/349[#349]
* Fixes increased CPU consumption https://github.com/elastic/apm-agent-java/issues/453[#453] and https://github.com/elastic/apm-agent-java/issues/443[#443]
* Fixed some OpenTracing bridge functionalities that were not working when auto-instrumentation is disabled
* Fixed an error occurring when ending an OpenTracing span before deactivating
* Sending proper `null` for metrics that have a NaN value
* Fixes JVM crash with Java 7 https://github.com/elastic/apm-agent-java/issues/458[#458]
* Fixes an application deployment failure when using EclipseLink and `trace_methods` configuration https://github.com/elastic/apm-agent-java/issues/474[#474]

[[release-notes-1.3.0]]
==== 1.3.0 - 2019/01/10

[float]
===== Features
* The agent now collects system and JVM metrics https://github.com/elastic/apm-agent-java/pull/360[#360]
* Add API methods `ElasticApm#startTransactionWithRemoteParent` and `Span#injectTraceHeaders` to allow for manual context propagation https://github.com/elastic/apm-agent-java/pull/396[#396].
* Added `trace_methods` configuration option which lets you define which methods in your project or 3rd party libraries should be traced.
   To create spans for all `public` methods of classes whose name ends in `Service` which are in a sub-package of `org.example.services` use this matcher:
   `public org.example.services.*.*Service#*` https://github.com/elastic/apm-agent-java/pull/398[#398]
* Added span for `DispatcherServlet#render` https://github.com/elastic/apm-agent-java/pull/409[#409].
* Flush reporter on shutdown to make sure all recorded Spans are sent to the server before the program exits https://github.com/elastic/apm-agent-java/pull/397[#397]
* Adds Kubernetes https://github.com/elastic/apm-agent-java/issues/383[#383] and Docker metadata to, enabling correlation with the Kibana Infra UI.
* Improved error handling of the Servlet Async API https://github.com/elastic/apm-agent-java/issues/399[#399]
* Support async API’s used with AsyncContext.start https://github.com/elastic/apm-agent-java/issues/388[#388]

[float]
===== Bug Fixes
* Fixing a potential memory leak when there is no connection with APM server
* Fixes NoSuchMethodError CharBuffer.flip() which occurs when using the Elasticsearch RestClient and Java 7 or 8 https://github.com/elastic/apm-agent-java/pull/401[#401]

 
[[release-notes-1.2.0]]
==== 1.2.0 - 2018/12/19

[float]
===== Features
* Added `capture_headers` configuration option.
   Set to `false` to disable capturing request and response headers.
   This will reduce the allocation rate of the agent and can save you network bandwidth and disk space.
* Makes the API methods `addTag`, `setName`, `setType`, `setUser` and `setResult` fluent, so that calls can be chained. 

[float]
===== Bug Fixes
* Catch all errors thrown within agent injected code
* Enable public APIs and OpenTracing bridge to work properly in OSGi systems, fixes https://github.com/elastic/apm-agent-java/issues/362[this WildFly issue]
* Remove module-info.java to enable agent working on early Tomcat 8.5 versions
* Fix https://github.com/elastic/apm-agent-java/issues/371[async Servlet API issue]

[[release-notes-1.1.0]]
==== 1.1.0 - 2018/11/28

[float]
===== Features
* Some memory allocation improvements
* Enabling bootdelegation for agent classes in Atlassian OSGI systems

[float]
===== Bug Fixes
* Update dsl-json which fixes a memory leak.
 See https://github.com/ngs-doo/dsl-json/pull/102[ngs-doo/dsl-json#102] for details. 
* Avoid `VerifyError`s by non instrumenting classes compiled for Java 4 or earlier
* Enable APM Server URL configuration with path (fixes #339)
* Reverse `system.hostname` and `system.platform` order sent to APM server

[[release-notes-1.0.1]]
==== 1.0.1 - 2018/11/15

[float]
===== Bug Fixes
* Fixes NoSuchMethodError CharBuffer.flip() which occurs when using the Elasticsearch RestClient and Java 7 or 8 {pull}313[#313]

[[release-notes-1.0.0]]
==== 1.0.0 - 2018/11/14

[float]
===== Breaking changes
* Remove intake v1 support. This version requires APM Server 6.5.0+ which supports the intake api v2.
   Until the time the APM Server 6.5.0 is officially released,
   you can test with docker by pulling the APM Server image via
   `docker pull docker.elastic.co/apm/apm-server:6.5.0-SNAPSHOT`. 

[float]
===== Features
* Adds `@CaptureTransaction` and `@CaptureSpan` annotations which let you declaratively add custom transactions and spans.
   Note that it is required to configure the `application_packages` for this to work.
   See the https://www.elastic.co/guide/en/apm/agent/java/master/public-api.html#api-annotation[documentation] for more information.
* The public API now supports to activate a span on the current thread.
   This makes the span available via `ElasticApm#currentSpan()`
   Refer to the https://www.elastic.co/guide/en/apm/agent/java/master/public-api.html#api-span-activate[documentation] for more details.
* Capturing of Elasticsearch RestClient 5.0.2+ calls.
   Currently, the `*Async` methods are not supported, only their synchronous counterparts.
* Added API methods to enable correlating the spans created from the JavaScrip Real User Monitoring agent with the Java agent transaction.
   More information can be found in the https://www.elastic.co/guide/en/apm/agent/java/master/public-api.html#api-ensure-parent-id[documentation].
* Added `Transaction.isSampled()` and `Span.isSampled()` methods to the public API
* Added `Transaction#setResult` to the public API {pull}293[#293]

[float]
===== Bug Fixes
* Fix for situations where status code is reported as `200`, even though it actually was `500` {pull}225[#225]
* Capturing the username now properly works when using Spring security {pull}183[#183]

[[release-notes-1.0.0.rc1]]
==== 1.0.0.RC1 - 2018/11/06

[float]
===== Breaking changes
* Remove intake v1 support. This version requires APM Server 6.5.0+ which supports the intake api v2.
   Until the time the APM Server 6.5.0 is officially released,
   you can test with docker by pulling the APM Server image via
   `docker pull docker.elastic.co/apm/apm-server:6.5.0-SNAPSHOT`.
* Wildcard patterns are case insensitive by default. Prepend `(?-i)` to make the matching case sensitive.

[float]
===== Features
* Support for Distributed Tracing
* Adds `@CaptureTransaction` and `@CaptureSpan` annotations which let you declaratively add custom transactions and spans.
   Note that it is required to configure the `application_packages` for this to work.
   See the https://www.elastic.co/guide/en/apm/agent/java/master/public-api.html#api-annotation[documentation] for more information.
* The public API now supports to activate a span on the current thread.
   This makes the span available via `ElasticApm#currentSpan()`
   Refer to the https://www.elastic.co/guide/en/apm/agent/java/master/public-api.html#api-span-activate[documentation] for more details.
* Capturing of Elasticsearch RestClient 5.0.2+ calls.
   Currently, the `*Async` methods are not supported, only their synchronous counterparts.
* Added API methods to enable correlating the spans created from the JavaScrip Real User Monitoring agent with the Java agent transaction.
   More information can be found in the https://www.elastic.co/guide/en/apm/agent/java/master/public-api.html#api-ensure-parent-id[documentation].
* Microsecond accurate timestamps {pull}261[#261]
* Support for JAX-RS annotations.
Transactions are named based on your resources (`ResourceClass#resourceMethod`).

[float]
===== Bug Fixes
* Fix for situations where status code is reported as `200`, even though it actually was `500` {pull}225[#225]

[[release-notes-0.8.x]]
=== Java Agent version 0.8.x

[[release-notes-0.8.0]]
==== 0.8.0

[float]
===== Breaking changes
* Wildcard patterns are case insensitive by default. Prepend `(?-i)` to make the matching case sensitive.

[float]
===== Features
* Wildcard patterns are now not limited to only one wildcard in the middle and can be arbitrarily complex now.
   Example: `*foo*bar*baz`.
* Support for JAX-RS annotations.
   Transactions are named based on your resources (`ResourceClass#resourceMethod`).

[[release-notes-0.7.x]]
=== Java Agent version 0.7.x

[[release-notes-0.7.1]]
==== 0.7.1 - 2018/10/24

[float]
===== Bug Fixes
* Avoid recycling transactions twice {pull}178[#178]

[[release-notes-0.7.0]]
==== 0.7.0 - 2018/09/12

[float]
===== Breaking changes
* Removed `ElasticApm.startSpan`. Spans can now only be created from their transactions via `Transaction#createSpan`.
* `ElasticApm.startTransaction` and `Transaction#createSpan` don't activate the transaction and spans
   and are thus not available via `ElasticApm.activeTransaction` and `ElasticApm.activeSpan`.

[float]
===== Features
* Public API
** Add `Span#captureException` and `Transaction#captureException` to public API.
      `ElasticApm.captureException` is deprecated now. Use `ElasticApm.currentSpan().captureException(exception)` instead.
** Added `Transaction.getId` and `Span.getId` methods 
* Added support for async servlet requests
* Added support for Payara/Glassfish
* Incubating support for Apache HttpClient
* Support for Spring RestTemplate
* Added configuration options `use_path_as_transaction_name` and `url_groups`,
   which allow to use the URL path as the transaction name.
   As that could contain path parameters, like `/user/$userId` however,
   You can set the `url_groups` option to define a wildcard pattern, like `/user/*`,
   to group those paths together.
   This is especially helpful when using an unsupported Servlet API-based framework. 
* Support duration suffixes (`ms`, `s` and `m`) for duration configuration options.
   Not using the duration suffix logs out a deprecation warning and will not be supported in future versions.
* Add ability to add multiple APM server URLs, which enables client-side load balancing.
   The configuration option `server_url` has been renamed to `server_urls` to reflect this change.
   However, `server_url` still works for backwards compatibility.
* The configuration option `service_name` is now optional.
   It defaults to the main class name,
   the name of the executed jar file (removing the version number),
   or the application server name (for example `tomcat-application`).
   In a lot of cases,
   you will still want to set the `service_name` explicitly.
   But it helps getting started and seeing data easier,
   as there are no required configuration options anymore.
   In the future we will most likely determine more useful application names for Servlet API-based applications.<|MERGE_RESOLUTION|>--- conflicted
+++ resolved
@@ -37,11 +37,8 @@
 [float]
 ===== Features
 * Improved capturing of logged exceptions when using Log4j2 - {pull}2139[#2139]
-<<<<<<< HEAD
+* Update to async-profiler 1.8.7 and set configured `safemode` at load time though a new system property - {pull}2165[#2165]
 * When the MANIFEST.MF of the main jar contains the Implementation-Title attribute, it is used as the default service name - {pull}1921[#1921]
-=======
-* Update to async-profiler 1.8.7 and set configured `safemode` at load time though a new system property - {pull}2165[#2165]
->>>>>>> f105513a
 
 [float]
 ===== Bug fixes
