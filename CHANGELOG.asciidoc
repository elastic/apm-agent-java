ifdef::env-github[]
NOTE: Release notes are best read in our documentation at
https://www.elastic.co/guide/en/apm/agent/java/current/release-notes.html[elastic.co]
endif::[]

////
[[release-notes-x.x.x]]
==== x.x.x - YYYY/MM/DD

[float]
===== Breaking changes

[float]
===== Features
* Cool new feature: {pull}2526[#2526]

[float]
===== Bug fixes
////

=== Unreleased

[[release-notes-1.29.1]]
==== 1.29.1 - YYYY/MM/DD

[float]
===== Potentially breaking changes
* Create the JDBC spans as exit spans- {pull}2484[#2484]

[float]
===== Refactorings
* Logging frameworks instrumentations - {pull}2428[#2428]. This refactoring includes:
** Log correlation now works based on instrumentation rather than `ActivationListener` that directly updates the MDC
** Merging the different instrumentations (log-correlation, error-capturing and ECS-reformatting) into a single plugin
** Module structure and package naming changes

[float]
===== Features
* Added support for setting service name and version for a transaction via the public api - {pull}2451[#2451]
* Added support for en-/disabling each public annotation on each own - {pull}2472[#2472]
* Added support for compressing spans - {pull}2477[#2477]
* Added microsecond durations with `us` as unit - {pull}2496[#2496]
* Added support for dropping fast exit spans - {pull}2491[#2491]
* Added support for collecting statistics about dropped exit spans - {pull}2505[#2505]
* Making AWS Lambda instrumentation GA - includes some changes in Lambda transaction metadata fields and a dedicated flush HTTP request
to the AWS Lambda extension - {pull}2424[#2424]
* Changed logging correlation to be on by default. This change includes the removal of the now redundant `enable_log_correlation` config
option. If there's a need to disable the log correlation mechanism, this can be done now through the `disable_instrumentations` config -
{pull}2428[#2428]
* Added automatic error event capturing for log4j1 and JBoss LogManager - {pull}2428[#2428]

[float]
===== Performance improvements
* Proxy classes are excluded from instrumentation in more cases - {pull}2474[#2474]
* Only time type/method matching if the debug logging is enabled as the results are only used when debug logging is enabled - {pull}2471[#2471]

[float]
===== Bug fixes
* Fix cross-plugin dependencies triggering NoClassDefFound - {pull}2509[#2509]
* Fix status code setting in AWS Lambda transactions triggered by API Gateway V1 - {pull}2346[#2346]
<<<<<<< HEAD
* Respect `transaction_ignore_urls` and `transaction_ignore_user_agents` when creating transactions in the spring webflux instrumentation - {pull}2515[#2515]
=======
* Fix classloading OSGi bundles with partial dependency on Servlet API + avoid SecurityException with Apache Sling - {pull}2418[2418]
>>>>>>> cb870b07

[[release-notes-1.x]]
=== Java Agent version 1.x

[[release-notes-1.29.0]]
==== 1.29.0 - 2022/02/09

[float]
===== Breaking changes
* Changes in service name auto-discovery of jar files (see Features section)

[float]
===== Features
* Exceptions that are logged using the fatal log level are now captured (log4j2 only) - {pull}2377[#2377]
* Replaced `authorization` in the default value of `sanitize_field_names` with `*auth*` - {pull}2326[#2326]
* Unsampled transactions are dropped and not sent to the APM-Server if the APM-Server version is 8.0+ - {pull}2329[#2329]
* Adding agent logging capabilities to our SDK, making it available for external plugins - {pull}2390[#2390]
* Service name auto-discovery improvements
** For applications deployed to application servers (`war` files) and standalone jars that are started with `java -jar`,
   the agent now discovers the `META-INF/MANIFEST.MF` file.
** If the manifest contains the `Implementation-Title` attribute, it is used as the default service name - {pull}1921[#1921], {pull}2434[#2434] +
  *Note*: this may change your service names if you relied on the auto-discovery that uses the name of the jar file.
  If that jar file also contains an `Implementation-Title` attribute in the `MANIFEST.MF` file, the latter will take precedence.
** When the manifest contains the `Implementation-Version` attribute, it is used as the default service version - {pull}1726[#1726], {pull}1922[#1922], {pull}2434[#2434]
* Added support for instrumenting Struts 2 static resource requests - {pull}1949[#1949]
* Added support for Java/Jakarta WebSocket ServerEndpoint - {pull}2281[#2281]
* Added support for setting the service name on Log4j2's EcsLayout - {pull}2296[#2296]
* Print the used instrumentation groups when the application stops - {pull}2448[#2448]
* Add `elastic.apm.start_async` property that makes the agent start on a non-premain/main thread - {pull}2454[#2454]

[float]
===== Bug fixes
* Fix runtime attach with some docker images - {pull}2385[#2385]
* Restore dynamic capability to `log_level` config for plugin loggers - {pull}2384[#2384]
* Fix slf4j-related `LinkageError` - {pull}2390[#2390] and {pull}2376[#2376]
* Fix possible deadlock occurring when Byte Buddy reads System properties by warming up bytecode instrumentation code
paths. The BCI warmup is on by default and may be disabled through the internal `warmup_byte_buddy` config option - {pull}2368[#2368]
* Fixed few dubbo plugin issues - {pull}2149[#2149]
** Dubbo transaction will should be created at the provider side
** APM headers conversion issue within dubbo transaction
* Fix External plugins automatic setting of span outcome - {pull}2376[#2376]
* Avoid early initialization of JMX on Weblogic - {pull}2420[#2420]
* Automatically disable class sharing on AWS lambda layer - {pull}2438[#2438]
* Avoid standalone spring applications to have two different service names, one based on the jar name, the other based on `spring.application.name`.

[[release-notes-1.28.4]]
==== 1.28.4 - 2021/12/30

[float]
===== Bug fixes
* Fix `@Traced` annotation to return proper outcome instead of `failed` - {pull}2370[#2370]

[float]
===== Dependency updates
* Update Log4j to 2.12.4 and log4j2-ecs-layout to 1.3.2 - {pull}2378[#2378]

[[release-notes-1.28.3]]
==== 1.28.3 - 2021/12/22

[float]
===== Dependency updates
* Update Log4j to 2.12.3
* Update ecs-logging-java to 1.3.0

[float]
===== Potentially breaking changes
* If the agent cannot discover a service name, it now uses `unknown-java-service` instead of `my-service` - {pull}2325[#2325]

[float]
===== Bug fixes
* Gracefully handle JDBC drivers which don't support `Connection#getCatalog` - {pull}2340[#2340]
* Fix using JVM keystore options for communication with APM Server - {pull}2362[#2362]

[[release-notes-1.28.2]]
==== 1.28.2 - 2021/12/16

[float]
===== Dependency updates
* Update Log4j to 2.12.2

[float]
===== Bug fixes
* Fix module loading errors on J9 JVM - {pull}2341[#2341]
* Fixing log4j configuration error - {pull}2343[#2343]

[[release-notes-1.28.1]]
==== 1.28.1 - 2021/12/10

[float]
===== Security 
* Fix for "Log4Shell" RCE 0-day exploit in log4j https://nvd.nist.gov/vuln/detail/CVE-2021-44228[CVE-2021-44228] - {pull}2332[#2332]

[float]
===== Features
* Added support to selectively enable instrumentations - {pull}2292[#2292]

[float]
===== Bug fixes
* Preferring controller names for Spring MVC transactions, `use_path_as_transaction_name` only as a fallback - {pull}2320[#2320]

[[release-notes-1.28.0]]
==== 1.28.0 - 2021/12/07

[float]
===== Features
* Adding experimental support for <<aws-lambda, AWS Lambda>> - {pull}1951[#1951]
* Now supporting tomcat 10 - {pull}2229[#2229]

[float]
===== Bug fixes
* Fix error with parsing APM Server version for 7.16+ - {pull}2313[#2313]

[[release-notes-1.27.1]]
==== 1.27.1 - 2021/11/30

[float]
===== Security
* Resolves Local Privilege Escalation issue https://discuss.elastic.co/t/apm-java-agent-security-update/291355[ESA-2021-30] https://cve.mitre.org/cgi-bin/cvename.cgi?name=CVE-2021-37942[CVE-2021-37942]

[float]
===== Features
* Add support to Jakarta EE for JSF - {pull}2254[#2254]

[float]
===== Bug fixes
* Fixing missing Micrometer metrics in Spring boot due to premature initialization - {pull}2255[#2255]
* Fixing hostname trimming of FQDN too aggressive - {pull}2286[#2286]
* Fixing agent `unknown` version - {pull}2289[#2289]
* Improve runtime attach configuration reliability - {pull}2283[#2283]

[[release-notes-1.27.0]]
==== 1.27.0 - 2021/11/15

[float]
===== Security
* Resolves Local Privilege Escalation issue https://discuss.elastic.co/t/apm-java-agent-security-update/289627[ESA-2021-29] https://cve.mitre.org/cgi-bin/cvename.cgi?name=CVE-2021-37941[CVE-2021-37941]

[float]
===== Potentially breaking changes
* `transaction_ignore_urls` now relies on full request URL path - {pull}2146[#2146]
** On a typical application server like Tomcat, deploying an `app.war` application to the non-ROOT context makes it accessible with `http://localhost:8080/app/`
** Ignoring the whole webapp through `/app/*` was not possible until now.
** Existing configuration may need to be updated to include the deployment context, thus for example `/static/*.js` used to
exclude known static files in all applications might be changed to `/app/static/*.js` or `*/static/*.js`.
** It only impacts prefix patterns due to the additional context path in pattern.
** It does not impact deployment within the `ROOT` context like Spring-boot which do not have such context path prefix.
* The metrics `transaction.duration.sum.us`, `transaction.duration.count` and `transaciton.breakdown.count` are no longer recorded - {pull}2194[#2194]
* Automatic hostname discovery mechanism had changed, so the resulted `host.name` and `host.hostname` in events reported
by the agent may be different. This was done in order to improve the integration with host metrics in the APM UI.

[float]
===== Features
* Improved capturing of logged exceptions when using Log4j2 - {pull}2139[#2139]
* Update to async-profiler 1.8.7 and set configured `safemode` at load time though a new system property - {pull}2165[#2165]
* Added support to capture `context.message.routing-key` in rabbitmq, spring amqp instrumentations - {pull}1767[#1767]
* Breakdown metrics are now tracked per service (when using APM Server 8.0) - {pull}2208[#2208]
* Add support for Spring AMQP batch API - {pull}1716[#1716]
* Add the (current) transaction name to the error (when using APM Server 8.0) - {pull}2235[#2235]
* The JVM/JMX metrics are reported for each service name individually (when using APM Server 8.0) - {pull}2233[#2233]
* Added <<config-span-stack-trace-min-duration,`span_stack_trace_min_duration`>> option.
 This replaces the now deprecated `span_frames_min_duration` option.
 The difference is that the new option has more intuitive semantics for negative values (never collect stack trace) and zero (always collect stack trace). - {pull}2220[#2220]
* Add support to Jakarta EE for JAX-WS - {pull}2247[#2247]
* Add support to Jakarta EE for JAX-RS - {pull}2248[#2248]
* Add support for Jakarta EE EJB annotations `@Schedule`, `@Schedules` - {pull}2250[#2250]
* Add support to Jakarta EE for Servlets - {pull}1912[#1912]
* Added support to Quartz 1.x - {pull}2219[#2219]

[float]
===== Performance improvements
* Disable compression when sending data to a local APM Server
* Reducing startup contention related to instrumentation through `ensureInstrumented` - {pull}2150[#2150]

[float]
===== Bug fixes
* Fix k8s metadata discovery for containerd-cri envs - {pull}2126[#2126]
* Fixing/reducing startup delays related to `ensureInstrumented` - {pull}2150[#2150]
* Fix runtime attach when bytebuddy is in application classpath - {pull}2116[#2116]
* Fix failed integration between agent traces and host metrics coming from Beats/Elastic-Agent due to incorrect hostname
discovery - {pull}2205[#2205]
* Fix infinitely kept-alive transactions in Hikari connection pool - {pull}2210[#2210]
* Fix few Webflux exceptions and missing reactor module - {pull}2207[#2207]

[float]
===== Refactorings
* Loading the agent from an isolated class loader - {pull}2109[#2109]
* Refactorings in the `apm-agent-plugin-sdk` that may imply breaking changes for beta users of the external plugin mechanism
** `WeakMapSupplier.createMap()` is now `WeakConcurrent.buildMap()` and contains more builders - {pull}2136[#2136]
** `GlobalThreadLocal` has been removed in favor of `DetachedThreadLocal`. To make it global, use `GlobalVariables` - {pull}2136[#2136]
** `DynamicTransformer.Accessor.get().ensureInstrumented` is now `DynamicTransformer.ensureInstrumented` - {pull}2164[#2164]
** The `@AssignTo.*` annotations have been removed.
   Use the `@Advice.AssignReturned.*` annotations that come with the latest version of Byte Buddy.
   If your plugin uses the old annotations, it will be skipped.
   {pull}2171[#2171]
* Switching last instrumentations (`trace_methods`, sparkjava, JDK `HttpServer` and Struts 2) to
`TracerAwareInstrumentation` - {pull}2170[#2170]
* Replace concurrency plugin maps to `SpanConcurrentHashMap` ones - {pull}2173[#2173]
* Align User-Agent HTTP header with other APM agents - {pull}2177[#2177]

[[release-notes-1.26.2]]
==== 1.26.2 - 2021/12/30

[float]
===== Dependency updates
* Update Log4j to 2.12.4 and log4j2-ecs-layout to 1.3.2 - {pull}2378[#2378]

[[release-notes-1.26.1]]
==== 1.26.1 - 2021/12/22

[float]
===== Dependency updates
* Update Log4j to 2.12.3
* Update ecs-logging-java to 1.3.0

[[release-notes-1.26.0]]
==== 1.26.0 - 2021/09/14

===== Potentially breaking changes
* If you rely on Database span subtype and use Microsoft SQL Server, the span subtype has been changed from `sqlserver`
to `mssql` to align with other agents.

[float]
===== Breaking changes
* Stop collecting the field `http.request.socket.encrypted` in http requests - {pull}2136[#2136]

[float]
===== Features
* Improved naming for Spring controllers - {pull}1906[#1906]
* ECS log reformatting improvements - {pull}1910[#1910]
** Automatically sets `service.node.name` in all log events if set through agent configuration
** Add `log_ecs_reformatting_additional_fields` option to support arbitrary fields in logs
** Automatically serialize markers as tags where relevant (log4j2 and logback)
* gRPC spans (client and server) can detect errors or cancellation through custom listeners - {pull}2067[#2067]
* Add `-download-agent-version` to the agent <<setup-attach-cli-usage-options, attach CLI tool options>>, allowing the
user to configure an arbitrary agent version that will be downloaded from maven and attached - {pull}1959[#1959]
* Add extra check to detect improper agent setup - {pull}2076[#2076]
* In redis tests - embedded RedisServer is replaced by testcontainers - {pull}2221[#2221]

[float]
===== Performance improvements
* Reduce GC time overhead caused by WeakReferences - {pull}2086[#2086], {pull}2081[#2081]
* Reduced memory overhead by a smarter type pool caching strategy - {pull}2102[#2102]. +
  The type pool cache improves the startup times by speeding up type matching
  (determining whether a class that's about to be loaded should be instrumented).
  Generally, the more types that are cached, the faster the startup. +
  The old strategy did not impose a limit to the cache but cleared it after it hasn't been accessed in a while.
  However, load test have discovered that the cache may never be cleared and leave a permanent overhead of 23mb.
  The actual size of the cache highly depends on the application and loosely correlates with the number of loaded classes. +
  The new caching strategy targets to allocate 1% of the committed heap, at least 0.5mb and max 10mb.
  If a particular entry hasn't been accessed within 20s, it will be removed from the cache. +
  The results based on load testing are very positive:
** Equivalent startup times (within the margins of error of the previous strategy)
** Equivalent allocation rate (within the margins of error of the previous strategy)
** Reduced avg heap utilization from 10%/15mb (previous strategy) to within margins of error without the agent
** Reduced GC time due to the additional headroom that the application can utilize.
** Based on heap dump analysis, after warmup, the cache size is now around 59kb (down from 23mb with the previous strategy).

[float]
===== Bug fixes
* Fix failure to parse some forms of the `Implementation-Version` property from jar manifest files - {pull}1931[#1931]
* Ensure single value for context-propagation header - {pull}1937[#1937]
* Fix gRPC non-terminated (therefore non-reported) client spans - {pull}2067[#2067]
* Fix Webflux response status code - {pull}1948[#1948]
* Ensure path filtering is applied when Servlet path is not available - {pull}2099[#2099]
* Align span subtype for MS SqlServer - {pull}2112[#2112]
* Fix potential destination host name corruption in OkHttp client spans - {pull}2118[#2118]

[float]
===== Refactorings
* Migrate several plugins to indy dispatcher {pull}2087[#2087], {pull}2088[#2088], {pull}2090[#2090], {pull}2094[#2094], {pull}2095[#2095]

[[release-notes-1.25.0]]
==== 1.25.0 - 2021/07/22

[float]
===== Potentially breaking changes
* If you rely on instrumentations that are in the `experimental` group, you must now set `enable_experimental_instrumentations=true` otherwise
the experimental instrumentations will be disabled by default. Up to version `1.24.0` using an empty value for `disable_instrumentations` was
the recommended way to override the default `disable_instrumentations=experimental`.

[float]
===== Features
* Support for inheritance of public API annotations - {pull}1805[#1805]
* JDBC instrumentation sets `context.db.instance` - {pull}1820[#1820]
* Add support for Vert.x web client- {pull}1824[#1824]
* Avoid recycling of spans and transactions that are using through the public API, so to avoid
reference-counting-related errors - {pull}1859[#1859]
* Add <<config-enable-experimental-instrumentations>> configuration option to enable experimental features - {pull}1863[#1863]
** Previously, when adding an instrumentation group to `disable_instrumentations`, we had to make sure to not forget the
default `experimental` value, for example when disabling `jdbc` instrumentation we had to set `disable_instrumentations=experimental,jdbc` otherwise
setting `disable_instrumentations=jdbc` would disable jdbc and also enable experimental features, which would not be the desired effect.
** Previously, by default `disable_instrumentations` contained `experimental`
** Now by default `disable_instrumentations` is empty and `enable_experimental_instrumentations=false`
** Set `enable_experimental_instrumentations=true` to enable experimental instrumentations
* Eliminating concerns related to log4j2 vulnerability - https://nvd.nist.gov/vuln/detail/CVE-2020-9488#vulnCurrentDescriptionTitle.
We cannot upgrade to version above 2.12.1 because this is the last version of log4j that is compatible with Java 7.
Instead, we exclude the SMTP appender (which is the vulnerable one) from our artifacts. Note that older versions of
our agent are not vulnerable as well, as the SMTP appender was never used, this is only to further reduce our users' concerns.
* Adding public APIs for setting `destination.service.resource`, `destination.address` and `destination.port` fields
for exit spans - {pull}1788[#1788]
* Only use emulated runtime attachment as fallback, remove the `--without-emulated-attach` option - {pull}1865[#1865]
* Instrument `javax.servlet.Filter` the same way as `javax.servlet.FilterChain` - {pull}1858[#1858]
* Propagate trace context headers in HTTP calls occurring from within traced exit points, for example - when using
Elasticsearch's REST client - {pull}1883[#1883]
* Added support for naming sparkjava (not Apache Spark) transactions {pull}1894[#1894]
* Added the ability to manually create exit spans, which will result with the auto creation of service nodes in the
service map and downstream service in the dependencies table - {pull}1898[#1898]
* Basic support for `com.sun.net.httpserver.HttpServer` - {pull}1854[#1854]
* Update to async-profiler 1.8.6 {pull}1907[#1907]
* Added support for setting the framework using the public api (#1908) - {pull}1909[#1909]

[float]
===== Bug fixes
* Fix NPE with `null` binary header values + properly serialize them - {pull}1842[#1842]
* Fix `ListenerExecutionFailedException` when using Spring AMQP's ReplyTo container - {pull}1872[#1872]
* Enabling log ECS reformatting when using Logback configured with `LayoutWrappingEncoder` and a pattern layout - {pull}1879[#1879]
* Fix NPE with Webflux + context propagation headers - {pull}1871[#1871]
* Fix `ClassCastException` with `ConnnectionMetaData` and multiple classloaders - {pull}1864[#1864]
* Fix NPE in `co.elastic.apm.agent.servlet.helper.ServletTransactionCreationHelper.getClassloader` - {pull}1861[#1861]
* Fix for Jboss JMX unexpected notifications - {pull}1895[#1895]

[[release-notes-1.24.0]]
==== 1.24.0 - 2021/05/31

[float]
===== Features
* Basic support for Apache Struts 2 {pull}1763[#1763]
* Extending the <<config-log-ecs-reformatting>> config option to enable the overriding of logs with ECS-reformatted
events. With the new `OVERRIDE` option, non-file logs can be ECS-reformatted automatically as well - {pull}1793[#1793]
* Instrumentation for Vert.x Web {pull}1697[#1697]
* Changed log level of vm arguments to debug
* Giving precedence for the W3C `tracecontext` header over the `elastic-apm-traceparent` header - {pull}1821[#1821]
* Add instrumentation for Webflux - {pull}1305[#1305]
* Add instrumentation for Javalin {pull}1822[#1822]

[float]
===== Bug fixes
* Fix another error related to instrumentation plugins loading on Windows - {pull}1785[#1785]
* Load Spring AMQP plugin- {pull}1784[#1784]
* Avoid `IllegalStateException` when multiple `tracestate` headers are used - {pull}1808[#1808]
* Ensure CLI attach avoids `sudo` only when required and avoid blocking - {pull}1819[#1819]
* Avoid sending metric-sets without samples, so to adhere to the intake API - {pull}1826[#1826]
* Fixing our type-pool cache, so that it can't cause OOM (softly-referenced), and it gets cleared when not used for
a while - {pull}1828[#1828]

[float]
===== Refactors
* Remove single-package limitation for embedded plugins - {pull}1780[#1780]

[[release-notes-1.23.0]]
==== 1.23.0 - 2021/04/22

[float]
===== Breaking changes
* There are breaking changes in the <<setup-attach-cli,attacher cli>>.
  See the Features section for more information.

[float]
===== Features
* Overhaul of the <<setup-attach-cli,attacher cli>> application that allows to attach the agent to running JVMs - {pull}1667[#1667]
** The artifact of the standalone cli application is now called `apm-agent-attach-cli`. The attacher API is still called `apm-agent-attach`.
** There is also a slim version of the cli application that does not bundle the Java agent.
It requires the `--agent-jar` option to be set.
** Improved logging +
The application uses {ecs-logging-java-ref}/intro.html[Java ECS logging] to emit JSON logs.
The log level can be configured with the `--log-level` option.
By default, the program is logging to the console but using the `--log-file` option, it can also log to a file.
** Attach to JVMs running under a different user (unix only) +
The JVM requires the attacher to be running under the same user as the target VM (the attachee).
The `apm-agent-attach-standalone.jar` can now be run with a user that has permissions to switch to the user that runs the target VM.
On Windows, the attacher can still only attach to JVMs that are running with under the same user.
** New include/exclude discovery rules +
*** `--include-all`: Attach to all discovered JVMs. If no matchers are provided, it will not attach to any JVMs.
*** `--include-user`/`--exclude-user`: Attach to all JVMs of a given operating system user.
*** `--include-main`/`--exclude-main`: Attach to all JVMs that whose main class/jar name, or system properties match the provided regex.
*** `--include-vmargs`/`--exclude-vmargs`: Attach to all JVMs that whose main class/jar name, or system properties match the provided regex.
** Removal of options +
*** The deprecated `--arg` option has been removed.
*** The `-i`/`--include`, `-e`/`exclude` options have been removed in favor of the `--<include|exclude>-<main|vmargs>` options.
*** The `-p`/`--pid` options have been removed in favor of the `--include-pid` option.
** Changed behavior of  the `-l`/`--list` option +
The option now only lists JVMs that match the include/exclude discovery rules.
Thus, it can be used to do a dry-run of the matchers without actually performing an attachment.
It even works in combination with `--continuous` now.
By default, the VM arguments are not printed, but only when the `-a`/`--list-vmargs` option is set.
** Remove dependency on `jps` +
Even when matching on the main class name or on system properties,
** Checks the Java version before attaching to avoid attachment on unsupported JVMs.
* Cassandra instrumentation - {pull}1712[#1712]
* Log correlation supports JBoss Logging - {pull}1737[#1737]
* Update Byte-buddy to `1.11.0` - {pull}1769[#1769]
* Support for user.domain {pull}1756[#1756]
* JAX-RS supports javax.ws.rs.PATCH
* Enabling build and unit tests on Windows - {pull}1671[#1671]

[float]
===== Bug fixes
* Fixed log correlation for log4j2 - {pull}1720[#1720]
* Fix apm-log4j1-plugin and apm-log4j2-plugin dependency on slf4j - {pull}1723[#1723]
* Avoid systematic `MessageNotWriteableException` error logging, now only visible in `debug` - {pull}1715[#1715] and {pull}1730[#1730]
* Fix rounded number format for non-english locales - {pull}1728[#1728]
* Fix `NullPointerException` on legacy Apache client instrumentation when host is `null` - {pull}1746[#1746]
* Apply consistent proxy class exclusion heuristic - {pull}1738[#1738]
* Fix micrometer serialization error - {pull}1741[#1741]
* Optimize & avoid `ensureInstrumented` deadlock by skipping stack-frame computation for Java7+ bytecode - {pull}1758[#1758]
* Fix instrumentation plugins loading on Windows - {pull}1671[#1671]

[float]
===== Refactors
* Migrate some plugins to indy dispatcher {pull}1369[#1369] {pull}1410[#1410] {pull}1374[#1374]

[[release-notes-1.22.0]]
==== 1.22.0 - 2021/03/24

[float]
===== Breaking changes
* Dots in metric names of Micrometer metrics get replaced with underscores to avoid mapping conflicts.
De-dotting be disabled via <<config-dedot-custom-metrics, `dedot_custom_metrics`>>. - {pull}1700[#1700]

[float]
===== Features
* Introducing a new mechanism to ease the development of community instrumentation plugins. See <<config-plugins-dir>> for
more details. This configuration was already added in 1.18.0, but more extensive and continuous integration testing
allows us to expose it now. It is still marked as "experimental" though, meaning that future changes in the mechanism
may break early contributed plugins. However, we highly encourage our community to try it out and we will do our best
to assist with such efforts.
* Deprecating `ignore_user_agents` in favour of `transaction_ignore_user_agents`, maintaining the same functionality -
{pull}1644[#1644]
* Update existing Hibernate Search 6 instrumentation to the final relase
* The <<config-use-path-as-transaction-name, `use_path_as_transaction_name`>> option is now dynamic
* Flushing internal and micrometer metrics before the agent shuts down - {pull}1658[#1658]
* Support for OkHttp 4.4+ -  {pull}1672[#1672]
* Adding capability to automatically create ECS-JSON-formatted version of the original application log files, through
the <<config-log-ecs-reformatting>> config option. This allows effortless ingestion of logs to Elasticsearch without
any further configuration. Supports log4j1, log4j2 and Logback. {pull}1261[#1261]
* Add support to Spring AMQP - {pull}1657[#1657]
* Adds the ability to automatically configure usage of the OpenTracing bridge in systems using ServiceLoader - {pull}1708[#1708]
* Update to async-profiler 1.8.5 - includes a fix to a Java 7 crash and enhanced safe mode to better deal with
corrupted stack frames.
* Add a warning on startup when `-Xverify:none` or `-noverify` flags are set as this can lead to crashes that are very
difficult to debug - {pull}1593[#1593]. In an upcoming version, the agent will not start when these flags are set,
unless the system property `elastic.apm.disable_bootstrap_checks` is set to true.

[float]
===== Bug fixes
* fix sample rate rounded to zero when lower than precision - {pull}1655[#1655]
* fixed a couple of bugs with the external plugin mechanism (not documented until now) - {pull}1660[#1660]
* Fix runtime attach conflict with multiple users - {pull}1704[#1704]

[[release-notes-1.21.0]]
==== 1.21.0 - 2021/02/09

[float]
===== Breaking changes
* Following PR {pull}1650[#1650], there are two slight changes with the <<config-server-url>> and <<config-server-urls>>
configuration options:
    1.  So far, setting `server_urls` with an empty string would allow the agent to work normally, apart from any action
        that requires communication with the APM Server, including the attempt to fetch a central configuration.
        Starting in this agent version, setting `server_urls` to empty string doesn't have any special meaning, it is
        the default expected configuration, where `server_url` will be used instead. In order to achieve the same
        behaviour, use the new <<config-disable-send>> configuration.
    2.  Up to this version, `server_url` was used as an alias to `server_urls`, meaning that one could potentially set
        the `server_url` config with a comma-separated list of multiple APM Server addresses, and that would have been a
        valid configuration. Starting in this agent version, `server_url` is a separate configuration, and it only accepts
        Strings that represent a single valid URL. Specifically, empty strings and commas are invalid.

[float]
===== Features
* Add cloud provider metadata to reported events, see
https://github.com/elastic/apm/blob/master/specs/agents/metadata.md#cloud-provider-metadata[spec] for details.
By default, the agent will try to automatically detect the cloud provider on startup, but this can be
configured through the <<config-cloud-provider, `cloud_provider`>> config option - {pull}1599[#1599]
* Add span & transaction `outcome` field to improve error rate calculations - {pull}1613[#1613]

[float]
===== Bug fixes
* Fixing crashes observed in Java 7 at sporadic timing by applying a few seconds delay on bootstrap - {pull}1594[#1594]
* Fallback to using "TLS" `SSLContext` when "SSL" is not available - {pull}1633[#1633]
* Fixing agent startup failure with `NullPointerException` thrown by Byte-buddy's `MultipleParentClassLoader` - {pull}1647[#1647]
* Fix cached type resolution triggering `ClassCastException` - {pull}1649[#1649]

[[release-notes-1.20.0]]
==== 1.20.0 - 2021/01/07

[float]
===== Breaking changes
* The following public API types were `public` so far and became package-private: `NoopScope`, `ScopeImpl` and `AbstractSpanImpl`.
  If your code is using them, you will need to change that when upgrading to this version.
  Related PR: {pull}1532[#1532]

[float]
===== Features
* Add support for RabbitMQ clients - {pull}1328[#1328]

[float]
===== Bug fixes
* Fix small memory allocation regression introduced with tracestate header {pull}1508[#1508]
* Fix `NullPointerException` from `WeakConcurrentMap.put` through the Elasticsearch client instrumentation - {pull}1531[#1531]
* Sending `transaction_id` and `parent_id` only for events that contain a valid `trace_id` as well - {pull}1537[#1537]
* Fix `ClassNotFoundError` with old versions of Spring resttemplate {pull}1524[#1524]
* Fix Micrometer-driven metrics validation errors by the APM Server when sending with illegal values - {pull}1559[#1559]
* Serialize all stack trace frames when setting `stack_trace_limit=-1` instead of none - {pull}1571[#1571]
* Fix `UnsupportedOperationException` when calling `ServletContext.getClassLoader()` - {pull}1576[#1576]
* Fix improper request body capturing - {pull}1579[#1579]
* Avoid `NullPointerException` due to null return values instrumentation advices - {pull}1601[#1601]
* Update async-profiler to 1.8.3 {pull}1602[1602]
* Use null-safe data structures to avoid `NullPointerException` {pull}1597[1597]
* Fix memory leak in sampling profiler mechanism - {pull}1592[#1592]

[float]
===== Refactors
* Migrate some plugins to indy dispatcher {pull}1405[#1405] {pull}1394[#1394]

[[release-notes-1.19.0]]
==== 1.19.0 - 2020/11/10

[float]
===== Features
* The agent version now includes a git hash if it's a snapshot version.
  This makes it easier to differ distinct snapshot builds of the same version.
  Example: `1.18.1-SNAPSHOT.4655910`
* Add support for sampling weight with propagation in `tracestate` W3C header {pull}1384[#1384]
* Adding two more valid options to the `log_level` config: `WARNING` (equivalent to `WARN`) and `CRITICAL`
  (will be treated as `ERROR`) - {pull}1431[1431]
* Add the ability to disable Servlet-related spans for `INCLUDE`, `FORWARD` and `ERROR` dispatches (without affecting
  basic Servlet capturing) by adding `servlet-api-dispatch` to <<config-disable-instrumentations>> - {pull}1448[1448]
* Add Sampling Profiler support for AArch64 architectures - {pull}1443[1443]
* Support proper transaction naming when using Spring's `ServletWrappingController` - {pull}1461[#1461]
* Update async-profiler to 1.8.2 {pull}1471[1471]
* Update existing Hibernate Search 6 instrumentation to work with the latest CR1 release
* Deprecating the `addLabel` public API in favor of `setLabel` (still supporting `addLabel`) - {pull}1449[#1449]

[float]
===== Bug fixes
* Fix `HttpUrlConnection` instrumentation issue (affecting distributed tracing as well) when using HTTPS without using
  `java.net.HttpURLConnection#disconnect` - {pull}1447[1447]
* Fixes class loading issue that can occur when deploying multiple applications to the same application server - {pull}1458[#1458]
* Fix ability to disable agent on startup wasn't working for runtime attach {pull}1444[1444]
* Avoid `UnsupportedOperationException` on some spring application startup {pull}1464[1464]
* Fix ignored runtime attach `config_file` {pull}1469[1469]
* Fix `IllegalAccessError: Module 'java.base' no access to: package 'java.lang'...` in J9 VMs of Java version >= 9 -
  {pull}1468[#1468]
* Fix JVM version parsing on HP-UX {pull}1477[#1477]
* Fix Spring-JMS transactions lifecycle management when using multiple concurrent consumers - {pull}1496[#1496]

[float]
===== Refactors
* Migrate some plugins to indy dispatcher {pull}1404[1404] {pull}1411[1411]
* Replace System Rules with System Lambda {pull}1434[#1434]

[[release-notes-1.18.1]]
==== 1.18.1 - 2020/10/06

[float]
===== Refactors
* Migrate some plugins to indy dispatcher {pull}1362[1362] {pull}1366[1366] {pull}1363[1363] {pull}1383[1383] {pull}1368[1368] {pull}1364[1364] {pull}1365[1365] {pull}1367[1367] {pull}1371[1371]

[float]
===== Bug fixes
* Fix instrumentation error for HttpClient - {pull}1402[#1402]
* Eliminate `unsupported class version error` messages related to loading the Java 11 HttpClient plugin in pre-Java-11 JVMs {pull}1397[1397]
* Fix rejected metric events by APM Server with response code 400 due to data validation error - sanitizing Micrometer
metricset tag keys - {pull}1413[1413]
* Fix invalid micrometer metrics with non-numeric values {pull}1419[1419]
* Fix `NoClassDefFoundError` with JDBC instrumentation plugin {pull}1409[1409]
* Apply `disable_metrics` config to Micrometer metrics - {pull}1421[1421]
* Remove cgroup `inactive_file.bytes` metric according to spec {pull}1422[1422]

[[release-notes-1.18.0]]
==== 1.18.0 - 2020/09/08

[float]
===== Features
* Deprecating `ignore_urls` config in favour of <<config-transaction-ignore-urls, `transaction_ignore_urls`>> to align
  with other agents, while still allowing the old config name for backward compatibility - {pull}1315[#1315]
* Enabling instrumentation of classes compiled with Java 1.4. This is reverting the restriction of instrumenting only
  bytecode of Java 1.5 or higher ({pull}320[#320]), which was added due to potential `VerifyError`. Such errors should be
  avoided now by the usage of `TypeConstantAdjustment` - {pull}1317[#1317]
* Enabling agent to work without attempting any communication with APM server, by allowing setting `server_urls` with
  an empty string - {pull}1295[#1295]
* Add <<metrics-micrometer, micrometer support>> - {pull}1303[#1303]
* Add `profiling_inferred_spans_lib_directory` option to override the default temp directory used for exporting the async-profiler library.
  This is useful for server-hardened environments where `/tmp` is often configured with `noexec`, leading to `java.lang.UnsatisfiedLinkError` errors - {pull}1350[#1350]
* Create spans for Servlet dispatches to FORWARD, INCLUDE and ERROR - {pull}1212[#1212]
* Support JDK 11 HTTPClient - {pull}1307[#1307]
* Lazily create profiler temporary files {pull}1360[#1360]
* Convert the followings to Indy Plugins (see details in <<release-notes-1.18.0.rc1, 1.18.0-rc1 relase notes>>): gRPC,
  AsyncHttpClient, Apache HttpClient
* The agent now collects cgroup memory metrics (see details in <<metrics-cgroup,Metrics page>>)
* Update async-profiler to 1.8.1 {pull}1382[#1382]
* Runtime attach install option is promoted to 'beta' status (was experimental).

[float]
===== Bug fixes
* Fixes a `NoClassDefFoundError` in the JMS instrumentation of `MessageListener` - {pull}1287[#1287]
* Fix `/ by zero` error message when setting `server_urls` with an empty string - {pull}1295[#1295]
* Fix `ClassNotFoundException` or `ClassCastException` in some cases where special log4j configurations are used - {pull}1322[#1322]
* Fix `NumberFormatException` when using early access Java version - {pull}1325[#1325]
* Fix `service_name` config being ignored when set to the same auto-discovered default value - {pull}1324[#1324]
* Fix service name error when updating a web app on a Servlet container - {pull}1326[#1326]
* Fix remote attach 'jps' executable not found when 'java' binary is symlinked ot a JRE - {pull}1352[#1352]

[[release-notes-1.18.0.rc1]]
==== 1.18.0.RC1 - 2020/07/22

This release candidate adds some highly anticipated features:
It’s now possible to attach the agent at runtime in more cases than before.
Most notably, it enables runtime attachment on JBoss, WildFly, Glassfish/Payara,
and other OSGi runtimes such as Atlassian Jira and Confluence.

To make this and other significant features, such as https://github.com/elastic/apm-agent-java/issues/937[external plugins], possible,
we have implemented major changes to the architecture of the agent.
The agent now relies on the `invokedynamic` bytecode instruction to make plugin development easier, safer, and more efficient.
As early versions of Java 7 and Java 8 have unreliable support for invokedynamic,
we now require a minimum update level of 60 for Java 7 (7u60+) in addition to the existing minimum update level of 40 for Java 8 (8u40+).

We’re looking for users who would like to try this out to give feedback.
If we see that the `invokedynamic`-based approach (https://github.com/elastic/apm-agent-java/pull/1230[indy plugins]) works well, we can continue and migrate the rest of the plugins.
After the migration has completed, we can move forward with external plugins and remove the experimental label from runtime attachment.

If all works like in our testing, you would not see `NoClassDefFoundError` s anymore when, for example, trying to attach the agent at runtime to an OSGi container or a JBoss server.
Also, non-standard OSGi containers, such as Atlassian Jira and other technologies with restrictive class loading policies, such as MuleSoft ESB, will benefit from this change.

In the worst case, there might be JVM crashes due to `invokedynamic`-related JVM bugs.
However, we already disable the agent when attached to JVM versions that are known to be problematic.
Another potentially problematic area is that we now dynamically raise the bytecode version of instrumented classes to be at least bytecode version 51 (Java 7).
This is needed in order to be able to use the `invokedynamic` instruction.
This requires re-computation of stack map frames which makes instrumentation a bit slower.
We don't anticipate notable slowdowns unless you extensively (over-)use <<config-trace-methods, `trace_methods`>>.

[float]
===== Breaking changes
* Early Java 7 versions, prior to update 60, are not supported anymore.
  When trying to attach to a non-supported version, the agent will disable itself and not apply any instrumentations.

[float]
===== Features
* Experimental support for runtime attachment now also for OSGi containers, JBoss, and WildFly
* New mitigation of OSGi bootdelegation errors (`NoClassDefFoundError`).
  You can remove any `org.osgi.framework.bootdelegation` related configuration.
  This release also removes the configuration option `boot_delegation_packages`.
* Overhaul of the `ExecutorService` instrumentation that avoids `ClassCastException` issues - {pull}1206[#1206]
* Support for `ForkJoinPool` and `ScheduledExecutorService` (see <<supported-async-frameworks>>)
* Support for `ExecutorService#invokeAny` and `ExecutorService#invokeAll`
* Added support for `java.util.TimerTask` - {pull}1235[#1235]
* Add capturing of request body in Elasticsearch queries: `_msearch`, `_count`, `_msearch/template`, `_search/template`, `_rollup_search` - {pull}1222[#1222]
* Add <<config-enabled,`enabled`>> flag
* Add experimental support for Scala Futures
* The agent now collects heap memory pools metrics - {pull}1228[#1228]

[float]
===== Bug fixes
* Fixes error capturing for log4j2 loggers. Version 1.17.0 introduced a regression.
* Fixes `NullPointerException` related to JAX-RS and Quartz instrumentation - {pull}1249[#1249]
* Expanding k8s pod ID discovery to some formerly non-supported environments
* When `recording` is set to `false`, the agent will not send captured errors anymore.
* Fixes NPE in Dubbo instrumentation that occurs when the application is acting both as a provider and as a consumer - {pull}1260[#1260]
* Adding a delay by default what attaching the agent to Tomcat using the premain route to work around the JUL
  deadlock issue - {pull}1262[#1262]
* Fixes missing `jboss.as:*` MBeans on JBoss - {pull}1257[#1257]


[[release-notes-1.17.0]]
==== 1.17.0 - 2020/06/17

[float]
===== Features
* Log files are now rotated after they reach <<config-log-file-size>>.
There will always be one history file `${log_file}.1`.
* Add <<config-log-format-sout>> and <<config-log-format-file>> with the options `PLAIN_TEXT` and `JSON`.
The latter uses https://github.com/elastic/ecs-logging-java[ecs-logging-java] to format the logs.
* Exposing <<config-classes-excluded-from-instrumentation>> config - {pull}1187[#1187]
* Add support for naming transactions based on Grails controllers. Supports Grails 3+ - {pull}1171[#1171]
* Add support for the Apache/Alibaba Dubbo RPC framework
* Async Profiler version upgraded to 1.7.1, with a new debugging flag for the stack frame recovery mechanism - {pull}1173[#1173]

[float]
===== Bug fixes
* Fixes `IndexOutOfBoundsException` that can occur when profiler-inferred spans are enabled.
  This also makes the profiler more resilient by just removing the call tree related to the exception (which might be in an invalid state)
  as opposed to stopping the profiler when an exception occurs.
* Fix `NumberFormatException` when parsing Ingres/Actian JDBC connection strings - {pull}1198[#1198]
* Prevent agent from overriding JVM configured truststore when not using HTTPS for communication with APM server - {pull}1203[#1203]
* Fix `java.lang.IllegalStateException` with `jps` JVM when using continuous runtime attach - {pull}1205[1205]
* Fix agent trying to load log4j2 plugins from application - {pull}1214[1214]
* Fix memory leak in gRPC instrumentation plugin - {pull}1196[1196]
* Fix HTTPS connection failures when agent is configured to use HTTPS to communicate with APM server {pull}1209[1209]

[[release-notes-1.16.0]]
==== 1.16.0 - 2020/05/13

[float]
===== Features

* The log correlation feature now adds `error.id` to the MDC. See <<supported-logging-frameworks>> for details. - {pull}1050[#1050]
* Deprecating the `incubating` tag in favour of the `experimental` tag. This is not a breaking change, so former
<<config-disable-instrumentations,`disable_instrumentation`>> configuration containing the `incubating` tag will still be respected - {pull}1123[#1123]
* Add a `--without-emulated-attach` option for runtime attachment to allow disabling this feature as a workaround.
* Add workaround for JDK bug JDK-8236039 with TLS 1.3 {pull}1149[#1149]
* Add log level `OFF` to silence agent logging
* Adds <<config-span-min-duration,`span_min_duration`>> option to exclude fast executing spans.
  When set together with one of the more specific thresholds - `trace_methods_duration_threshold` or `profiling_inferred_spans_min_duration`,
  the higher threshold will determine which spans will be discarded.
* Automatically instrument quartz jobs from the quartz-jobs artifact {pull}1170[#1170]
* Perform re-parenting of regular spans to be a child of profiler-inferred spans. Requires APM Server and Kibana 7.8.0. {pull}1117[#1117]
* Upgrade Async Profiler version to 1.7.0

[float]
===== Bug fixes

* When Servlet-related Exceptions are handled through exception handlers that return a 200 status code, agent shouldn't override with 500 - {pull}1103[#1103]
* Exclude Quartz 1 from instrumentation to avoid
  `IncompatibleClassChangeError: Found class org.quartz.JobExecutionContext, but interface was expected` - {pull}1108[#1108]
* Fix breakdown metrics span sub-types {pull}1113[#1113]
* Fix flaky gRPC server instrumentation {pull}1122[#1122]
* Fix side effect of calling `Statement.getUpdateCount` more than once {pull}1139[#1139]
* Stop capturing JDBC affected rows count using `Statement.getUpdateCount` to prevent unreliable side-effects {pull}1147[#1147]
* Fix OpenTracing error tag handling (set transaction error result when tag value is `true`) {pull}1159[#1159]
* Due to a bug in the build we didn't include the gRPC plugin in the build so far
* `java.lang.ClassNotFoundException: Unable to load class 'jdk.internal...'` is thrown when tracing specific versions of Atlassian systems {pull}1168[#1168]
* Make sure spans are kept active during `AsyncHandler` methods in the `AsyncHttpClient`
* CPU and memory metrics are sometimes not reported properly when using IBM J9 {pull}1148[#1148]
* `NullPointerException` thrown by the agent on WebLogic {pull}1142[#1142]

[[release-notes-1.15.0]]
==== 1.15.0 - 2020/03/27

[float]
===== Breaking changes

* Ordering of configuration sources has slightly changed, please review <<configuration>>:
** `elasticapm.properties` file now has higher priority over java system properties and environment variables, +
This change allows to change dynamic options values at runtime by editing file, previously values set in java properties
or environment variables could not be overridden, even if they were dynamic.
* Renamed some configuration options related to the experimental profiler-inferred spans feature ({pull}1084[#1084]):
** `profiling_spans_enabled` -> `profiling_inferred_spans_enabled`
** `profiling_sampling_interval` -> `profiling_inferred_spans_sampling_interval`
** `profiling_spans_min_duration` -> `profiling_inferred_spans_min_duration`
** `profiling_included_classes` -> `profiling_inferred_spans_included_classes`
** `profiling_excluded_classes` -> `profiling_inferred_spans_excluded_classes`
** Removed `profiling_interval` and `profiling_duration` (both are fixed to 5s now)

[float]
===== Features

* Gracefully abort agent init when running on a known Java 8 buggy JVM {pull}1075[#1075].
* Add support for <<supported-databases, Redis Redisson client>>
* Makes <<config-instrument>>, <<config-trace-methods>>, and <<config-disable-instrumentations>> dynamic.
Note that changing these values at runtime can slow down the application temporarily.
* Do not instrument Servlet API before 3.0 {pull}1077[#1077]
* Add support for API keys for apm backend authentication {pull}1083[#1083]
* Add support for <<supported-rpc-frameworks, gRPC>> client & server instrumentation {pull}1019[#1019]
* Deprecating `active` configuration option in favor of `recording`.
  Setting `active` still works as it's now an alias for `recording`.

[float]
===== Bug fixes

* When JAX-RS-annotated method delegates to another JAX-RS-annotated method, transaction name should include method A - {pull}1062[#1062]
* Fixed bug that prevented an APM Error from being created when calling `org.slf4j.Logger#error` - {pull}1049[#1049]
* Wrong address in JDBC spans for Oracle, MySQL and MariaDB when multiple hosts are configured - {pull}1082[#1082]
* Document and re-order configuration priorities {pull}1087[#1087]
* Improve heuristic for `service_name` when not set through config {pull}1097[#1097]


[[release-notes-1.14.0]]
==== 1.14.0 - 2020/03/04

[float]
===== Features

* Support for the official https://www.w3.org/TR/trace-context[W3C] `traceparent` and `tracestate` headers. +
  The agent now accepts both the `elastic-apm-traceparent` and the official `traceparent` header.
By default, it sends both headers on outgoing requests, unless <<config-use-elastic-traceparent-header, `use_elastic_traceparent_header`>> is set to false.
* Creating spans for slow methods with the help of the sampling profiler https://github.com/jvm-profiling-tools/async-profiler[async-profiler].
This is a low-overhead way of seeing which methods make your transactions slow and a replacement for the `trace_methods` configuration option.
See <<supported-java-methods>> for more details
* Adding a Circuit Breaker to pause the agent when stress is detected on the system and resume when the stress is relieved.
See <<circuit-breaker>> and {pull}1040[#1040] for more info.
* `Span#captureException` and `Transaction#captureException` in public API return reported error id - {pull}1015[#1015]

[float]
===== Bug fixes

* java.lang.IllegalStateException: Cannot resolve type description for <com.another.commercial.apm.agent.Class> - {pull}1037[#1037]
* properly handle `java.sql.SQLException` for unsupported JDBC features {pull}[#1035] https://github.com/elastic/apm-agent-java/issues/1025[#1025]

[[release-notes-1.13.0]]
==== 1.13.0 - 2020/02/11

[float]
===== Features

* Add support for <<supported-databases, Redis Lettuce client>>
* Add `context.message.age.ms` field for JMS message receiving spans and transactions - {pull}970[#970]
* Instrument log4j2 Logger#error(String, Throwable) ({pull}919[#919]) Automatically captures exceptions when calling `logger.error("message", exception)`
* Add instrumentation for external process execution through `java.lang.Process` and Apache `commons-exec` - {pull}903[#903]
* Add `destination` fields to exit span contexts - {pull}976[#976]
* Removed `context.message.topic.name` field - {pull}993[#993]
* Add support for Kafka clients - {pull}981[#981]
* Add support for binary `traceparent` header format (see the https://github.com/elastic/apm/blob/master/docs/agent-development.md#Binary-Fields[spec]
for more details) - {pull}1009[#1009]
* Add support for log correlation for log4j and log4j2, even when not used in combination with slf4j.
  See <<supported-logging-frameworks>> for details.

[float]
===== Bug Fixes

* Fix parsing value of `trace_methods` configuration property {pull}930[#930]
* Workaround for `java.util.logging` deadlock {pull}965[#965]
* JMS should propagate traceparent header when transactions are not sampled {pull}999[#999]
* Spans are not closed if JDBC implementation does not support `getUpdateCount` {pull}1008[#1008]

[[release-notes-1.12.0]]
==== 1.12.0 - 2019/11/21

[float]
===== Features
* JMS Enhancements {pull}911[#911]:
** Add special handling for temporary queues/topics
** Capture message bodies of text Messages
*** Rely on the existing `ELASTIC_APM_CAPTURE_BODY` agent config option (off by default).
*** Send as `context.message.body`
*** Limit size to 10000 characters. If longer than this size, trim to 9999 and append with ellipsis
** Introduce the `ignore_message_queues` configuration to disable instrumentation (message tagging) for specific 
      queues/topics as suggested in {pull}710[#710]
** Capture predefined message headers and all properties
*** Rely on the existing `ELASTIC_APM_CAPTURE_HEADERS` agent config option.
*** Send as `context.message.headers`
*** Sanitize sensitive headers/properties based on the `sanitize_field_names` config option
* Added support for the MongoDB sync driver. See <<supported-databases, supported data stores>>.

[float]
===== Bug Fixes
* JDBC regression- `PreparedStatement#executeUpdate()` and `PreparedStatement#executeLargeUpdate()` are not traced {pull}918[#918]
* When systemd cgroup driver is used, the discovered Kubernetes pod UID contains "_" instead of "-" {pull}920[#920]
* DB2 jcc4 driver is not traced properly {pull}926[#926]

[[release-notes-1.11.0]]
==== 1.11.0 - 2019/10/31

[float]
===== Features
* Add the ability to configure a unique name for a JVM within a service through the
<<config-service-node-name, `service_node_name`>>
config option]
* Add ability to ignore some exceptions to be reported as errors <<config-ignore-exceptions[ignore_exceptions]
* Applying new logic for JMS `javax.jms.MessageConsumer#receive` so that, instead of the transaction created for the 
   polling method itself (ie from `receive` start to end), the agent will create a transaction attempting to capture 
   the code executed during actual message handling.
   This logic is suitable for environments where polling APIs are invoked within dedicated polling threads.
   This polling transaction creation strategy can be reversed through a configuration option (`message_polling_transaction_strategy`) 
   that is not exposed in the properties file by default.  
* Send IP obtained through `javax.servlet.ServletRequest#getRemoteAddr()` in `context.request.socket.remote_address` 
   instead of parsing from headers {pull}889[#889]
* Added `ElasticApmAttacher.attach(String propertiesLocation)` to specify a custom properties location
* Logs message when `transaction_max_spans` has been exceeded {pull}849[#849]
* Report the number of affected rows by a SQL statement (UPDATE,DELETE,INSERT) in 'affected_rows' span attribute {pull}707[#707]
* Add <<public-api, `@Traced`>> annotation which either creates a span or a transaction, depending on the context
* Report JMS destination as a span/transaction context field {pull}906[#906]
* Added <<config-capture-jmx-metrics, `capture_jmx_metrics`>> configuration option

[float]
===== Bug Fixes
* JMS creates polling transactions even when the API invocations return without a message
* Support registering MBeans which are added after agent startup

[[release-notes-1.10.0]]
==== 1.10.0 - 2019/09/30

[float]
===== Features
* Add ability to manually specify reported <<config-hostname, hostname>>
* Add support for <<supported-databases, Redis Jedis client>>.
* Add support for identifying target JVM to attach apm agent to using JVM property. See also the documentation of the <<setup-attach-cli-usage-options, `--include` and `--exclude` flags>>
* Added <<config-capture-jmx-metrics, `capture_jmx_metrics`>> configuration option
* Improve servlet error capture {pull}812[#812]
  Among others, now also takes Spring MVC `@ExceptionHandler`s into account 
* Instrument Logger#error(String, Throwable) {pull}821[#821]
  Automatically captures exceptions when calling `logger.error("message", exception)`
* Easier log correlation with https://github.com/elastic/java-ecs-logging. See <<log-correlation, docs>>.
* Avoid creating a temp agent file for each attachment {pull}859[#859]
* Instrument `View#render` instead of `DispatcherServlet#render` {pull}829[#829]
  This makes the transaction breakdown graph more useful. Instead of `dispatcher-servlet`, the graph now shows a type which is based on the view name, for example, `FreeMarker` or `Thymeleaf`.

[float]
===== Bug Fixes
* Error in log when setting <<config-server-urls, server_urls>>
 to an empty string - `co.elastic.apm.agent.configuration.ApmServerConfigurationSource - Expected previousException not to be null`
* Avoid terminating the TCP connection to APM Server when polling for configuration updates {pull}823[#823]
 
[[release-notes-1.9.0]]
==== 1.9.0 - 2019/08/22

[float]
===== Features
* Upgrading supported OpenTracing version from 0.31 to 0.33
* Added annotation and meta-annotation matching support for `trace_methods`, for example:
** `public @java.inject.* org.example.*` (for annotation)
** `public @@javax.enterprise.context.NormalScope org.example.*` (for meta-annotation)
* The runtime attachment now also works when the `tools.jar` or the `jdk.attach` module is not available.
This means you don't need a full JDK installation - the JRE is sufficient.
This makes the runtime attachment work in more environments such as minimal Docker containers.
Note that the runtime attachment currently does not work for OSGi containers like those used in many application servers such as JBoss and WildFly.
See the <<setup-attach-cli, documentation>> for more information.
* Support for Hibernate Search

[float]
===== Bug Fixes
* A warning in logs saying APM server is not available when using 1.8 with APM server 6.x.
Due to that, agent 1.8.0 will silently ignore non-string labels, even if used with APM server of versions 6.7.x or 6.8.x that support such.
If APM server version is <6.7 or 7.0+, this should have no effect. Otherwise, upgrade the Java agent to 1.9.0+.
* `ApacheHttpAsyncClientInstrumentation` matching increases startup time considerably
* Log correlation feature is active when `active==false`
* Tomcat's memory leak prevention mechanism is causing a... memory leak. JDBC statement map is leaking in Tomcat if the application that first used it is undeployed/redeployed.
See https://discuss.elastic.co/t/elastic-apm-agent-jdbchelper-seems-to-use-a-lot-of-memory/195295[this related discussion].

[float]
==== Breaking Changes
* The `apm-agent-attach.jar` is not executable anymore.
Use `apm-agent-attach-standalone.jar` instead. 

[[release-notes-1.8.0]]
==== 1.8.0 - 2019/07/30

[float]
===== Features
* Added support for tracking https://www.elastic.co/guide/en/kibana/7.3/transactions.html[time spent by span type].
   Can be disabled by setting https://www.elastic.co/guide/en/apm/agent/java/current/config-core.html#config-breakdown-metrics[`breakdown_metrics`] to `false`. 
* Added support for https://www.elastic.co/guide/en/kibana/7.3/agent-configuration.html[central configuration].
   Can be disabled by setting <<config-central-config, `central_config`>> to `false`.
* Added support for Spring's JMS flavor - instrumenting `org.springframework.jms.listener.SessionAwareMessageListener`
* Added support to legacy ApacheHttpClient APIs (which adds support to Axis2 configured to use ApacheHttpClient)
* Added support for setting <<config-server-urls, `server_urls`>> dynamically via properties file {pull}723[#723]
* Added <<config-config-file, `config_file`>> option
* Added option to use `@javax.ws.rs.Path` value as transaction name <<config-use-jaxrs-path-as-transaction-name, `use_jaxrs_path_as_transaction_name`>>
* Instrument quartz jobs <<supported-scheduling-frameworks, docs>>
* SQL parsing improvements {pull}696[#696]
* Introduce priorities for transaction name {pull}748[#748].
   Now uses the path as transaction name if <<config-use-path-as-transaction-name, `use_path_as_transaction_name`>> is set to `true`
   rather than `ServletClass#doGet`.
   But if a name can be determined from a high level framework,
   like Spring MVC, that takes precedence.
   User-supplied names from the API always take precedence over any others.
* Use JSP path name as transaction name as opposed to the generated servlet class name {pull}751[#751]

[float]
===== Bug Fixes
* Some JMS Consumers and Producers are filtered due to class name filtering in instrumentation matching
* Jetty: When no display name is set and context path is "/" transaction service names will now correctly fall back to configured values
* JDBC's `executeBatch` is not traced
* Drops non-String labels when connected to APM Server < 6.7 to avoid validation errors {pull}687[#687]
* Parsing container ID in cloud foundry garden {pull}695[#695]
* Automatic instrumentation should not override manual results {pull}752[#752]

[float]
===== Breaking changes
* The log correlation feature does not add `span.id` to the MDC anymore but only `trace.id` and `transaction.id` {pull}742[#742].

[[release-notes-1.7.0]]
==== 1.7.0 - 2019/06/13

[float]
===== Features
* Added the `trace_methods_duration_threshold` config option. When using the `trace_methods` config option with wild cards,
this enables considerable reduction of overhead by limiting the number of spans captured and reported
(see more details in config documentation).
NOTE: Using wildcards is still not the recommended approach for the `trace_methods` feature.
* Add `Transaction#addCustomContext(String key, String|Number|boolean value)` to public API
* Added support for AsyncHttpClient 2.x
* Added <<config-global-labels, `global_labels`>> configuration option.
This requires APM Server 7.2+.
* Added basic support for JMS- distributed tracing for basic scenarios of `send`, `receive`, `receiveNoWait` and `onMessage`.
Both Queues and Topics are supported.
Async `send` APIs are not supported in this version. 
NOTE: This feature is currently marked as "experimental" and is disabled by default. In order to enable,
it is required to set the
<<config-disable-instrumentations, `disable_instrumentations`>>
configuration property to an empty string.
* Improved OSGi support: added a configuration option for `bootdelegation` packages {pull}641[#641]
* Better span names for SQL spans. For example, `SELECT FROM user` instead of just `SELECT` {pull}633[#633]

[float]
===== Bug Fixes
* ClassCastException related to async instrumentation of Pilotfish Executor causing thread hang (applied workaround)
* NullPointerException when computing Servlet transaction name with null HTTP method name
* FileNotFoundException when trying to find implementation version of jar with encoded URL
* NullPointerException when closing Apache AsyncHttpClient request producer
* Fixes loading of `elasticapm.properties` for Spring Boot applications
* Fix startup error on WebLogic 12.2.1.2.0 {pull}649[#649]
* Disable metrics reporting and APM Server health check when active=false {pull}653[#653]

[[release-notes-1.6.1]]
==== 1.6.1 - 2019/04/26

[float]
===== Bug Fixes
* Fixes transaction name for non-sampled transactions https://github.com/elastic/apm-agent-java/issues/581[#581]
* Makes log_file option work again https://github.com/elastic/apm-agent-java/issues/594[#594]
* Async context propagation fixes
** Fixing some async mechanisms lifecycle issues https://github.com/elastic/apm-agent-java/issues/605[#605]
** Fixes exceptions when using WildFly managed executor services https://github.com/elastic/apm-agent-java/issues/589[#589]
** Exclude glassfish Executor which does not permit wrapped runnables https://github.com/elastic/apm-agent-java/issues/596[#596]
** Exclude DumbExecutor https://github.com/elastic/apm-agent-java/issues/598[#598]
* Fixes Manifest version reading error to support `jar:file` protocol https://github.com/elastic/apm-agent-java/issues/601[#601]
* Fixes transaction name for non-sampled transactions https://github.com/elastic/apm-agent-java/issues/597[#597]
* Fixes potential classloader deadlock by preloading `FileSystems.getDefault()` https://github.com/elastic/apm-agent-java/issues/603[#603]

[[release-notes-1.6.0]]
==== 1.6.0 - 2019/04/16

[float]
===== Related Announcements
* Java APM Agent became part of the Cloud Foundry Java Buildpack as of https://github.com/cloudfoundry/java-buildpack/releases/tag/v4.19[Release v4.19]
 
[float]
===== Features
* Support Apache HttpAsyncClient - span creation and cross-service trace context propagation
* Added the `jvm.thread.count` metric, indicating the number of live threads in the JVM (daemon and non-daemon) 
* Added support for WebLogic
* Added support for Spring `@Scheduled` and EJB `@Schedule` annotations - https://github.com/elastic/apm-agent-java/pull/569[#569]

[float]
===== Bug Fixes
* Avoid that the agent blocks server shutdown in case the APM Server is not available - https://github.com/elastic/apm-agent-java/pull/554[#554]
* Public API annotations improper retention prevents it from being used with Groovy - https://github.com/elastic/apm-agent-java/pull/567[#567]
* Eliminate side effects of class loading related to Instrumentation matching mechanism

[[release-notes-1.5.0]]
==== 1.5.0 - 2019/03/26

[float]
===== Potentially breaking changes
* If you didn't explicitly set the <<config-service-name, `service_name`>>
previously and you are dealing with a servlet-based application (including Spring Boot),
your `service_name` will change.
See the documentation for <<config-service-name[`service_name`]
and the corresponding section in _Features_ for more information.
Note: this requires APM Server 7.0+. If using previous versions, nothing will change.

[float]
===== Features
* Added property `"allow_path_on_hierarchy"` to JAX-RS plugin, to lookup inherited usage of `@path`
* Support for number and boolean labels in the public API {pull}497[497].
This change also renames `tag` to `label` on the API level to be compliant with the https://github.com/elastic/ecs#-base-fields[Elastic Common Schema (ECS)].
The `addTag(String, String)` method is still supported but deprecated in favor of `addLabel(String, String)`.
As of version 7.x of the stack, labels will be stored under `labels` in Elasticsearch.
Previously, they were stored under `context.tags`.
* Support async queries made by Elasticsearch REST client 
* Added `setStartTimestamp(long epochMicros)` and `end(long epochMicros)` API methods to `Span` and `Transaction`,
allowing to set custom start and end timestamps.
* Auto-detection of the `service_name` based on the `<display-name>` element of the `web.xml` with a fallback to the servlet context path.
If you are using a spring-based application, the agent will use the setting for `spring.application.name` for its `service_name`.
See the documentation for <<config-service-name, `service_name`>>
for more information.
Note: this requires APM Server 7.0+. If using previous versions, nothing will change.
* Previously, enabling <<config-capture-body, `capture_body`>> could only capture form parameters.
Now it supports all UTF-8 encoded plain-text content types.
The option <<config-capture-body-content-types, `capture_body_content_types`>>
controls which `Content-Type`s should be captured.
* Support async calls made by OkHttp client (`Call#enqueue`)
* Added support for providing config options on agent attach.
** CLI example: `--config server_urls=http://localhost:8200,http://localhost:8201`
** API example: `ElasticApmAttacher.attach(Map.of("server_urls", "http://localhost:8200,http://localhost:8201"));`

[float]
===== Bug Fixes
* Logging integration through MDC is not working properly - https://github.com/elastic/apm-agent-java/issues/499[#499]
* ClassCastException with adoptopenjdk/openjdk11-openj9 - https://github.com/elastic/apm-agent-java/issues/505[#505]
* Span count limitation is not working properly - reported https://discuss.elastic.co/t/kibana-apm-not-showing-spans-which-are-visible-in-discover-too-many-spans/171690[in our forum]
* Java agent causes Exceptions in Alfresco cluster environment due to failure in the instrumentation of Hazelcast `Executor`s - reported https://discuss.elastic.co/t/cant-run-apm-java-agent-in-alfresco-cluster-environment/172962[in our forum]

[[release-notes-1.4.0]]
==== 1.4.0 - 2019/02/14

[float]
===== Features
* Added support for sync calls of OkHttp client
* Added support for context propagation for `java.util.concurrent.ExecutorService`s
* The `trace_methods` configuration now allows to omit the method matcher.
   Example: `com.example.*` traces all classes and methods within the `com.example` package and sub-packages.
* Added support for JSF. Tested on WildFly, WebSphere Liberty and Payara with embedded JSF implementation and on Tomcat and Jetty with
 MyFaces 2.2 and 2.3
* Introduces a new configuration option `disable_metrics` which disables the collection of metrics via a wildcard expression.
* Support for HttpUrlConnection
* Adds `subtype` and `action` to spans. This replaces former typing mechanism where type, subtype and action were all set through
   the type in an hierarchical dotted-syntax. In order to support existing API usages, dotted types are parsed into subtype and action, 
   however `Span.createSpan` and `Span.setType` are deprecated starting this version. Instead, type-less spans can be created using the new 
   `Span.startSpan` API and typed spans can be created using the new `Span.startSpan(String type, String subtype, String action)` API
* Support for JBoss EAP 6.4, 7.0, 7.1 and 7.2
* Improved startup times
* Support for SOAP (JAX-WS).
   SOAP client create spans and propagate context.
   Transactions are created for `@WebService` classes and `@WebMethod` methods.  

[float]
===== Bug Fixes
* Fixes a failure in BitBucket when agent deployed https://github.com/elastic/apm-agent-java/issues/349[#349]
* Fixes increased CPU consumption https://github.com/elastic/apm-agent-java/issues/453[#453] and https://github.com/elastic/apm-agent-java/issues/443[#443]
* Fixed some OpenTracing bridge functionalities that were not working when auto-instrumentation is disabled
* Fixed an error occurring when ending an OpenTracing span before deactivating
* Sending proper `null` for metrics that have a NaN value
* Fixes JVM crash with Java 7 https://github.com/elastic/apm-agent-java/issues/458[#458]
* Fixes an application deployment failure when using EclipseLink and `trace_methods` configuration https://github.com/elastic/apm-agent-java/issues/474[#474]

[[release-notes-1.3.0]]
==== 1.3.0 - 2019/01/10

[float]
===== Features
* The agent now collects system and JVM metrics https://github.com/elastic/apm-agent-java/pull/360[#360]
* Add API methods `ElasticApm#startTransactionWithRemoteParent` and `Span#injectTraceHeaders` to allow for manual context propagation https://github.com/elastic/apm-agent-java/pull/396[#396].
* Added `trace_methods` configuration option which lets you define which methods in your project or 3rd party libraries should be traced.
   To create spans for all `public` methods of classes whose name ends in `Service` which are in a sub-package of `org.example.services` use this matcher:
   `public org.example.services.*.*Service#*` https://github.com/elastic/apm-agent-java/pull/398[#398]
* Added span for `DispatcherServlet#render` https://github.com/elastic/apm-agent-java/pull/409[#409].
* Flush reporter on shutdown to make sure all recorded Spans are sent to the server before the program exits https://github.com/elastic/apm-agent-java/pull/397[#397]
* Adds Kubernetes https://github.com/elastic/apm-agent-java/issues/383[#383] and Docker metadata to, enabling correlation with the Kibana Infra UI.
* Improved error handling of the Servlet Async API https://github.com/elastic/apm-agent-java/issues/399[#399]
* Support async API’s used with AsyncContext.start https://github.com/elastic/apm-agent-java/issues/388[#388]

[float]
===== Bug Fixes
* Fixing a potential memory leak when there is no connection with APM server
* Fixes NoSuchMethodError CharBuffer.flip() which occurs when using the Elasticsearch RestClient and Java 7 or 8 https://github.com/elastic/apm-agent-java/pull/401[#401]

 
[[release-notes-1.2.0]]
==== 1.2.0 - 2018/12/19

[float]
===== Features
* Added `capture_headers` configuration option.
   Set to `false` to disable capturing request and response headers.
   This will reduce the allocation rate of the agent and can save you network bandwidth and disk space.
* Makes the API methods `addTag`, `setName`, `setType`, `setUser` and `setResult` fluent, so that calls can be chained. 

[float]
===== Bug Fixes
* Catch all errors thrown within agent injected code
* Enable public APIs and OpenTracing bridge to work properly in OSGi systems, fixes https://github.com/elastic/apm-agent-java/issues/362[this WildFly issue]
* Remove module-info.java to enable agent working on early Tomcat 8.5 versions
* Fix https://github.com/elastic/apm-agent-java/issues/371[async Servlet API issue]

[[release-notes-1.1.0]]
==== 1.1.0 - 2018/11/28

[float]
===== Features
* Some memory allocation improvements
* Enabling bootdelegation for agent classes in Atlassian OSGI systems

[float]
===== Bug Fixes
* Update dsl-json which fixes a memory leak.
 See https://github.com/ngs-doo/dsl-json/pull/102[ngs-doo/dsl-json#102] for details. 
* Avoid `VerifyError`s by non instrumenting classes compiled for Java 4 or earlier
* Enable APM Server URL configuration with path (fixes #339)
* Reverse `system.hostname` and `system.platform` order sent to APM server

[[release-notes-1.0.1]]
==== 1.0.1 - 2018/11/15

[float]
===== Bug Fixes
* Fixes NoSuchMethodError CharBuffer.flip() which occurs when using the Elasticsearch RestClient and Java 7 or 8 {pull}313[#313]

[[release-notes-1.0.0]]
==== 1.0.0 - 2018/11/14

[float]
===== Breaking changes
* Remove intake v1 support. This version requires APM Server 6.5.0+ which supports the intake api v2.
   Until the time the APM Server 6.5.0 is officially released,
   you can test with docker by pulling the APM Server image via
   `docker pull docker.elastic.co/apm/apm-server:6.5.0-SNAPSHOT`. 

[float]
===== Features
* Adds `@CaptureTransaction` and `@CaptureSpan` annotations which let you declaratively add custom transactions and spans.
   Note that it is required to configure the `application_packages` for this to work.
   See the <<api-annotation, documentation>> for more information.
* The public API now supports to activate a span on the current thread.
   This makes the span available via `ElasticApm#currentSpan()`
   Refer to the <<api-span-activate, documentation>> for more details.
* Capturing of Elasticsearch RestClient 5.0.2+ calls.
   Currently, the `*Async` methods are not supported, only their synchronous counterparts.
* Added API methods to enable correlating the spans created from the JavaScrip Real User Monitoring agent with the Java agent transaction.
   More information can be found in the <<api-ensure-parent-id, documentation>>.
* Added `Transaction.isSampled()` and `Span.isSampled()` methods to the public API
* Added `Transaction#setResult` to the public API {pull}293[#293]

[float]
===== Bug Fixes
* Fix for situations where status code is reported as `200`, even though it actually was `500` {pull}225[#225]
* Capturing the username now properly works when using Spring security {pull}183[#183]

[[release-notes-1.0.0.rc1]]
==== 1.0.0.RC1 - 2018/11/06

[float]
===== Breaking changes
* Remove intake v1 support. This version requires APM Server 6.5.0+ which supports the intake api v2.
   Until the time the APM Server 6.5.0 is officially released,
   you can test with docker by pulling the APM Server image via
   `docker pull docker.elastic.co/apm/apm-server:6.5.0-SNAPSHOT`.
* Wildcard patterns are case insensitive by default. Prepend `(?-i)` to make the matching case sensitive.

[float]
===== Features
* Support for Distributed Tracing
* Adds `@CaptureTransaction` and `@CaptureSpan` annotations which let you declaratively add custom transactions and spans.
   Note that it is required to configure the `application_packages` for this to work.
   See the <<api-annotation, documentation>> for more information.
* The public API now supports to activate a span on the current thread.
   This makes the span available via `ElasticApm#currentSpan()`
   Refer to the <<api-span-activate, documentation>> for more details.
* Capturing of Elasticsearch RestClient 5.0.2+ calls.
   Currently, the `*Async` methods are not supported, only their synchronous counterparts.
* Added API methods to enable correlating the spans created from the JavaScrip Real User Monitoring agent with the Java agent transaction.
   More information can be found in the <<api-ensure-parent-id, documentation>>.
* Microsecond accurate timestamps {pull}261[#261]
* Support for JAX-RS annotations.
Transactions are named based on your resources (`ResourceClass#resourceMethod`).

[float]
===== Bug Fixes
* Fix for situations where status code is reported as `200`, even though it actually was `500` {pull}225[#225]

[[release-notes-0.8.x]]
=== Java Agent version 0.8.x

[[release-notes-0.8.0]]
==== 0.8.0

[float]
===== Breaking changes
* Wildcard patterns are case insensitive by default. Prepend `(?-i)` to make the matching case sensitive.

[float]
===== Features
* Wildcard patterns are now not limited to only one wildcard in the middle and can be arbitrarily complex now.
   Example: `*foo*bar*baz`.
* Support for JAX-RS annotations.
   Transactions are named based on your resources (`ResourceClass#resourceMethod`).

[[release-notes-0.7.x]]
=== Java Agent version 0.7.x

[[release-notes-0.7.1]]
==== 0.7.1 - 2018/10/24

[float]
===== Bug Fixes
* Avoid recycling transactions twice {pull}178[#178]

[[release-notes-0.7.0]]
==== 0.7.0 - 2018/09/12

[float]
===== Breaking changes
* Removed `ElasticApm.startSpan`. Spans can now only be created from their transactions via `Transaction#createSpan`.
* `ElasticApm.startTransaction` and `Transaction#createSpan` don't activate the transaction and spans
   and are thus not available via `ElasticApm.activeTransaction` and `ElasticApm.activeSpan`.

[float]
===== Features
* Public API
** Add `Span#captureException` and `Transaction#captureException` to public API.
      `ElasticApm.captureException` is deprecated now. Use `ElasticApm.currentSpan().captureException(exception)` instead.
** Added `Transaction.getId` and `Span.getId` methods 
* Added support for async servlet requests
* Added support for Payara/Glassfish
* Incubating support for Apache HttpClient
* Support for Spring RestTemplate
* Added configuration options `use_path_as_transaction_name` and `url_groups`,
   which allow to use the URL path as the transaction name.
   As that could contain path parameters, like `/user/$userId` however,
   You can set the `url_groups` option to define a wildcard pattern, like `/user/*`,
   to group those paths together.
   This is especially helpful when using an unsupported Servlet API-based framework. 
* Support duration suffixes (`ms`, `s` and `m`) for duration configuration options.
   Not using the duration suffix logs out a deprecation warning and will not be supported in future versions.
* Add ability to add multiple APM server URLs, which enables client-side load balancing.
   The configuration option `server_url` has been renamed to `server_urls` to reflect this change.
   However, `server_url` still works for backwards compatibility.
* The configuration option `service_name` is now optional.
   It defaults to the main class name,
   the name of the executed jar file (removing the version number),
   or the application server name (for example `tomcat-application`).
   In a lot of cases,
   you will still want to set the `service_name` explicitly.
   But it helps getting started and seeing data easier,
   as there are no required configuration options anymore.
   In the future we will most likely determine more useful application names for Servlet API-based applications.<|MERGE_RESOLUTION|>--- conflicted
+++ resolved
@@ -58,11 +58,8 @@
 ===== Bug fixes
 * Fix cross-plugin dependencies triggering NoClassDefFound - {pull}2509[#2509]
 * Fix status code setting in AWS Lambda transactions triggered by API Gateway V1 - {pull}2346[#2346]
-<<<<<<< HEAD
+* Fix classloading OSGi bundles with partial dependency on Servlet API + avoid SecurityException with Apache Sling - {pull}2418[2418]
 * Respect `transaction_ignore_urls` and `transaction_ignore_user_agents` when creating transactions in the spring webflux instrumentation - {pull}2515[#2515]
-=======
-* Fix classloading OSGi bundles with partial dependency on Servlet API + avoid SecurityException with Apache Sling - {pull}2418[2418]
->>>>>>> cb870b07
 
 [[release-notes-1.x]]
 === Java Agent version 1.x
