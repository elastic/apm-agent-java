ifdef::env-github[]
NOTE: Release notes are best read in our documentation at
https://www.elastic.co/guide/en/apm/agent/java/current/release-notes.html[elastic.co]
endif::[]

////
[[release-notes-x.x.x]]
==== x.x.x - YYYY/MM/DD

[float]
===== Breaking changes

[float]
===== Features
* Cool new feature: {pull}2526[#2526]

[float]
===== Bug fixes
////

=== Unreleased

[[release-notes-1.28.0]]
==== 1.28.0 - YYYY/MM/DD

[float]
===== Features
<<<<<<< HEAD
* Add support for Google HTTP Client - {pull}2257[#2257]
=======
* Add support to Jakarta EE for JSF - {pull}2254[#2254]
>>>>>>> 28f8cc68

[float]
===== Bug fixes

[[release-notes-1.x]]
=== Java Agent version 1.x

[[release-notes-1.27.0]]
==== 1.27.0 - 2021/11/15

[float]
===== Potentially breaking changes
* `transaction_ignore_urls` now relies on full request URL path - {pull}2146[#2146]
** On a typical application server like Tomcat, deploying an `app.war` application to the non-ROOT context makes it accessible with `http://localhost:8080/app/`
** Ignoring the whole webapp through `/app/*` was not possible until now.
** Existing configuration may need to be updated to include the deployment context, thus for example `/static/*.js` used to
exclude known static files in all applications might be changed to `/app/static/*.js` or `*/static/*.js`.
** It only impacts prefix patterns due to the additional context path in pattern.
** It does not impact deployment within the `ROOT` context like Spring-boot which do not have such context path prefix.
* The metrics `transaction.duration.sum.us`, `transaction.duration.count` and `transaciton.breakdown.count` are no longer recorded - {pull}2194[#2194]
* Automatic hostname discovery mechanism had changed, so the resulted `host.name` and `host.hostname` in events reported
by the agent may be different. This was done in order to improve the integration with host metrics in the APM UI.

[float]
===== Features
* Improved capturing of logged exceptions when using Log4j2 - {pull}2139[#2139]
* Update to async-profiler 1.8.7 and set configured `safemode` at load time though a new system property - {pull}2165[#2165]
* Added support to capture `context.message.routing-key` in rabbitmq, spring amqp instrumentations - {pull}1767[#1767]
* Breakdown metrics are now tracked per service (when using APM Server 8.0) - {pull}2208[#2208]
* Add support for Spring AMQP batch API - {pull}1716[#1716]
* Add the (current) transaction name to the error (when using APM Server 8.0) - {pull}2235[#2235]
* The JVM/JMX metrics are reported for each service name individually (when using APM Server 8.0) - {pull}2233[#2233]
* Added <<config-span-stack-trace-min-duration,`span_stack_trace_min_duration`>> option.
 This replaces the now deprecated `span_frames_min_duration` option.
 The difference is that the new option has more intuitive semantics for negative values (never collect stack trace) and zero (always collect stack trace). - {pull}2220[#2220]
* Add support to Jakarta EE for JAX-WS - {pull}2247[#2247]
* Add support to Jakarta EE for JAX-RS - {pull}2248[#2248]
* Add support for Jakarta EE EJB annotations `@Schedule`, `@Schedules` - {pull}2250[#2250]
* Added support to Quartz 1.x - {pull}2219[#2219]

[float]
===== Performance improvements
* Disable compression when sending data to a local APM Server
* Reducing startup contention related to instrumentation through `ensureInstrumented` - {pull}2150[#2150]

[float]
===== Bug fixes
* Fix k8s metadata discovery for containerd-cri envs - {pull}2126[#2126]
* Fixing/reducing startup delays related to `ensureInstrumented` - {pull}2150[#2150]
* Fix runtime attach when bytebuddy is in application classpath - {pull}2116[#2116]
* Fix failed integration between agent traces and host metrics coming from Beats/Elastic-Agent due to incorrect hostname
discovery - {pull}2205[#2205]
* Fix infinitely kept-alive transactions in Hikari connection pool - {pull}2210[#2210]
* Fix few Webflux exceptions and missing reactor module - {pull}2207[#2207]

[float]
===== Refactorings
* Loading the agent from an isolated class loader - {pull}2109[#2109]
* Refactorings in the `apm-agent-plugin-sdk` that may imply breaking changes for beta users of the external plugin mechanism
** `WeakMapSupplier.createMap()` is now `WeakConcurrent.buildMap()` and contains more builders - {pull}2136[#2136]
** `GlobalThreadLocal` has been removed in favor of `DetachedThreadLocal`. To make it global, use `GlobalVariables` - {pull}2136[#2136]
** `DynamicTransformer.Accessor.get().ensureInstrumented` is now `DynamicTransformer.ensureInstrumented` - {pull}2164[#2164]
** The `@AssignTo.*` annotations have been removed.
   Use the `@Advice.AssignReturned.*` annotations that come with the latest version of Byte Buddy.
   If your plugin uses the old annotations, it will be skipped.
   {pull}2171[#2171]
* Switching last instrumentations (`trace_methods`, sparkjava, JDK `HttpServer` and Struts 2) to
`TracerAwareInstrumentation` - {pull}2170[#2170]
* Replace concurrency plugin maps to `SpanConcurrentHashMap` ones - {pull}2173[#2173]
* Align User-Agent HTTP header with other APM agents - {pull}2177[#2177]

[[release-notes-1.26.0]]
==== 1.26.0 - 2021/09/14

===== Potentially breaking changes
* If you rely on Database span subtype and use Microsoft SQL Server, the span subtype has been changed from `sqlserver`
to `mssql` to align with other agents.

[float]
===== Breaking changes
* Stop collecting the field `http.request.socket.encrypted` in http requests - {pull}2136[#2136]

[float]
===== Features
* Improved naming for Spring controllers - {pull}1906[#1906]
* ECS log reformatting improvements - {pull}1910[#1910]
** Automatically sets `service.node.name` in all log events if set through agent configuration
** Add `log_ecs_reformatting_additional_fields` option to support arbitrary fields in logs
** Automatically serialize markers as tags where relevant (log4j2 and logback)
* gRPC spans (client and server) can detect errors or cancellation through custom listeners - {pull}2067[#2067]
* Add `-download-agent-version` to the agent <<setup-attach-cli-usage-options, attach CLI tool options>>, allowing the
user to configure an arbitrary agent version that will be downloaded from maven and attached - {pull}1959[#1959]
* Add extra check to detect improper agent setup - {pull}2076[#2076]
* In redis tests - embedded RedisServer is replaced by testcontainers - {pull}2221[#2221]

[float]
===== Performance improvements
* Reduce GC time overhead caused by WeakReferences - {pull}2086[#2086], {pull}2081[#2081]
* Reduced memory overhead by a smarter type pool caching strategy - {pull}2102[#2102]. +
  The type pool cache improves the startup times by speeding up type matching
  (determining whether a class that's about to be loaded should be instrumented).
  Generally, the more types that are cached, the faster the startup. +
  The old strategy did not impose a limit to the cache but cleared it after it hasn't been accessed in a while.
  However, load test have discovered that the cache may never be cleared and leave a permanent overhead of 23mb.
  The actual size of the cache highly depends on the application and loosely correlates with the number of loaded classes. +
  The new caching strategy targets to allocate 1% of the committed heap, at least 0.5mb and max 10mb.
  If a particular entry hasn't been accessed within 20s, it will be removed from the cache. +
  The results based on load testing are very positive:
** Equivalent startup times (within the margins of error of the previous strategy)
** Equivalent allocation rate (within the margins of error of the previous strategy)
** Reduced avg heap utilization from 10%/15mb (previous strategy) to within margins of error without the agent
** Reduced GC time due to the additional headroom that the application can utilize.
** Based on heap dump analysis, after warmup, the cache size is now around 59kb (down from 23mb with the previous strategy).

[float]
===== Bug fixes
* Fix failure to parse some forms of the `Implementation-Version` property from jar manifest files - {pull}1931[#1931]
* Ensure single value for context-propagation header - {pull}1937[#1937]
* Fix gRPC non-terminated (therefore non-reported) client spans - {pull}2067[#2067]
* Fix Webflux response status code - {pull}1948[#1948]
* Ensure path filtering is applied when Servlet path is not available - {pull}2099[#2099]
* Align span subtype for MS SqlServer - {pull}2112[#2112]
* Fix potential destination host name corruption in OkHttp client spans - {pull}2118[#2118]

[float]
===== Refactorings
* Migrate several plugins to indy dispatcher {pull}2087[#2087], {pull}2088[#2088], {pull}2090[#2090], {pull}2094[#2094], {pull}2095[#2095]

[[release-notes-1.25.0]]
==== 1.25.0 - 2021/07/22

[float]
===== Potentially breaking changes
* If you rely on instrumentations that are in the `experimental` group, you must now set `enable_experimental_instrumentations=true` otherwise
the experimental instrumentations will be disabled by default. Up to version `1.24.0` using an empty value for `disable_instrumentations` was
the recommended way to override the default `disable_instrumentations=experimental`.

[float]
===== Features
* Support for inheritance of public API annotations - {pull}1805[#1805]
* JDBC instrumentation sets `context.db.instance` - {pull}1820[#1820]
* Add support for Vert.x web client- {pull}1824[#1824]
* Avoid recycling of spans and transactions that are using through the public API, so to avoid
reference-counting-related errors - {pull}1859[#1859]
* Add <<config-enable-experimental-instrumentations>> configuration option to enable experimental features - {pull}1863[#1863]
** Previously, when adding an instrumentation group to `disable_instrumentations`, we had to make sure to not forget the
default `experimental` value, for example when disabling `jdbc` instrumentation we had to set `disable_instrumentations=experimental,jdbc` otherwise
setting `disable_instrumentations=jdbc` would disable jdbc and also enable experimental features, which would not be the desired effect.
** Previously, by default `disable_instrumentations` contained `experimental`
** Now by default `disable_instrumentations` is empty and `enable_experimental_instrumentations=false`
** Set `enable_experimental_instrumentations=true` to enable experimental instrumentations
* Eliminating concerns related to log4j2 vulnerability - https://nvd.nist.gov/vuln/detail/CVE-2020-9488#vulnCurrentDescriptionTitle.
We cannot upgrade to version above 2.12.1 because this is the last version of log4j that is compatible with Java 7.
Instead, we exclude the SMTP appender (which is the vulnerable one) from our artifacts. Note that older versions of
our agent are not vulnerable as well, as the SMTP appender was never used, this is only to further reduce our users' concerns.
* Adding public APIs for setting `destination.service.resource`, `destination.address` and `destination.port` fields
for exit spans - {pull}1788[#1788]
* Only use emulated runtime attachment as fallback, remove the `--without-emulated-attach` option - {pull}1865[#1865]
* Instrument `javax.servlet.Filter` the same way as `javax.servlet.FilterChain` - {pull}1858[#1858]
* Propagate trace context headers in HTTP calls occurring from within traced exit points, for example - when using
Elasticsearch's REST client - {pull}1883[#1883]
* Added support for naming sparkjava (not Apache Spark) transactions {pull}1894[#1894]
* Added the ability to manually create exit spans, which will result with the auto creation of service nodes in the
service map and downstream service in the dependencies table - {pull}1898[#1898]
* Basic support for `com.sun.net.httpserver.HttpServer` - {pull}1854[#1854]
* Update to async-profiler 1.8.6 {pull}1907[#1907]
* Added support for setting the framework using the public api (#1908) - {pull}1909[#1909]

[float]
===== Bug fixes
* Fix NPE with `null` binary header values + properly serialize them - {pull}1842[#1842]
* Fix `ListenerExecutionFailedException` when using Spring AMQP's ReplyTo container - {pull}1872[#1872]
* Enabling log ECS reformatting when using Logback configured with `LayoutWrappingEncoder` and a pattern layout - {pull}1879[#1879]
* Fix NPE with Webflux + context propagation headers - {pull}1871[#1871]
* Fix `ClassCastException` with `ConnnectionMetaData` and multiple classloaders - {pull}1864[#1864]
* Fix NPE in `co.elastic.apm.agent.servlet.helper.ServletTransactionCreationHelper.getClassloader` - {pull}1861[#1861]
* Fix for Jboss JMX unexpected notifications - {pull}1895[#1895]

[[release-notes-1.24.0]]
==== 1.24.0 - 2021/05/31

[float]
===== Features
* Basic support for Apache Struts 2 {pull}1763[#1763]
* Extending the <<config-log-ecs-reformatting>> config option to enable the overriding of logs with ECS-reformatted
events. With the new `OVERRIDE` option, non-file logs can be ECS-reformatted automatically as well - {pull}1793[#1793]
* Instrumentation for Vert.x Web {pull}1697[#1697]
* Changed log level of vm arguments to debug
* Giving precedence for the W3C `tracecontext` header over the `elastic-apm-traceparent` header - {pull}1821[#1821]
* Add instrumentation for Webflux - {pull}1305[#1305]
* Add instrumentation for Javalin {pull}1822[#1822]

[float]
===== Bug fixes
* Fix another error related to instrumentation plugins loading on Windows - {pull}1785[#1785]
* Load Spring AMQP plugin- {pull}1784[#1784]
* Avoid `IllegalStateException` when multiple `tracestate` headers are used - {pull}1808[#1808]
* Ensure CLI attach avoids `sudo` only when required and avoid blocking - {pull}1819[#1819]
* Avoid sending metric-sets without samples, so to adhere to the intake API - {pull}1826[#1826]
* Fixing our type-pool cache, so that it can't cause OOM (softly-referenced), and it gets cleared when not used for
a while - {pull}1828[#1828]

[float]
===== Refactors
* Remove single-package limitation for embedded plugins - {pull}1780[#1780]

[[release-notes-1.23.0]]
==== 1.23.0 - 2021/04/22

[float]
===== Breaking changes
* There are breaking changes in the <<setup-attach-cli,attacher cli>>.
  See the Features section for more information.

[float]
===== Features
* Overhaul of the <<setup-attach-cli,attacher cli>> application that allows to attach the agent to running JVMs - {pull}1667[#1667]
** The artifact of the standalone cli application is now called `apm-agent-attach-cli`. The attacher API is still called `apm-agent-attach`.
** There is also a slim version of the cli application that does not bundle the Java agent.
It requires the `--agent-jar` option to be set.
** Improved logging +
The application uses {ecs-logging-java-ref}/intro.html[Java ECS logging] to emit JSON logs.
The log level can be configured with the `--log-level` option.
By default, the program is logging to the console but using the `--log-file` option, it can also log to a file.
** Attach to JVMs running under a different user (unix only) +
The JVM requires the attacher to be running under the same user as the target VM (the attachee).
The `apm-agent-attach-standalone.jar` can now be run with a user that has permissions to switch to the user that runs the target VM.
On Windows, the attacher can still only attach to JVMs that are running with under the same user.
** New include/exclude discovery rules +
*** `--include-all`: Attach to all discovered JVMs. If no matchers are provided, it will not attach to any JVMs.
*** `--include-user`/`--exclude-user`: Attach to all JVMs of a given operating system user.
*** `--include-main`/`--exclude-main`: Attach to all JVMs that whose main class/jar name, or system properties match the provided regex.
*** `--include-vmargs`/`--exclude-vmargs`: Attach to all JVMs that whose main class/jar name, or system properties match the provided regex.
** Removal of options +
*** The deprecated `--arg` option has been removed.
*** The `-i`/`--include`, `-e`/`exclude` options have been removed in favor of the `--<include|exclude>-<main|vmargs>` options.
*** The `-p`/`--pid` options have been removed in favor of the `--include-pid` option.
** Changed behavior of  the `-l`/`--list` option +
The option now only lists JVMs that match the include/exclude discovery rules.
Thus, it can be used to do a dry-run of the matchers without actually performing an attachment.
It even works in combination with `--continuous` now.
By default, the VM arguments are not printed, but only when the `-a`/`--list-vmargs` option is set.
** Remove dependency on `jps` +
Even when matching on the main class name or on system properties,
** Checks the Java version before attaching to avoid attachment on unsupported JVMs.
* Cassandra instrumentation - {pull}1712[#1712]
* Log correlation supports JBoss Logging - {pull}1737[#1737]
* Update Byte-buddy to `1.11.0` - {pull}1769[#1769]
* Support for user.domain {pull}1756[#1756]
* JAX-RS supports javax.ws.rs.PATCH
* Enabling build and unit tests on Windows - {pull}1671[#1671]

[float]
===== Bug fixes
* Fixed log correlation for log4j2 - {pull}1720[#1720]
* Fix apm-log4j1-plugin and apm-log4j2-plugin dependency on slf4j - {pull}1723[#1723]
* Avoid systematic `MessageNotWriteableException` error logging, now only visible in `debug` - {pull}1715[#1715] and {pull}1730[#1730]
* Fix rounded number format for non-english locales - {pull}1728[#1728]
* Fix `NullPointerException` on legacy Apache client instrumentation when host is `null` - {pull}1746[#1746]
* Apply consistent proxy class exclusion heuristic - {pull}1738[#1738]
* Fix micrometer serialization error - {pull}1741[#1741]
* Optimize & avoid `ensureInstrumented` deadlock by skipping stack-frame computation for Java7+ bytecode - {pull}1758[#1758]
* Fix instrumentation plugins loading on Windows - {pull}1671[#1671]

[float]
===== Refactors
* Migrate some plugins to indy dispatcher {pull}1369[#1369] {pull}1410[#1410] {pull}1374[#1374]

[[release-notes-1.22.0]]
==== 1.22.0 - 2021/03/24

[float]
===== Breaking changes
* Dots in metric names of Micrometer metrics get replaced with underscores to avoid mapping conflicts.
De-dotting be disabled via <<config-dedot-custom-metrics, `dedot_custom_metrics`>>. - {pull}1700[#1700]

[float]
===== Features
* Introducing a new mechanism to ease the development of community instrumentation plugins. See <<config-plugins-dir>> for
more details. This configuration was already added in 1.18.0, but more extensive and continuous integration testing
allows us to expose it now. It is still marked as "experimental" though, meaning that future changes in the mechanism
may break early contributed plugins. However, we highly encourage our community to try it out and we will do our best
to assist with such efforts.
* Deprecating `ignore_user_agents` in favour of `transaction_ignore_user_agents`, maintaining the same functionality -
{pull}1644[#1644]
* Update existing Hibernate Search 6 instrumentation to the final relase
* The <<config-use-path-as-transaction-name, `use_path_as_transaction_name`>> option is now dynamic
* Flushing internal and micrometer metrics before the agent shuts down - {pull}1658[#1658]
* Support for OkHttp 4.4+ -  {pull}1672[#1672]
* Adding capability to automatically create ECS-JSON-formatted version of the original application log files, through
the <<config-log-ecs-reformatting>> config option. This allows effortless ingestion of logs to Elasticsearch without
any further configuration. Supports log4j1, log4j2 and Logback. {pull}1261[#1261]
* Add support to Spring AMQP - {pull}1657[#1657]
* Adds the ability to automatically configure usage of the OpenTracing bridge in systems using ServiceLoader - {pull}1708[#1708]
* Update to async-profiler 1.8.5 - includes a fix to a Java 7 crash and enhanced safe mode to better deal with
corrupted stack frames.
* Add a warning on startup when `-Xverify:none` or `-noverify` flags are set as this can lead to crashes that are very
difficult to debug - {pull}1593[#1593]. In an upcoming version, the agent will not start when these flags are set,
unless the system property `elastic.apm.disable_bootstrap_checks` is set to true.

[float]
===== Bug fixes
* fix sample rate rounded to zero when lower than precision - {pull}1655[#1655]
* fixed a couple of bugs with the external plugin mechanism (not documented until now) - {pull}1660[#1660]
* Fix runtime attach conflict with multiple users - {pull}1704[#1704]

[[release-notes-1.21.0]]
==== 1.21.0 - 2021/02/09

[float]
===== Breaking changes
* Following PR {pull}1650[#1650], there are two slight changes with the <<config-server-url>> and <<config-server-urls>>
configuration options:
    1.  So far, setting `server_urls` with an empty string would allow the agent to work normally, apart from any action
        that requires communication with the APM Server, including the attempt to fetch a central configuration.
        Starting in this agent version, setting `server_urls` to empty string doesn't have any special meaning, it is
        the default expected configuration, where `server_url` will be used instead. In order to achieve the same
        behaviour, use the new <<config-disable-send>> configuration.
    2.  Up to this version, `server_url` was used as an alias to `server_urls`, meaning that one could potentially set
        the `server_url` config with a comma-separated list of multiple APM Server addresses, and that would have been a
        valid configuration. Starting in this agent version, `server_url` is a separate configuration, and it only accepts
        Strings that represent a single valid URL. Specifically, empty strings and commas are invalid.

[float]
===== Features
* Add cloud provider metadata to reported events, see
https://github.com/elastic/apm/blob/master/specs/agents/metadata.md#cloud-provider-metadata[spec] for details.
By default, the agent will try to automatically detect the cloud provider on startup, but this can be
configured through the <<config-cloud-provider, `cloud_provider`>> config option - {pull}1599[#1599]
* Add span & transaction `outcome` field to improve error rate calculations - {pull}1613[#1613]

[float]
===== Bug fixes
* Fixing crashes observed in Java 7 at sporadic timing by applying a few seconds delay on bootstrap - {pull}1594[#1594]
* Fallback to using "TLS" `SSLContext` when "SSL" is not available - {pull}1633[#1633]
* Fixing agent startup failure with `NullPointerException` thrown by Byte-buddy's `MultipleParentClassLoader` - {pull}1647[#1647]
* Fix cached type resolution triggering `ClassCastException` - {pull}1649[#1649]

[[release-notes-1.20.0]]
==== 1.20.0 - 2021/01/07

[float]
===== Breaking changes
* The following public API types were `public` so far and became package-private: `NoopScope`, `ScopeImpl` and `AbstractSpanImpl`.
  If your code is using them, you will need to change that when upgrading to this version.
  Related PR: {pull}1532[#1532]

[float]
===== Features
* Add support for RabbitMQ clients - {pull}1328[#1328]

[float]
===== Bug fixes
* Fix small memory allocation regression introduced with tracestate header {pull}1508[#1508]
* Fix `NullPointerException` from `WeakConcurrentMap.put` through the Elasticsearch client instrumentation - {pull}1531[#1531]
* Sending `transaction_id` and `parent_id` only for events that contain a valid `trace_id` as well - {pull}1537[#1537]
* Fix `ClassNotFoundError` with old versions of Spring resttemplate {pull}1524[#1524]
* Fix Micrometer-driven metrics validation errors by the APM Server when sending with illegal values - {pull}1559[#1559]
* Serialize all stack trace frames when setting `stack_trace_limit=-1` instead of none - {pull}1571[#1571]
* Fix `UnsupportedOperationException` when calling `ServletContext.getClassLoader()` - {pull}1576[#1576]
* Fix improper request body capturing - {pull}1579[#1579]
* Avoid `NullPointerException` due to null return values instrumentation advices - {pull}1601[#1601]
* Update async-profiler to 1.8.3 {pull}1602[1602]
* Use null-safe data structures to avoid `NullPointerException` {pull}1597[1597]
* Fix memory leak in sampling profiler mechanism - {pull}1592[#1592]

[float]
===== Refactors
* Migrate some plugins to indy dispatcher {pull}1405[#1405] {pull}1394[#1394]

[[release-notes-1.19.0]]
==== 1.19.0 - 2020/11/10

[float]
===== Features
* The agent version now includes a git hash if it's a snapshot version.
  This makes it easier to differ distinct snapshot builds of the same version.
  Example: `1.18.1-SNAPSHOT.4655910`
* Add support for sampling weight with propagation in `tracestate` W3C header {pull}1384[#1384]
* Adding two more valid options to the `log_level` config: `WARNING` (equivalent to `WARN`) and `CRITICAL`
  (will be treated as `ERROR`) - {pull}1431[1431]
* Add the ability to disable Servlet-related spans for `INCLUDE`, `FORWARD` and `ERROR` dispatches (without affecting
  basic Servlet capturing) by adding `servlet-api-dispatch` to <<config-disable-instrumentations>> - {pull}1448[1448]
* Add Sampling Profiler support for AArch64 architectures - {pull}1443[1443]
* Support proper transaction naming when using Spring's `ServletWrappingController` - {pull}1461[#1461]
* Update async-profiler to 1.8.2 {pull}1471[1471]
* Update existing Hibernate Search 6 instrumentation to work with the latest CR1 release
* Deprecating the `addLabel` public API in favor of `setLabel` (still supporting `addLabel`) - {pull}1449[#1449]

[float]
===== Bug fixes
* Fix `HttpUrlConnection` instrumentation issue (affecting distributed tracing as well) when using HTTPS without using
  `java.net.HttpURLConnection#disconnect` - {pull}1447[1447]
* Fixes class loading issue that can occur when deploying multiple applications to the same application server - {pull}1458[#1458]
* Fix ability to disable agent on startup wasn't working for runtime attach {pull}1444[1444]
* Avoid `UnsupportedOperationException` on some spring application startup {pull}1464[1464]
* Fix ignored runtime attach `config_file` {pull}1469[1469]
* Fix `IllegalAccessError: Module 'java.base' no access to: package 'java.lang'...` in J9 VMs of Java version >= 9 -
  {pull}1468[#1468]
* Fix JVM version parsing on HP-UX {pull}1477[#1477]
* Fix Spring-JMS transactions lifecycle management when using multiple concurrent consumers - {pull}1496[#1496]

[float]
===== Refactors
* Migrate some plugins to indy dispatcher {pull}1404[1404] {pull}1411[1411]
* Replace System Rules with System Lambda {pull}1434[#1434]

[[release-notes-1.18.1]]
==== 1.18.1 - 2020/10/06

[float]
===== Refactors
* Migrate some plugins to indy dispatcher {pull}1362[1362] {pull}1366[1366] {pull}1363[1363] {pull}1383[1383] {pull}1368[1368] {pull}1364[1364] {pull}1365[1365] {pull}1367[1367] {pull}1371[1371]

[float]
===== Bug fixes
* Fix instrumentation error for HttpClient - {pull}1402[#1402]
* Eliminate `unsupported class version error` messages related to loading the Java 11 HttpClient plugin in pre-Java-11 JVMs {pull}1397[1397]
* Fix rejected metric events by APM Server with response code 400 due to data validation error - sanitizing Micrometer
metricset tag keys - {pull}1413[1413]
* Fix invalid micrometer metrics with non-numeric values {pull}1419[1419]
* Fix `NoClassDefFoundError` with JDBC instrumentation plugin {pull}1409[1409]
* Apply `disable_metrics` config to Micrometer metrics - {pull}1421[1421]
* Remove cgroup `inactive_file.bytes` metric according to spec {pull}1422[1422]

[[release-notes-1.18.0]]
==== 1.18.0 - 2020/09/08

[float]
===== Features
* Deprecating `ignore_urls` config in favour of <<config-transaction-ignore-urls, `transaction_ignore_urls`>> to align
  with other agents, while still allowing the old config name for backward compatibility - {pull}1315[#1315]
* Enabling instrumentation of classes compiled with Java 1.4. This is reverting the restriction of instrumenting only
  bytecode of Java 1.5 or higher ({pull}320[#320]), which was added due to potential `VerifyError`. Such errors should be
  avoided now by the usage of `TypeConstantAdjustment` - {pull}1317[#1317]
* Enabling agent to work without attempting any communication with APM server, by allowing setting `server_urls` with
  an empty string - {pull}1295[#1295]
* Add <<metrics-micrometer, micrometer support>> - {pull}1303[#1303]
* Add `profiling_inferred_spans_lib_directory` option to override the default temp directory used for exporting the async-profiler library.
  This is useful for server-hardened environments where `/tmp` is often configured with `noexec`, leading to `java.lang.UnsatisfiedLinkError` errors - {pull}1350[#1350]
* Create spans for Servlet dispatches to FORWARD, INCLUDE and ERROR - {pull}1212[#1212]
* Support JDK 11 HTTPClient - {pull}1307[#1307]
* Lazily create profiler temporary files {pull}1360[#1360]
* Convert the followings to Indy Plugins (see details in <<release-notes-1.18.0.rc1, 1.18.0-rc1 relase notes>>): gRPC,
  AsyncHttpClient, Apache HttpClient
* The agent now collects cgroup memory metrics (see details in <<metrics-cgroup,Metrics page>>)
* Update async-profiler to 1.8.1 {pull}1382[#1382]
* Runtime attach install option is promoted to 'beta' status (was experimental).

[float]
===== Bug fixes
* Fixes a `NoClassDefFoundError` in the JMS instrumentation of `MessageListener` - {pull}1287[#1287]
* Fix `/ by zero` error message when setting `server_urls` with an empty string - {pull}1295[#1295]
* Fix `ClassNotFoundException` or `ClassCastException` in some cases where special log4j configurations are used - {pull}1322[#1322]
* Fix `NumberFormatException` when using early access Java version - {pull}1325[#1325]
* Fix `service_name` config being ignored when set to the same auto-discovered default value - {pull}1324[#1324]
* Fix service name error when updating a web app on a Servlet container - {pull}1326[#1326]
* Fix remote attach 'jps' executable not found when 'java' binary is symlinked ot a JRE - {pull}1352[#1352]

[[release-notes-1.18.0.rc1]]
==== 1.18.0.RC1 - 2020/07/22

This release candidate adds some highly anticipated features:
It’s now possible to attach the agent at runtime in more cases than before.
Most notably, it enables runtime attachment on JBoss, WildFly, Glassfish/Payara,
and other OSGi runtimes such as Atlassian Jira and Confluence.

To make this and other significant features, such as https://github.com/elastic/apm-agent-java/issues/937[external plugins], possible,
we have implemented major changes to the architecture of the agent.
The agent now relies on the `invokedynamic` bytecode instruction to make plugin development easier, safer, and more efficient.
As early versions of Java 7 and Java 8 have unreliable support for invokedynamic,
we now require a minimum update level of 60 for Java 7 (7u60+) in addition to the existing minimum update level of 40 for Java 8 (8u40+).

We’re looking for users who would like to try this out to give feedback.
If we see that the `invokedynamic`-based approach (https://github.com/elastic/apm-agent-java/pull/1230[indy plugins]) works well, we can continue and migrate the rest of the plugins.
After the migration has completed, we can move forward with external plugins and remove the experimental label from runtime attachment.

If all works like in our testing, you would not see `NoClassDefFoundError` s anymore when, for example, trying to attach the agent at runtime to an OSGi container or a JBoss server.
Also, non-standard OSGi containers, such as Atlassian Jira and other technologies with restrictive class loading policies, such as MuleSoft ESB, will benefit from this change.

In the worst case, there might be JVM crashes due to `invokedynamic`-related JVM bugs.
However, we already disable the agent when attached to JVM versions that are known to be problematic.
Another potentially problematic area is that we now dynamically raise the bytecode version of instrumented classes to be at least bytecode version 51 (Java 7).
This is needed in order to be able to use the `invokedynamic` instruction.
This requires re-computation of stack map frames which makes instrumentation a bit slower.
We don't anticipate notable slowdowns unless you extensively (over-)use <<config-trace-methods, `trace_methods`>>.

[float]
===== Breaking changes
* Early Java 7 versions, prior to update 60, are not supported anymore.
  When trying to attach to a non-supported version, the agent will disable itself and not apply any instrumentations.

[float]
===== Features
* Experimental support for runtime attachment now also for OSGi containers, JBoss, and WildFly
* New mitigation of OSGi bootdelegation errors (`NoClassDefFoundError`).
  You can remove any `org.osgi.framework.bootdelegation` related configuration.
  This release also removes the configuration option `boot_delegation_packages`.
* Overhaul of the `ExecutorService` instrumentation that avoids `ClassCastException` issues - {pull}1206[#1206]
* Support for `ForkJoinPool` and `ScheduledExecutorService` (see <<supported-async-frameworks>>)
* Support for `ExecutorService#invokeAny` and `ExecutorService#invokeAll`
* Added support for `java.util.TimerTask` - {pull}1235[#1235]
* Add capturing of request body in Elasticsearch queries: `_msearch`, `_count`, `_msearch/template`, `_search/template`, `_rollup_search` - {pull}1222[#1222]
* Add <<config-enabled,`enabled`>> flag
* Add experimental support for Scala Futures
* The agent now collects heap memory pools metrics - {pull}1228[#1228]

[float]
===== Bug fixes
* Fixes error capturing for log4j2 loggers. Version 1.17.0 introduced a regression.
* Fixes `NullPointerException` related to JAX-RS and Quartz instrumentation - {pull}1249[#1249]
* Expanding k8s pod ID discovery to some formerly non-supported environments
* When `recording` is set to `false`, the agent will not send captured errors anymore.
* Fixes NPE in Dubbo instrumentation that occurs when the application is acting both as a provider and as a consumer - {pull}1260[#1260]
* Adding a delay by default what attaching the agent to Tomcat using the premain route to work around the JUL
  deadlock issue - {pull}1262[#1262]
* Fixes missing `jboss.as:*` MBeans on JBoss - {pull}1257[#1257]


[[release-notes-1.17.0]]
==== 1.17.0 - 2020/06/17

[float]
===== Features
* Log files are now rotated after they reach <<config-log-file-size>>.
There will always be one history file `${log_file}.1`.
* Add <<config-log-format-sout>> and <<config-log-format-file>> with the options `PLAIN_TEXT` and `JSON`.
The latter uses https://github.com/elastic/ecs-logging-java[ecs-logging-java] to format the logs.
* Exposing <<config-classes-excluded-from-instrumentation>> config - {pull}1187[#1187]
* Add support for naming transactions based on Grails controllers. Supports Grails 3+ - {pull}1171[#1171]
* Add support for the Apache/Alibaba Dubbo RPC framework
* Async Profiler version upgraded to 1.7.1, with a new debugging flag for the stack frame recovery mechanism - {pull}1173[#1173]

[float]
===== Bug fixes
* Fixes `IndexOutOfBoundsException` that can occur when profiler-inferred spans are enabled.
  This also makes the profiler more resilient by just removing the call tree related to the exception (which might be in an invalid state)
  as opposed to stopping the profiler when an exception occurs.
* Fix `NumberFormatException` when parsing Ingres/Actian JDBC connection strings - {pull}1198[#1198]
* Prevent agent from overriding JVM configured truststore when not using HTTPS for communication with APM server - {pull}1203[#1203]
* Fix `java.lang.IllegalStateException` with `jps` JVM when using continuous runtime attach - {pull}1205[1205]
* Fix agent trying to load log4j2 plugins from application - {pull}1214[1214]
* Fix memory leak in gRPC instrumentation plugin - {pull}1196[1196]
* Fix HTTPS connection failures when agent is configured to use HTTPS to communicate with APM server {pull}1209[1209]

[[release-notes-1.16.0]]
==== 1.16.0 - 2020/05/13

[float]
===== Features

* The log correlation feature now adds `error.id` to the MDC. See <<supported-logging-frameworks>> for details. - {pull}1050[#1050]
* Deprecating the `incubating` tag in favour of the `experimental` tag. This is not a breaking change, so former
<<config-disable-instrumentations,`disable_instrumentation`>> configuration containing the `incubating` tag will still be respected - {pull}1123[#1123]
* Add a `--without-emulated-attach` option for runtime attachment to allow disabling this feature as a workaround.
* Add workaround for JDK bug JDK-8236039 with TLS 1.3 {pull}1149[#1149]
* Add log level `OFF` to silence agent logging
* Adds <<config-span-min-duration,`span_min_duration`>> option to exclude fast executing spans.
  When set together with one of the more specific thresholds - `trace_methods_duration_threshold` or `profiling_inferred_spans_min_duration`,
  the higher threshold will determine which spans will be discarded.
* Automatically instrument quartz jobs from the quartz-jobs artifact {pull}1170[#1170]
* Perform re-parenting of regular spans to be a child of profiler-inferred spans. Requires APM Server and Kibana 7.8.0. {pull}1117[#1117]
* Upgrade Async Profiler version to 1.7.0

[float]
===== Bug fixes

* When Servlet-related Exceptions are handled through exception handlers that return a 200 status code, agent shouldn't override with 500 - {pull}1103[#1103]
* Exclude Quartz 1 from instrumentation to avoid
  `IncompatibleClassChangeError: Found class org.quartz.JobExecutionContext, but interface was expected` - {pull}1108[#1108]
* Fix breakdown metrics span sub-types {pull}1113[#1113]
* Fix flaky gRPC server instrumentation {pull}1122[#1122]
* Fix side effect of calling `Statement.getUpdateCount` more than once {pull}1139[#1139]
* Stop capturing JDBC affected rows count using `Statement.getUpdateCount` to prevent unreliable side-effects {pull}1147[#1147]
* Fix OpenTracing error tag handling (set transaction error result when tag value is `true`) {pull}1159[#1159]
* Due to a bug in the build we didn't include the gRPC plugin in the build so far
* `java.lang.ClassNotFoundException: Unable to load class 'jdk.internal...'` is thrown when tracing specific versions of Atlassian systems {pull}1168[#1168]
* Make sure spans are kept active during `AsyncHandler` methods in the `AsyncHttpClient`
* CPU and memory metrics are sometimes not reported properly when using IBM J9 {pull}1148[#1148]
* `NullPointerException` thrown by the agent on WebLogic {pull}1142[#1142]

[[release-notes-1.15.0]]
==== 1.15.0 - 2020/03/27

[float]
===== Breaking changes

* Ordering of configuration sources has slightly changed, please review <<configuration>>:
** `elasticapm.properties` file now has higher priority over java system properties and environment variables, +
This change allows to change dynamic options values at runtime by editing file, previously values set in java properties
or environment variables could not be overridden, even if they were dynamic.
* Renamed some configuration options related to the experimental profiler-inferred spans feature ({pull}1084[#1084]):
** `profiling_spans_enabled` -> `profiling_inferred_spans_enabled`
** `profiling_sampling_interval` -> `profiling_inferred_spans_sampling_interval`
** `profiling_spans_min_duration` -> `profiling_inferred_spans_min_duration`
** `profiling_included_classes` -> `profiling_inferred_spans_included_classes`
** `profiling_excluded_classes` -> `profiling_inferred_spans_excluded_classes`
** Removed `profiling_interval` and `profiling_duration` (both are fixed to 5s now)

[float]
===== Features

* Gracefully abort agent init when running on a known Java 8 buggy JVM {pull}1075[#1075].
* Add support for <<supported-databases, Redis Redisson client>>
* Makes <<config-instrument>>, <<config-trace-methods>>, and <<config-disable-instrumentations>> dynamic.
Note that changing these values at runtime can slow down the application temporarily.
* Do not instrument Servlet API before 3.0 {pull}1077[#1077]
* Add support for API keys for apm backend authentication {pull}1083[#1083]
* Add support for <<supported-rpc-frameworks, gRPC>> client & server instrumentation {pull}1019[#1019]
* Deprecating `active` configuration option in favor of `recording`.
  Setting `active` still works as it's now an alias for `recording`.

[float]
===== Bug fixes

* When JAX-RS-annotated method delegates to another JAX-RS-annotated method, transaction name should include method A - {pull}1062[#1062]
* Fixed bug that prevented an APM Error from being created when calling `org.slf4j.Logger#error` - {pull}1049[#1049]
* Wrong address in JDBC spans for Oracle, MySQL and MariaDB when multiple hosts are configured - {pull}1082[#1082]
* Document and re-order configuration priorities {pull}1087[#1087]
* Improve heuristic for `service_name` when not set through config {pull}1097[#1097]


[[release-notes-1.14.0]]
==== 1.14.0 - 2020/03/04

[float]
===== Features

* Support for the official https://www.w3.org/TR/trace-context[W3C] `traceparent` and `tracestate` headers. +
  The agent now accepts both the `elastic-apm-traceparent` and the official `traceparent` header.
By default, it sends both headers on outgoing requests, unless <<config-use-elastic-traceparent-header, `use_elastic_traceparent_header`>> is set to false.
* Creating spans for slow methods with the help of the sampling profiler https://github.com/jvm-profiling-tools/async-profiler[async-profiler].
This is a low-overhead way of seeing which methods make your transactions slow and a replacement for the `trace_methods` configuration option.
See <<supported-java-methods>> for more details
* Adding a Circuit Breaker to pause the agent when stress is detected on the system and resume when the stress is relieved.
See <<circuit-breaker>> and {pull}1040[#1040] for more info.
* `Span#captureException` and `Transaction#captureException` in public API return reported error id - {pull}1015[#1015]

[float]
===== Bug fixes

* java.lang.IllegalStateException: Cannot resolve type description for <com.another.commercial.apm.agent.Class> - {pull}1037[#1037]
* properly handle `java.sql.SQLException` for unsupported JDBC features {pull}[#1035] https://github.com/elastic/apm-agent-java/issues/1025[#1025]

[[release-notes-1.13.0]]
==== 1.13.0 - 2020/02/11

[float]
===== Features

* Add support for <<supported-databases, Redis Lettuce client>>
* Add `context.message.age.ms` field for JMS message receiving spans and transactions - {pull}970[#970]
* Instrument log4j2 Logger#error(String, Throwable) ({pull}919[#919]) Automatically captures exceptions when calling `logger.error("message", exception)`
* Add instrumentation for external process execution through `java.lang.Process` and Apache `commons-exec` - {pull}903[#903]
* Add `destination` fields to exit span contexts - {pull}976[#976]
* Removed `context.message.topic.name` field - {pull}993[#993]
* Add support for Kafka clients - {pull}981[#981]
* Add support for binary `traceparent` header format (see the https://github.com/elastic/apm/blob/master/docs/agent-development.md#Binary-Fields[spec]
for more details) - {pull}1009[#1009]
* Add support for log correlation for log4j and log4j2, even when not used in combination with slf4j.
  See <<supported-logging-frameworks>> for details.

[float]
===== Bug Fixes

* Fix parsing value of `trace_methods` configuration property {pull}930[#930]
* Workaround for `java.util.logging` deadlock {pull}965[#965]
* JMS should propagate traceparent header when transactions are not sampled {pull}999[#999]
* Spans are not closed if JDBC implementation does not support `getUpdateCount` {pull}1008[#1008]

[[release-notes-1.12.0]]
==== 1.12.0 - 2019/11/21

[float]
===== Features
* JMS Enhancements {pull}911[#911]:
** Add special handling for temporary queues/topics
** Capture message bodies of text Messages
*** Rely on the existing `ELASTIC_APM_CAPTURE_BODY` agent config option (off by default).
*** Send as `context.message.body`
*** Limit size to 10000 characters. If longer than this size, trim to 9999 and append with ellipsis
** Introduce the `ignore_message_queues` configuration to disable instrumentation (message tagging) for specific 
      queues/topics as suggested in {pull}710[#710]
** Capture predefined message headers and all properties
*** Rely on the existing `ELASTIC_APM_CAPTURE_HEADERS` agent config option.
*** Send as `context.message.headers`
*** Sanitize sensitive headers/properties based on the `sanitize_field_names` config option
* Added support for the MongoDB sync driver. See https://www.elastic.co/guide/en/apm/agent/java/master/supported-technologies-details.html#supported-databases[supported data stores].

[float]
===== Bug Fixes
* JDBC regression- `PreparedStatement#executeUpdate()` and `PreparedStatement#executeLargeUpdate()` are not traced {pull}918[#918]
* When systemd cgroup driver is used, the discovered Kubernetes pod UID contains "_" instead of "-" {pull}920[#920]
* DB2 jcc4 driver is not traced properly {pull}926[#926]

[[release-notes-1.11.0]]
==== 1.11.0 - 2019/10/31

[float]
===== Features
* Add the ability to configure a unique name for a JVM within a service through the
https://www.elastic.co/guide/en/apm/agent/java/master/config-core.html#config-service-node-name[`service_node_name`]
config option]
* Add ability to ignore some exceptions to be reported as errors https://www.elastic.co/guide/en/apm/agent/java/master/config-core.html#config-ignore-exceptions[ignore_exceptions]
* Applying new logic for JMS `javax.jms.MessageConsumer#receive` so that, instead of the transaction created for the 
   polling method itself (ie from `receive` start to end), the agent will create a transaction attempting to capture 
   the code executed during actual message handling.
   This logic is suitable for environments where polling APIs are invoked within dedicated polling threads.
   This polling transaction creation strategy can be reversed through a configuration option (`message_polling_transaction_strategy`) 
   that is not exposed in the properties file by default.  
* Send IP obtained through `javax.servlet.ServletRequest#getRemoteAddr()` in `context.request.socket.remote_address` 
   instead of parsing from headers {pull}889[#889]
* Added `ElasticApmAttacher.attach(String propertiesLocation)` to specify a custom properties location
* Logs message when `transaction_max_spans` has been exceeded {pull}849[#849]
* Report the number of affected rows by a SQL statement (UPDATE,DELETE,INSERT) in 'affected_rows' span attribute {pull}707[#707]
* Add https://www.elastic.co/guide/en/apm/agent/java/master/public-api.html#api-traced[`@Traced`] annotation which either creates a span or a transaction, depending on the context
* Report JMS destination as a span/transaction context field {pull}906[#906]
* Added https://www.elastic.co/guide/en/apm/agent/java/master/config-jmx.html#config-capture-jmx-metrics[`capture_jmx_metrics`] configuration option

[float]
===== Bug Fixes
* JMS creates polling transactions even when the API invocations return without a message
* Support registering MBeans which are added after agent startup

[[release-notes-1.10.0]]
==== 1.10.0 - 2019/09/30

[float]
===== Features
* Add ability to manually specify reported https://www.elastic.co/guide/en/apm/agent/java/master/config-core.html#config-hostname[hostname]
* Add support for https://www.elastic.co/guide/en/apm/agent/java/master/supported-technologies-details.html#supported-databases[Redis Jedis client]
* Add support for identifying target JVM to attach apm agent to using JVM property. See also the documentation of the <<setup-attach-cli-usage-options, `--include` and `--exclude` flags>>
* Added https://www.elastic.co/guide/en/apm/agent/java/master/config-jmx.html#config-capture-jmx-metrics[`capture_jmx_metrics`] configuration option
* Improve servlet error capture {pull}812[#812]
  Among others, now also takes Spring MVC `@ExceptionHandler`s into account 
* Instrument Logger#error(String, Throwable) {pull}821[#821]
  Automatically captures exceptions when calling `logger.error("message", exception)`
* Easier log correlation with https://github.com/elastic/java-ecs-logging. See https://www.elastic.co/guide/en/apm/agent/java/master/log-correlation.html[docs].
* Avoid creating a temp agent file for each attachment {pull}859[#859]
* Instrument `View#render` instead of `DispatcherServlet#render` {pull}829[#829]
  This makes the transaction breakdown graph more useful. Instead of `dispatcher-servlet`, the graph now shows a type which is based on the view name, for example, `FreeMarker` or `Thymeleaf`.

[float]
===== Bug Fixes
* Error in log when setting https://www.elastic.co/guide/en/apm/agent/java/current/config-reporter.html#config-server-urls[server_urls] 
 to an empty string - `co.elastic.apm.agent.configuration.ApmServerConfigurationSource - Expected previousException not to be null`
* Avoid terminating the TCP connection to APM Server when polling for configuration updates {pull}823[#823]
 
[[release-notes-1.9.0]]
==== 1.9.0 - 2019/08/22

[float]
===== Features
* Upgrading supported OpenTracing version from 0.31 to 0.33
* Added annotation and meta-annotation matching support for `trace_methods`, for example:
** `public @java.inject.* org.example.*` (for annotation)
** `public @@javax.enterprise.context.NormalScope org.example.*` (for meta-annotation)
* The runtime attachment now also works when the `tools.jar` or the `jdk.attach` module is not available.
This means you don't need a full JDK installation - the JRE is sufficient.
This makes the runtime attachment work in more environments such as minimal Docker containers.
Note that the runtime attachment currently does not work for OSGi containers like those used in many application servers such as JBoss and WildFly.
See the https://www.elastic.co/guide/en/apm/agent/java/master/setup-attach-cli.html[documentation] for more information.
* Support for Hibernate Search

[float]
===== Bug Fixes
* A warning in logs saying APM server is not available when using 1.8 with APM server 6.x.
Due to that, agent 1.8.0 will silently ignore non-string labels, even if used with APM server of versions 6.7.x or 6.8.x that support such.
If APM server version is <6.7 or 7.0+, this should have no effect. Otherwise, upgrade the Java agent to 1.9.0+.
* `ApacheHttpAsyncClientInstrumentation` matching increases startup time considerably
* Log correlation feature is active when `active==false`
* Tomcat's memory leak prevention mechanism is causing a... memory leak. JDBC statement map is leaking in Tomcat if the application that first used it is undeployed/redeployed.
See https://discuss.elastic.co/t/elastic-apm-agent-jdbchelper-seems-to-use-a-lot-of-memory/195295[this related discussion].

[float]
==== Breaking Changes
* The `apm-agent-attach.jar` is not executable anymore.
Use `apm-agent-attach-standalone.jar` instead. 

[[release-notes-1.8.0]]
==== 1.8.0 - 2019/07/30

[float]
===== Features
* Added support for tracking https://www.elastic.co/guide/en/kibana/7.3/transactions.html[time spent by span type].
   Can be disabled by setting https://www.elastic.co/guide/en/apm/agent/java/current/config-core.html#config-breakdown-metrics[`breakdown_metrics`] to `false`. 
* Added support for https://www.elastic.co/guide/en/kibana/7.3/agent-configuration.html[central configuration].
   Can be disabled by setting https://www.elastic.co/guide/en/apm/agent/java/current/config-core.html#config-central-config[`central_config`] to `false`.
* Added support for Spring's JMS flavor - instrumenting `org.springframework.jms.listener.SessionAwareMessageListener`
* Added support to legacy ApacheHttpClient APIs (which adds support to Axis2 configured to use ApacheHttpClient)
* Added support for setting https://www.elastic.co/guide/en/apm/agent/java/1.x/config-reporter.html#config-server-urls[`server_urls`] dynamically via properties file {pull}723[#723]
* Added https://www.elastic.co/guide/en/apm/agent/java/current/config-core.html#config-config-file[`config_file`] option 
* Added option to use `@javax.ws.rs.Path` value as transaction name https://www.elastic.co/guide/en/apm/agent/java/current/config-jax-rs.html#config-use-jaxrs-path-as-transaction-name[`use_jaxrs_path_as_transaction_name`]
* Instrument quartz jobs https://www.elastic.co/guide/en/apm/agent/java/current/supported-technologies-details.html#supported-scheduling-frameworks[docs]
* SQL parsing improvements {pull}696[#696]
* Introduce priorities for transaction name {pull}748[#748].
   Now uses the path as transaction name if https://www.elastic.co/guide/en/apm/agent/java/current/config-http.html#config-use-path-as-transaction-name[`use_path_as_transaction_name`] is set to `true`
   rather than `ServletClass#doGet`.
   But if a name can be determined from a high level framework,
   like Spring MVC, that takes precedence.
   User-supplied names from the API always take precedence over any others.
* Use JSP path name as transaction name as opposed to the generated servlet class name {pull}751[#751]

[float]
===== Bug Fixes
* Some JMS Consumers and Producers are filtered due to class name filtering in instrumentation matching
* Jetty: When no display name is set and context path is "/" transaction service names will now correctly fall back to configured values
* JDBC's `executeBatch` is not traced
* Drops non-String labels when connected to APM Server < 6.7 to avoid validation errors {pull}687[#687]
* Parsing container ID in cloud foundry garden {pull}695[#695]
* Automatic instrumentation should not override manual results {pull}752[#752]

[float]
===== Breaking changes
* The log correlation feature does not add `span.id` to the MDC anymore but only `trace.id` and `transaction.id` {pull}742[#742].

[[release-notes-1.7.0]]
==== 1.7.0 - 2019/06/13

[float]
===== Features
* Added the `trace_methods_duration_threshold` config option. When using the `trace_methods` config option with wild cards,
this enables considerable reduction of overhead by limiting the number of spans captured and reported
(see more details in config documentation).
NOTE: Using wildcards is still not the recommended approach for the `trace_methods` feature.
* Add `Transaction#addCustomContext(String key, String|Number|boolean value)` to public API
* Added support for AsyncHttpClient 2.x
* Added https://www.elastic.co/guide/en/apm/agent/java/current/config-core.html#config-global-labels[`global_labels`] configuration option.
This requires APM Server 7.2+.
* Added basic support for JMS- distributed tracing for basic scenarios of `send`, `receive`, `receiveNoWait` and `onMessage`.
Both Queues and Topics are supported.
Async `send` APIs are not supported in this version. 
NOTE: This feature is currently marked as "experimental" and is disabled by default. In order to enable,
it is required to set the
https://www.elastic.co/guide/en/apm/agent/java/1.x/config-core.html#config-disable-instrumentations[`disable_instrumentations`] 
configuration property to an empty string.
* Improved OSGi support: added a configuration option for `bootdelegation` packages {pull}641[#641]
* Better span names for SQL spans. For example, `SELECT FROM user` instead of just `SELECT` {pull}633[#633]

[float]
===== Bug Fixes
* ClassCastException related to async instrumentation of Pilotfish Executor causing thread hang (applied workaround)
* NullPointerException when computing Servlet transaction name with null HTTP method name
* FileNotFoundException when trying to find implementation version of jar with encoded URL
* NullPointerException when closing Apache AsyncHttpClient request producer
* Fixes loading of `elasticapm.properties` for Spring Boot applications
* Fix startup error on WebLogic 12.2.1.2.0 {pull}649[#649]
* Disable metrics reporting and APM Server health check when active=false {pull}653[#653]

[[release-notes-1.6.1]]
==== 1.6.1 - 2019/04/26

[float]
===== Bug Fixes
* Fixes transaction name for non-sampled transactions https://github.com/elastic/apm-agent-java/issues/581[#581]
* Makes log_file option work again https://github.com/elastic/apm-agent-java/issues/594[#594]
* Async context propagation fixes
** Fixing some async mechanisms lifecycle issues https://github.com/elastic/apm-agent-java/issues/605[#605]
** Fixes exceptions when using WildFly managed executor services https://github.com/elastic/apm-agent-java/issues/589[#589]
** Exclude glassfish Executor which does not permit wrapped runnables https://github.com/elastic/apm-agent-java/issues/596[#596]
** Exclude DumbExecutor https://github.com/elastic/apm-agent-java/issues/598[#598]
* Fixes Manifest version reading error to support `jar:file` protocol https://github.com/elastic/apm-agent-java/issues/601[#601]
* Fixes transaction name for non-sampled transactions https://github.com/elastic/apm-agent-java/issues/597[#597]
* Fixes potential classloader deadlock by preloading `FileSystems.getDefault()` https://github.com/elastic/apm-agent-java/issues/603[#603]

[[release-notes-1.6.0]]
==== 1.6.0 - 2019/04/16

[float]
===== Related Announcements
* Java APM Agent became part of the Cloud Foundry Java Buildpack as of https://github.com/cloudfoundry/java-buildpack/releases/tag/v4.19[Release v4.19]
 
[float]
===== Features
* Support Apache HttpAsyncClient - span creation and cross-service trace context propagation
* Added the `jvm.thread.count` metric, indicating the number of live threads in the JVM (daemon and non-daemon) 
* Added support for WebLogic
* Added support for Spring `@Scheduled` and EJB `@Schedule` annotations - https://github.com/elastic/apm-agent-java/pull/569[#569]

[float]
===== Bug Fixes
* Avoid that the agent blocks server shutdown in case the APM Server is not available - https://github.com/elastic/apm-agent-java/pull/554[#554]
* Public API annotations improper retention prevents it from being used with Groovy - https://github.com/elastic/apm-agent-java/pull/567[#567]
* Eliminate side effects of class loading related to Instrumentation matching mechanism

[[release-notes-1.5.0]]
==== 1.5.0 - 2019/03/26

[float]
===== Potentially breaking changes
* If you didn't explicitly set the https://www.elastic.co/guide/en/apm/agent/java/master/config-core.html#config-service-name[`service_name`]
previously and you are dealing with a servlet-based application (including Spring Boot),
your `service_name` will change.
See the documentation for https://www.elastic.co/guide/en/apm/agent/java/master/config-core.html#config-service-name[`service_name`]
and the corresponding section in _Features_ for more information.
Note: this requires APM Server 7.0+. If using previous versions, nothing will change.

[float]
===== Features
* Added property `"allow_path_on_hierarchy"` to JAX-RS plugin, to lookup inherited usage of `@path`
* Support for number and boolean labels in the public API {pull}497[497].
This change also renames `tag` to `label` on the API level to be compliant with the https://github.com/elastic/ecs#-base-fields[Elastic Common Schema (ECS)].
The `addTag(String, String)` method is still supported but deprecated in favor of `addLabel(String, String)`.
As of version 7.x of the stack, labels will be stored under `labels` in Elasticsearch.
Previously, they were stored under `context.tags`.
* Support async queries made by Elasticsearch REST client 
* Added `setStartTimestamp(long epochMicros)` and `end(long epochMicros)` API methods to `Span` and `Transaction`,
allowing to set custom start and end timestamps.
* Auto-detection of the `service_name` based on the `<display-name>` element of the `web.xml` with a fallback to the servlet context path.
If you are using a spring-based application, the agent will use the setting for `spring.application.name` for its `service_name`.
See the documentation for https://www.elastic.co/guide/en/apm/agent/java/master/config-core.html#config-service-name[`service_name`]
for more information.
Note: this requires APM Server 7.0+. If using previous versions, nothing will change.
* Previously, enabling https://www.elastic.co/guide/en/apm/agent/java/master/config-core.html#config-capture-body[`capture_body`] could only capture form parameters.
Now it supports all UTF-8 encoded plain-text content types.
The option https://www.elastic.co/guide/en/apm/agent/java/master/config-http.html#config-capture-body-content-types[`capture_body_content_types`]
controls which `Content-Type`s should be captured.
* Support async calls made by OkHttp client (`Call#enqueue`)
* Added support for providing config options on agent attach.
** CLI example: `--config server_urls=http://localhost:8200,http://localhost:8201`
** API example: `ElasticApmAttacher.attach(Map.of("server_urls", "http://localhost:8200,http://localhost:8201"));`

[float]
===== Bug Fixes
* Logging integration through MDC is not working properly - https://github.com/elastic/apm-agent-java/issues/499[#499]
* ClassCastException with adoptopenjdk/openjdk11-openj9 - https://github.com/elastic/apm-agent-java/issues/505[#505]
* Span count limitation is not working properly - reported https://discuss.elastic.co/t/kibana-apm-not-showing-spans-which-are-visible-in-discover-too-many-spans/171690[in our forum]
* Java agent causes Exceptions in Alfresco cluster environment due to failure in the instrumentation of Hazelcast `Executor`s - reported https://discuss.elastic.co/t/cant-run-apm-java-agent-in-alfresco-cluster-environment/172962[in our forum]

[[release-notes-1.4.0]]
==== 1.4.0 - 2019/02/14

[float]
===== Features
* Added support for sync calls of OkHttp client
* Added support for context propagation for `java.util.concurrent.ExecutorService`s
* The `trace_methods` configuration now allows to omit the method matcher.
   Example: `com.example.*` traces all classes and methods within the `com.example` package and sub-packages.
* Added support for JSF. Tested on WildFly, WebSphere Liberty and Payara with embedded JSF implementation and on Tomcat and Jetty with
 MyFaces 2.2 and 2.3
* Introduces a new configuration option `disable_metrics` which disables the collection of metrics via a wildcard expression.
* Support for HttpUrlConnection
* Adds `subtype` and `action` to spans. This replaces former typing mechanism where type, subtype and action were all set through
   the type in an hierarchical dotted-syntax. In order to support existing API usages, dotted types are parsed into subtype and action, 
   however `Span.createSpan` and `Span.setType` are deprecated starting this version. Instead, type-less spans can be created using the new 
   `Span.startSpan` API and typed spans can be created using the new `Span.startSpan(String type, String subtype, String action)` API
* Support for JBoss EAP 6.4, 7.0, 7.1 and 7.2
* Improved startup times
* Support for SOAP (JAX-WS).
   SOAP client create spans and propagate context.
   Transactions are created for `@WebService` classes and `@WebMethod` methods.  

[float]
===== Bug Fixes
* Fixes a failure in BitBucket when agent deployed https://github.com/elastic/apm-agent-java/issues/349[#349]
* Fixes increased CPU consumption https://github.com/elastic/apm-agent-java/issues/453[#453] and https://github.com/elastic/apm-agent-java/issues/443[#443]
* Fixed some OpenTracing bridge functionalities that were not working when auto-instrumentation is disabled
* Fixed an error occurring when ending an OpenTracing span before deactivating
* Sending proper `null` for metrics that have a NaN value
* Fixes JVM crash with Java 7 https://github.com/elastic/apm-agent-java/issues/458[#458]
* Fixes an application deployment failure when using EclipseLink and `trace_methods` configuration https://github.com/elastic/apm-agent-java/issues/474[#474]

[[release-notes-1.3.0]]
==== 1.3.0 - 2019/01/10

[float]
===== Features
* The agent now collects system and JVM metrics https://github.com/elastic/apm-agent-java/pull/360[#360]
* Add API methods `ElasticApm#startTransactionWithRemoteParent` and `Span#injectTraceHeaders` to allow for manual context propagation https://github.com/elastic/apm-agent-java/pull/396[#396].
* Added `trace_methods` configuration option which lets you define which methods in your project or 3rd party libraries should be traced.
   To create spans for all `public` methods of classes whose name ends in `Service` which are in a sub-package of `org.example.services` use this matcher:
   `public org.example.services.*.*Service#*` https://github.com/elastic/apm-agent-java/pull/398[#398]
* Added span for `DispatcherServlet#render` https://github.com/elastic/apm-agent-java/pull/409[#409].
* Flush reporter on shutdown to make sure all recorded Spans are sent to the server before the program exits https://github.com/elastic/apm-agent-java/pull/397[#397]
* Adds Kubernetes https://github.com/elastic/apm-agent-java/issues/383[#383] and Docker metadata to, enabling correlation with the Kibana Infra UI.
* Improved error handling of the Servlet Async API https://github.com/elastic/apm-agent-java/issues/399[#399]
* Support async API’s used with AsyncContext.start https://github.com/elastic/apm-agent-java/issues/388[#388]

[float]
===== Bug Fixes
* Fixing a potential memory leak when there is no connection with APM server
* Fixes NoSuchMethodError CharBuffer.flip() which occurs when using the Elasticsearch RestClient and Java 7 or 8 https://github.com/elastic/apm-agent-java/pull/401[#401]

 
[[release-notes-1.2.0]]
==== 1.2.0 - 2018/12/19

[float]
===== Features
* Added `capture_headers` configuration option.
   Set to `false` to disable capturing request and response headers.
   This will reduce the allocation rate of the agent and can save you network bandwidth and disk space.
* Makes the API methods `addTag`, `setName`, `setType`, `setUser` and `setResult` fluent, so that calls can be chained. 

[float]
===== Bug Fixes
* Catch all errors thrown within agent injected code
* Enable public APIs and OpenTracing bridge to work properly in OSGi systems, fixes https://github.com/elastic/apm-agent-java/issues/362[this WildFly issue]
* Remove module-info.java to enable agent working on early Tomcat 8.5 versions
* Fix https://github.com/elastic/apm-agent-java/issues/371[async Servlet API issue]

[[release-notes-1.1.0]]
==== 1.1.0 - 2018/11/28

[float]
===== Features
* Some memory allocation improvements
* Enabling bootdelegation for agent classes in Atlassian OSGI systems

[float]
===== Bug Fixes
* Update dsl-json which fixes a memory leak.
 See https://github.com/ngs-doo/dsl-json/pull/102[ngs-doo/dsl-json#102] for details. 
* Avoid `VerifyError`s by non instrumenting classes compiled for Java 4 or earlier
* Enable APM Server URL configuration with path (fixes #339)
* Reverse `system.hostname` and `system.platform` order sent to APM server

[[release-notes-1.0.1]]
==== 1.0.1 - 2018/11/15

[float]
===== Bug Fixes
* Fixes NoSuchMethodError CharBuffer.flip() which occurs when using the Elasticsearch RestClient and Java 7 or 8 {pull}313[#313]

[[release-notes-1.0.0]]
==== 1.0.0 - 2018/11/14

[float]
===== Breaking changes
* Remove intake v1 support. This version requires APM Server 6.5.0+ which supports the intake api v2.
   Until the time the APM Server 6.5.0 is officially released,
   you can test with docker by pulling the APM Server image via
   `docker pull docker.elastic.co/apm/apm-server:6.5.0-SNAPSHOT`. 

[float]
===== Features
* Adds `@CaptureTransaction` and `@CaptureSpan` annotations which let you declaratively add custom transactions and spans.
   Note that it is required to configure the `application_packages` for this to work.
   See the https://www.elastic.co/guide/en/apm/agent/java/master/public-api.html#api-annotation[documentation] for more information.
* The public API now supports to activate a span on the current thread.
   This makes the span available via `ElasticApm#currentSpan()`
   Refer to the https://www.elastic.co/guide/en/apm/agent/java/master/public-api.html#api-span-activate[documentation] for more details.
* Capturing of Elasticsearch RestClient 5.0.2+ calls.
   Currently, the `*Async` methods are not supported, only their synchronous counterparts.
* Added API methods to enable correlating the spans created from the JavaScrip Real User Monitoring agent with the Java agent transaction.
   More information can be found in the https://www.elastic.co/guide/en/apm/agent/java/master/public-api.html#api-ensure-parent-id[documentation].
* Added `Transaction.isSampled()` and `Span.isSampled()` methods to the public API
* Added `Transaction#setResult` to the public API {pull}293[#293]

[float]
===== Bug Fixes
* Fix for situations where status code is reported as `200`, even though it actually was `500` {pull}225[#225]
* Capturing the username now properly works when using Spring security {pull}183[#183]

[[release-notes-1.0.0.rc1]]
==== 1.0.0.RC1 - 2018/11/06

[float]
===== Breaking changes
* Remove intake v1 support. This version requires APM Server 6.5.0+ which supports the intake api v2.
   Until the time the APM Server 6.5.0 is officially released,
   you can test with docker by pulling the APM Server image via
   `docker pull docker.elastic.co/apm/apm-server:6.5.0-SNAPSHOT`.
* Wildcard patterns are case insensitive by default. Prepend `(?-i)` to make the matching case sensitive.

[float]
===== Features
* Support for Distributed Tracing
* Adds `@CaptureTransaction` and `@CaptureSpan` annotations which let you declaratively add custom transactions and spans.
   Note that it is required to configure the `application_packages` for this to work.
   See the https://www.elastic.co/guide/en/apm/agent/java/master/public-api.html#api-annotation[documentation] for more information.
* The public API now supports to activate a span on the current thread.
   This makes the span available via `ElasticApm#currentSpan()`
   Refer to the https://www.elastic.co/guide/en/apm/agent/java/master/public-api.html#api-span-activate[documentation] for more details.
* Capturing of Elasticsearch RestClient 5.0.2+ calls.
   Currently, the `*Async` methods are not supported, only their synchronous counterparts.
* Added API methods to enable correlating the spans created from the JavaScrip Real User Monitoring agent with the Java agent transaction.
   More information can be found in the https://www.elastic.co/guide/en/apm/agent/java/master/public-api.html#api-ensure-parent-id[documentation].
* Microsecond accurate timestamps {pull}261[#261]
* Support for JAX-RS annotations.
Transactions are named based on your resources (`ResourceClass#resourceMethod`).

[float]
===== Bug Fixes
* Fix for situations where status code is reported as `200`, even though it actually was `500` {pull}225[#225]

[[release-notes-0.8.x]]
=== Java Agent version 0.8.x

[[release-notes-0.8.0]]
==== 0.8.0

[float]
===== Breaking changes
* Wildcard patterns are case insensitive by default. Prepend `(?-i)` to make the matching case sensitive.

[float]
===== Features
* Wildcard patterns are now not limited to only one wildcard in the middle and can be arbitrarily complex now.
   Example: `*foo*bar*baz`.
* Support for JAX-RS annotations.
   Transactions are named based on your resources (`ResourceClass#resourceMethod`).

[[release-notes-0.7.x]]
=== Java Agent version 0.7.x

[[release-notes-0.7.1]]
==== 0.7.1 - 2018/10/24

[float]
===== Bug Fixes
* Avoid recycling transactions twice {pull}178[#178]

[[release-notes-0.7.0]]
==== 0.7.0 - 2018/09/12

[float]
===== Breaking changes
* Removed `ElasticApm.startSpan`. Spans can now only be created from their transactions via `Transaction#createSpan`.
* `ElasticApm.startTransaction` and `Transaction#createSpan` don't activate the transaction and spans
   and are thus not available via `ElasticApm.activeTransaction` and `ElasticApm.activeSpan`.

[float]
===== Features
* Public API
** Add `Span#captureException` and `Transaction#captureException` to public API.
      `ElasticApm.captureException` is deprecated now. Use `ElasticApm.currentSpan().captureException(exception)` instead.
** Added `Transaction.getId` and `Span.getId` methods 
* Added support for async servlet requests
* Added support for Payara/Glassfish
* Incubating support for Apache HttpClient
* Support for Spring RestTemplate
* Added configuration options `use_path_as_transaction_name` and `url_groups`,
   which allow to use the URL path as the transaction name.
   As that could contain path parameters, like `/user/$userId` however,
   You can set the `url_groups` option to define a wildcard pattern, like `/user/*`,
   to group those paths together.
   This is especially helpful when using an unsupported Servlet API-based framework. 
* Support duration suffixes (`ms`, `s` and `m`) for duration configuration options.
   Not using the duration suffix logs out a deprecation warning and will not be supported in future versions.
* Add ability to add multiple APM server URLs, which enables client-side load balancing.
   The configuration option `server_url` has been renamed to `server_urls` to reflect this change.
   However, `server_url` still works for backwards compatibility.
* The configuration option `service_name` is now optional.
   It defaults to the main class name,
   the name of the executed jar file (removing the version number),
   or the application server name (for example `tomcat-application`).
   In a lot of cases,
   you will still want to set the `service_name` explicitly.
   But it helps getting started and seeing data easier,
   as there are no required configuration options anymore.
   In the future we will most likely determine more useful application names for Servlet API-based applications.<|MERGE_RESOLUTION|>--- conflicted
+++ resolved
@@ -25,11 +25,8 @@
 
 [float]
 ===== Features
-<<<<<<< HEAD
+* Add support to Jakarta EE for JSF - {pull}2254[#2254]
 * Add support for Google HTTP Client - {pull}2257[#2257]
-=======
-* Add support to Jakarta EE for JSF - {pull}2254[#2254]
->>>>>>> 28f8cc68
 
 [float]
 ===== Bug fixes
