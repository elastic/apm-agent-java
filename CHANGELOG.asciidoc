ifdef::env-github[]
NOTE: Release notes are best read in our documentation at
https://www.elastic.co/guide/en/apm/agent/java/current/release-notes.html[elastic.co]
endif::[]

////
[[release-notes-x.x.x]]
==== x.x.x - YYYY/MM/DD

[float]
===== Breaking changes

[float]
===== Features
* Cool new feature: {pull}2526[#2526]

[float]
===== Bug fixes
////

=== Unreleased

[[release-notes-1.28.1]]
==== 1.28.1 - YYYY/MM/DD

[float]
===== Features
<<<<<<< HEAD
* Add support for Google HTTP Client - {pull}2257[#2257]
=======
* Added support to selectively enable instrumentations - {pull}2292[#2292]
>>>>>>> 7434123a

[float]
===== Bug fixes
* Preferring controller names for Spring MVC transactions, `use_path_as_transaction_name` only as a fallback - {pull}2320[#2320]

[[release-notes-1.x]]
=== Java Agent version 1.x

[[release-notes-1.28.0]]
==== 1.28.0 - 2021/12/07

[float]
===== Features
* Adding experimental support for <<aws-lambda, AWS Lambda>> - {pull}1951[#1951]
* Now supporting tomcat 10 - {pull}2229[#2229]

[float]
===== Bug fixes
* Fix error with parsing APM Server version for 7.16+ - {pull}2313[#2313]

[[release-notes-1.27.1]]
==== 1.27.1 - 2021/11/30

[float]
===== Features
* Add support to Jakarta EE for JSF - {pull}2254[#2254]

[float]
===== Bug fixes
* Fixing missing Micrometer metrics in Spring boot due to premature initialization - {pull}2255[#2255]
* Fixing hostname trimming of FQDN too aggressive - {pull}2286[#2286]
* Fixing agent `unknown` version - {pull}2289[#2289]
* Improve runtime attach configuration reliability - {pull}2283[#2283]

[[release-notes-1.27.0]]
==== 1.27.0 - 2021/11/15

[float]
===== Potentially breaking changes
* `transaction_ignore_urls` now relies on full request URL path - {pull}2146[#2146]
** On a typical application server like Tomcat, deploying an `app.war` application to the non-ROOT context makes it accessible with `http://localhost:8080/app/`
** Ignoring the whole webapp through `/app/*` was not possible until now.
** Existing configuration may need to be updated to include the deployment context, thus for example `/static/*.js` used to
exclude known static files in all applications might be changed to `/app/static/*.js` or `*/static/*.js`.
** It only impacts prefix patterns due to the additional context path in pattern.
** It does not impact deployment within the `ROOT` context like Spring-boot which do not have such context path prefix.
* The metrics `transaction.duration.sum.us`, `transaction.duration.count` and `transaciton.breakdown.count` are no longer recorded - {pull}2194[#2194]
* Automatic hostname discovery mechanism had changed, so the resulted `host.name` and `host.hostname` in events reported
by the agent may be different. This was done in order to improve the integration with host metrics in the APM UI.

[float]
===== Features
* Improved capturing of logged exceptions when using Log4j2 - {pull}2139[#2139]
* Update to async-profiler 1.8.7 and set configured `safemode` at load time though a new system property - {pull}2165[#2165]
* Added support to capture `context.message.routing-key` in rabbitmq, spring amqp instrumentations - {pull}1767[#1767]
* Breakdown metrics are now tracked per service (when using APM Server 8.0) - {pull}2208[#2208]
* Add support for Spring AMQP batch API - {pull}1716[#1716]
* Add the (current) transaction name to the error (when using APM Server 8.0) - {pull}2235[#2235]
* The JVM/JMX metrics are reported for each service name individually (when using APM Server 8.0) - {pull}2233[#2233]
* Added <<config-span-stack-trace-min-duration,`span_stack_trace_min_duration`>> option.
 This replaces the now deprecated `span_frames_min_duration` option.
 The difference is that the new option has more intuitive semantics for negative values (never collect stack trace) and zero (always collect stack trace). - {pull}2220[#2220]
* Add support to Jakarta EE for JAX-WS - {pull}2247[#2247]
* Add support to Jakarta EE for JAX-RS - {pull}2248[#2248]
* Add support for Jakarta EE EJB annotations `@Schedule`, `@Schedules` - {pull}2250[#2250]
* Add support to Jakarta EE for Servlets - {pull}1912[#1912]
* Added support to Quartz 1.x - {pull}2219[#2219]

[float]
===== Performance improvements
* Disable compression when sending data to a local APM Server
* Reducing startup contention related to instrumentation through `ensureInstrumented` - {pull}2150[#2150]

[float]
===== Bug fixes
* Fix k8s metadata discovery for containerd-cri envs - {pull}2126[#2126]
* Fixing/reducing startup delays related to `ensureInstrumented` - {pull}2150[#2150]
* Fix runtime attach when bytebuddy is in application classpath - {pull}2116[#2116]
* Fix failed integration between agent traces and host metrics coming from Beats/Elastic-Agent due to incorrect hostname
discovery - {pull}2205[#2205]
* Fix infinitely kept-alive transactions in Hikari connection pool - {pull}2210[#2210]
* Fix few Webflux exceptions and missing reactor module - {pull}2207[#2207]

[float]
===== Refactorings
* Loading the agent from an isolated class loader - {pull}2109[#2109]
* Refactorings in the `apm-agent-plugin-sdk` that may imply breaking changes for beta users of the external plugin mechanism
** `WeakMapSupplier.createMap()` is now `WeakConcurrent.buildMap()` and contains more builders - {pull}2136[#2136]
** `GlobalThreadLocal` has been removed in favor of `DetachedThreadLocal`. To make it global, use `GlobalVariables` - {pull}2136[#2136]
** `DynamicTransformer.Accessor.get().ensureInstrumented` is now `DynamicTransformer.ensureInstrumented` - {pull}2164[#2164]
** The `@AssignTo.*` annotations have been removed.
   Use the `@Advice.AssignReturned.*` annotations that come with the latest version of Byte Buddy.
   If your plugin uses the old annotations, it will be skipped.
   {pull}2171[#2171]
* Switching last instrumentations (`trace_methods`, sparkjava, JDK `HttpServer` and Struts 2) to
`TracerAwareInstrumentation` - {pull}2170[#2170]
* Replace concurrency plugin maps to `SpanConcurrentHashMap` ones - {pull}2173[#2173]
* Align User-Agent HTTP header with other APM agents - {pull}2177[#2177]

[[release-notes-1.26.0]]
==== 1.26.0 - 2021/09/14

===== Potentially breaking changes
* If you rely on Database span subtype and use Microsoft SQL Server, the span subtype has been changed from `sqlserver`
to `mssql` to align with other agents.

[float]
===== Breaking changes
* Stop collecting the field `http.request.socket.encrypted` in http requests - {pull}2136[#2136]

[float]
===== Features
* Improved naming for Spring controllers - {pull}1906[#1906]
* ECS log reformatting improvements - {pull}1910[#1910]
** Automatically sets `service.node.name` in all log events if set through agent configuration
** Add `log_ecs_reformatting_additional_fields` option to support arbitrary fields in logs
** Automatically serialize markers as tags where relevant (log4j2 and logback)
* gRPC spans (client and server) can detect errors or cancellation through custom listeners - {pull}2067[#2067]
* Add `-download-agent-version` to the agent <<setup-attach-cli-usage-options, attach CLI tool options>>, allowing the
user to configure an arbitrary agent version that will be downloaded from maven and attached - {pull}1959[#1959]
* Add extra check to detect improper agent setup - {pull}2076[#2076]
* In redis tests - embedded RedisServer is replaced by testcontainers - {pull}2221[#2221]

[float]
===== Performance improvements
* Reduce GC time overhead caused by WeakReferences - {pull}2086[#2086], {pull}2081[#2081]
* Reduced memory overhead by a smarter type pool caching strategy - {pull}2102[#2102]. +
  The type pool cache improves the startup times by speeding up type matching
  (determining whether a class that's about to be loaded should be instrumented).
  Generally, the more types that are cached, the faster the startup. +
  The old strategy did not impose a limit to the cache but cleared it after it hasn't been accessed in a while.
  However, load test have discovered that the cache may never be cleared and leave a permanent overhead of 23mb.
  The actual size of the cache highly depends on the application and loosely correlates with the number of loaded classes. +
  The new caching strategy targets to allocate 1% of the committed heap, at least 0.5mb and max 10mb.
  If a particular entry hasn't been accessed within 20s, it will be removed from the cache. +
  The results based on load testing are very positive:
** Equivalent startup times (within the margins of error of the previous strategy)
** Equivalent allocation rate (within the margins of error of the previous strategy)
** Reduced avg heap utilization from 10%/15mb (previous strategy) to within margins of error without the agent
** Reduced GC time due to the additional headroom that the application can utilize.
** Based on heap dump analysis, after warmup, the cache size is now around 59kb (down from 23mb with the previous strategy).

[float]
===== Bug fixes
* Fix failure to parse some forms of the `Implementation-Version` property from jar manifest files - {pull}1931[#1931]
* Ensure single value for context-propagation header - {pull}1937[#1937]
* Fix gRPC non-terminated (therefore non-reported) client spans - {pull}2067[#2067]
* Fix Webflux response status code - {pull}1948[#1948]
* Ensure path filtering is applied when Servlet path is not available - {pull}2099[#2099]
* Align span subtype for MS SqlServer - {pull}2112[#2112]
* Fix potential destination host name corruption in OkHttp client spans - {pull}2118[#2118]

[float]
===== Refactorings
* Migrate several plugins to indy dispatcher {pull}2087[#2087], {pull}2088[#2088], {pull}2090[#2090], {pull}2094[#2094], {pull}2095[#2095]

[[release-notes-1.25.0]]
==== 1.25.0 - 2021/07/22

[float]
===== Potentially breaking changes
* If you rely on instrumentations that are in the `experimental` group, you must now set `enable_experimental_instrumentations=true` otherwise
the experimental instrumentations will be disabled by default. Up to version `1.24.0` using an empty value for `disable_instrumentations` was
the recommended way to override the default `disable_instrumentations=experimental`.

[float]
===== Features
* Support for inheritance of public API annotations - {pull}1805[#1805]
* JDBC instrumentation sets `context.db.instance` - {pull}1820[#1820]
* Add support for Vert.x web client- {pull}1824[#1824]
* Avoid recycling of spans and transactions that are using through the public API, so to avoid
reference-counting-related errors - {pull}1859[#1859]
* Add <<config-enable-experimental-instrumentations>> configuration option to enable experimental features - {pull}1863[#1863]
** Previously, when adding an instrumentation group to `disable_instrumentations`, we had to make sure to not forget the
default `experimental` value, for example when disabling `jdbc` instrumentation we had to set `disable_instrumentations=experimental,jdbc` otherwise
setting `disable_instrumentations=jdbc` would disable jdbc and also enable experimental features, which would not be the desired effect.
** Previously, by default `disable_instrumentations` contained `experimental`
** Now by default `disable_instrumentations` is empty and `enable_experimental_instrumentations=false`
** Set `enable_experimental_instrumentations=true` to enable experimental instrumentations
* Eliminating concerns related to log4j2 vulnerability - https://nvd.nist.gov/vuln/detail/CVE-2020-9488#vulnCurrentDescriptionTitle.
We cannot upgrade to version above 2.12.1 because this is the last version of log4j that is compatible with Java 7.
Instead, we exclude the SMTP appender (which is the vulnerable one) from our artifacts. Note that older versions of
our agent are not vulnerable as well, as the SMTP appender was never used, this is only to further reduce our users' concerns.
* Adding public APIs for setting `destination.service.resource`, `destination.address` and `destination.port` fields
for exit spans - {pull}1788[#1788]
* Only use emulated runtime attachment as fallback, remove the `--without-emulated-attach` option - {pull}1865[#1865]
* Instrument `javax.servlet.Filter` the same way as `javax.servlet.FilterChain` - {pull}1858[#1858]
* Propagate trace context headers in HTTP calls occurring from within traced exit points, for example - when using
Elasticsearch's REST client - {pull}1883[#1883]
* Added support for naming sparkjava (not Apache Spark) transactions {pull}1894[#1894]
* Added the ability to manually create exit spans, which will result with the auto creation of service nodes in the
service map and downstream service in the dependencies table - {pull}1898[#1898]
* Basic support for `com.sun.net.httpserver.HttpServer` - {pull}1854[#1854]
* Update to async-profiler 1.8.6 {pull}1907[#1907]
* Added support for setting the framework using the public api (#1908) - {pull}1909[#1909]

[float]
===== Bug fixes
* Fix NPE with `null` binary header values + properly serialize them - {pull}1842[#1842]
* Fix `ListenerExecutionFailedException` when using Spring AMQP's ReplyTo container - {pull}1872[#1872]
* Enabling log ECS reformatting when using Logback configured with `LayoutWrappingEncoder` and a pattern layout - {pull}1879[#1879]
* Fix NPE with Webflux + context propagation headers - {pull}1871[#1871]
* Fix `ClassCastException` with `ConnnectionMetaData` and multiple classloaders - {pull}1864[#1864]
* Fix NPE in `co.elastic.apm.agent.servlet.helper.ServletTransactionCreationHelper.getClassloader` - {pull}1861[#1861]
* Fix for Jboss JMX unexpected notifications - {pull}1895[#1895]

[[release-notes-1.24.0]]
==== 1.24.0 - 2021/05/31

[float]
===== Features
* Basic support for Apache Struts 2 {pull}1763[#1763]
* Extending the <<config-log-ecs-reformatting>> config option to enable the overriding of logs with ECS-reformatted
events. With the new `OVERRIDE` option, non-file logs can be ECS-reformatted automatically as well - {pull}1793[#1793]
* Instrumentation for Vert.x Web {pull}1697[#1697]
* Changed log level of vm arguments to debug
* Giving precedence for the W3C `tracecontext` header over the `elastic-apm-traceparent` header - {pull}1821[#1821]
* Add instrumentation for Webflux - {pull}1305[#1305]
* Add instrumentation for Javalin {pull}1822[#1822]

[float]
===== Bug fixes
* Fix another error related to instrumentation plugins loading on Windows - {pull}1785[#1785]
* Load Spring AMQP plugin- {pull}1784[#1784]
* Avoid `IllegalStateException` when multiple `tracestate` headers are used - {pull}1808[#1808]
* Ensure CLI attach avoids `sudo` only when required and avoid blocking - {pull}1819[#1819]
* Avoid sending metric-sets without samples, so to adhere to the intake API - {pull}1826[#1826]
* Fixing our type-pool cache, so that it can't cause OOM (softly-referenced), and it gets cleared when not used for
a while - {pull}1828[#1828]

[float]
===== Refactors
* Remove single-package limitation for embedded plugins - {pull}1780[#1780]

[[release-notes-1.23.0]]
==== 1.23.0 - 2021/04/22

[float]
===== Breaking changes
* There are breaking changes in the <<setup-attach-cli,attacher cli>>.
  See the Features section for more information.

[float]
===== Features
* Overhaul of the <<setup-attach-cli,attacher cli>> application that allows to attach the agent to running JVMs - {pull}1667[#1667]
** The artifact of the standalone cli application is now called `apm-agent-attach-cli`. The attacher API is still called `apm-agent-attach`.
** There is also a slim version of the cli application that does not bundle the Java agent.
It requires the `--agent-jar` option to be set.
** Improved logging +
The application uses {ecs-logging-java-ref}/intro.html[Java ECS logging] to emit JSON logs.
The log level can be configured with the `--log-level` option.
By default, the program is logging to the console but using the `--log-file` option, it can also log to a file.
** Attach to JVMs running under a different user (unix only) +
The JVM requires the attacher to be running under the same user as the target VM (the attachee).
The `apm-agent-attach-standalone.jar` can now be run with a user that has permissions to switch to the user that runs the target VM.
On Windows, the attacher can still only attach to JVMs that are running with under the same user.
** New include/exclude discovery rules +
*** `--include-all`: Attach to all discovered JVMs. If no matchers are provided, it will not attach to any JVMs.
*** `--include-user`/`--exclude-user`: Attach to all JVMs of a given operating system user.
*** `--include-main`/`--exclude-main`: Attach to all JVMs that whose main class/jar name, or system properties match the provided regex.
*** `--include-vmargs`/`--exclude-vmargs`: Attach to all JVMs that whose main class/jar name, or system properties match the provided regex.
** Removal of options +
*** The deprecated `--arg` option has been removed.
*** The `-i`/`--include`, `-e`/`exclude` options have been removed in favor of the `--<include|exclude>-<main|vmargs>` options.
*** The `-p`/`--pid` options have been removed in favor of the `--include-pid` option.
** Changed behavior of  the `-l`/`--list` option +
The option now only lists JVMs that match the include/exclude discovery rules.
Thus, it can be used to do a dry-run of the matchers without actually performing an attachment.
It even works in combination with `--continuous` now.
By default, the VM arguments are not printed, but only when the `-a`/`--list-vmargs` option is set.
** Remove dependency on `jps` +
Even when matching on the main class name or on system properties,
** Checks the Java version before attaching to avoid attachment on unsupported JVMs.
* Cassandra instrumentation - {pull}1712[#1712]
* Log correlation supports JBoss Logging - {pull}1737[#1737]
* Update Byte-buddy to `1.11.0` - {pull}1769[#1769]
* Support for user.domain {pull}1756[#1756]
* JAX-RS supports javax.ws.rs.PATCH
* Enabling build and unit tests on Windows - {pull}1671[#1671]

[float]
===== Bug fixes
* Fixed log correlation for log4j2 - {pull}1720[#1720]
* Fix apm-log4j1-plugin and apm-log4j2-plugin dependency on slf4j - {pull}1723[#1723]
* Avoid systematic `MessageNotWriteableException` error logging, now only visible in `debug` - {pull}1715[#1715] and {pull}1730[#1730]
* Fix rounded number format for non-english locales - {pull}1728[#1728]
* Fix `NullPointerException` on legacy Apache client instrumentation when host is `null` - {pull}1746[#1746]
* Apply consistent proxy class exclusion heuristic - {pull}1738[#1738]
* Fix micrometer serialization error - {pull}1741[#1741]
* Optimize & avoid `ensureInstrumented` deadlock by skipping stack-frame computation for Java7+ bytecode - {pull}1758[#1758]
* Fix instrumentation plugins loading on Windows - {pull}1671[#1671]

[float]
===== Refactors
* Migrate some plugins to indy dispatcher {pull}1369[#1369] {pull}1410[#1410] {pull}1374[#1374]

[[release-notes-1.22.0]]
==== 1.22.0 - 2021/03/24

[float]
===== Breaking changes
* Dots in metric names of Micrometer metrics get replaced with underscores to avoid mapping conflicts.
De-dotting be disabled via <<config-dedot-custom-metrics, `dedot_custom_metrics`>>. - {pull}1700[#1700]

[float]
===== Features
* Introducing a new mechanism to ease the development of community instrumentation plugins. See <<config-plugins-dir>> for
more details. This configuration was already added in 1.18.0, but more extensive and continuous integration testing
allows us to expose it now. It is still marked as "experimental" though, meaning that future changes in the mechanism
may break early contributed plugins. However, we highly encourage our community to try it out and we will do our best
to assist with such efforts.
* Deprecating `ignore_user_agents` in favour of `transaction_ignore_user_agents`, maintaining the same functionality -
{pull}1644[#1644]
* Update existing Hibernate Search 6 instrumentation to the final relase
* The <<config-use-path-as-transaction-name, `use_path_as_transaction_name`>> option is now dynamic
* Flushing internal and micrometer metrics before the agent shuts down - {pull}1658[#1658]
* Support for OkHttp 4.4+ -  {pull}1672[#1672]
* Adding capability to automatically create ECS-JSON-formatted version of the original application log files, through
the <<config-log-ecs-reformatting>> config option. This allows effortless ingestion of logs to Elasticsearch without
any further configuration. Supports log4j1, log4j2 and Logback. {pull}1261[#1261]
* Add support to Spring AMQP - {pull}1657[#1657]
* Adds the ability to automatically configure usage of the OpenTracing bridge in systems using ServiceLoader - {pull}1708[#1708]
* Update to async-profiler 1.8.5 - includes a fix to a Java 7 crash and enhanced safe mode to better deal with
corrupted stack frames.
* Add a warning on startup when `-Xverify:none` or `-noverify` flags are set as this can lead to crashes that are very
difficult to debug - {pull}1593[#1593]. In an upcoming version, the agent will not start when these flags are set,
unless the system property `elastic.apm.disable_bootstrap_checks` is set to true.

[float]
===== Bug fixes
* fix sample rate rounded to zero when lower than precision - {pull}1655[#1655]
* fixed a couple of bugs with the external plugin mechanism (not documented until now) - {pull}1660[#1660]
* Fix runtime attach conflict with multiple users - {pull}1704[#1704]

[[release-notes-1.21.0]]
==== 1.21.0 - 2021/02/09

[float]
===== Breaking changes
* Following PR {pull}1650[#1650], there are two slight changes with the <<config-server-url>> and <<config-server-urls>>
configuration options:
    1.  So far, setting `server_urls` with an empty string would allow the agent to work normally, apart from any action
        that requires communication with the APM Server, including the attempt to fetch a central configuration.
        Starting in this agent version, setting `server_urls` to empty string doesn't have any special meaning, it is
        the default expected configuration, where `server_url` will be used instead. In order to achieve the same
        behaviour, use the new <<config-disable-send>> configuration.
    2.  Up to this version, `server_url` was used as an alias to `server_urls`, meaning that one could potentially set
        the `server_url` config with a comma-separated list of multiple APM Server addresses, and that would have been a
        valid configuration. Starting in this agent version, `server_url` is a separate configuration, and it only accepts
        Strings that represent a single valid URL. Specifically, empty strings and commas are invalid.

[float]
===== Features
* Add cloud provider metadata to reported events, see
https://github.com/elastic/apm/blob/master/specs/agents/metadata.md#cloud-provider-metadata[spec] for details.
By default, the agent will try to automatically detect the cloud provider on startup, but this can be
configured through the <<config-cloud-provider, `cloud_provider`>> config option - {pull}1599[#1599]
* Add span & transaction `outcome` field to improve error rate calculations - {pull}1613[#1613]

[float]
===== Bug fixes
* Fixing crashes observed in Java 7 at sporadic timing by applying a few seconds delay on bootstrap - {pull}1594[#1594]
* Fallback to using "TLS" `SSLContext` when "SSL" is not available - {pull}1633[#1633]
* Fixing agent startup failure with `NullPointerException` thrown by Byte-buddy's `MultipleParentClassLoader` - {pull}1647[#1647]
* Fix cached type resolution triggering `ClassCastException` - {pull}1649[#1649]

[[release-notes-1.20.0]]
==== 1.20.0 - 2021/01/07

[float]
===== Breaking changes
* The following public API types were `public` so far and became package-private: `NoopScope`, `ScopeImpl` and `AbstractSpanImpl`.
  If your code is using them, you will need to change that when upgrading to this version.
  Related PR: {pull}1532[#1532]

[float]
===== Features
* Add support for RabbitMQ clients - {pull}1328[#1328]

[float]
===== Bug fixes
* Fix small memory allocation regression introduced with tracestate header {pull}1508[#1508]
* Fix `NullPointerException` from `WeakConcurrentMap.put` through the Elasticsearch client instrumentation - {pull}1531[#1531]
* Sending `transaction_id` and `parent_id` only for events that contain a valid `trace_id` as well - {pull}1537[#1537]
* Fix `ClassNotFoundError` with old versions of Spring resttemplate {pull}1524[#1524]
* Fix Micrometer-driven metrics validation errors by the APM Server when sending with illegal values - {pull}1559[#1559]
* Serialize all stack trace frames when setting `stack_trace_limit=-1` instead of none - {pull}1571[#1571]
* Fix `UnsupportedOperationException` when calling `ServletContext.getClassLoader()` - {pull}1576[#1576]
* Fix improper request body capturing - {pull}1579[#1579]
* Avoid `NullPointerException` due to null return values instrumentation advices - {pull}1601[#1601]
* Update async-profiler to 1.8.3 {pull}1602[1602]
* Use null-safe data structures to avoid `NullPointerException` {pull}1597[1597]
* Fix memory leak in sampling profiler mechanism - {pull}1592[#1592]

[float]
===== Refactors
* Migrate some plugins to indy dispatcher {pull}1405[#1405] {pull}1394[#1394]

[[release-notes-1.19.0]]
==== 1.19.0 - 2020/11/10

[float]
===== Features
* The agent version now includes a git hash if it's a snapshot version.
  This makes it easier to differ distinct snapshot builds of the same version.
  Example: `1.18.1-SNAPSHOT.4655910`
* Add support for sampling weight with propagation in `tracestate` W3C header {pull}1384[#1384]
* Adding two more valid options to the `log_level` config: `WARNING` (equivalent to `WARN`) and `CRITICAL`
  (will be treated as `ERROR`) - {pull}1431[1431]
* Add the ability to disable Servlet-related spans for `INCLUDE`, `FORWARD` and `ERROR` dispatches (without affecting
  basic Servlet capturing) by adding `servlet-api-dispatch` to <<config-disable-instrumentations>> - {pull}1448[1448]
* Add Sampling Profiler support for AArch64 architectures - {pull}1443[1443]
* Support proper transaction naming when using Spring's `ServletWrappingController` - {pull}1461[#1461]
* Update async-profiler to 1.8.2 {pull}1471[1471]
* Update existing Hibernate Search 6 instrumentation to work with the latest CR1 release
* Deprecating the `addLabel` public API in favor of `setLabel` (still supporting `addLabel`) - {pull}1449[#1449]

[float]
===== Bug fixes
* Fix `HttpUrlConnection` instrumentation issue (affecting distributed tracing as well) when using HTTPS without using
  `java.net.HttpURLConnection#disconnect` - {pull}1447[1447]
* Fixes class loading issue that can occur when deploying multiple applications to the same application server - {pull}1458[#1458]
* Fix ability to disable agent on startup wasn't working for runtime attach {pull}1444[1444]
* Avoid `UnsupportedOperationException` on some spring application startup {pull}1464[1464]
* Fix ignored runtime attach `config_file` {pull}1469[1469]
* Fix `IllegalAccessError: Module 'java.base' no access to: package 'java.lang'...` in J9 VMs of Java version >= 9 -
  {pull}1468[#1468]
* Fix JVM version parsing on HP-UX {pull}1477[#1477]
* Fix Spring-JMS transactions lifecycle management when using multiple concurrent consumers - {pull}1496[#1496]

[float]
===== Refactors
* Migrate some plugins to indy dispatcher {pull}1404[1404] {pull}1411[1411]
* Replace System Rules with System Lambda {pull}1434[#1434]

[[release-notes-1.18.1]]
==== 1.18.1 - 2020/10/06

[float]
===== Refactors
* Migrate some plugins to indy dispatcher {pull}1362[1362] {pull}1366[1366] {pull}1363[1363] {pull}1383[1383] {pull}1368[1368] {pull}1364[1364] {pull}1365[1365] {pull}1367[1367] {pull}1371[1371]

[float]
===== Bug fixes
* Fix instrumentation error for HttpClient - {pull}1402[#1402]
* Eliminate `unsupported class version error` messages related to loading the Java 11 HttpClient plugin in pre-Java-11 JVMs {pull}1397[1397]
* Fix rejected metric events by APM Server with response code 400 due to data validation error - sanitizing Micrometer
metricset tag keys - {pull}1413[1413]
* Fix invalid micrometer metrics with non-numeric values {pull}1419[1419]
* Fix `NoClassDefFoundError` with JDBC instrumentation plugin {pull}1409[1409]
* Apply `disable_metrics` config to Micrometer metrics - {pull}1421[1421]
* Remove cgroup `inactive_file.bytes` metric according to spec {pull}1422[1422]

[[release-notes-1.18.0]]
==== 1.18.0 - 2020/09/08

[float]
===== Features
* Deprecating `ignore_urls` config in favour of <<config-transaction-ignore-urls, `transaction_ignore_urls`>> to align
  with other agents, while still allowing the old config name for backward compatibility - {pull}1315[#1315]
* Enabling instrumentation of classes compiled with Java 1.4. This is reverting the restriction of instrumenting only
  bytecode of Java 1.5 or higher ({pull}320[#320]), which was added due to potential `VerifyError`. Such errors should be
  avoided now by the usage of `TypeConstantAdjustment` - {pull}1317[#1317]
* Enabling agent to work without attempting any communication with APM server, by allowing setting `server_urls` with
  an empty string - {pull}1295[#1295]
* Add <<metrics-micrometer, micrometer support>> - {pull}1303[#1303]
* Add `profiling_inferred_spans_lib_directory` option to override the default temp directory used for exporting the async-profiler library.
  This is useful for server-hardened environments where `/tmp` is often configured with `noexec`, leading to `java.lang.UnsatisfiedLinkError` errors - {pull}1350[#1350]
* Create spans for Servlet dispatches to FORWARD, INCLUDE and ERROR - {pull}1212[#1212]
* Support JDK 11 HTTPClient - {pull}1307[#1307]
* Lazily create profiler temporary files {pull}1360[#1360]
* Convert the followings to Indy Plugins (see details in <<release-notes-1.18.0.rc1, 1.18.0-rc1 relase notes>>): gRPC,
  AsyncHttpClient, Apache HttpClient
* The agent now collects cgroup memory metrics (see details in <<metrics-cgroup,Metrics page>>)
* Update async-profiler to 1.8.1 {pull}1382[#1382]
* Runtime attach install option is promoted to 'beta' status (was experimental).

[float]
===== Bug fixes
* Fixes a `NoClassDefFoundError` in the JMS instrumentation of `MessageListener` - {pull}1287[#1287]
* Fix `/ by zero` error message when setting `server_urls` with an empty string - {pull}1295[#1295]
* Fix `ClassNotFoundException` or `ClassCastException` in some cases where special log4j configurations are used - {pull}1322[#1322]
* Fix `NumberFormatException` when using early access Java version - {pull}1325[#1325]
* Fix `service_name` config being ignored when set to the same auto-discovered default value - {pull}1324[#1324]
* Fix service name error when updating a web app on a Servlet container - {pull}1326[#1326]
* Fix remote attach 'jps' executable not found when 'java' binary is symlinked ot a JRE - {pull}1352[#1352]

[[release-notes-1.18.0.rc1]]
==== 1.18.0.RC1 - 2020/07/22

This release candidate adds some highly anticipated features:
It’s now possible to attach the agent at runtime in more cases than before.
Most notably, it enables runtime attachment on JBoss, WildFly, Glassfish/Payara,
and other OSGi runtimes such as Atlassian Jira and Confluence.

To make this and other significant features, such as https://github.com/elastic/apm-agent-java/issues/937[external plugins], possible,
we have implemented major changes to the architecture of the agent.
The agent now relies on the `invokedynamic` bytecode instruction to make plugin development easier, safer, and more efficient.
As early versions of Java 7 and Java 8 have unreliable support for invokedynamic,
we now require a minimum update level of 60 for Java 7 (7u60+) in addition to the existing minimum update level of 40 for Java 8 (8u40+).

We’re looking for users who would like to try this out to give feedback.
If we see that the `invokedynamic`-based approach (https://github.com/elastic/apm-agent-java/pull/1230[indy plugins]) works well, we can continue and migrate the rest of the plugins.
After the migration has completed, we can move forward with external plugins and remove the experimental label from runtime attachment.

If all works like in our testing, you would not see `NoClassDefFoundError` s anymore when, for example, trying to attach the agent at runtime to an OSGi container or a JBoss server.
Also, non-standard OSGi containers, such as Atlassian Jira and other technologies with restrictive class loading policies, such as MuleSoft ESB, will benefit from this change.

In the worst case, there might be JVM crashes due to `invokedynamic`-related JVM bugs.
However, we already disable the agent when attached to JVM versions that are known to be problematic.
Another potentially problematic area is that we now dynamically raise the bytecode version of instrumented classes to be at least bytecode version 51 (Java 7).
This is needed in order to be able to use the `invokedynamic` instruction.
This requires re-computation of stack map frames which makes instrumentation a bit slower.
We don't anticipate notable slowdowns unless you extensively (over-)use <<config-trace-methods, `trace_methods`>>.

[float]
===== Breaking changes
* Early Java 7 versions, prior to update 60, are not supported anymore.
  When trying to attach to a non-supported version, the agent will disable itself and not apply any instrumentations.

[float]
===== Features
* Experimental support for runtime attachment now also for OSGi containers, JBoss, and WildFly
* New mitigation of OSGi bootdelegation errors (`NoClassDefFoundError`).
  You can remove any `org.osgi.framework.bootdelegation` related configuration.
  This release also removes the configuration option `boot_delegation_packages`.
* Overhaul of the `ExecutorService` instrumentation that avoids `ClassCastException` issues - {pull}1206[#1206]
* Support for `ForkJoinPool` and `ScheduledExecutorService` (see <<supported-async-frameworks>>)
* Support for `ExecutorService#invokeAny` and `ExecutorService#invokeAll`
* Added support for `java.util.TimerTask` - {pull}1235[#1235]
* Add capturing of request body in Elasticsearch queries: `_msearch`, `_count`, `_msearch/template`, `_search/template`, `_rollup_search` - {pull}1222[#1222]
* Add <<config-enabled,`enabled`>> flag
* Add experimental support for Scala Futures
* The agent now collects heap memory pools metrics - {pull}1228[#1228]

[float]
===== Bug fixes
* Fixes error capturing for log4j2 loggers. Version 1.17.0 introduced a regression.
* Fixes `NullPointerException` related to JAX-RS and Quartz instrumentation - {pull}1249[#1249]
* Expanding k8s pod ID discovery to some formerly non-supported environments
* When `recording` is set to `false`, the agent will not send captured errors anymore.
* Fixes NPE in Dubbo instrumentation that occurs when the application is acting both as a provider and as a consumer - {pull}1260[#1260]
* Adding a delay by default what attaching the agent to Tomcat using the premain route to work around the JUL
  deadlock issue - {pull}1262[#1262]
* Fixes missing `jboss.as:*` MBeans on JBoss - {pull}1257[#1257]


[[release-notes-1.17.0]]
==== 1.17.0 - 2020/06/17

[float]
===== Features
* Log files are now rotated after they reach <<config-log-file-size>>.
There will always be one history file `${log_file}.1`.
* Add <<config-log-format-sout>> and <<config-log-format-file>> with the options `PLAIN_TEXT` and `JSON`.
The latter uses https://github.com/elastic/ecs-logging-java[ecs-logging-java] to format the logs.
* Exposing <<config-classes-excluded-from-instrumentation>> config - {pull}1187[#1187]
* Add support for naming transactions based on Grails controllers. Supports Grails 3+ - {pull}1171[#1171]
* Add support for the Apache/Alibaba Dubbo RPC framework
* Async Profiler version upgraded to 1.7.1, with a new debugging flag for the stack frame recovery mechanism - {pull}1173[#1173]

[float]
===== Bug fixes
* Fixes `IndexOutOfBoundsException` that can occur when profiler-inferred spans are enabled.
  This also makes the profiler more resilient by just removing the call tree related to the exception (which might be in an invalid state)
  as opposed to stopping the profiler when an exception occurs.
* Fix `NumberFormatException` when parsing Ingres/Actian JDBC connection strings - {pull}1198[#1198]
* Prevent agent from overriding JVM configured truststore when not using HTTPS for communication with APM server - {pull}1203[#1203]
* Fix `java.lang.IllegalStateException` with `jps` JVM when using continuous runtime attach - {pull}1205[1205]
* Fix agent trying to load log4j2 plugins from application - {pull}1214[1214]
* Fix memory leak in gRPC instrumentation plugin - {pull}1196[1196]
* Fix HTTPS connection failures when agent is configured to use HTTPS to communicate with APM server {pull}1209[1209]

[[release-notes-1.16.0]]
==== 1.16.0 - 2020/05/13

[float]
===== Features

* The log correlation feature now adds `error.id` to the MDC. See <<supported-logging-frameworks>> for details. - {pull}1050[#1050]
* Deprecating the `incubating` tag in favour of the `experimental` tag. This is not a breaking change, so former
<<config-disable-instrumentations,`disable_instrumentation`>> configuration containing the `incubating` tag will still be respected - {pull}1123[#1123]
* Add a `--without-emulated-attach` option for runtime attachment to allow disabling this feature as a workaround.
* Add workaround for JDK bug JDK-8236039 with TLS 1.3 {pull}1149[#1149]
* Add log level `OFF` to silence agent logging
* Adds <<config-span-min-duration,`span_min_duration`>> option to exclude fast executing spans.
  When set together with one of the more specific thresholds - `trace_methods_duration_threshold` or `profiling_inferred_spans_min_duration`,
  the higher threshold will determine which spans will be discarded.
* Automatically instrument quartz jobs from the quartz-jobs artifact {pull}1170[#1170]
* Perform re-parenting of regular spans to be a child of profiler-inferred spans. Requires APM Server and Kibana 7.8.0. {pull}1117[#1117]
* Upgrade Async Profiler version to 1.7.0

[float]
===== Bug fixes

* When Servlet-related Exceptions are handled through exception handlers that return a 200 status code, agent shouldn't override with 500 - {pull}1103[#1103]
* Exclude Quartz 1 from instrumentation to avoid
  `IncompatibleClassChangeError: Found class org.quartz.JobExecutionContext, but interface was expected` - {pull}1108[#1108]
* Fix breakdown metrics span sub-types {pull}1113[#1113]
* Fix flaky gRPC server instrumentation {pull}1122[#1122]
* Fix side effect of calling `Statement.getUpdateCount` more than once {pull}1139[#1139]
* Stop capturing JDBC affected rows count using `Statement.getUpdateCount` to prevent unreliable side-effects {pull}1147[#1147]
* Fix OpenTracing error tag handling (set transaction error result when tag value is `true`) {pull}1159[#1159]
* Due to a bug in the build we didn't include the gRPC plugin in the build so far
* `java.lang.ClassNotFoundException: Unable to load class 'jdk.internal...'` is thrown when tracing specific versions of Atlassian systems {pull}1168[#1168]
* Make sure spans are kept active during `AsyncHandler` methods in the `AsyncHttpClient`
* CPU and memory metrics are sometimes not reported properly when using IBM J9 {pull}1148[#1148]
* `NullPointerException` thrown by the agent on WebLogic {pull}1142[#1142]

[[release-notes-1.15.0]]
==== 1.15.0 - 2020/03/27

[float]
===== Breaking changes

* Ordering of configuration sources has slightly changed, please review <<configuration>>:
** `elasticapm.properties` file now has higher priority over java system properties and environment variables, +
This change allows to change dynamic options values at runtime by editing file, previously values set in java properties
or environment variables could not be overridden, even if they were dynamic.
* Renamed some configuration options related to the experimental profiler-inferred spans feature ({pull}1084[#1084]):
** `profiling_spans_enabled` -> `profiling_inferred_spans_enabled`
** `profiling_sampling_interval` -> `profiling_inferred_spans_sampling_interval`
** `profiling_spans_min_duration` -> `profiling_inferred_spans_min_duration`
** `profiling_included_classes` -> `profiling_inferred_spans_included_classes`
** `profiling_excluded_classes` -> `profiling_inferred_spans_excluded_classes`
** Removed `profiling_interval` and `profiling_duration` (both are fixed to 5s now)

[float]
===== Features

* Gracefully abort agent init when running on a known Java 8 buggy JVM {pull}1075[#1075].
* Add support for <<supported-databases, Redis Redisson client>>
* Makes <<config-instrument>>, <<config-trace-methods>>, and <<config-disable-instrumentations>> dynamic.
Note that changing these values at runtime can slow down the application temporarily.
* Do not instrument Servlet API before 3.0 {pull}1077[#1077]
* Add support for API keys for apm backend authentication {pull}1083[#1083]
* Add support for <<supported-rpc-frameworks, gRPC>> client & server instrumentation {pull}1019[#1019]
* Deprecating `active` configuration option in favor of `recording`.
  Setting `active` still works as it's now an alias for `recording`.

[float]
===== Bug fixes

* When JAX-RS-annotated method delegates to another JAX-RS-annotated method, transaction name should include method A - {pull}1062[#1062]
* Fixed bug that prevented an APM Error from being created when calling `org.slf4j.Logger#error` - {pull}1049[#1049]
* Wrong address in JDBC spans for Oracle, MySQL and MariaDB when multiple hosts are configured - {pull}1082[#1082]
* Document and re-order configuration priorities {pull}1087[#1087]
* Improve heuristic for `service_name` when not set through config {pull}1097[#1097]


[[release-notes-1.14.0]]
==== 1.14.0 - 2020/03/04

[float]
===== Features

* Support for the official https://www.w3.org/TR/trace-context[W3C] `traceparent` and `tracestate` headers. +
  The agent now accepts both the `elastic-apm-traceparent` and the official `traceparent` header.
By default, it sends both headers on outgoing requests, unless <<config-use-elastic-traceparent-header, `use_elastic_traceparent_header`>> is set to false.
* Creating spans for slow methods with the help of the sampling profiler https://github.com/jvm-profiling-tools/async-profiler[async-profiler].
This is a low-overhead way of seeing which methods make your transactions slow and a replacement for the `trace_methods` configuration option.
See <<supported-java-methods>> for more details
* Adding a Circuit Breaker to pause the agent when stress is detected on the system and resume when the stress is relieved.
See <<circuit-breaker>> and {pull}1040[#1040] for more info.
* `Span#captureException` and `Transaction#captureException` in public API return reported error id - {pull}1015[#1015]

[float]
===== Bug fixes

* java.lang.IllegalStateException: Cannot resolve type description for <com.another.commercial.apm.agent.Class> - {pull}1037[#1037]
* properly handle `java.sql.SQLException` for unsupported JDBC features {pull}[#1035] https://github.com/elastic/apm-agent-java/issues/1025[#1025]

[[release-notes-1.13.0]]
==== 1.13.0 - 2020/02/11

[float]
===== Features

* Add support for <<supported-databases, Redis Lettuce client>>
* Add `context.message.age.ms` field for JMS message receiving spans and transactions - {pull}970[#970]
* Instrument log4j2 Logger#error(String, Throwable) ({pull}919[#919]) Automatically captures exceptions when calling `logger.error("message", exception)`
* Add instrumentation for external process execution through `java.lang.Process` and Apache `commons-exec` - {pull}903[#903]
* Add `destination` fields to exit span contexts - {pull}976[#976]
* Removed `context.message.topic.name` field - {pull}993[#993]
* Add support for Kafka clients - {pull}981[#981]
* Add support for binary `traceparent` header format (see the https://github.com/elastic/apm/blob/master/docs/agent-development.md#Binary-Fields[spec]
for more details) - {pull}1009[#1009]
* Add support for log correlation for log4j and log4j2, even when not used in combination with slf4j.
  See <<supported-logging-frameworks>> for details.

[float]
===== Bug Fixes

* Fix parsing value of `trace_methods` configuration property {pull}930[#930]
* Workaround for `java.util.logging` deadlock {pull}965[#965]
* JMS should propagate traceparent header when transactions are not sampled {pull}999[#999]
* Spans are not closed if JDBC implementation does not support `getUpdateCount` {pull}1008[#1008]

[[release-notes-1.12.0]]
==== 1.12.0 - 2019/11/21

[float]
===== Features
* JMS Enhancements {pull}911[#911]:
** Add special handling for temporary queues/topics
** Capture message bodies of text Messages
*** Rely on the existing `ELASTIC_APM_CAPTURE_BODY` agent config option (off by default).
*** Send as `context.message.body`
*** Limit size to 10000 characters. If longer than this size, trim to 9999 and append with ellipsis
** Introduce the `ignore_message_queues` configuration to disable instrumentation (message tagging) for specific 
      queues/topics as suggested in {pull}710[#710]
** Capture predefined message headers and all properties
*** Rely on the existing `ELASTIC_APM_CAPTURE_HEADERS` agent config option.
*** Send as `context.message.headers`
*** Sanitize sensitive headers/properties based on the `sanitize_field_names` config option
* Added support for the MongoDB sync driver. See https://www.elastic.co/guide/en/apm/agent/java/master/supported-technologies-details.html#supported-databases[supported data stores].

[float]
===== Bug Fixes
* JDBC regression- `PreparedStatement#executeUpdate()` and `PreparedStatement#executeLargeUpdate()` are not traced {pull}918[#918]
* When systemd cgroup driver is used, the discovered Kubernetes pod UID contains "_" instead of "-" {pull}920[#920]
* DB2 jcc4 driver is not traced properly {pull}926[#926]

[[release-notes-1.11.0]]
==== 1.11.0 - 2019/10/31

[float]
===== Features
* Add the ability to configure a unique name for a JVM within a service through the
https://www.elastic.co/guide/en/apm/agent/java/master/config-core.html#config-service-node-name[`service_node_name`]
config option]
* Add ability to ignore some exceptions to be reported as errors https://www.elastic.co/guide/en/apm/agent/java/master/config-core.html#config-ignore-exceptions[ignore_exceptions]
* Applying new logic for JMS `javax.jms.MessageConsumer#receive` so that, instead of the transaction created for the 
   polling method itself (ie from `receive` start to end), the agent will create a transaction attempting to capture 
   the code executed during actual message handling.
   This logic is suitable for environments where polling APIs are invoked within dedicated polling threads.
   This polling transaction creation strategy can be reversed through a configuration option (`message_polling_transaction_strategy`) 
   that is not exposed in the properties file by default.  
* Send IP obtained through `javax.servlet.ServletRequest#getRemoteAddr()` in `context.request.socket.remote_address` 
   instead of parsing from headers {pull}889[#889]
* Added `ElasticApmAttacher.attach(String propertiesLocation)` to specify a custom properties location
* Logs message when `transaction_max_spans` has been exceeded {pull}849[#849]
* Report the number of affected rows by a SQL statement (UPDATE,DELETE,INSERT) in 'affected_rows' span attribute {pull}707[#707]
* Add https://www.elastic.co/guide/en/apm/agent/java/master/public-api.html#api-traced[`@Traced`] annotation which either creates a span or a transaction, depending on the context
* Report JMS destination as a span/transaction context field {pull}906[#906]
* Added https://www.elastic.co/guide/en/apm/agent/java/master/config-jmx.html#config-capture-jmx-metrics[`capture_jmx_metrics`] configuration option

[float]
===== Bug Fixes
* JMS creates polling transactions even when the API invocations return without a message
* Support registering MBeans which are added after agent startup

[[release-notes-1.10.0]]
==== 1.10.0 - 2019/09/30

[float]
===== Features
* Add ability to manually specify reported https://www.elastic.co/guide/en/apm/agent/java/master/config-core.html#config-hostname[hostname]
* Add support for https://www.elastic.co/guide/en/apm/agent/java/master/supported-technologies-details.html#supported-databases[Redis Jedis client]
* Add support for identifying target JVM to attach apm agent to using JVM property. See also the documentation of the <<setup-attach-cli-usage-options, `--include` and `--exclude` flags>>
* Added https://www.elastic.co/guide/en/apm/agent/java/master/config-jmx.html#config-capture-jmx-metrics[`capture_jmx_metrics`] configuration option
* Improve servlet error capture {pull}812[#812]
  Among others, now also takes Spring MVC `@ExceptionHandler`s into account 
* Instrument Logger#error(String, Throwable) {pull}821[#821]
  Automatically captures exceptions when calling `logger.error("message", exception)`
* Easier log correlation with https://github.com/elastic/java-ecs-logging. See https://www.elastic.co/guide/en/apm/agent/java/master/log-correlation.html[docs].
* Avoid creating a temp agent file for each attachment {pull}859[#859]
* Instrument `View#render` instead of `DispatcherServlet#render` {pull}829[#829]
  This makes the transaction breakdown graph more useful. Instead of `dispatcher-servlet`, the graph now shows a type which is based on the view name, for example, `FreeMarker` or `Thymeleaf`.

[float]
===== Bug Fixes
* Error in log when setting https://www.elastic.co/guide/en/apm/agent/java/current/config-reporter.html#config-server-urls[server_urls] 
 to an empty string - `co.elastic.apm.agent.configuration.ApmServerConfigurationSource - Expected previousException not to be null`
* Avoid terminating the TCP connection to APM Server when polling for configuration updates {pull}823[#823]
 
[[release-notes-1.9.0]]
==== 1.9.0 - 2019/08/22

[float]
===== Features
* Upgrading supported OpenTracing version from 0.31 to 0.33
* Added annotation and meta-annotation matching support for `trace_methods`, for example:
** `public @java.inject.* org.example.*` (for annotation)
** `public @@javax.enterprise.context.NormalScope org.example.*` (for meta-annotation)
* The runtime attachment now also works when the `tools.jar` or the `jdk.attach` module is not available.
This means you don't need a full JDK installation - the JRE is sufficient.
This makes the runtime attachment work in more environments such as minimal Docker containers.
Note that the runtime attachment currently does not work for OSGi containers like those used in many application servers such as JBoss and WildFly.
See the https://www.elastic.co/guide/en/apm/agent/java/master/setup-attach-cli.html[documentation] for more information.
* Support for Hibernate Search

[float]
===== Bug Fixes
* A warning in logs saying APM server is not available when using 1.8 with APM server 6.x.
Due to that, agent 1.8.0 will silently ignore non-string labels, even if used with APM server of versions 6.7.x or 6.8.x that support such.
If APM server version is <6.7 or 7.0+, this should have no effect. Otherwise, upgrade the Java agent to 1.9.0+.
* `ApacheHttpAsyncClientInstrumentation` matching increases startup time considerably
* Log correlation feature is active when `active==false`
* Tomcat's memory leak prevention mechanism is causing a... memory leak. JDBC statement map is leaking in Tomcat if the application that first used it is undeployed/redeployed.
See https://discuss.elastic.co/t/elastic-apm-agent-jdbchelper-seems-to-use-a-lot-of-memory/195295[this related discussion].

[float]
==== Breaking Changes
* The `apm-agent-attach.jar` is not executable anymore.
Use `apm-agent-attach-standalone.jar` instead. 

[[release-notes-1.8.0]]
==== 1.8.0 - 2019/07/30

[float]
===== Features
* Added support for tracking https://www.elastic.co/guide/en/kibana/7.3/transactions.html[time spent by span type].
   Can be disabled by setting https://www.elastic.co/guide/en/apm/agent/java/current/config-core.html#config-breakdown-metrics[`breakdown_metrics`] to `false`. 
* Added support for https://www.elastic.co/guide/en/kibana/7.3/agent-configuration.html[central configuration].
   Can be disabled by setting https://www.elastic.co/guide/en/apm/agent/java/current/config-core.html#config-central-config[`central_config`] to `false`.
* Added support for Spring's JMS flavor - instrumenting `org.springframework.jms.listener.SessionAwareMessageListener`
* Added support to legacy ApacheHttpClient APIs (which adds support to Axis2 configured to use ApacheHttpClient)
* Added support for setting https://www.elastic.co/guide/en/apm/agent/java/1.x/config-reporter.html#config-server-urls[`server_urls`] dynamically via properties file {pull}723[#723]
* Added https://www.elastic.co/guide/en/apm/agent/java/current/config-core.html#config-config-file[`config_file`] option 
* Added option to use `@javax.ws.rs.Path` value as transaction name https://www.elastic.co/guide/en/apm/agent/java/current/config-jax-rs.html#config-use-jaxrs-path-as-transaction-name[`use_jaxrs_path_as_transaction_name`]
* Instrument quartz jobs https://www.elastic.co/guide/en/apm/agent/java/current/supported-technologies-details.html#supported-scheduling-frameworks[docs]
* SQL parsing improvements {pull}696[#696]
* Introduce priorities for transaction name {pull}748[#748].
   Now uses the path as transaction name if https://www.elastic.co/guide/en/apm/agent/java/current/config-http.html#config-use-path-as-transaction-name[`use_path_as_transaction_name`] is set to `true`
   rather than `ServletClass#doGet`.
   But if a name can be determined from a high level framework,
   like Spring MVC, that takes precedence.
   User-supplied names from the API always take precedence over any others.
* Use JSP path name as transaction name as opposed to the generated servlet class name {pull}751[#751]

[float]
===== Bug Fixes
* Some JMS Consumers and Producers are filtered due to class name filtering in instrumentation matching
* Jetty: When no display name is set and context path is "/" transaction service names will now correctly fall back to configured values
* JDBC's `executeBatch` is not traced
* Drops non-String labels when connected to APM Server < 6.7 to avoid validation errors {pull}687[#687]
* Parsing container ID in cloud foundry garden {pull}695[#695]
* Automatic instrumentation should not override manual results {pull}752[#752]

[float]
===== Breaking changes
* The log correlation feature does not add `span.id` to the MDC anymore but only `trace.id` and `transaction.id` {pull}742[#742].

[[release-notes-1.7.0]]
==== 1.7.0 - 2019/06/13

[float]
===== Features
* Added the `trace_methods_duration_threshold` config option. When using the `trace_methods` config option with wild cards,
this enables considerable reduction of overhead by limiting the number of spans captured and reported
(see more details in config documentation).
NOTE: Using wildcards is still not the recommended approach for the `trace_methods` feature.
* Add `Transaction#addCustomContext(String key, String|Number|boolean value)` to public API
* Added support for AsyncHttpClient 2.x
* Added https://www.elastic.co/guide/en/apm/agent/java/current/config-core.html#config-global-labels[`global_labels`] configuration option.
This requires APM Server 7.2+.
* Added basic support for JMS- distributed tracing for basic scenarios of `send`, `receive`, `receiveNoWait` and `onMessage`.
Both Queues and Topics are supported.
Async `send` APIs are not supported in this version. 
NOTE: This feature is currently marked as "experimental" and is disabled by default. In order to enable,
it is required to set the
https://www.elastic.co/guide/en/apm/agent/java/1.x/config-core.html#config-disable-instrumentations[`disable_instrumentations`] 
configuration property to an empty string.
* Improved OSGi support: added a configuration option for `bootdelegation` packages {pull}641[#641]
* Better span names for SQL spans. For example, `SELECT FROM user` instead of just `SELECT` {pull}633[#633]

[float]
===== Bug Fixes
* ClassCastException related to async instrumentation of Pilotfish Executor causing thread hang (applied workaround)
* NullPointerException when computing Servlet transaction name with null HTTP method name
* FileNotFoundException when trying to find implementation version of jar with encoded URL
* NullPointerException when closing Apache AsyncHttpClient request producer
* Fixes loading of `elasticapm.properties` for Spring Boot applications
* Fix startup error on WebLogic 12.2.1.2.0 {pull}649[#649]
* Disable metrics reporting and APM Server health check when active=false {pull}653[#653]

[[release-notes-1.6.1]]
==== 1.6.1 - 2019/04/26

[float]
===== Bug Fixes
* Fixes transaction name for non-sampled transactions https://github.com/elastic/apm-agent-java/issues/581[#581]
* Makes log_file option work again https://github.com/elastic/apm-agent-java/issues/594[#594]
* Async context propagation fixes
** Fixing some async mechanisms lifecycle issues https://github.com/elastic/apm-agent-java/issues/605[#605]
** Fixes exceptions when using WildFly managed executor services https://github.com/elastic/apm-agent-java/issues/589[#589]
** Exclude glassfish Executor which does not permit wrapped runnables https://github.com/elastic/apm-agent-java/issues/596[#596]
** Exclude DumbExecutor https://github.com/elastic/apm-agent-java/issues/598[#598]
* Fixes Manifest version reading error to support `jar:file` protocol https://github.com/elastic/apm-agent-java/issues/601[#601]
* Fixes transaction name for non-sampled transactions https://github.com/elastic/apm-agent-java/issues/597[#597]
* Fixes potential classloader deadlock by preloading `FileSystems.getDefault()` https://github.com/elastic/apm-agent-java/issues/603[#603]

[[release-notes-1.6.0]]
==== 1.6.0 - 2019/04/16

[float]
===== Related Announcements
* Java APM Agent became part of the Cloud Foundry Java Buildpack as of https://github.com/cloudfoundry/java-buildpack/releases/tag/v4.19[Release v4.19]
 
[float]
===== Features
* Support Apache HttpAsyncClient - span creation and cross-service trace context propagation
* Added the `jvm.thread.count` metric, indicating the number of live threads in the JVM (daemon and non-daemon) 
* Added support for WebLogic
* Added support for Spring `@Scheduled` and EJB `@Schedule` annotations - https://github.com/elastic/apm-agent-java/pull/569[#569]

[float]
===== Bug Fixes
* Avoid that the agent blocks server shutdown in case the APM Server is not available - https://github.com/elastic/apm-agent-java/pull/554[#554]
* Public API annotations improper retention prevents it from being used with Groovy - https://github.com/elastic/apm-agent-java/pull/567[#567]
* Eliminate side effects of class loading related to Instrumentation matching mechanism

[[release-notes-1.5.0]]
==== 1.5.0 - 2019/03/26

[float]
===== Potentially breaking changes
* If you didn't explicitly set the https://www.elastic.co/guide/en/apm/agent/java/master/config-core.html#config-service-name[`service_name`]
previously and you are dealing with a servlet-based application (including Spring Boot),
your `service_name` will change.
See the documentation for https://www.elastic.co/guide/en/apm/agent/java/master/config-core.html#config-service-name[`service_name`]
and the corresponding section in _Features_ for more information.
Note: this requires APM Server 7.0+. If using previous versions, nothing will change.

[float]
===== Features
* Added property `"allow_path_on_hierarchy"` to JAX-RS plugin, to lookup inherited usage of `@path`
* Support for number and boolean labels in the public API {pull}497[497].
This change also renames `tag` to `label` on the API level to be compliant with the https://github.com/elastic/ecs#-base-fields[Elastic Common Schema (ECS)].
The `addTag(String, String)` method is still supported but deprecated in favor of `addLabel(String, String)`.
As of version 7.x of the stack, labels will be stored under `labels` in Elasticsearch.
Previously, they were stored under `context.tags`.
* Support async queries made by Elasticsearch REST client 
* Added `setStartTimestamp(long epochMicros)` and `end(long epochMicros)` API methods to `Span` and `Transaction`,
allowing to set custom start and end timestamps.
* Auto-detection of the `service_name` based on the `<display-name>` element of the `web.xml` with a fallback to the servlet context path.
If you are using a spring-based application, the agent will use the setting for `spring.application.name` for its `service_name`.
See the documentation for https://www.elastic.co/guide/en/apm/agent/java/master/config-core.html#config-service-name[`service_name`]
for more information.
Note: this requires APM Server 7.0+. If using previous versions, nothing will change.
* Previously, enabling https://www.elastic.co/guide/en/apm/agent/java/master/config-core.html#config-capture-body[`capture_body`] could only capture form parameters.
Now it supports all UTF-8 encoded plain-text content types.
The option https://www.elastic.co/guide/en/apm/agent/java/master/config-http.html#config-capture-body-content-types[`capture_body_content_types`]
controls which `Content-Type`s should be captured.
* Support async calls made by OkHttp client (`Call#enqueue`)
* Added support for providing config options on agent attach.
** CLI example: `--config server_urls=http://localhost:8200,http://localhost:8201`
** API example: `ElasticApmAttacher.attach(Map.of("server_urls", "http://localhost:8200,http://localhost:8201"));`

[float]
===== Bug Fixes
* Logging integration through MDC is not working properly - https://github.com/elastic/apm-agent-java/issues/499[#499]
* ClassCastException with adoptopenjdk/openjdk11-openj9 - https://github.com/elastic/apm-agent-java/issues/505[#505]
* Span count limitation is not working properly - reported https://discuss.elastic.co/t/kibana-apm-not-showing-spans-which-are-visible-in-discover-too-many-spans/171690[in our forum]
* Java agent causes Exceptions in Alfresco cluster environment due to failure in the instrumentation of Hazelcast `Executor`s - reported https://discuss.elastic.co/t/cant-run-apm-java-agent-in-alfresco-cluster-environment/172962[in our forum]

[[release-notes-1.4.0]]
==== 1.4.0 - 2019/02/14

[float]
===== Features
* Added support for sync calls of OkHttp client
* Added support for context propagation for `java.util.concurrent.ExecutorService`s
* The `trace_methods` configuration now allows to omit the method matcher.
   Example: `com.example.*` traces all classes and methods within the `com.example` package and sub-packages.
* Added support for JSF. Tested on WildFly, WebSphere Liberty and Payara with embedded JSF implementation and on Tomcat and Jetty with
 MyFaces 2.2 and 2.3
* Introduces a new configuration option `disable_metrics` which disables the collection of metrics via a wildcard expression.
* Support for HttpUrlConnection
* Adds `subtype` and `action` to spans. This replaces former typing mechanism where type, subtype and action were all set through
   the type in an hierarchical dotted-syntax. In order to support existing API usages, dotted types are parsed into subtype and action, 
   however `Span.createSpan` and `Span.setType` are deprecated starting this version. Instead, type-less spans can be created using the new 
   `Span.startSpan` API and typed spans can be created using the new `Span.startSpan(String type, String subtype, String action)` API
* Support for JBoss EAP 6.4, 7.0, 7.1 and 7.2
* Improved startup times
* Support for SOAP (JAX-WS).
   SOAP client create spans and propagate context.
   Transactions are created for `@WebService` classes and `@WebMethod` methods.  

[float]
===== Bug Fixes
* Fixes a failure in BitBucket when agent deployed https://github.com/elastic/apm-agent-java/issues/349[#349]
* Fixes increased CPU consumption https://github.com/elastic/apm-agent-java/issues/453[#453] and https://github.com/elastic/apm-agent-java/issues/443[#443]
* Fixed some OpenTracing bridge functionalities that were not working when auto-instrumentation is disabled
* Fixed an error occurring when ending an OpenTracing span before deactivating
* Sending proper `null` for metrics that have a NaN value
* Fixes JVM crash with Java 7 https://github.com/elastic/apm-agent-java/issues/458[#458]
* Fixes an application deployment failure when using EclipseLink and `trace_methods` configuration https://github.com/elastic/apm-agent-java/issues/474[#474]

[[release-notes-1.3.0]]
==== 1.3.0 - 2019/01/10

[float]
===== Features
* The agent now collects system and JVM metrics https://github.com/elastic/apm-agent-java/pull/360[#360]
* Add API methods `ElasticApm#startTransactionWithRemoteParent` and `Span#injectTraceHeaders` to allow for manual context propagation https://github.com/elastic/apm-agent-java/pull/396[#396].
* Added `trace_methods` configuration option which lets you define which methods in your project or 3rd party libraries should be traced.
   To create spans for all `public` methods of classes whose name ends in `Service` which are in a sub-package of `org.example.services` use this matcher:
   `public org.example.services.*.*Service#*` https://github.com/elastic/apm-agent-java/pull/398[#398]
* Added span for `DispatcherServlet#render` https://github.com/elastic/apm-agent-java/pull/409[#409].
* Flush reporter on shutdown to make sure all recorded Spans are sent to the server before the program exits https://github.com/elastic/apm-agent-java/pull/397[#397]
* Adds Kubernetes https://github.com/elastic/apm-agent-java/issues/383[#383] and Docker metadata to, enabling correlation with the Kibana Infra UI.
* Improved error handling of the Servlet Async API https://github.com/elastic/apm-agent-java/issues/399[#399]
* Support async API’s used with AsyncContext.start https://github.com/elastic/apm-agent-java/issues/388[#388]

[float]
===== Bug Fixes
* Fixing a potential memory leak when there is no connection with APM server
* Fixes NoSuchMethodError CharBuffer.flip() which occurs when using the Elasticsearch RestClient and Java 7 or 8 https://github.com/elastic/apm-agent-java/pull/401[#401]

 
[[release-notes-1.2.0]]
==== 1.2.0 - 2018/12/19

[float]
===== Features
* Added `capture_headers` configuration option.
   Set to `false` to disable capturing request and response headers.
   This will reduce the allocation rate of the agent and can save you network bandwidth and disk space.
* Makes the API methods `addTag`, `setName`, `setType`, `setUser` and `setResult` fluent, so that calls can be chained. 

[float]
===== Bug Fixes
* Catch all errors thrown within agent injected code
* Enable public APIs and OpenTracing bridge to work properly in OSGi systems, fixes https://github.com/elastic/apm-agent-java/issues/362[this WildFly issue]
* Remove module-info.java to enable agent working on early Tomcat 8.5 versions
* Fix https://github.com/elastic/apm-agent-java/issues/371[async Servlet API issue]

[[release-notes-1.1.0]]
==== 1.1.0 - 2018/11/28

[float]
===== Features
* Some memory allocation improvements
* Enabling bootdelegation for agent classes in Atlassian OSGI systems

[float]
===== Bug Fixes
* Update dsl-json which fixes a memory leak.
 See https://github.com/ngs-doo/dsl-json/pull/102[ngs-doo/dsl-json#102] for details. 
* Avoid `VerifyError`s by non instrumenting classes compiled for Java 4 or earlier
* Enable APM Server URL configuration with path (fixes #339)
* Reverse `system.hostname` and `system.platform` order sent to APM server

[[release-notes-1.0.1]]
==== 1.0.1 - 2018/11/15

[float]
===== Bug Fixes
* Fixes NoSuchMethodError CharBuffer.flip() which occurs when using the Elasticsearch RestClient and Java 7 or 8 {pull}313[#313]

[[release-notes-1.0.0]]
==== 1.0.0 - 2018/11/14

[float]
===== Breaking changes
* Remove intake v1 support. This version requires APM Server 6.5.0+ which supports the intake api v2.
   Until the time the APM Server 6.5.0 is officially released,
   you can test with docker by pulling the APM Server image via
   `docker pull docker.elastic.co/apm/apm-server:6.5.0-SNAPSHOT`. 

[float]
===== Features
* Adds `@CaptureTransaction` and `@CaptureSpan` annotations which let you declaratively add custom transactions and spans.
   Note that it is required to configure the `application_packages` for this to work.
   See the https://www.elastic.co/guide/en/apm/agent/java/master/public-api.html#api-annotation[documentation] for more information.
* The public API now supports to activate a span on the current thread.
   This makes the span available via `ElasticApm#currentSpan()`
   Refer to the https://www.elastic.co/guide/en/apm/agent/java/master/public-api.html#api-span-activate[documentation] for more details.
* Capturing of Elasticsearch RestClient 5.0.2+ calls.
   Currently, the `*Async` methods are not supported, only their synchronous counterparts.
* Added API methods to enable correlating the spans created from the JavaScrip Real User Monitoring agent with the Java agent transaction.
   More information can be found in the https://www.elastic.co/guide/en/apm/agent/java/master/public-api.html#api-ensure-parent-id[documentation].
* Added `Transaction.isSampled()` and `Span.isSampled()` methods to the public API
* Added `Transaction#setResult` to the public API {pull}293[#293]

[float]
===== Bug Fixes
* Fix for situations where status code is reported as `200`, even though it actually was `500` {pull}225[#225]
* Capturing the username now properly works when using Spring security {pull}183[#183]

[[release-notes-1.0.0.rc1]]
==== 1.0.0.RC1 - 2018/11/06

[float]
===== Breaking changes
* Remove intake v1 support. This version requires APM Server 6.5.0+ which supports the intake api v2.
   Until the time the APM Server 6.5.0 is officially released,
   you can test with docker by pulling the APM Server image via
   `docker pull docker.elastic.co/apm/apm-server:6.5.0-SNAPSHOT`.
* Wildcard patterns are case insensitive by default. Prepend `(?-i)` to make the matching case sensitive.

[float]
===== Features
* Support for Distributed Tracing
* Adds `@CaptureTransaction` and `@CaptureSpan` annotations which let you declaratively add custom transactions and spans.
   Note that it is required to configure the `application_packages` for this to work.
   See the https://www.elastic.co/guide/en/apm/agent/java/master/public-api.html#api-annotation[documentation] for more information.
* The public API now supports to activate a span on the current thread.
   This makes the span available via `ElasticApm#currentSpan()`
   Refer to the https://www.elastic.co/guide/en/apm/agent/java/master/public-api.html#api-span-activate[documentation] for more details.
* Capturing of Elasticsearch RestClient 5.0.2+ calls.
   Currently, the `*Async` methods are not supported, only their synchronous counterparts.
* Added API methods to enable correlating the spans created from the JavaScrip Real User Monitoring agent with the Java agent transaction.
   More information can be found in the https://www.elastic.co/guide/en/apm/agent/java/master/public-api.html#api-ensure-parent-id[documentation].
* Microsecond accurate timestamps {pull}261[#261]
* Support for JAX-RS annotations.
Transactions are named based on your resources (`ResourceClass#resourceMethod`).

[float]
===== Bug Fixes
* Fix for situations where status code is reported as `200`, even though it actually was `500` {pull}225[#225]

[[release-notes-0.8.x]]
=== Java Agent version 0.8.x

[[release-notes-0.8.0]]
==== 0.8.0

[float]
===== Breaking changes
* Wildcard patterns are case insensitive by default. Prepend `(?-i)` to make the matching case sensitive.

[float]
===== Features
* Wildcard patterns are now not limited to only one wildcard in the middle and can be arbitrarily complex now.
   Example: `*foo*bar*baz`.
* Support for JAX-RS annotations.
   Transactions are named based on your resources (`ResourceClass#resourceMethod`).

[[release-notes-0.7.x]]
=== Java Agent version 0.7.x

[[release-notes-0.7.1]]
==== 0.7.1 - 2018/10/24

[float]
===== Bug Fixes
* Avoid recycling transactions twice {pull}178[#178]

[[release-notes-0.7.0]]
==== 0.7.0 - 2018/09/12

[float]
===== Breaking changes
* Removed `ElasticApm.startSpan`. Spans can now only be created from their transactions via `Transaction#createSpan`.
* `ElasticApm.startTransaction` and `Transaction#createSpan` don't activate the transaction and spans
   and are thus not available via `ElasticApm.activeTransaction` and `ElasticApm.activeSpan`.

[float]
===== Features
* Public API
** Add `Span#captureException` and `Transaction#captureException` to public API.
      `ElasticApm.captureException` is deprecated now. Use `ElasticApm.currentSpan().captureException(exception)` instead.
** Added `Transaction.getId` and `Span.getId` methods 
* Added support for async servlet requests
* Added support for Payara/Glassfish
* Incubating support for Apache HttpClient
* Support for Spring RestTemplate
* Added configuration options `use_path_as_transaction_name` and `url_groups`,
   which allow to use the URL path as the transaction name.
   As that could contain path parameters, like `/user/$userId` however,
   You can set the `url_groups` option to define a wildcard pattern, like `/user/*`,
   to group those paths together.
   This is especially helpful when using an unsupported Servlet API-based framework. 
* Support duration suffixes (`ms`, `s` and `m`) for duration configuration options.
   Not using the duration suffix logs out a deprecation warning and will not be supported in future versions.
* Add ability to add multiple APM server URLs, which enables client-side load balancing.
   The configuration option `server_url` has been renamed to `server_urls` to reflect this change.
   However, `server_url` still works for backwards compatibility.
* The configuration option `service_name` is now optional.
   It defaults to the main class name,
   the name of the executed jar file (removing the version number),
   or the application server name (for example `tomcat-application`).
   In a lot of cases,
   you will still want to set the `service_name` explicitly.
   But it helps getting started and seeing data easier,
   as there are no required configuration options anymore.
   In the future we will most likely determine more useful application names for Servlet API-based applications.<|MERGE_RESOLUTION|>--- conflicted
+++ resolved
@@ -25,11 +25,8 @@
 
 [float]
 ===== Features
-<<<<<<< HEAD
+* Added support to selectively enable instrumentations - {pull}2292[#2292]
 * Add support for Google HTTP Client - {pull}2257[#2257]
-=======
-* Added support to selectively enable instrumentations - {pull}2292[#2292]
->>>>>>> 7434123a
 
 [float]
 ===== Bug fixes
