--- conflicted
+++ resolved
@@ -28,11 +28,8 @@
 
 [float]
 ===== Bug fixes
-<<<<<<< HEAD
+* Fix small memory allocation regression introduced with tracestate header {pull}1508[#1508]
 * Fix `NullPointerException` from `WeakConcurrentMap.put` through the Elasticsearch client instrumentation - {pull}1531[1531]
-=======
-* Fix small memory allocation regression introduced with tracestate header {pull}1508[#1508]
->>>>>>> 1cbed060
 
 [float]
 ===== Refactors
