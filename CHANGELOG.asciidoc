ifdef::env-github[]
NOTE: Release notes are best read in our documentation at
https://www.elastic.co/guide/en/apm/agent/java/current/release-notes.html[elastic.co]
endif::[]

////
[[release-notes-x.x.x]]
==== x.x.x - YYYY/MM/DD

[float]
===== Breaking changes

[float]
===== Features
* Cool new feature: {pull}2526[#2526]

[float]
===== Bug fixes
////

=== Unreleased

[[release-notes-x.x.x]]
==== x.x.x - YYYY/MM/DD

[[release-notes-1.x]]
=== Java Agent version 1.x

[[release-notes-1.34.1]]
==== 1.34.1 - YYYY/MM/DD

[float]
===== Refactorings
* Activation stack was extracted from `ElasticApmTracer` into a separate class, where it also enforces a stack depth to eliminate
activation leaks - {pull}2783[#2783]

[[release-notes-1.34.0]]
==== 1.34.0 - 2022/09/14

[float]
===== Refactorings
* Changed the main agent class loader to work in a child-first delegation model, thus making it more isolated by preferring self packaged
version of classes that are available also in the parent (bootstrap) class loader - {pull}2728[#2728]

[float]
===== Features
* Capture Oracle SID in connection string - {pull}2709[#2709]
* Implemented span links in the OTel bridge - {pull}2685[#2685]
* Added support for MongoDB 4.x Sync Driver - {pull}2241{#2241}
* Capture keyspace in `db.instance` for Cassandra database - {pull}2684[#2684]
* Added support for AWS SQS - {pull}2637[#2637]
* Add <<config-trace-continuation-strategy, `trace_continuation_strategy`>> configuration option - {pull}2760[#2760]
* Capture user from Azure SSO with Servlet-based app containers - {pull}2767[#2767]
<<<<<<< HEAD
* Add support for log correlation for `java.util.logging` (JUL) - {pull}2724[#2724]
=======
* Promote WebFlux & Reactor to GA and enable it by default - {pull}2782[#2782]
>>>>>>> 5cda77d9

[float]
===== Bug fixes
* Fix unexpected side effects of `toString` calls within reactor instrumentation - {pull}2708[#2708]
* Fix Vert.x instrumentation for 4.3.2 - {pull}2700[#2700]
* Fix `NullPointerException` in `AmazonHttpClientInstrumentation` - {pull}2740[#2740]
* Fix stack frame exclusion patterns - {pull}2758[#2758]
* Fix `NullPointerException` with compressed spans - {pull}2755[#2755]
* Fix empty Servlet path with proper fallback - {pull}2748[#2748]
* Fix `ClosedByInterruptException` during indy bootstrap method resolution - {pull}2752[#2752]
* Enhance exclusion of other APM agents - {pull}2766[#2766]
* Avoid warning when log correlation option is provided in remote config - {pull}2765[#2765]
* Update `async-profiler` to 1.8.8 to avoid missing symbol log spam - {pull}2775[#2775]
* Fix container ID discovery for containers managed through AWS Fargate - {pull}2772[#2772]
* Make `traceparent` header computation thread-safe - {pull}2747[#2747]
* Fix OTel bridge with multiple OTel APIs or external plugins - {pull}2735[#2735]

[[release-notes-1.33.0]]
==== 1.33.0 - 2022/07/08

[float]
===== Breaking changes
As of version 1.33.0, Java 7 support is deprecated and will be removed in a future release (not expected to be removed before January 2024) - {pull}2677[#2677]

[float]
===== Features
* Add support for Spring WebClient - {pull}2229[#2229]
* Added undocumented and unsupported configuration `metric_set_limit` to increase the metric set limit - {pull}2148[#2148]
* Added <<config-transaction-name-groups, `transaction_name_groups`>> configuration option  - {pull}2676[#2676]
** Deprecated <<config-url-groups, `url_groups`>> in favor of <<config-transaction-name-groups, `transaction_name_groups`>>.

[float]
===== Bug fixes
* Fix for JAX-WS (SOAP) transaction names. The agent now properly names transaction for web service methods that are not annotated with `@WebMethod`. - {pull}2667[#2667]
* Fix public API backward compatibility that was broken in 1.32.0. With this version you can use any version of the public API once again - {pull}2682[#2682]
* Fix flaky transaction name with Webflux+Servlet - {pull}2695[#2695]

[[release-notes-1.32.0]]
==== 1.32.0 - 2022/06/13

===== Potentially breaking changes
* If using the public API of version < 1.32.0 and using the `@CaptureSpan` or `@Traced` annotations, upgrading the agent to 1.32.0
without upgrading the API version may cause `VerifyError`. This was fixed in version 1.33.0, which can once again be used with any
version of the public API.
* For relational databases, the agent now captures the database name and makes it part of service dependencies and service map.
For example, with a `MySQL` database, previously a single `mysql` item was shown in the map and in service dependencies,
the agent will now include the database name in the dependency, thus `mysql/my-db1`, `mysql/my-db2` will now be captured.

[float]
===== Features
* Promote mature agent features as Generaly Available (GA) - {pull}2632[#2632]
** <<opentelemetry-bridge,OpenTelemetry bridge>> is now enabled by default
** <<config-circuit-breaker,Circuit breaker>> marked as GA (still disabled by default)
** <<setup-attach-api,API Attach>> and <<setup-attach-cli,CLI Attach>> marked as GA
** <<config-use-path-as-transaction-name,`use_path_as_transaction_name`>> configuration option marked as GA
** Dubbo instrumentation is now enabled by default
** `com.sun.net.httpserver.HttpServer` instrumentation marked as GA
* Struts action invocations via an action chain result start a new span - {pull}2513[#2513]
* Added official support for Elasticsearch Java API client - {pull}2211[#2211]
* Added the ability to make spans non-discardable through the public API and the OpenTelemetry bridge - {pull}2632[#2632]
* Added support for the new service target fields - {pull}2578[#2578]
* Capture the database name from JDBC connection string - {pull}2642[#2642]
* Added an additional span around Javalin template renderers - {pull}2381[#2381]
* Added support for downloading the latest agent version through the attach CLI by setting `--download-agent-version latest`. In
addition, when using the `apm-agent-attach-cli-slim.jar`, which does not contain a bundled agent, the latest version will be downloaded
from maven at runtime unless configured otherwise through  `--download-agent-version` - {pull}2659[#2659]
* Added span-links to messaging systems instrumentation (supported by APM Server 8.3+ only) - {pull}2610[#2610]

[float]
===== Bug fixes
* Fix missing attributes in bridged OTel transactions - {pull}2657[#2657]
* Fix `transaction.result` with bridged OTel transactions - {pull}2660[#2660]

[[release-notes-1.31.0]]
==== 1.31.0 - 2022/05/17

[float]
===== Potentially breaking changes
* Starting this version, when using <<config-log-ecs-reformatting>>, the agent will automatically set the `service.version` field.
If you are using ECS-logging and set the `service.version` through a custom field, the behaviour is not strictly defined. Remove the
custom `service.name` field setting and either allow the agent to automatically discover and set it, or use the
<<config-service-version>> config option to set it manually.

[float]
===== Refactorings
* Vert.x 3.x instrumentation was refactored to remove constructor instrumentation as well as wrapping of response handler. In addition, in
HTTP 2 request handling, transactions are ended when the request end event occurs and are kept alive until response end, when they are allowed
to recycle. This allows for spans representing asynchronous handling of requests for which the corresponding transaction has ended -
{pull}2564[#2564]
* Jedis clients instrumentation was changed

[float]
===== Features
* Set the service version when using the ECS reformatting of the application logs: {pull}2603[#2603]
* Add ECS-reformatting support for `java.util.logging` - {pull}2591[#2591]
* Added support for setting the service version on Log4j2's EcsLayout - {pull}2604[#2604]
* Added support for AWS S3 and DynamoDB - {pull}2606[#2606]
* Added support for Jedis 4.x clients - {pull}2626[#2626]

[float]
===== Bug fixes
* Fixed multiple dropped stats types in a transaction producing invalid JSON: {pull}2589[#2589]
* Fixed NoClassDefFoundError when using OTel bridge and span.*current() : {pull}2596[#2596]
* Fallback to standard output when Security Manager prevents writing to log file - {pull}2581[#2581]
* Fix missing transactions when using Vert.x 3.x with HTTP 1 - {pull}2564[#2564]
* Fix Vert.x `GET null` transactions to be named `GET unknown route`, according to spec - {pull}2564[#2564]
* Fix OpenTelemetry bridge span end with explicit timestamp - {pull}2615[#2615]
* Fix improper naming for `scheduled` transactions created by `java.util.TimerTask` instrumentation - {pull}2620[#2620]
* Properly handle `java.lang.IllegalStateException` related to premature invocation of `ServletConfig#getServletContext()` in
`Servlet#init()` instrumentations - {pull}2627[#2627]

[[release-notes-1.30.1]]
==== 1.30.1 - 2022/04/12

[float]
===== Bug fixes
* Fixed AWS Lambda instrumentation for AWS handler classes with input object types that are not AWS Events classes  - {pull}2551[#2551]
* Fixed service name discovery based on MANIFEST.MF file through `ServletContainerInitializer#onStartup` on Jakarta Servlet containers -
{pull}2546[#2546]
* Fix shaded classloader package definition - {pull}2566[#2566]
* Fix logging initialization with Security Manager - {pull}2568[#2568]
* normalize empty `transaction.type` and `span.type` - {pull}2525[#2525]
* Allowing square brackets within the <<config-capture-jmx-metrics>> config value - {pull}2547[#2547]
* Fixed duplicated ending of `HttpUrlConnection` spans - {pull}2530[#2530]
* Compressed span fixes - {pull}2576[#2576], {pull}2552[#2552], {pull}2558[#2558]


[[release-notes-1.30.0]]
==== 1.30.0 - 2022/03/22

[float]
===== Potentially breaking changes
* Create the JDBC spans as exit spans- {pull}2484[#2484]
* WebSocket requests are now captured with transaction type request instead of custom - {pull}2501[#2501]

[float]
===== Refactorings
* Logging frameworks instrumentations - {pull}2428[#2428]. This refactoring includes:
** Log correlation now works based on bytecode instrumentation rather than `ActivationListener` that directly updates the MDC
** Merging the different instrumentations (log-correlation, error-capturing and ECS-reformatting) into a single plugin
** Module structure and package naming changes

[float]
===== Features
* Added support for setting service name and version for a transaction via the public api - {pull}2451[#2451]
* Added support for en-/disabling each public annotation on each own - {pull}2472[#2472]
* Added support for compressing spans - {pull}2477[#2477]
* Added microsecond durations with `us` as unit - {pull}2496[#2496]
* Added support for dropping fast exit spans - {pull}2491[#2491]
* Added support for collecting statistics about dropped exit spans - {pull}2505[#2505]
* Making AWS Lambda instrumentation GA - includes some changes in Lambda transaction metadata fields and a dedicated flush HTTP request
to the AWS Lambda extension - {pull}2424[#2424]
* Changed logging correlation to be on by default. This change includes the removal of the now redundant `enable_log_correlation` config
option. If there's a need to disable the log correlation mechanism, this can be done now through the `disable_instrumentations` config -
{pull}2428[#2428]
* Added automatic error event capturing for log4j1 and JBoss LogManager - {pull}2428[#2428]
* Issue a warning when security manager is mis-configured - {pull}2510[#2510]
* Add experimental OpenTelemetry API bridge - {pull}1631[#1631]

[float]
===== Performance improvements
* Proxy classes are excluded from instrumentation in more cases - {pull}2474[#2474]
* Only time type/method matching if the debug logging is enabled as the results are only used when debug logging is enabled - {pull}2471[#2471]

[float]
===== Bug fixes
* Fix cross-plugin dependencies triggering NoClassDefFound - {pull}2509[#2509]
* Fix status code setting in AWS Lambda transactions triggered by API Gateway V1 - {pull}2346[#2346]
* Fix classloading OSGi bundles with partial dependency on Servlet API + avoid SecurityException with Apache Sling - {pull}2418[2418]
* Respect `transaction_ignore_urls` and `transaction_ignore_user_agents` when creating transactions in the spring webflux instrumentation - {pull}2515[#2515]

[[release-notes-1.29.0]]
==== 1.29.0 - 2022/02/09

[float]
===== Breaking changes
* Changes in service name auto-discovery of jar files (see Features section)

[float]
===== Features
* Exceptions that are logged using the fatal log level are now captured (log4j2 only) - {pull}2377[#2377]
* Replaced `authorization` in the default value of `sanitize_field_names` with `*auth*` - {pull}2326[#2326]
* Unsampled transactions are dropped and not sent to the APM-Server if the APM-Server version is 8.0+ - {pull}2329[#2329]
* Adding agent logging capabilities to our SDK, making it available for external plugins - {pull}2390[#2390]
* Service name auto-discovery improvements
** For applications deployed to application servers (`war` files) and standalone jars that are started with `java -jar`,
   the agent now discovers the `META-INF/MANIFEST.MF` file.
** If the manifest contains the `Implementation-Title` attribute, it is used as the default service name - {pull}1921[#1921], {pull}2434[#2434] +
  *Note*: this may change your service names if you relied on the auto-discovery that uses the name of the jar file.
  If that jar file also contains an `Implementation-Title` attribute in the `MANIFEST.MF` file, the latter will take precedence.
** When the manifest contains the `Implementation-Version` attribute, it is used as the default service version - {pull}1726[#1726], {pull}1922[#1922], {pull}2434[#2434]
* Added support for instrumenting Struts 2 static resource requests - {pull}1949[#1949]
* Added support for Java/Jakarta WebSocket ServerEndpoint - {pull}2281[#2281]
* Added support for setting the service name on Log4j2's EcsLayout - {pull}2296[#2296]
* Print the used instrumentation groups when the application stops - {pull}2448[#2448]
* Add `elastic.apm.start_async` property that makes the agent start on a non-premain/main thread - {pull}2454[#2454]

[float]
===== Bug fixes
* Fix runtime attach with some docker images - {pull}2385[#2385]
* Restore dynamic capability to `log_level` config for plugin loggers - {pull}2384[#2384]
* Fix slf4j-related `LinkageError` - {pull}2390[#2390] and {pull}2376[#2376]
* Fix possible deadlock occurring when Byte Buddy reads System properties by warming up bytecode instrumentation code
paths. The BCI warmup is on by default and may be disabled through the internal `warmup_byte_buddy` config option - {pull}2368[#2368]
* Fixed few dubbo plugin issues - {pull}2149[#2149]
** Dubbo transaction will should be created at the provider side
** APM headers conversion issue within dubbo transaction
* Fix External plugins automatic setting of span outcome - {pull}2376[#2376]
* Avoid early initialization of JMX on Weblogic - {pull}2420[#2420]
* Automatically disable class sharing on AWS lambda layer - {pull}2438[#2438]
* Avoid standalone spring applications to have two different service names, one based on the jar name, the other based on `spring.application.name`.

[[release-notes-1.28.4]]
==== 1.28.4 - 2021/12/30

[float]
===== Bug fixes
* Fix `@Traced` annotation to return proper outcome instead of `failed` - {pull}2370[#2370]

[float]
===== Dependency updates
* Update Log4j to 2.12.4 and log4j2-ecs-layout to 1.3.2 - {pull}2378[#2378]

[[release-notes-1.28.3]]
==== 1.28.3 - 2021/12/22

[float]
===== Dependency updates
* Update Log4j to 2.12.3
* Update ecs-logging-java to 1.3.0

[float]
===== Potentially breaking changes
* If the agent cannot discover a service name, it now uses `unknown-java-service` instead of `my-service` - {pull}2325[#2325]

[float]
===== Bug fixes
* Gracefully handle JDBC drivers which don't support `Connection#getCatalog` - {pull}2340[#2340]
* Fix using JVM keystore options for communication with APM Server - {pull}2362[#2362]

[[release-notes-1.28.2]]
==== 1.28.2 - 2021/12/16

[float]
===== Dependency updates
* Update Log4j to 2.12.2

[float]
===== Bug fixes
* Fix module loading errors on J9 JVM - {pull}2341[#2341]
* Fixing log4j configuration error - {pull}2343[#2343]

[[release-notes-1.28.1]]
==== 1.28.1 - 2021/12/10

[float]
===== Security
* Fix for "Log4Shell" RCE 0-day exploit in log4j https://nvd.nist.gov/vuln/detail/CVE-2021-44228[CVE-2021-44228] - {pull}2332[#2332]

[float]
===== Features
* Added support to selectively enable instrumentations - {pull}2292[#2292]

[float]
===== Bug fixes
* Preferring controller names for Spring MVC transactions, `use_path_as_transaction_name` only as a fallback - {pull}2320[#2320]

[[release-notes-1.28.0]]
==== 1.28.0 - 2021/12/07

[float]
===== Features
* Adding experimental support for <<aws-lambda, AWS Lambda>> - {pull}1951[#1951]
* Now supporting tomcat 10 - {pull}2229[#2229]

[float]
===== Bug fixes
* Fix error with parsing APM Server version for 7.16+ - {pull}2313[#2313]

[[release-notes-1.27.1]]
==== 1.27.1 - 2021/11/30

[float]
===== Security
* Resolves Local Privilege Escalation issue https://discuss.elastic.co/t/apm-java-agent-security-update/291355[ESA-2021-30] https://cve.mitre.org/cgi-bin/cvename.cgi?name=CVE-2021-37942[CVE-2021-37942]

[float]
===== Features
* Add support to Jakarta EE for JSF - {pull}2254[#2254]

[float]
===== Bug fixes
* Fixing missing Micrometer metrics in Spring boot due to premature initialization - {pull}2255[#2255]
* Fixing hostname trimming of FQDN too aggressive - {pull}2286[#2286]
* Fixing agent `unknown` version - {pull}2289[#2289]
* Improve runtime attach configuration reliability - {pull}2283[#2283]

[[release-notes-1.27.0]]
==== 1.27.0 - 2021/11/15

[float]
===== Security
* Resolves Local Privilege Escalation issue https://discuss.elastic.co/t/apm-java-agent-security-update/289627[ESA-2021-29] https://cve.mitre.org/cgi-bin/cvename.cgi?name=CVE-2021-37941[CVE-2021-37941]

[float]
===== Potentially breaking changes
* `transaction_ignore_urls` now relies on full request URL path - {pull}2146[#2146]
** On a typical application server like Tomcat, deploying an `app.war` application to the non-ROOT context makes it accessible with `http://localhost:8080/app/`
** Ignoring the whole webapp through `/app/*` was not possible until now.
** Existing configuration may need to be updated to include the deployment context, thus for example `/static/*.js` used to
exclude known static files in all applications might be changed to `/app/static/*.js` or `*/static/*.js`.
** It only impacts prefix patterns due to the additional context path in pattern.
** It does not impact deployment within the `ROOT` context like Spring-boot which do not have such context path prefix.
* The metrics `transaction.duration.sum.us`, `transaction.duration.count` and `transaciton.breakdown.count` are no longer recorded - {pull}2194[#2194]
* Automatic hostname discovery mechanism had changed, so the resulted `host.name` and `host.hostname` in events reported
by the agent may be different. This was done in order to improve the integration with host metrics in the APM UI.

[float]
===== Features
* Improved capturing of logged exceptions when using Log4j2 - {pull}2139[#2139]
* Update to async-profiler 1.8.7 and set configured `safemode` at load time though a new system property - {pull}2165[#2165]
* Added support to capture `context.message.routing-key` in rabbitmq, spring amqp instrumentations - {pull}1767[#1767]
* Breakdown metrics are now tracked per service (when using APM Server 8.0) - {pull}2208[#2208]
* Add support for Spring AMQP batch API - {pull}1716[#1716]
* Add the (current) transaction name to the error (when using APM Server 8.0) - {pull}2235[#2235]
* The JVM/JMX metrics are reported for each service name individually (when using APM Server 8.0) - {pull}2233[#2233]
* Added <<config-span-stack-trace-min-duration,`span_stack_trace_min_duration`>> option.
 This replaces the now deprecated `span_frames_min_duration` option.
 The difference is that the new option has more intuitive semantics for negative values (never collect stack trace) and zero (always collect stack trace). - {pull}2220[#2220]
* Add support to Jakarta EE for JAX-WS - {pull}2247[#2247]
* Add support to Jakarta EE for JAX-RS - {pull}2248[#2248]
* Add support for Jakarta EE EJB annotations `@Schedule`, `@Schedules` - {pull}2250[#2250]
* Add support to Jakarta EE for Servlets - {pull}1912[#1912]
* Added support to Quartz 1.x - {pull}2219[#2219]

[float]
===== Performance improvements
* Disable compression when sending data to a local APM Server
* Reducing startup contention related to instrumentation through `ensureInstrumented` - {pull}2150[#2150]

[float]
===== Bug fixes
* Fix k8s metadata discovery for containerd-cri envs - {pull}2126[#2126]
* Fixing/reducing startup delays related to `ensureInstrumented` - {pull}2150[#2150]
* Fix runtime attach when bytebuddy is in application classpath - {pull}2116[#2116]
* Fix failed integration between agent traces and host metrics coming from Beats/Elastic-Agent due to incorrect hostname
discovery - {pull}2205[#2205]
* Fix infinitely kept-alive transactions in Hikari connection pool - {pull}2210[#2210]
* Fix few Webflux exceptions and missing reactor module - {pull}2207[#2207]

[float]
===== Refactorings
* Loading the agent from an isolated class loader - {pull}2109[#2109]
* Refactorings in the `apm-agent-plugin-sdk` that may imply breaking changes for beta users of the external plugin mechanism
** `WeakMapSupplier.createMap()` is now `WeakConcurrent.buildMap()` and contains more builders - {pull}2136[#2136]
** `GlobalThreadLocal` has been removed in favor of `DetachedThreadLocal`. To make it global, use `GlobalVariables` - {pull}2136[#2136]
** `DynamicTransformer.Accessor.get().ensureInstrumented` is now `DynamicTransformer.ensureInstrumented` - {pull}2164[#2164]
** The `@AssignTo.*` annotations have been removed.
   Use the `@Advice.AssignReturned.*` annotations that come with the latest version of Byte Buddy.
   If your plugin uses the old annotations, it will be skipped.
   {pull}2171[#2171]
* Switching last instrumentations (`trace_methods`, sparkjava, JDK `HttpServer` and Struts 2) to
`TracerAwareInstrumentation` - {pull}2170[#2170]
* Replace concurrency plugin maps to `SpanConcurrentHashMap` ones - {pull}2173[#2173]
* Align User-Agent HTTP header with other APM agents - {pull}2177[#2177]

[[release-notes-1.26.2]]
==== 1.26.2 - 2021/12/30

[float]
===== Dependency updates
* Update Log4j to 2.12.4 and log4j2-ecs-layout to 1.3.2 - {pull}2378[#2378]

[[release-notes-1.26.1]]
==== 1.26.1 - 2021/12/22

[float]
===== Dependency updates
* Update Log4j to 2.12.3
* Update ecs-logging-java to 1.3.0

[[release-notes-1.26.0]]
==== 1.26.0 - 2021/09/14

===== Potentially breaking changes
* If you rely on Database span subtype and use Microsoft SQL Server, the span subtype has been changed from `sqlserver`
to `mssql` to align with other agents.

[float]
===== Breaking changes
* Stop collecting the field `http.request.socket.encrypted` in http requests - {pull}2136[#2136]

[float]
===== Features
* Improved naming for Spring controllers - {pull}1906[#1906]
* ECS log reformatting improvements - {pull}1910[#1910]
** Automatically sets `service.node.name` in all log events if set through agent configuration
** Add `log_ecs_reformatting_additional_fields` option to support arbitrary fields in logs
** Automatically serialize markers as tags where relevant (log4j2 and logback)
* gRPC spans (client and server) can detect errors or cancellation through custom listeners - {pull}2067[#2067]
* Add `-download-agent-version` to the agent <<setup-attach-cli-usage-options, attach CLI tool options>>, allowing the
user to configure an arbitrary agent version that will be downloaded from maven and attached - {pull}1959[#1959]
* Add extra check to detect improper agent setup - {pull}2076[#2076]
* In redis tests - embedded RedisServer is replaced by testcontainers - {pull}2221[#2221]

[float]
===== Performance improvements
* Reduce GC time overhead caused by WeakReferences - {pull}2086[#2086], {pull}2081[#2081]
* Reduced memory overhead by a smarter type pool caching strategy - {pull}2102[#2102]. +
  The type pool cache improves the startup times by speeding up type matching
  (determining whether a class that's about to be loaded should be instrumented).
  Generally, the more types that are cached, the faster the startup. +
  The old strategy did not impose a limit to the cache but cleared it after it hasn't been accessed in a while.
  However, load test have discovered that the cache may never be cleared and leave a permanent overhead of 23mb.
  The actual size of the cache highly depends on the application and loosely correlates with the number of loaded classes. +
  The new caching strategy targets to allocate 1% of the committed heap, at least 0.5mb and max 10mb.
  If a particular entry hasn't been accessed within 20s, it will be removed from the cache. +
  The results based on load testing are very positive:
** Equivalent startup times (within the margins of error of the previous strategy)
** Equivalent allocation rate (within the margins of error of the previous strategy)
** Reduced avg heap utilization from 10%/15mb (previous strategy) to within margins of error without the agent
** Reduced GC time due to the additional headroom that the application can utilize.
** Based on heap dump analysis, after warmup, the cache size is now around 59kb (down from 23mb with the previous strategy).

[float]
===== Bug fixes
* Fix failure to parse some forms of the `Implementation-Version` property from jar manifest files - {pull}1931[#1931]
* Ensure single value for context-propagation header - {pull}1937[#1937]
* Fix gRPC non-terminated (therefore non-reported) client spans - {pull}2067[#2067]
* Fix Webflux response status code - {pull}1948[#1948]
* Ensure path filtering is applied when Servlet path is not available - {pull}2099[#2099]
* Align span subtype for MS SqlServer - {pull}2112[#2112]
* Fix potential destination host name corruption in OkHttp client spans - {pull}2118[#2118]

[float]
===== Refactorings
* Migrate several plugins to indy dispatcher {pull}2087[#2087], {pull}2088[#2088], {pull}2090[#2090], {pull}2094[#2094], {pull}2095[#2095]

[[release-notes-1.25.0]]
==== 1.25.0 - 2021/07/22

[float]
===== Potentially breaking changes
* If you rely on instrumentations that are in the `experimental` group, you must now set `enable_experimental_instrumentations=true` otherwise
the experimental instrumentations will be disabled by default. Up to version `1.24.0` using an empty value for `disable_instrumentations` was
the recommended way to override the default `disable_instrumentations=experimental`.

[float]
===== Features
* Support for inheritance of public API annotations - {pull}1805[#1805]
* JDBC instrumentation sets `context.db.instance` - {pull}1820[#1820]
* Add support for Vert.x web client- {pull}1824[#1824]
* Avoid recycling of spans and transactions that are using through the public API, so to avoid
reference-counting-related errors - {pull}1859[#1859]
* Add <<config-enable-experimental-instrumentations>> configuration option to enable experimental features - {pull}1863[#1863]
** Previously, when adding an instrumentation group to `disable_instrumentations`, we had to make sure to not forget the
default `experimental` value, for example when disabling `jdbc` instrumentation we had to set `disable_instrumentations=experimental,jdbc` otherwise
setting `disable_instrumentations=jdbc` would disable jdbc and also enable experimental features, which would not be the desired effect.
** Previously, by default `disable_instrumentations` contained `experimental`
** Now by default `disable_instrumentations` is empty and `enable_experimental_instrumentations=false`
** Set `enable_experimental_instrumentations=true` to enable experimental instrumentations
* Eliminating concerns related to log4j2 vulnerability - https://nvd.nist.gov/vuln/detail/CVE-2020-9488#vulnCurrentDescriptionTitle.
We cannot upgrade to version above 2.12.1 because this is the last version of log4j that is compatible with Java 7.
Instead, we exclude the SMTP appender (which is the vulnerable one) from our artifacts. Note that older versions of
our agent are not vulnerable as well, as the SMTP appender was never used, this is only to further reduce our users' concerns.
* Adding public APIs for setting `destination.service.resource`, `destination.address` and `destination.port` fields
for exit spans - {pull}1788[#1788]
* Only use emulated runtime attachment as fallback, remove the `--without-emulated-attach` option - {pull}1865[#1865]
* Instrument `javax.servlet.Filter` the same way as `javax.servlet.FilterChain` - {pull}1858[#1858]
* Propagate trace context headers in HTTP calls occurring from within traced exit points, for example - when using
Elasticsearch's REST client - {pull}1883[#1883]
* Added support for naming sparkjava (not Apache Spark) transactions {pull}1894[#1894]
* Added the ability to manually create exit spans, which will result with the auto creation of service nodes in the
service map and downstream service in the dependencies table - {pull}1898[#1898]
* Basic support for `com.sun.net.httpserver.HttpServer` - {pull}1854[#1854]
* Update to async-profiler 1.8.6 {pull}1907[#1907]
* Added support for setting the framework using the public api (#1908) - {pull}1909[#1909]

[float]
===== Bug fixes
* Fix NPE with `null` binary header values + properly serialize them - {pull}1842[#1842]
* Fix `ListenerExecutionFailedException` when using Spring AMQP's ReplyTo container - {pull}1872[#1872]
* Enabling log ECS reformatting when using Logback configured with `LayoutWrappingEncoder` and a pattern layout - {pull}1879[#1879]
* Fix NPE with Webflux + context propagation headers - {pull}1871[#1871]
* Fix `ClassCastException` with `ConnnectionMetaData` and multiple classloaders - {pull}1864[#1864]
* Fix NPE in `co.elastic.apm.agent.servlet.helper.ServletTransactionCreationHelper.getClassloader` - {pull}1861[#1861]
* Fix for Jboss JMX unexpected notifications - {pull}1895[#1895]

[[release-notes-1.24.0]]
==== 1.24.0 - 2021/05/31

[float]
===== Features
* Basic support for Apache Struts 2 {pull}1763[#1763]
* Extending the <<config-log-ecs-reformatting>> config option to enable the overriding of logs with ECS-reformatted
events. With the new `OVERRIDE` option, non-file logs can be ECS-reformatted automatically as well - {pull}1793[#1793]
* Instrumentation for Vert.x Web {pull}1697[#1697]
* Changed log level of vm arguments to debug
* Giving precedence for the W3C `tracecontext` header over the `elastic-apm-traceparent` header - {pull}1821[#1821]
* Add instrumentation for Webflux - {pull}1305[#1305]
* Add instrumentation for Javalin {pull}1822[#1822]

[float]
===== Bug fixes
* Fix another error related to instrumentation plugins loading on Windows - {pull}1785[#1785]
* Load Spring AMQP plugin- {pull}1784[#1784]
* Avoid `IllegalStateException` when multiple `tracestate` headers are used - {pull}1808[#1808]
* Ensure CLI attach avoids `sudo` only when required and avoid blocking - {pull}1819[#1819]
* Avoid sending metric-sets without samples, so to adhere to the intake API - {pull}1826[#1826]
* Fixing our type-pool cache, so that it can't cause OOM (softly-referenced), and it gets cleared when not used for
a while - {pull}1828[#1828]

[float]
===== Refactors
* Remove single-package limitation for embedded plugins - {pull}1780[#1780]

[[release-notes-1.23.0]]
==== 1.23.0 - 2021/04/22

[float]
===== Breaking changes
* There are breaking changes in the <<setup-attach-cli,attacher cli>>.
  See the Features section for more information.

[float]
===== Features
* Overhaul of the <<setup-attach-cli,attacher cli>> application that allows to attach the agent to running JVMs - {pull}1667[#1667]
** The artifact of the standalone cli application is now called `apm-agent-attach-cli`. The attacher API is still called `apm-agent-attach`.
** There is also a slim version of the cli application that does not bundle the Java agent.
It requires the `--agent-jar` option to be set.
** Improved logging +
The application uses {ecs-logging-java-ref}/intro.html[Java ECS logging] to emit JSON logs.
The log level can be configured with the `--log-level` option.
By default, the program is logging to the console but using the `--log-file` option, it can also log to a file.
** Attach to JVMs running under a different user (unix only) +
The JVM requires the attacher to be running under the same user as the target VM (the attachee).
The `apm-agent-attach-standalone.jar` can now be run with a user that has permissions to switch to the user that runs the target VM.
On Windows, the attacher can still only attach to JVMs that are running with under the same user.
** New include/exclude discovery rules +
*** `--include-all`: Attach to all discovered JVMs. If no matchers are provided, it will not attach to any JVMs.
*** `--include-user`/`--exclude-user`: Attach to all JVMs of a given operating system user.
*** `--include-main`/`--exclude-main`: Attach to all JVMs that whose main class/jar name, or system properties match the provided regex.
*** `--include-vmargs`/`--exclude-vmargs`: Attach to all JVMs that whose main class/jar name, or system properties match the provided regex.
** Removal of options +
*** The deprecated `--arg` option has been removed.
*** The `-i`/`--include`, `-e`/`exclude` options have been removed in favor of the `--<include|exclude>-<main|vmargs>` options.
*** The `-p`/`--pid` options have been removed in favor of the `--include-pid` option.
** Changed behavior of  the `-l`/`--list` option +
The option now only lists JVMs that match the include/exclude discovery rules.
Thus, it can be used to do a dry-run of the matchers without actually performing an attachment.
It even works in combination with `--continuous` now.
By default, the VM arguments are not printed, but only when the `-a`/`--list-vmargs` option is set.
** Remove dependency on `jps` +
Even when matching on the main class name or on system properties,
** Checks the Java version before attaching to avoid attachment on unsupported JVMs.
* Cassandra instrumentation - {pull}1712[#1712]
* Log correlation supports JBoss Logging - {pull}1737[#1737]
* Update Byte-buddy to `1.11.0` - {pull}1769[#1769]
* Support for user.domain {pull}1756[#1756]
* JAX-RS supports javax.ws.rs.PATCH
* Enabling build and unit tests on Windows - {pull}1671[#1671]

[float]
===== Bug fixes
* Fixed log correlation for log4j2 - {pull}1720[#1720]
* Fix apm-log4j1-plugin and apm-log4j2-plugin dependency on slf4j - {pull}1723[#1723]
* Avoid systematic `MessageNotWriteableException` error logging, now only visible in `debug` - {pull}1715[#1715] and {pull}1730[#1730]
* Fix rounded number format for non-english locales - {pull}1728[#1728]
* Fix `NullPointerException` on legacy Apache client instrumentation when host is `null` - {pull}1746[#1746]
* Apply consistent proxy class exclusion heuristic - {pull}1738[#1738]
* Fix micrometer serialization error - {pull}1741[#1741]
* Optimize & avoid `ensureInstrumented` deadlock by skipping stack-frame computation for Java7+ bytecode - {pull}1758[#1758]
* Fix instrumentation plugins loading on Windows - {pull}1671[#1671]

[float]
===== Refactors
* Migrate some plugins to indy dispatcher {pull}1369[#1369] {pull}1410[#1410] {pull}1374[#1374]

[[release-notes-1.22.0]]
==== 1.22.0 - 2021/03/24

[float]
===== Breaking changes
* Dots in metric names of Micrometer metrics get replaced with underscores to avoid mapping conflicts.
De-dotting be disabled via <<config-dedot-custom-metrics, `dedot_custom_metrics`>>. - {pull}1700[#1700]

[float]
===== Features
* Introducing a new mechanism to ease the development of community instrumentation plugins. See <<config-plugins-dir>> for
more details. This configuration was already added in 1.18.0, but more extensive and continuous integration testing
allows us to expose it now. It is still marked as "experimental" though, meaning that future changes in the mechanism
may break early contributed plugins. However, we highly encourage our community to try it out and we will do our best
to assist with such efforts.
* Deprecating `ignore_user_agents` in favour of `transaction_ignore_user_agents`, maintaining the same functionality -
{pull}1644[#1644]
* Update existing Hibernate Search 6 instrumentation to the final relase
* The <<config-use-path-as-transaction-name, `use_path_as_transaction_name`>> option is now dynamic
* Flushing internal and micrometer metrics before the agent shuts down - {pull}1658[#1658]
* Support for OkHttp 4.4+ -  {pull}1672[#1672]
* Adding capability to automatically create ECS-JSON-formatted version of the original application log files, through
the <<config-log-ecs-reformatting>> config option. This allows effortless ingestion of logs to Elasticsearch without
any further configuration. Supports log4j1, log4j2 and Logback. {pull}1261[#1261]
* Add support to Spring AMQP - {pull}1657[#1657]
* Adds the ability to automatically configure usage of the OpenTracing bridge in systems using ServiceLoader - {pull}1708[#1708]
* Update to async-profiler 1.8.5 - includes a fix to a Java 7 crash and enhanced safe mode to better deal with
corrupted stack frames.
* Add a warning on startup when `-Xverify:none` or `-noverify` flags are set as this can lead to crashes that are very
difficult to debug - {pull}1593[#1593]. In an upcoming version, the agent will not start when these flags are set,
unless the system property `elastic.apm.disable_bootstrap_checks` is set to true.

[float]
===== Bug fixes
* fix sample rate rounded to zero when lower than precision - {pull}1655[#1655]
* fixed a couple of bugs with the external plugin mechanism (not documented until now) - {pull}1660[#1660]
* Fix runtime attach conflict with multiple users - {pull}1704[#1704]

[[release-notes-1.21.0]]
==== 1.21.0 - 2021/02/09

[float]
===== Breaking changes
* Following PR {pull}1650[#1650], there are two slight changes with the <<config-server-url>> and <<config-server-urls>>
configuration options:
    1.  So far, setting `server_urls` with an empty string would allow the agent to work normally, apart from any action
        that requires communication with the APM Server, including the attempt to fetch a central configuration.
        Starting in this agent version, setting `server_urls` to empty string doesn't have any special meaning, it is
        the default expected configuration, where `server_url` will be used instead. In order to achieve the same
        behaviour, use the new <<config-disable-send>> configuration.
    2.  Up to this version, `server_url` was used as an alias to `server_urls`, meaning that one could potentially set
        the `server_url` config with a comma-separated list of multiple APM Server addresses, and that would have been a
        valid configuration. Starting in this agent version, `server_url` is a separate configuration, and it only accepts
        Strings that represent a single valid URL. Specifically, empty strings and commas are invalid.

[float]
===== Features
* Add cloud provider metadata to reported events, see
https://github.com/elastic/apm/blob/master/specs/agents/metadata.md#cloud-provider-metadata[spec] for details.
By default, the agent will try to automatically detect the cloud provider on startup, but this can be
configured through the <<config-cloud-provider, `cloud_provider`>> config option - {pull}1599[#1599]
* Add span & transaction `outcome` field to improve error rate calculations - {pull}1613[#1613]

[float]
===== Bug fixes
* Fixing crashes observed in Java 7 at sporadic timing by applying a few seconds delay on bootstrap - {pull}1594[#1594]
* Fallback to using "TLS" `SSLContext` when "SSL" is not available - {pull}1633[#1633]
* Fixing agent startup failure with `NullPointerException` thrown by Byte-buddy's `MultipleParentClassLoader` - {pull}1647[#1647]
* Fix cached type resolution triggering `ClassCastException` - {pull}1649[#1649]

[[release-notes-1.20.0]]
==== 1.20.0 - 2021/01/07

[float]
===== Breaking changes
* The following public API types were `public` so far and became package-private: `NoopScope`, `ScopeImpl` and `AbstractSpanImpl`.
  If your code is using them, you will need to change that when upgrading to this version.
  Related PR: {pull}1532[#1532]

[float]
===== Features
* Add support for RabbitMQ clients - {pull}1328[#1328]

[float]
===== Bug fixes
* Fix small memory allocation regression introduced with tracestate header {pull}1508[#1508]
* Fix `NullPointerException` from `WeakConcurrentMap.put` through the Elasticsearch client instrumentation - {pull}1531[#1531]
* Sending `transaction_id` and `parent_id` only for events that contain a valid `trace_id` as well - {pull}1537[#1537]
* Fix `ClassNotFoundError` with old versions of Spring resttemplate {pull}1524[#1524]
* Fix Micrometer-driven metrics validation errors by the APM Server when sending with illegal values - {pull}1559[#1559]
* Serialize all stack trace frames when setting `stack_trace_limit=-1` instead of none - {pull}1571[#1571]
* Fix `UnsupportedOperationException` when calling `ServletContext.getClassLoader()` - {pull}1576[#1576]
* Fix improper request body capturing - {pull}1579[#1579]
* Avoid `NullPointerException` due to null return values instrumentation advices - {pull}1601[#1601]
* Update async-profiler to 1.8.3 {pull}1602[1602]
* Use null-safe data structures to avoid `NullPointerException` {pull}1597[1597]
* Fix memory leak in sampling profiler mechanism - {pull}1592[#1592]

[float]
===== Refactors
* Migrate some plugins to indy dispatcher {pull}1405[#1405] {pull}1394[#1394]

[[release-notes-1.19.0]]
==== 1.19.0 - 2020/11/10

[float]
===== Features
* The agent version now includes a git hash if it's a snapshot version.
  This makes it easier to differ distinct snapshot builds of the same version.
  Example: `1.18.1-SNAPSHOT.4655910`
* Add support for sampling weight with propagation in `tracestate` W3C header {pull}1384[#1384]
* Adding two more valid options to the `log_level` config: `WARNING` (equivalent to `WARN`) and `CRITICAL`
  (will be treated as `ERROR`) - {pull}1431[1431]
* Add the ability to disable Servlet-related spans for `INCLUDE`, `FORWARD` and `ERROR` dispatches (without affecting
  basic Servlet capturing) by adding `servlet-api-dispatch` to <<config-disable-instrumentations>> - {pull}1448[1448]
* Add Sampling Profiler support for AArch64 architectures - {pull}1443[1443]
* Support proper transaction naming when using Spring's `ServletWrappingController` - {pull}1461[#1461]
* Update async-profiler to 1.8.2 {pull}1471[1471]
* Update existing Hibernate Search 6 instrumentation to work with the latest CR1 release
* Deprecating the `addLabel` public API in favor of `setLabel` (still supporting `addLabel`) - {pull}1449[#1449]

[float]
===== Bug fixes
* Fix `HttpUrlConnection` instrumentation issue (affecting distributed tracing as well) when using HTTPS without using
  `java.net.HttpURLConnection#disconnect` - {pull}1447[1447]
* Fixes class loading issue that can occur when deploying multiple applications to the same application server - {pull}1458[#1458]
* Fix ability to disable agent on startup wasn't working for runtime attach {pull}1444[1444]
* Avoid `UnsupportedOperationException` on some spring application startup {pull}1464[1464]
* Fix ignored runtime attach `config_file` {pull}1469[1469]
* Fix `IllegalAccessError: Module 'java.base' no access to: package 'java.lang'...` in J9 VMs of Java version >= 9 -
  {pull}1468[#1468]
* Fix JVM version parsing on HP-UX {pull}1477[#1477]
* Fix Spring-JMS transactions lifecycle management when using multiple concurrent consumers - {pull}1496[#1496]

[float]
===== Refactors
* Migrate some plugins to indy dispatcher {pull}1404[1404] {pull}1411[1411]
* Replace System Rules with System Lambda {pull}1434[#1434]

[[release-notes-1.18.1]]
==== 1.18.1 - 2020/10/06

[float]
===== Refactors
* Migrate some plugins to indy dispatcher {pull}1362[1362] {pull}1366[1366] {pull}1363[1363] {pull}1383[1383] {pull}1368[1368] {pull}1364[1364] {pull}1365[1365] {pull}1367[1367] {pull}1371[1371]

[float]
===== Bug fixes
* Fix instrumentation error for HttpClient - {pull}1402[#1402]
* Eliminate `unsupported class version error` messages related to loading the Java 11 HttpClient plugin in pre-Java-11 JVMs {pull}1397[1397]
* Fix rejected metric events by APM Server with response code 400 due to data validation error - sanitizing Micrometer
metricset tag keys - {pull}1413[1413]
* Fix invalid micrometer metrics with non-numeric values {pull}1419[1419]
* Fix `NoClassDefFoundError` with JDBC instrumentation plugin {pull}1409[1409]
* Apply `disable_metrics` config to Micrometer metrics - {pull}1421[1421]
* Remove cgroup `inactive_file.bytes` metric according to spec {pull}1422[1422]

[[release-notes-1.18.0]]
==== 1.18.0 - 2020/09/08

[float]
===== Features
* Deprecating `ignore_urls` config in favour of <<config-transaction-ignore-urls, `transaction_ignore_urls`>> to align
  with other agents, while still allowing the old config name for backward compatibility - {pull}1315[#1315]
* Enabling instrumentation of classes compiled with Java 1.4. This is reverting the restriction of instrumenting only
  bytecode of Java 1.5 or higher ({pull}320[#320]), which was added due to potential `VerifyError`. Such errors should be
  avoided now by the usage of `TypeConstantAdjustment` - {pull}1317[#1317]
* Enabling agent to work without attempting any communication with APM server, by allowing setting `server_urls` with
  an empty string - {pull}1295[#1295]
* Add <<metrics-micrometer, micrometer support>> - {pull}1303[#1303]
* Add `profiling_inferred_spans_lib_directory` option to override the default temp directory used for exporting the async-profiler library.
  This is useful for server-hardened environments where `/tmp` is often configured with `noexec`, leading to `java.lang.UnsatisfiedLinkError` errors - {pull}1350[#1350]
* Create spans for Servlet dispatches to FORWARD, INCLUDE and ERROR - {pull}1212[#1212]
* Support JDK 11 HTTPClient - {pull}1307[#1307]
* Lazily create profiler temporary files {pull}1360[#1360]
* Convert the followings to Indy Plugins (see details in <<release-notes-1.18.0.rc1, 1.18.0-rc1 relase notes>>): gRPC,
  AsyncHttpClient, Apache HttpClient
* The agent now collects cgroup memory metrics (see details in <<metrics-cgroup,Metrics page>>)
* Update async-profiler to 1.8.1 {pull}1382[#1382]
* Runtime attach install option is promoted to 'beta' status (was experimental).

[float]
===== Bug fixes
* Fixes a `NoClassDefFoundError` in the JMS instrumentation of `MessageListener` - {pull}1287[#1287]
* Fix `/ by zero` error message when setting `server_urls` with an empty string - {pull}1295[#1295]
* Fix `ClassNotFoundException` or `ClassCastException` in some cases where special log4j configurations are used - {pull}1322[#1322]
* Fix `NumberFormatException` when using early access Java version - {pull}1325[#1325]
* Fix `service_name` config being ignored when set to the same auto-discovered default value - {pull}1324[#1324]
* Fix service name error when updating a web app on a Servlet container - {pull}1326[#1326]
* Fix remote attach 'jps' executable not found when 'java' binary is symlinked ot a JRE - {pull}1352[#1352]

[[release-notes-1.18.0.rc1]]
==== 1.18.0.RC1 - 2020/07/22

This release candidate adds some highly anticipated features:
It’s now possible to attach the agent at runtime in more cases than before.
Most notably, it enables runtime attachment on JBoss, WildFly, Glassfish/Payara,
and other OSGi runtimes such as Atlassian Jira and Confluence.

To make this and other significant features, such as https://github.com/elastic/apm-agent-java/issues/937[external plugins], possible,
we have implemented major changes to the architecture of the agent.
The agent now relies on the `invokedynamic` bytecode instruction to make plugin development easier, safer, and more efficient.
As early versions of Java 7 and Java 8 have unreliable support for invokedynamic,
we now require a minimum update level of 60 for Java 7 (7u60+) in addition to the existing minimum update level of 40 for Java 8 (8u40+).

We’re looking for users who would like to try this out to give feedback.
If we see that the `invokedynamic`-based approach (https://github.com/elastic/apm-agent-java/pull/1230[indy plugins]) works well, we can continue and migrate the rest of the plugins.
After the migration has completed, we can move forward with external plugins and remove the experimental label from runtime attachment.

If all works like in our testing, you would not see `NoClassDefFoundError` s anymore when, for example, trying to attach the agent at runtime to an OSGi container or a JBoss server.
Also, non-standard OSGi containers, such as Atlassian Jira and other technologies with restrictive class loading policies, such as MuleSoft ESB, will benefit from this change.

In the worst case, there might be JVM crashes due to `invokedynamic`-related JVM bugs.
However, we already disable the agent when attached to JVM versions that are known to be problematic.
Another potentially problematic area is that we now dynamically raise the bytecode version of instrumented classes to be at least bytecode version 51 (Java 7).
This is needed in order to be able to use the `invokedynamic` instruction.
This requires re-computation of stack map frames which makes instrumentation a bit slower.
We don't anticipate notable slowdowns unless you extensively (over-)use <<config-trace-methods, `trace_methods`>>.

[float]
===== Breaking changes
* Early Java 7 versions, prior to update 60, are not supported anymore.
  When trying to attach to a non-supported version, the agent will disable itself and not apply any instrumentations.

[float]
===== Features
* Experimental support for runtime attachment now also for OSGi containers, JBoss, and WildFly
* New mitigation of OSGi bootdelegation errors (`NoClassDefFoundError`).
  You can remove any `org.osgi.framework.bootdelegation` related configuration.
  This release also removes the configuration option `boot_delegation_packages`.
* Overhaul of the `ExecutorService` instrumentation that avoids `ClassCastException` issues - {pull}1206[#1206]
* Support for `ForkJoinPool` and `ScheduledExecutorService` (see <<supported-async-frameworks>>)
* Support for `ExecutorService#invokeAny` and `ExecutorService#invokeAll`
* Added support for `java.util.TimerTask` - {pull}1235[#1235]
* Add capturing of request body in Elasticsearch queries: `_msearch`, `_count`, `_msearch/template`, `_search/template`, `_rollup_search` - {pull}1222[#1222]
* Add <<config-enabled,`enabled`>> flag
* Add experimental support for Scala Futures
* The agent now collects heap memory pools metrics - {pull}1228[#1228]

[float]
===== Bug fixes
* Fixes error capturing for log4j2 loggers. Version 1.17.0 introduced a regression.
* Fixes `NullPointerException` related to JAX-RS and Quartz instrumentation - {pull}1249[#1249]
* Expanding k8s pod ID discovery to some formerly non-supported environments
* When `recording` is set to `false`, the agent will not send captured errors anymore.
* Fixes NPE in Dubbo instrumentation that occurs when the application is acting both as a provider and as a consumer - {pull}1260[#1260]
* Adding a delay by default what attaching the agent to Tomcat using the premain route to work around the JUL
  deadlock issue - {pull}1262[#1262]
* Fixes missing `jboss.as:*` MBeans on JBoss - {pull}1257[#1257]


[[release-notes-1.17.0]]
==== 1.17.0 - 2020/06/17

[float]
===== Features
* Log files are now rotated after they reach <<config-log-file-size>>.
There will always be one history file `${log_file}.1`.
* Add <<config-log-format-sout>> and <<config-log-format-file>> with the options `PLAIN_TEXT` and `JSON`.
The latter uses https://github.com/elastic/ecs-logging-java[ecs-logging-java] to format the logs.
* Exposing <<config-classes-excluded-from-instrumentation>> config - {pull}1187[#1187]
* Add support for naming transactions based on Grails controllers. Supports Grails 3+ - {pull}1171[#1171]
* Add support for the Apache/Alibaba Dubbo RPC framework
* Async Profiler version upgraded to 1.7.1, with a new debugging flag for the stack frame recovery mechanism - {pull}1173[#1173]

[float]
===== Bug fixes
* Fixes `IndexOutOfBoundsException` that can occur when profiler-inferred spans are enabled.
  This also makes the profiler more resilient by just removing the call tree related to the exception (which might be in an invalid state)
  as opposed to stopping the profiler when an exception occurs.
* Fix `NumberFormatException` when parsing Ingres/Actian JDBC connection strings - {pull}1198[#1198]
* Prevent agent from overriding JVM configured truststore when not using HTTPS for communication with APM server - {pull}1203[#1203]
* Fix `java.lang.IllegalStateException` with `jps` JVM when using continuous runtime attach - {pull}1205[1205]
* Fix agent trying to load log4j2 plugins from application - {pull}1214[1214]
* Fix memory leak in gRPC instrumentation plugin - {pull}1196[1196]
* Fix HTTPS connection failures when agent is configured to use HTTPS to communicate with APM server {pull}1209[1209]

[[release-notes-1.16.0]]
==== 1.16.0 - 2020/05/13

[float]
===== Features

* The log correlation feature now adds `error.id` to the MDC. See <<supported-logging-frameworks>> for details. - {pull}1050[#1050]
* Deprecating the `incubating` tag in favour of the `experimental` tag. This is not a breaking change, so former
<<config-disable-instrumentations,`disable_instrumentation`>> configuration containing the `incubating` tag will still be respected - {pull}1123[#1123]
* Add a `--without-emulated-attach` option for runtime attachment to allow disabling this feature as a workaround.
* Add workaround for JDK bug JDK-8236039 with TLS 1.3 {pull}1149[#1149]
* Add log level `OFF` to silence agent logging
* Adds <<config-span-min-duration,`span_min_duration`>> option to exclude fast executing spans.
  When set together with one of the more specific thresholds - `trace_methods_duration_threshold` or `profiling_inferred_spans_min_duration`,
  the higher threshold will determine which spans will be discarded.
* Automatically instrument quartz jobs from the quartz-jobs artifact {pull}1170[#1170]
* Perform re-parenting of regular spans to be a child of profiler-inferred spans. Requires APM Server and Kibana 7.8.0. {pull}1117[#1117]
* Upgrade Async Profiler version to 1.7.0

[float]
===== Bug fixes

* When Servlet-related Exceptions are handled through exception handlers that return a 200 status code, agent shouldn't override with 500 - {pull}1103[#1103]
* Exclude Quartz 1 from instrumentation to avoid
  `IncompatibleClassChangeError: Found class org.quartz.JobExecutionContext, but interface was expected` - {pull}1108[#1108]
* Fix breakdown metrics span sub-types {pull}1113[#1113]
* Fix flaky gRPC server instrumentation {pull}1122[#1122]
* Fix side effect of calling `Statement.getUpdateCount` more than once {pull}1139[#1139]
* Stop capturing JDBC affected rows count using `Statement.getUpdateCount` to prevent unreliable side-effects {pull}1147[#1147]
* Fix OpenTracing error tag handling (set transaction error result when tag value is `true`) {pull}1159[#1159]
* Due to a bug in the build we didn't include the gRPC plugin in the build so far
* `java.lang.ClassNotFoundException: Unable to load class 'jdk.internal...'` is thrown when tracing specific versions of Atlassian systems {pull}1168[#1168]
* Make sure spans are kept active during `AsyncHandler` methods in the `AsyncHttpClient`
* CPU and memory metrics are sometimes not reported properly when using IBM J9 {pull}1148[#1148]
* `NullPointerException` thrown by the agent on WebLogic {pull}1142[#1142]

[[release-notes-1.15.0]]
==== 1.15.0 - 2020/03/27

[float]
===== Breaking changes

* Ordering of configuration sources has slightly changed, please review <<configuration>>:
** `elasticapm.properties` file now has higher priority over java system properties and environment variables, +
This change allows to change dynamic options values at runtime by editing file, previously values set in java properties
or environment variables could not be overridden, even if they were dynamic.
* Renamed some configuration options related to the experimental profiler-inferred spans feature ({pull}1084[#1084]):
** `profiling_spans_enabled` -> `profiling_inferred_spans_enabled`
** `profiling_sampling_interval` -> `profiling_inferred_spans_sampling_interval`
** `profiling_spans_min_duration` -> `profiling_inferred_spans_min_duration`
** `profiling_included_classes` -> `profiling_inferred_spans_included_classes`
** `profiling_excluded_classes` -> `profiling_inferred_spans_excluded_classes`
** Removed `profiling_interval` and `profiling_duration` (both are fixed to 5s now)

[float]
===== Features

* Gracefully abort agent init when running on a known Java 8 buggy JVM {pull}1075[#1075].
* Add support for <<supported-databases, Redis Redisson client>>
* Makes <<config-instrument>>, <<config-trace-methods>>, and <<config-disable-instrumentations>> dynamic.
Note that changing these values at runtime can slow down the application temporarily.
* Do not instrument Servlet API before 3.0 {pull}1077[#1077]
* Add support for API keys for apm backend authentication {pull}1083[#1083]
* Add support for <<supported-rpc-frameworks, gRPC>> client & server instrumentation {pull}1019[#1019]
* Deprecating `active` configuration option in favor of `recording`.
  Setting `active` still works as it's now an alias for `recording`.

[float]
===== Bug fixes

* When JAX-RS-annotated method delegates to another JAX-RS-annotated method, transaction name should include method A - {pull}1062[#1062]
* Fixed bug that prevented an APM Error from being created when calling `org.slf4j.Logger#error` - {pull}1049[#1049]
* Wrong address in JDBC spans for Oracle, MySQL and MariaDB when multiple hosts are configured - {pull}1082[#1082]
* Document and re-order configuration priorities {pull}1087[#1087]
* Improve heuristic for `service_name` when not set through config {pull}1097[#1097]


[[release-notes-1.14.0]]
==== 1.14.0 - 2020/03/04

[float]
===== Features

* Support for the official https://www.w3.org/TR/trace-context[W3C] `traceparent` and `tracestate` headers. +
  The agent now accepts both the `elastic-apm-traceparent` and the official `traceparent` header.
By default, it sends both headers on outgoing requests, unless <<config-use-elastic-traceparent-header, `use_elastic_traceparent_header`>> is set to false.
* Creating spans for slow methods with the help of the sampling profiler https://github.com/jvm-profiling-tools/async-profiler[async-profiler].
This is a low-overhead way of seeing which methods make your transactions slow and a replacement for the `trace_methods` configuration option.
See <<supported-java-methods>> for more details
* Adding a Circuit Breaker to pause the agent when stress is detected on the system and resume when the stress is relieved.
See <<circuit-breaker>> and {pull}1040[#1040] for more info.
* `Span#captureException` and `Transaction#captureException` in public API return reported error id - {pull}1015[#1015]

[float]
===== Bug fixes

* java.lang.IllegalStateException: Cannot resolve type description for <com.another.commercial.apm.agent.Class> - {pull}1037[#1037]
* properly handle `java.sql.SQLException` for unsupported JDBC features {pull}[#1035] https://github.com/elastic/apm-agent-java/issues/1025[#1025]

[[release-notes-1.13.0]]
==== 1.13.0 - 2020/02/11

[float]
===== Features

* Add support for <<supported-databases, Redis Lettuce client>>
* Add `context.message.age.ms` field for JMS message receiving spans and transactions - {pull}970[#970]
* Instrument log4j2 Logger#error(String, Throwable) ({pull}919[#919]) Automatically captures exceptions when calling `logger.error("message", exception)`
* Add instrumentation for external process execution through `java.lang.Process` and Apache `commons-exec` - {pull}903[#903]
* Add `destination` fields to exit span contexts - {pull}976[#976]
* Removed `context.message.topic.name` field - {pull}993[#993]
* Add support for Kafka clients - {pull}981[#981]
* Add support for binary `traceparent` header format (see the https://github.com/elastic/apm/blob/master/docs/agent-development.md#Binary-Fields[spec]
for more details) - {pull}1009[#1009]
* Add support for log correlation for log4j and log4j2, even when not used in combination with slf4j.
  See <<supported-logging-frameworks>> for details.

[float]
===== Bug Fixes

* Fix parsing value of `trace_methods` configuration property {pull}930[#930]
* Workaround for `java.util.logging` deadlock {pull}965[#965]
* JMS should propagate traceparent header when transactions are not sampled {pull}999[#999]
* Spans are not closed if JDBC implementation does not support `getUpdateCount` {pull}1008[#1008]

[[release-notes-1.12.0]]
==== 1.12.0 - 2019/11/21

[float]
===== Features
* JMS Enhancements {pull}911[#911]:
** Add special handling for temporary queues/topics
** Capture message bodies of text Messages
*** Rely on the existing `ELASTIC_APM_CAPTURE_BODY` agent config option (off by default).
*** Send as `context.message.body`
*** Limit size to 10000 characters. If longer than this size, trim to 9999 and append with ellipsis
** Introduce the `ignore_message_queues` configuration to disable instrumentation (message tagging) for specific
      queues/topics as suggested in {pull}710[#710]
** Capture predefined message headers and all properties
*** Rely on the existing `ELASTIC_APM_CAPTURE_HEADERS` agent config option.
*** Send as `context.message.headers`
*** Sanitize sensitive headers/properties based on the `sanitize_field_names` config option
* Added support for the MongoDB sync driver. See <<supported-databases, supported data stores>>.

[float]
===== Bug Fixes
* JDBC regression- `PreparedStatement#executeUpdate()` and `PreparedStatement#executeLargeUpdate()` are not traced {pull}918[#918]
* When systemd cgroup driver is used, the discovered Kubernetes pod UID contains "_" instead of "-" {pull}920[#920]
* DB2 jcc4 driver is not traced properly {pull}926[#926]

[[release-notes-1.11.0]]
==== 1.11.0 - 2019/10/31

[float]
===== Features
* Add the ability to configure a unique name for a JVM within a service through the
<<config-service-node-name, `service_node_name`>>
config option]
* Add ability to ignore some exceptions to be reported as errors <<config-ignore-exceptions[ignore_exceptions]
* Applying new logic for JMS `javax.jms.MessageConsumer#receive` so that, instead of the transaction created for the
   polling method itself (ie from `receive` start to end), the agent will create a transaction attempting to capture
   the code executed during actual message handling.
   This logic is suitable for environments where polling APIs are invoked within dedicated polling threads.
   This polling transaction creation strategy can be reversed through a configuration option (`message_polling_transaction_strategy`)
   that is not exposed in the properties file by default.
* Send IP obtained through `javax.servlet.ServletRequest#getRemoteAddr()` in `context.request.socket.remote_address`
   instead of parsing from headers {pull}889[#889]
* Added `ElasticApmAttacher.attach(String propertiesLocation)` to specify a custom properties location
* Logs message when `transaction_max_spans` has been exceeded {pull}849[#849]
* Report the number of affected rows by a SQL statement (UPDATE,DELETE,INSERT) in 'affected_rows' span attribute {pull}707[#707]
* Add <<public-api, `@Traced`>> annotation which either creates a span or a transaction, depending on the context
* Report JMS destination as a span/transaction context field {pull}906[#906]
* Added <<config-capture-jmx-metrics, `capture_jmx_metrics`>> configuration option

[float]
===== Bug Fixes
* JMS creates polling transactions even when the API invocations return without a message
* Support registering MBeans which are added after agent startup

[[release-notes-1.10.0]]
==== 1.10.0 - 2019/09/30

[float]
===== Features
* Add ability to manually specify reported <<config-hostname, hostname>>
* Add support for <<supported-databases, Redis Jedis client>>.
* Add support for identifying target JVM to attach apm agent to using JVM property. See also the documentation of the <<setup-attach-cli-usage-options, `--include` and `--exclude` flags>>
* Added <<config-capture-jmx-metrics, `capture_jmx_metrics`>> configuration option
* Improve servlet error capture {pull}812[#812]
  Among others, now also takes Spring MVC `@ExceptionHandler`s into account
* Instrument Logger#error(String, Throwable) {pull}821[#821]
  Automatically captures exceptions when calling `logger.error("message", exception)`
* Easier log correlation with https://github.com/elastic/java-ecs-logging. See <<log-correlation, docs>>.
* Avoid creating a temp agent file for each attachment {pull}859[#859]
* Instrument `View#render` instead of `DispatcherServlet#render` {pull}829[#829]
  This makes the transaction breakdown graph more useful. Instead of `dispatcher-servlet`, the graph now shows a type which is based on the view name, for example, `FreeMarker` or `Thymeleaf`.

[float]
===== Bug Fixes
* Error in log when setting <<config-server-urls, server_urls>>
 to an empty string - `co.elastic.apm.agent.configuration.ApmServerConfigurationSource - Expected previousException not to be null`
* Avoid terminating the TCP connection to APM Server when polling for configuration updates {pull}823[#823]

[[release-notes-1.9.0]]
==== 1.9.0 - 2019/08/22

[float]
===== Features
* Upgrading supported OpenTracing version from 0.31 to 0.33
* Added annotation and meta-annotation matching support for `trace_methods`, for example:
** `public @java.inject.* org.example.*` (for annotation)
** `public @@javax.enterprise.context.NormalScope org.example.*` (for meta-annotation)
* The runtime attachment now also works when the `tools.jar` or the `jdk.attach` module is not available.
This means you don't need a full JDK installation - the JRE is sufficient.
This makes the runtime attachment work in more environments such as minimal Docker containers.
Note that the runtime attachment currently does not work for OSGi containers like those used in many application servers such as JBoss and WildFly.
See the <<setup-attach-cli, documentation>> for more information.
* Support for Hibernate Search

[float]
===== Bug Fixes
* A warning in logs saying APM server is not available when using 1.8 with APM server 6.x.
Due to that, agent 1.8.0 will silently ignore non-string labels, even if used with APM server of versions 6.7.x or 6.8.x that support such.
If APM server version is <6.7 or 7.0+, this should have no effect. Otherwise, upgrade the Java agent to 1.9.0+.
* `ApacheHttpAsyncClientInstrumentation` matching increases startup time considerably
* Log correlation feature is active when `active==false`
* Tomcat's memory leak prevention mechanism is causing a... memory leak. JDBC statement map is leaking in Tomcat if the application that first used it is undeployed/redeployed.
See https://discuss.elastic.co/t/elastic-apm-agent-jdbchelper-seems-to-use-a-lot-of-memory/195295[this related discussion].

[float]
==== Breaking Changes
* The `apm-agent-attach.jar` is not executable anymore.
Use `apm-agent-attach-standalone.jar` instead.

[[release-notes-1.8.0]]
==== 1.8.0 - 2019/07/30

[float]
===== Features
* Added support for tracking https://www.elastic.co/guide/en/kibana/7.3/transactions.html[time spent by span type].
   Can be disabled by setting https://www.elastic.co/guide/en/apm/agent/java/current/config-core.html#config-breakdown-metrics[`breakdown_metrics`] to `false`.
* Added support for https://www.elastic.co/guide/en/kibana/7.3/agent-configuration.html[central configuration].
   Can be disabled by setting <<config-central-config, `central_config`>> to `false`.
* Added support for Spring's JMS flavor - instrumenting `org.springframework.jms.listener.SessionAwareMessageListener`
* Added support to legacy ApacheHttpClient APIs (which adds support to Axis2 configured to use ApacheHttpClient)
* Added support for setting <<config-server-urls, `server_urls`>> dynamically via properties file {pull}723[#723]
* Added <<config-config-file, `config_file`>> option
* Added option to use `@javax.ws.rs.Path` value as transaction name <<config-use-jaxrs-path-as-transaction-name, `use_jaxrs_path_as_transaction_name`>>
* Instrument quartz jobs <<supported-scheduling-frameworks, docs>>
* SQL parsing improvements {pull}696[#696]
* Introduce priorities for transaction name {pull}748[#748].
   Now uses the path as transaction name if <<config-use-path-as-transaction-name, `use_path_as_transaction_name`>> is set to `true`
   rather than `ServletClass#doGet`.
   But if a name can be determined from a high level framework,
   like Spring MVC, that takes precedence.
   User-supplied names from the API always take precedence over any others.
* Use JSP path name as transaction name as opposed to the generated servlet class name {pull}751[#751]

[float]
===== Bug Fixes
* Some JMS Consumers and Producers are filtered due to class name filtering in instrumentation matching
* Jetty: When no display name is set and context path is "/" transaction service names will now correctly fall back to configured values
* JDBC's `executeBatch` is not traced
* Drops non-String labels when connected to APM Server < 6.7 to avoid validation errors {pull}687[#687]
* Parsing container ID in cloud foundry garden {pull}695[#695]
* Automatic instrumentation should not override manual results {pull}752[#752]

[float]
===== Breaking changes
* The log correlation feature does not add `span.id` to the MDC anymore but only `trace.id` and `transaction.id` {pull}742[#742].

[[release-notes-1.7.0]]
==== 1.7.0 - 2019/06/13

[float]
===== Features
* Added the `trace_methods_duration_threshold` config option. When using the `trace_methods` config option with wild cards,
this enables considerable reduction of overhead by limiting the number of spans captured and reported
(see more details in config documentation).
NOTE: Using wildcards is still not the recommended approach for the `trace_methods` feature.
* Add `Transaction#addCustomContext(String key, String|Number|boolean value)` to public API
* Added support for AsyncHttpClient 2.x
* Added <<config-global-labels, `global_labels`>> configuration option.
This requires APM Server 7.2+.
* Added basic support for JMS- distributed tracing for basic scenarios of `send`, `receive`, `receiveNoWait` and `onMessage`.
Both Queues and Topics are supported.
Async `send` APIs are not supported in this version.
NOTE: This feature is currently marked as "experimental" and is disabled by default. In order to enable,
it is required to set the
<<config-disable-instrumentations, `disable_instrumentations`>>
configuration property to an empty string.
* Improved OSGi support: added a configuration option for `bootdelegation` packages {pull}641[#641]
* Better span names for SQL spans. For example, `SELECT FROM user` instead of just `SELECT` {pull}633[#633]

[float]
===== Bug Fixes
* ClassCastException related to async instrumentation of Pilotfish Executor causing thread hang (applied workaround)
* NullPointerException when computing Servlet transaction name with null HTTP method name
* FileNotFoundException when trying to find implementation version of jar with encoded URL
* NullPointerException when closing Apache AsyncHttpClient request producer
* Fixes loading of `elasticapm.properties` for Spring Boot applications
* Fix startup error on WebLogic 12.2.1.2.0 {pull}649[#649]
* Disable metrics reporting and APM Server health check when active=false {pull}653[#653]

[[release-notes-1.6.1]]
==== 1.6.1 - 2019/04/26

[float]
===== Bug Fixes
* Fixes transaction name for non-sampled transactions https://github.com/elastic/apm-agent-java/issues/581[#581]
* Makes log_file option work again https://github.com/elastic/apm-agent-java/issues/594[#594]
* Async context propagation fixes
** Fixing some async mechanisms lifecycle issues https://github.com/elastic/apm-agent-java/issues/605[#605]
** Fixes exceptions when using WildFly managed executor services https://github.com/elastic/apm-agent-java/issues/589[#589]
** Exclude glassfish Executor which does not permit wrapped runnables https://github.com/elastic/apm-agent-java/issues/596[#596]
** Exclude DumbExecutor https://github.com/elastic/apm-agent-java/issues/598[#598]
* Fixes Manifest version reading error to support `jar:file` protocol https://github.com/elastic/apm-agent-java/issues/601[#601]
* Fixes transaction name for non-sampled transactions https://github.com/elastic/apm-agent-java/issues/597[#597]
* Fixes potential classloader deadlock by preloading `FileSystems.getDefault()` https://github.com/elastic/apm-agent-java/issues/603[#603]

[[release-notes-1.6.0]]
==== 1.6.0 - 2019/04/16

[float]
===== Related Announcements
* Java APM Agent became part of the Cloud Foundry Java Buildpack as of https://github.com/cloudfoundry/java-buildpack/releases/tag/v4.19[Release v4.19]

[float]
===== Features
* Support Apache HttpAsyncClient - span creation and cross-service trace context propagation
* Added the `jvm.thread.count` metric, indicating the number of live threads in the JVM (daemon and non-daemon)
* Added support for WebLogic
* Added support for Spring `@Scheduled` and EJB `@Schedule` annotations - https://github.com/elastic/apm-agent-java/pull/569[#569]

[float]
===== Bug Fixes
* Avoid that the agent blocks server shutdown in case the APM Server is not available - https://github.com/elastic/apm-agent-java/pull/554[#554]
* Public API annotations improper retention prevents it from being used with Groovy - https://github.com/elastic/apm-agent-java/pull/567[#567]
* Eliminate side effects of class loading related to Instrumentation matching mechanism

[[release-notes-1.5.0]]
==== 1.5.0 - 2019/03/26

[float]
===== Potentially breaking changes
* If you didn't explicitly set the <<config-service-name, `service_name`>>
previously and you are dealing with a servlet-based application (including Spring Boot),
your `service_name` will change.
See the documentation for <<config-service-name[`service_name`]
and the corresponding section in _Features_ for more information.
Note: this requires APM Server 7.0+. If using previous versions, nothing will change.

[float]
===== Features
* Added property `"allow_path_on_hierarchy"` to JAX-RS plugin, to lookup inherited usage of `@path`
* Support for number and boolean labels in the public API {pull}497[497].
This change also renames `tag` to `label` on the API level to be compliant with the https://github.com/elastic/ecs#-base-fields[Elastic Common Schema (ECS)].
The `addTag(String, String)` method is still supported but deprecated in favor of `addLabel(String, String)`.
As of version 7.x of the stack, labels will be stored under `labels` in Elasticsearch.
Previously, they were stored under `context.tags`.
* Support async queries made by Elasticsearch REST client
* Added `setStartTimestamp(long epochMicros)` and `end(long epochMicros)` API methods to `Span` and `Transaction`,
allowing to set custom start and end timestamps.
* Auto-detection of the `service_name` based on the `<display-name>` element of the `web.xml` with a fallback to the servlet context path.
If you are using a spring-based application, the agent will use the setting for `spring.application.name` for its `service_name`.
See the documentation for <<config-service-name, `service_name`>>
for more information.
Note: this requires APM Server 7.0+. If using previous versions, nothing will change.
* Previously, enabling <<config-capture-body, `capture_body`>> could only capture form parameters.
Now it supports all UTF-8 encoded plain-text content types.
The option <<config-capture-body-content-types, `capture_body_content_types`>>
controls which `Content-Type`s should be captured.
* Support async calls made by OkHttp client (`Call#enqueue`)
* Added support for providing config options on agent attach.
** CLI example: `--config server_urls=http://localhost:8200,http://localhost:8201`
** API example: `ElasticApmAttacher.attach(Map.of("server_urls", "http://localhost:8200,http://localhost:8201"));`

[float]
===== Bug Fixes
* Logging integration through MDC is not working properly - https://github.com/elastic/apm-agent-java/issues/499[#499]
* ClassCastException with adoptopenjdk/openjdk11-openj9 - https://github.com/elastic/apm-agent-java/issues/505[#505]
* Span count limitation is not working properly - reported https://discuss.elastic.co/t/kibana-apm-not-showing-spans-which-are-visible-in-discover-too-many-spans/171690[in our forum]
* Java agent causes Exceptions in Alfresco cluster environment due to failure in the instrumentation of Hazelcast `Executor`s - reported https://discuss.elastic.co/t/cant-run-apm-java-agent-in-alfresco-cluster-environment/172962[in our forum]

[[release-notes-1.4.0]]
==== 1.4.0 - 2019/02/14

[float]
===== Features
* Added support for sync calls of OkHttp client
* Added support for context propagation for `java.util.concurrent.ExecutorService`s
* The `trace_methods` configuration now allows to omit the method matcher.
   Example: `com.example.*` traces all classes and methods within the `com.example` package and sub-packages.
* Added support for JSF. Tested on WildFly, WebSphere Liberty and Payara with embedded JSF implementation and on Tomcat and Jetty with
 MyFaces 2.2 and 2.3
* Introduces a new configuration option `disable_metrics` which disables the collection of metrics via a wildcard expression.
* Support for HttpUrlConnection
* Adds `subtype` and `action` to spans. This replaces former typing mechanism where type, subtype and action were all set through
   the type in an hierarchical dotted-syntax. In order to support existing API usages, dotted types are parsed into subtype and action,
   however `Span.createSpan` and `Span.setType` are deprecated starting this version. Instead, type-less spans can be created using the new
   `Span.startSpan` API and typed spans can be created using the new `Span.startSpan(String type, String subtype, String action)` API
* Support for JBoss EAP 6.4, 7.0, 7.1 and 7.2
* Improved startup times
* Support for SOAP (JAX-WS).
   SOAP client create spans and propagate context.
   Transactions are created for `@WebService` classes and `@WebMethod` methods.

[float]
===== Bug Fixes
* Fixes a failure in BitBucket when agent deployed https://github.com/elastic/apm-agent-java/issues/349[#349]
* Fixes increased CPU consumption https://github.com/elastic/apm-agent-java/issues/453[#453] and https://github.com/elastic/apm-agent-java/issues/443[#443]
* Fixed some OpenTracing bridge functionalities that were not working when auto-instrumentation is disabled
* Fixed an error occurring when ending an OpenTracing span before deactivating
* Sending proper `null` for metrics that have a NaN value
* Fixes JVM crash with Java 7 https://github.com/elastic/apm-agent-java/issues/458[#458]
* Fixes an application deployment failure when using EclipseLink and `trace_methods` configuration https://github.com/elastic/apm-agent-java/issues/474[#474]

[[release-notes-1.3.0]]
==== 1.3.0 - 2019/01/10

[float]
===== Features
* The agent now collects system and JVM metrics https://github.com/elastic/apm-agent-java/pull/360[#360]
* Add API methods `ElasticApm#startTransactionWithRemoteParent` and `Span#injectTraceHeaders` to allow for manual context propagation https://github.com/elastic/apm-agent-java/pull/396[#396].
* Added `trace_methods` configuration option which lets you define which methods in your project or 3rd party libraries should be traced.
   To create spans for all `public` methods of classes whose name ends in `Service` which are in a sub-package of `org.example.services` use this matcher:
   `public org.example.services.*.*Service#*` https://github.com/elastic/apm-agent-java/pull/398[#398]
* Added span for `DispatcherServlet#render` https://github.com/elastic/apm-agent-java/pull/409[#409].
* Flush reporter on shutdown to make sure all recorded Spans are sent to the server before the program exits https://github.com/elastic/apm-agent-java/pull/397[#397]
* Adds Kubernetes https://github.com/elastic/apm-agent-java/issues/383[#383] and Docker metadata to, enabling correlation with the Kibana Infra UI.
* Improved error handling of the Servlet Async API https://github.com/elastic/apm-agent-java/issues/399[#399]
* Support async API’s used with AsyncContext.start https://github.com/elastic/apm-agent-java/issues/388[#388]

[float]
===== Bug Fixes
* Fixing a potential memory leak when there is no connection with APM server
* Fixes NoSuchMethodError CharBuffer.flip() which occurs when using the Elasticsearch RestClient and Java 7 or 8 https://github.com/elastic/apm-agent-java/pull/401[#401]


[[release-notes-1.2.0]]
==== 1.2.0 - 2018/12/19

[float]
===== Features
* Added `capture_headers` configuration option.
   Set to `false` to disable capturing request and response headers.
   This will reduce the allocation rate of the agent and can save you network bandwidth and disk space.
* Makes the API methods `addTag`, `setName`, `setType`, `setUser` and `setResult` fluent, so that calls can be chained.

[float]
===== Bug Fixes
* Catch all errors thrown within agent injected code
* Enable public APIs and OpenTracing bridge to work properly in OSGi systems, fixes https://github.com/elastic/apm-agent-java/issues/362[this WildFly issue]
* Remove module-info.java to enable agent working on early Tomcat 8.5 versions
* Fix https://github.com/elastic/apm-agent-java/issues/371[async Servlet API issue]

[[release-notes-1.1.0]]
==== 1.1.0 - 2018/11/28

[float]
===== Features
* Some memory allocation improvements
* Enabling bootdelegation for agent classes in Atlassian OSGI systems

[float]
===== Bug Fixes
* Update dsl-json which fixes a memory leak.
 See https://github.com/ngs-doo/dsl-json/pull/102[ngs-doo/dsl-json#102] for details.
* Avoid `VerifyError`s by non instrumenting classes compiled for Java 4 or earlier
* Enable APM Server URL configuration with path (fixes #339)
* Reverse `system.hostname` and `system.platform` order sent to APM server

[[release-notes-1.0.1]]
==== 1.0.1 - 2018/11/15

[float]
===== Bug Fixes
* Fixes NoSuchMethodError CharBuffer.flip() which occurs when using the Elasticsearch RestClient and Java 7 or 8 {pull}313[#313]

[[release-notes-1.0.0]]
==== 1.0.0 - 2018/11/14

[float]
===== Breaking changes
* Remove intake v1 support. This version requires APM Server 6.5.0+ which supports the intake api v2.
   Until the time the APM Server 6.5.0 is officially released,
   you can test with docker by pulling the APM Server image via
   `docker pull docker.elastic.co/apm/apm-server:6.5.0-SNAPSHOT`.

[float]
===== Features
* Adds `@CaptureTransaction` and `@CaptureSpan` annotations which let you declaratively add custom transactions and spans.
   Note that it is required to configure the `application_packages` for this to work.
   See the <<api-annotation, documentation>> for more information.
* The public API now supports to activate a span on the current thread.
   This makes the span available via `ElasticApm#currentSpan()`
   Refer to the <<api-span-activate, documentation>> for more details.
* Capturing of Elasticsearch RestClient 5.0.2+ calls.
   Currently, the `*Async` methods are not supported, only their synchronous counterparts.
* Added API methods to enable correlating the spans created from the JavaScrip Real User Monitoring agent with the Java agent transaction.
   More information can be found in the <<api-ensure-parent-id, documentation>>.
* Added `Transaction.isSampled()` and `Span.isSampled()` methods to the public API
* Added `Transaction#setResult` to the public API {pull}293[#293]

[float]
===== Bug Fixes
* Fix for situations where status code is reported as `200`, even though it actually was `500` {pull}225[#225]
* Capturing the username now properly works when using Spring security {pull}183[#183]

[[release-notes-1.0.0.rc1]]
==== 1.0.0.RC1 - 2018/11/06

[float]
===== Breaking changes
* Remove intake v1 support. This version requires APM Server 6.5.0+ which supports the intake api v2.
   Until the time the APM Server 6.5.0 is officially released,
   you can test with docker by pulling the APM Server image via
   `docker pull docker.elastic.co/apm/apm-server:6.5.0-SNAPSHOT`.
* Wildcard patterns are case insensitive by default. Prepend `(?-i)` to make the matching case sensitive.

[float]
===== Features
* Support for Distributed Tracing
* Adds `@CaptureTransaction` and `@CaptureSpan` annotations which let you declaratively add custom transactions and spans.
   Note that it is required to configure the `application_packages` for this to work.
   See the <<api-annotation, documentation>> for more information.
* The public API now supports to activate a span on the current thread.
   This makes the span available via `ElasticApm#currentSpan()`
   Refer to the <<api-span-activate, documentation>> for more details.
* Capturing of Elasticsearch RestClient 5.0.2+ calls.
   Currently, the `*Async` methods are not supported, only their synchronous counterparts.
* Added API methods to enable correlating the spans created from the JavaScrip Real User Monitoring agent with the Java agent transaction.
   More information can be found in the <<api-ensure-parent-id, documentation>>.
* Microsecond accurate timestamps {pull}261[#261]
* Support for JAX-RS annotations.
Transactions are named based on your resources (`ResourceClass#resourceMethod`).

[float]
===== Bug Fixes
* Fix for situations where status code is reported as `200`, even though it actually was `500` {pull}225[#225]

[[release-notes-0.8.x]]
=== Java Agent version 0.8.x

[[release-notes-0.8.0]]
==== 0.8.0

[float]
===== Breaking changes
* Wildcard patterns are case insensitive by default. Prepend `(?-i)` to make the matching case sensitive.

[float]
===== Features
* Wildcard patterns are now not limited to only one wildcard in the middle and can be arbitrarily complex now.
   Example: `*foo*bar*baz`.
* Support for JAX-RS annotations.
   Transactions are named based on your resources (`ResourceClass#resourceMethod`).

[[release-notes-0.7.x]]
=== Java Agent version 0.7.x

[[release-notes-0.7.1]]
==== 0.7.1 - 2018/10/24

[float]
===== Bug Fixes
* Avoid recycling transactions twice {pull}178[#178]

[[release-notes-0.7.0]]
==== 0.7.0 - 2018/09/12

[float]
===== Breaking changes
* Removed `ElasticApm.startSpan`. Spans can now only be created from their transactions via `Transaction#createSpan`.
* `ElasticApm.startTransaction` and `Transaction#createSpan` don't activate the transaction and spans
   and are thus not available via `ElasticApm.activeTransaction` and `ElasticApm.activeSpan`.

[float]
===== Features
* Public API
** Add `Span#captureException` and `Transaction#captureException` to public API.
      `ElasticApm.captureException` is deprecated now. Use `ElasticApm.currentSpan().captureException(exception)` instead.
** Added `Transaction.getId` and `Span.getId` methods
* Added support for async servlet requests
* Added support for Payara/Glassfish
* Incubating support for Apache HttpClient
* Support for Spring RestTemplate
* Added configuration options `use_path_as_transaction_name` and `url_groups`,
   which allow to use the URL path as the transaction name.
   As that could contain path parameters, like `/user/$userId` however,
   You can set the `url_groups` option to define a wildcard pattern, like `/user/*`,
   to group those paths together.
   This is especially helpful when using an unsupported Servlet API-based framework.
* Support duration suffixes (`ms`, `s` and `m`) for duration configuration options.
   Not using the duration suffix logs out a deprecation warning and will not be supported in future versions.
* Add ability to add multiple APM server URLs, which enables client-side load balancing.
   The configuration option `server_url` has been renamed to `server_urls` to reflect this change.
   However, `server_url` still works for backwards compatibility.
* The configuration option `service_name` is now optional.
   It defaults to the main class name,
   the name of the executed jar file (removing the version number),
   or the application server name (for example `tomcat-application`).
   In a lot of cases,
   you will still want to set the `service_name` explicitly.
   But it helps getting started and seeing data easier,
   as there are no required configuration options anymore.
   In the future we will most likely determine more useful application names for Servlet API-based applications.<|MERGE_RESOLUTION|>--- conflicted
+++ resolved
@@ -28,6 +28,10 @@
 
 [[release-notes-1.34.1]]
 ==== 1.34.1 - YYYY/MM/DD
+
+[float]
+===== Features
+* Add support for log correlation for `java.util.logging` (JUL) - {pull}2724[#2724]
 
 [float]
 ===== Refactorings
@@ -51,11 +55,7 @@
 * Added support for AWS SQS - {pull}2637[#2637]
 * Add <<config-trace-continuation-strategy, `trace_continuation_strategy`>> configuration option - {pull}2760[#2760]
 * Capture user from Azure SSO with Servlet-based app containers - {pull}2767[#2767]
-<<<<<<< HEAD
-* Add support for log correlation for `java.util.logging` (JUL) - {pull}2724[#2724]
-=======
 * Promote WebFlux & Reactor to GA and enable it by default - {pull}2782[#2782]
->>>>>>> 5cda77d9
 
 [float]
 ===== Bug fixes
