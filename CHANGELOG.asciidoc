ifdef::env-github[]
NOTE: Release notes are best read in our documentation at
https://www.elastic.co/guide/en/apm/agent/java/current/release-notes.html[elastic.co]
endif::[]

////
[[release-notes-x.x.x]]
==== x.x.x - YYYY/MM/DD

[float]
===== Breaking changes

[float]
===== Features
* Cool new feature: {pull}2526[#2526]

[float]
===== Bug fixes
////

=== Unreleased

[[release-notes-1.22.1]]
==== 1.22.1 - YYYY/MM/DD

[float]
===== Breaking changes
* There are breaking changes in the <<setup-attach-cli,attacher cli>>.
  See the Features section for more information.

[float]
===== Features
* Overhaul of the <<setup-attach-cli,attacher cli>> application that allows to attach the agent to running JVMs - {pull}1667[#1667]
** The artifact of the standalone cli applicaiton is now called `apm-agent-attach-cli`. The attacher API is still called `apm-agent-attach`.
** There is also a slim version of the cli application that does not bundle the Java agent.
It requires the `--agent-jar` option to be set.
** Improved logging +
The application uses {ecs-logging-java-ref}/intro.html[Java ECS logging] to emit JSON logs.
The log level can be configured with the `--log-level` option.
By default, the program is logging to the console but using the `--log-file` option, it can also log to a file.
** Attach to JVMs running under a different user (unix only) +
The JVM requires the attacher to be running under the same user as the target VM (the attachee).
The `apm-agent-attach-standalone.jar` can now be run with a user that has permissions to switch to the user that runs the target VM.
On Windows, the attacher can still only attach to JVMs that are running with under the same user.
** New include/exclude discovery rules +
*** `--include-all`: Attach to all discovered JVMs. If no matchers are provided, it will not attach to any JVMs.
*** `--include-user`/`--exclude-user`: Attach to all JVMs of a given operating system user.
*** `--include-main`/`--exclude-main`: Attach to all JVMs that whose main class/jar name, or system properties match the provided regex.
*** `--include-vmargs`/`--exclude-vmargs`: Attach to all JVMs that whose main class/jar name, or system properties match the provided regex.
** Removal of options +
*** The deprecated `--arg` option has been removed.
*** The `-i`/`--include`, `-e`/`exclude` options have been removed in favor of the `--<include|exclude>-<main|vmargs>` options.
*** The `-p`/`--pid` options have been removed in favor of the `--include-pid` option.
** Changed behavior of  the `-l`/`--list` option +
The option now only lists JVMs that match the include/exclude discovery rules.
Thus, it can be used to do a dry-run of the matchers without actually performing an attachment.
It even works in combination with `--continuous` now.
By default, the VM arguments are not printed, but only when the `-a`/`--list-vmargs` option is set.
** Remove dependency on `jps` +
Even when matching on the main class name or on system properties,
** Checks the Java version before attaching to avoid attachment on unsupported JVMs.
* Cassandra instrumentation - {pull}1712[#1712]
* Log correlation supports JBoss Logging - {pull}1737[#1737]
<<<<<<< HEAD
* Basic support for Apache Struts 2 {pull}1763[#1763]
=======
* Update Byte-buddy to `1.11.0` - {pull}1769[#1769]
>>>>>>> 04d1fe34

[float]
===== Bug fixes
* Fixed log correlation for log4j2 - {pull}1720[#1720]
* Fix apm-log4j1-plugin and apm-log4j2-plugin dependency on slf4j - {pull}1723[#1723]
* Avoid systematic `MessageNotWriteableException` error logging, now only visible in `debug` - {pull}1715[#1715] and {pull}1730[#1730]
* Fix rounded number format for non-english locales - {pull}1728[#1728]
* Fix `NullPointerException` on legacy Apache client instrumentation when host is `null` - {pull}1746[#1746]
* Apply consistent proxy class exclusion heuristic - {pull}1738[#1738]
* Fix micrometer serialization error - {pull}1741[#1741]

[float]
===== Refactors
* Migrate some plugins to indy dispatcher {pull}1369[#1369] {pull}1410[#1410] {pull}1374[#1374]

[[release-notes-1.x]]
=== Java Agent version 1.x

[[release-notes-1.22.0]]
==== 1.22.0 - 2021/03/24

[float]
===== Breaking changes
* Dots in metric names of Micrometer metrics get replaced with underscores to avoid mapping conflicts.
De-dotting be disabled via <<config-dedot-custom-metrics, `dedot_custom_metrics`>>. - {pull}1700[#1700]

[float]
===== Features
* Introducing a new mechanism to ease the development of community instrumentation plugins. See <<config-plugins-dir>> for
more details. This configuration was already added in 1.18.0, but more extensive and continuous integration testing
allows us to expose it now. It is still marked as "experimental" though, meaning that future changes in the mechanism
may break early contributed plugins. However, we highly encourage our community to try it out and we will do our best
to assist with such efforts.
* Deprecating `ignore_user_agents` in favour of `transaction_ignore_user_agents`, maintaining the same functionality -
{pull}1644[#1644]
* Update existing Hibernate Search 6 instrumentation to the final relase
* The <<config-use-path-as-transaction-name, `use_path_as_transaction_name`>> option is now dynamic
* Flushing internal and micrometer metrics before the agent shuts down - {pull}1658[#1658]
* Support for OkHttp 4.4+ -  {pull}1672[#1672]
* Adding capability to automatically create ECS-JSON-formatted version of the original application log files, through
the <<config-log-ecs-reformatting>> config option. This allows effortless ingestion of logs to Elasticsearch without
any further configuration. Supports log4j1, log4j2 and Logback. {pull}1261[#1261]
* Add support to Spring AMQP - {pull}1657[#1657]
* Adds the ability to automatically configure usage of the OpenTracing bridge in systems using ServiceLoader - {pull}1708[#1708]
* Update to async-profiler 1.8.5 - includes a fix to a Java 7 crash and enhanced safe mode to better deal with
corrupted stack frames.
* Add a warning on startup when `-Xverify:none` or `-noverify` flags are set as this can lead to crashes that are very
difficult to debug - {pull}1593[#1593]. In an upcoming version, the agent will not start when these flags are set,
unless the system property `elastic.apm.disable_bootstrap_checks` is set to true.

[float]
===== Bug fixes
* fix sample rate rounded to zero when lower than precision - {pull}1655[#1655]
* fixed a couple of bugs with the external plugin mechanism (not documented until now) - {pull}1660[#1660]
* Fix runtime attach conflict with multiple users - {pull}1704[#1704]

[[release-notes-1.21.0]]
==== 1.21.0 - 2021/02/09

[float]
===== Breaking changes
* Following PR {pull}1650[#1650], there are two slight changes with the <<config-server-url>> and <<config-server-urls>>
configuration options:
    1.  So far, setting `server_urls` with an empty string would allow the agent to work normally, apart from any action
        that requires communication with the APM Server, including the attempt to fetch a central configuration.
        Starting in this agent version, setting `server_urls` to empty string doesn't have any special meaning, it is
        the default expected configuration, where `server_url` will be used instead. In order to achieve the same
        behaviour, use the new <<config-disable-send>> configuration.
    2.  Up to this version, `server_url` was used as an alias to `server_urls`, meaning that one could potentially set
        the `server_url` config with a comma-separated list of multiple APM Server addresses, and that would have been a
        valid configuration. Starting in this agent version, `server_url` is a separate configuration, and it only accepts
        Strings that represent a single valid URL. Specifically, empty strings and commas are invalid.

[float]
===== Features
* Add cloud provider metadata to reported events, see
https://github.com/elastic/apm/blob/master/specs/agents/metadata.md#cloud-provider-metadata[spec] for details.
By default, the agent will try to automatically detect the cloud provider on startup, but this can be
configured through the <<config-cloud-provider, `cloud_provider`>> config option - {pull}1599[#1599]
* Add span & transaction `outcome` field to improve error rate calculations - {pull}1613[#1613]

[float]
===== Bug fixes
* Fixing crashes observed in Java 7 at sporadic timing by applying a few seconds delay on bootstrap - {pull}1594[#1594]
* Fallback to using "TLS" `SSLContext` when "SSL" is not available - {pull}1633[#1633]
* Fixing agent startup failure with `NullPointerException` thrown by Byte-buddy's `MultipleParentClassLoader` - {pull}1647[#1647]
* Fix cached type resolution triggering `ClassCastException` - {pull}1649[#1649]

[[release-notes-1.20.0]]
==== 1.20.0 - 2021/01/07

[float]
===== Breaking changes
* The following public API types were `public` so far and became package-private: `NoopScope`, `ScopeImpl` and `AbstractSpanImpl`.
  If your code is using them, you will need to change that when upgrading to this version.
  Related PR: {pull}1532[#1532]

[float]
===== Features
* Add support for RabbitMQ clients - {pull}1328[#1328]

[float]
===== Bug fixes
* Fix small memory allocation regression introduced with tracestate header {pull}1508[#1508]
* Fix `NullPointerException` from `WeakConcurrentMap.put` through the Elasticsearch client instrumentation - {pull}1531[#1531]
* Sending `transaction_id` and `parent_id` only for events that contain a valid `trace_id` as well - {pull}1537[#1537]
* Fix `ClassNotFoundError` with old versions of Spring resttemplate {pull}1524[#1524]
* Fix Micrometer-driven metrics validation errors by the APM Server when sending with illegal values - {pull}1559[#1559]
* Serialize all stack trace frames when setting `stack_trace_limit=-1` instead of none - {pull}1571[#1571]
* Fix `UnsupportedOperationException` when calling `ServletContext.getClassLoader()` - {pull}1576[#1576]
* Fix improper request body capturing - {pull}1579[#1579]
* Avoid `NullPointerException` due to null return values instrumentation advices - {pull}1601[#1601]
* Update async-profiler to 1.8.3 {pull}1602[1602]
* Use null-safe data structures to avoid `NullPointerException` {pull}1597[1597]
* Fix memory leak in sampling profiler mechanism - {pull}1592[#1592]

[float]
===== Refactors
* Migrate some plugins to indy dispatcher {pull}1405[#1405] {pull}1394[#1394]

[[release-notes-1.19.0]]
==== 1.19.0 - 2020/11/10

[float]
===== Features
* The agent version now includes a git hash if it's a snapshot version.
  This makes it easier to differ distinct snapshot builds of the same version.
  Example: `1.18.1-SNAPSHOT.4655910`
* Add support for sampling weight with propagation in `tracestate` W3C header {pull}1384[#1384]
* Adding two more valid options to the `log_level` config: `WARNING` (equivalent to `WARN`) and `CRITICAL`
  (will be treated as `ERROR`) - {pull}1431[1431]
* Add the ability to disable Servlet-related spans for `INCLUDE`, `FORWARD` and `ERROR` dispatches (without affecting
  basic Servlet capturing) by adding `servlet-api-dispatch` to <<config-disable-instrumentations>> - {pull}1448[1448]
* Add Sampling Profiler support for AArch64 architectures - {pull}1443[1443]
* Support proper transaction naming when using Spring's `ServletWrappingController` - {pull}1461[#1461]
* Update async-profiler to 1.8.2 {pull}1471[1471]
* Update existing Hibernate Search 6 instrumentation to work with the latest CR1 release
* Deprecating the `addLabel` public API in favor of `setLabel` (still supporting `addLabel`) - {pull}1449[#1449]

[float]
===== Bug fixes
* Fix `HttpUrlConnection` instrumentation issue (affecting distributed tracing as well) when using HTTPS without using
  `java.net.HttpURLConnection#disconnect` - {pull}1447[1447]
* Fixes class loading issue that can occur when deploying multiple applications to the same application server - {pull}1458[#1458]
* Fix ability to disable agent on startup wasn't working for runtime attach {pull}1444[1444]
* Avoid `UnsupportedOperationException` on some spring application startup {pull}1464[1464]
* Fix ignored runtime attach `config_file` {pull}1469[1469]
* Fix `IllegalAccessError: Module 'java.base' no access to: package 'java.lang'...` in J9 VMs of Java version >= 9 -
  {pull}1468[#1468]
* Fix JVM version parsing on HP-UX {pull}1477[#1477]
* Fix Spring-JMS transactions lifecycle management when using multiple concurrent consumers - {pull}1496[#1496]

[float]
===== Refactors
* Migrate some plugins to indy dispatcher {pull}1404[1404] {pull}1411[1411]
* Replace System Rules with System Lambda {pull}1434[#1434]

[[release-notes-1.18.1]]
==== 1.18.1 - 2020/10/06

[float]
===== Refactors
* Migrate some plugins to indy dispatcher {pull}1362[1362] {pull}1366[1366] {pull}1363[1363] {pull}1383[1383] {pull}1368[1368] {pull}1364[1364] {pull}1365[1365] {pull}1367[1367] {pull}1371[1371]

[float]
===== Bug fixes
* Fix instrumentation error for HttpClient - {pull}1402[#1402]
* Eliminate `unsupported class version error` messages related to loading the Java 11 HttpClient plugin in pre-Java-11 JVMs {pull}1397[1397]
* Fix rejected metric events by APM Server with response code 400 due to data validation error - sanitizing Micrometer
metricset tag keys - {pull}1413[1413]
* Fix invalid micrometer metrics with non-numeric values {pull}1419[1419]
* Fix `NoClassDefFoundError` with JDBC instrumentation plugin {pull}1409[1409]
* Apply `disable_metrics` config to Micrometer metrics - {pull}1421[1421]
* Remove cgroup `inactive_file.bytes` metric according to spec {pull}1422[1422]

[[release-notes-1.18.0]]
==== 1.18.0 - 2020/09/08

[float]
===== Features
* Deprecating `ignore_urls` config in favour of <<config-transaction-ignore-urls, `transaction_ignore_urls`>> to align
  with other agents, while still allowing the old config name for backward compatibility - {pull}1315[#1315]
* Enabling instrumentation of classes compiled with Java 1.4. This is reverting the restriction of instrumenting only
  bytecode of Java 1.5 or higher ({pull}320[#320]), which was added due to potential `VerifyError`. Such errors should be
  avoided now by the usage of `TypeConstantAdjustment` - {pull}1317[#1317]
* Enabling agent to work without attempting any communication with APM server, by allowing setting `server_urls` with
  an empty string - {pull}1295[#1295]
* Add <<metrics-micrometer, micrometer support>> - {pull}1303[#1303]
* Add `profiling_inferred_spans_lib_directory` option to override the default temp directory used for exporting the async-profiler library.
  This is useful for server-hardened environments where `/tmp` is often configured with `noexec`, leading to `java.lang.UnsatisfiedLinkError` errors - {pull}1350[#1350]
* Create spans for Servlet dispatches to FORWARD, INCLUDE and ERROR - {pull}1212[#1212]
* Support JDK 11 HTTPClient - {pull}1307[#1307]
* Lazily create profiler temporary files {pull}1360[#1360]
* Convert the followings to Indy Plugins (see details in <<release-notes-1.18.0.rc1, 1.18.0-rc1 relase notes>>): gRPC,
  AsyncHttpClient, Apache HttpClient
* The agent now collects cgroup memory metrics (see details in <<metrics-cgroup,Metrics page>>)
* Update async-profiler to 1.8.1 {pull}1382[#1382]
* Runtime attach install option is promoted to 'beta' status (was experimental).

[float]
===== Bug fixes
* Fixes a `NoClassDefFoundError` in the JMS instrumentation of `MessageListener` - {pull}1287[#1287]
* Fix `/ by zero` error message when setting `server_urls` with an empty string - {pull}1295[#1295]
* Fix `ClassNotFoundException` or `ClassCastException` in some cases where special log4j configurations are used - {pull}1322[#1322]
* Fix `NumberFormatException` when using early access Java version - {pull}1325[#1325]
* Fix `service_name` config being ignored when set to the same auto-discovered default value - {pull}1324[#1324]
* Fix service name error when updating a web app on a Servlet container - {pull}1326[#1326]
* Fix remote attach 'jps' executable not found when 'java' binary is symlinked ot a JRE - {pull}1352[#1352]

[[release-notes-1.18.0.rc1]]
==== 1.18.0.RC1 - 2020/07/22

This release candidate adds some highly anticipated features:
It’s now possible to attach the agent at runtime in more cases than before.
Most notably, it enables runtime attachment on JBoss, WildFly, Glassfish/Payara,
and other OSGi runtimes such as Atlassian Jira and Confluence.

To make this and other significant features, such as https://github.com/elastic/apm-agent-java/issues/937[external plugins], possible,
we have implemented major changes to the architecture of the agent.
The agent now relies on the `invokedynamic` bytecode instruction to make plugin development easier, safer, and more efficient.
As early versions of Java 7 and Java 8 have unreliable support for invokedynamic,
we now require a minimum update level of 60 for Java 7 (7u60+) in addition to the existing minimum update level of 40 for Java 8 (8u40+).

We’re looking for users who would like to try this out to give feedback.
If we see that the `invokedynamic`-based approach (https://github.com/elastic/apm-agent-java/pull/1230[indy plugins]) works well, we can continue and migrate the rest of the plugins.
After the migration has completed, we can move forward with external plugins and remove the experimental label from runtime attachment.

If all works like in our testing, you would not see `NoClassDefFoundError` s anymore when, for example, trying to attach the agent at runtime to an OSGi container or a JBoss server.
Also, non-standard OSGi containers, such as Atlassian Jira and other technologies with restrictive class loading policies, such as MuleSoft ESB, will benefit from this change.

In the worst case, there might be JVM crashes due to `invokedynamic`-related JVM bugs.
However, we already disable the agent when attached to JVM versions that are known to be problematic.
Another potentially problematic area is that we now dynamically raise the bytecode version of instrumented classes to be at least bytecode version 51 (Java 7).
This is needed in order to be able to use the `invokedynamic` instruction.
This requires re-computation of stack map frames which makes instrumentation a bit slower.
We don't anticipate notable slowdowns unless you extensively (over-)use <<config-trace-methods, `trace_methods`>>.

[float]
===== Breaking changes
* Early Java 7 versions, prior to update 60, are not supported anymore.
  When trying to attach to a non-supported version, the agent will disable itself and not apply any instrumentations.

[float]
===== Features
* Experimental support for runtime attachment now also for OSGi containers, JBoss, and WildFly
* New mitigation of OSGi bootdelegation errors (`NoClassDefFoundError`).
  You can remove any `org.osgi.framework.bootdelegation` related configuration.
  This release also removes the configuration option `boot_delegation_packages`.
* Overhaul of the `ExecutorService` instrumentation that avoids `ClassCastException` issues - {pull}1206[#1206]
* Support for `ForkJoinPool` and `ScheduledExecutorService` (see <<supported-async-frameworks>>)
* Support for `ExecutorService#invokeAny` and `ExecutorService#invokeAll`
* Added support for `java.util.TimerTask` - {pull}1235[#1235]
* Add capturing of request body in Elasticsearch queries: `_msearch`, `_count`, `_msearch/template`, `_search/template`, `_rollup_search` - {pull}1222[#1222]
* Add <<config-enabled,`enabled`>> flag
* Add experimental support for Scala Futures
* The agent now collects heap memory pools metrics - {pull}1228[#1228]

[float]
===== Bug fixes
* Fixes error capturing for log4j2 loggers. Version 1.17.0 introduced a regression.
* Fixes `NullPointerException` related to JAX-RS and Quartz instrumentation - {pull}1249[#1249]
* Expanding k8s pod ID discovery to some formerly non-supported environments
* When `recording` is set to `false`, the agent will not send captured errors anymore.
* Fixes NPE in Dubbo instrumentation that occurs when the application is acting both as a provider and as a consumer - {pull}1260[#1260]
* Adding a delay by default what attaching the agent to Tomcat using the premain route to work around the JUL
  deadlock issue - {pull}1262[#1262]
* Fixes missing `jboss.as:*` MBeans on JBoss - {pull}1257[#1257]


[[release-notes-1.17.0]]
==== 1.17.0 - 2020/06/17

[float]
===== Features
* Log files are now rotated after they reach <<config-log-file-size>>.
There will always be one history file `${log_file}.1`.
* Add <<config-log-format-sout>> and <<config-log-format-file>> with the options `PLAIN_TEXT` and `JSON`.
The latter uses https://github.com/elastic/ecs-logging-java[ecs-logging-java] to format the logs.
* Exposing <<config-classes-excluded-from-instrumentation>> config - {pull}1187[#1187]
* Add support for naming transactions based on Grails controllers. Supports Grails 3+ - {pull}1171[#1171]
* Add support for the Apache/Alibaba Dubbo RPC framework
* Async Profiler version upgraded to 1.7.1, with a new debugging flag for the stack frame recovery mechanism - {pull}1173[#1173]

[float]
===== Bug fixes
* Fixes `IndexOutOfBoundsException` that can occur when profiler-inferred spans are enabled.
  This also makes the profiler more resilient by just removing the call tree related to the exception (which might be in an invalid state)
  as opposed to stopping the profiler when an exception occurs.
* Fix `NumberFormatException` when parsing Ingres/Actian JDBC connection strings - {pull}1198[#1198]
* Prevent agent from overriding JVM configured truststore when not using HTTPS for communication with APM server - {pull}1203[#1203]
* Fix `java.lang.IllegalStateException` with `jps` JVM when using continuous runtime attach - {pull}1205[1205]
* Fix agent trying to load log4j2 plugins from application - {pull}1214[1214]
* Fix memory leak in gRPC instrumentation plugin - {pull}1196[1196]
* Fix HTTPS connection failures when agent is configured to use HTTPS to communicate with APM server {pull}1209[1209]

[[release-notes-1.16.0]]
==== 1.16.0 - 2020/05/13

[float]
===== Features

* The log correlation feature now adds `error.id` to the MDC. See <<supported-logging-frameworks>> for details. - {pull}1050[#1050]
* Deprecating the `incubating` tag in favour of the `experimental` tag. This is not a breaking change, so former
<<config-disable-instrumentations,`disable_instrumentation`>> configuration containing the `incubating` tag will still be respected - {pull}1123[#1123]
* Add a `--without-emulated-attach` option for runtime attachment to allow disabling this feature as a workaround.
* Add workaround for JDK bug JDK-8236039 with TLS 1.3 {pull}1149[#1149]
* Add log level `OFF` to silence agent logging
* Adds <<config-span-min-duration,`span_min_duration`>> option to exclude fast executing spans.
  When set together with one of the more specific thresholds - `trace_methods_duration_threshold` or `profiling_inferred_spans_min_duration`,
  the higher threshold will determine which spans will be discarded.
* Automatically instrument quartz jobs from the quartz-jobs artifact {pull}1170[#1170]
* Perform re-parenting of regular spans to be a child of profiler-inferred spans. Requires APM Server and Kibana 7.8.0. {pull}1117[#1117]
* Upgrade Async Profiler version to 1.7.0

[float]
===== Bug fixes

* When Servlet-related Exceptions are handled through exception handlers that return a 200 status code, agent shouldn't override with 500 - {pull}1103[#1103]
* Exclude Quartz 1 from instrumentation to avoid
  `IncompatibleClassChangeError: Found class org.quartz.JobExecutionContext, but interface was expected` - {pull}1108[#1108]
* Fix breakdown metrics span sub-types {pull}1113[#1113]
* Fix flaky gRPC server instrumentation {pull}1122[#1122]
* Fix side effect of calling `Statement.getUpdateCount` more than once {pull}1139[#1139]
* Stop capturing JDBC affected rows count using `Statement.getUpdateCount` to prevent unreliable side-effects {pull}1147[#1147]
* Fix OpenTracing error tag handling (set transaction error result when tag value is `true`) {pull}1159[#1159]
* Due to a bug in the build we didn't include the gRPC plugin in the build so far
* `java.lang.ClassNotFoundException: Unable to load class 'jdk.internal...'` is thrown when tracing specific versions of Atlassian systems {pull}1168[#1168]
* Make sure spans are kept active during `AsyncHandler` methods in the `AsyncHttpClient`
* CPU and memory metrics are sometimes not reported properly when using IBM J9 {pull}1148[#1148]
* `NullPointerException` thrown by the agent on WebLogic {pull}1142[#1142]

[[release-notes-1.15.0]]
==== 1.15.0 - 2020/03/27

[float]
===== Breaking changes

* Ordering of configuration sources has slightly changed, please review <<configuration>>:
** `elasticapm.properties` file now has higher priority over java system properties and environment variables, +
This change allows to change dynamic options values at runtime by editing file, previously values set in java properties
or environment variables could not be overridden, even if they were dynamic.
* Renamed some configuration options related to the experimental profiler-inferred spans feature ({pull}1084[#1084]):
** `profiling_spans_enabled` -> `profiling_inferred_spans_enabled`
** `profiling_sampling_interval` -> `profiling_inferred_spans_sampling_interval`
** `profiling_spans_min_duration` -> `profiling_inferred_spans_min_duration`
** `profiling_included_classes` -> `profiling_inferred_spans_included_classes`
** `profiling_excluded_classes` -> `profiling_inferred_spans_excluded_classes`
** Removed `profiling_interval` and `profiling_duration` (both are fixed to 5s now)

[float]
===== Features

* Gracefully abort agent init when running on a known Java 8 buggy JVM {pull}1075[#1075].
* Add support for <<supported-databases, Redis Redisson client>>
* Makes <<config-instrument>>, <<config-trace-methods>>, and <<config-disable-instrumentations>> dynamic.
Note that changing these values at runtime can slow down the application temporarily.
* Do not instrument Servlet API before 3.0 {pull}1077[#1077]
* Add support for API keys for apm backend authentication {pull}1083[#1083]
* Add support for <<supported-rpc-frameworks, gRPC>> client & server instrumentation {pull}1019[#1019]
* Deprecating `active` configuration option in favor of `recording`.
  Setting `active` still works as it's now an alias for `recording`.

[float]
===== Bug fixes

* When JAX-RS-annotated method delegates to another JAX-RS-annotated method, transaction name should include method A - {pull}1062[#1062]
* Fixed bug that prevented an APM Error from being created when calling `org.slf4j.Logger#error` - {pull}1049[#1049]
* Wrong address in JDBC spans for Oracle, MySQL and MariaDB when multiple hosts are configured - {pull}1082[#1082]
* Document and re-order configuration priorities {pull}1087[#1087]
* Improve heuristic for `service_name` when not set through config {pull}1097[#1097]


[[release-notes-1.14.0]]
==== 1.14.0 - 2020/03/04

[float]
===== Features

* Support for the official https://www.w3.org/TR/trace-context[W3C] `traceparent` and `tracestate` headers. +
  The agent now accepts both the `elastic-apm-traceparent` and the official `traceparent` header.
By default, it sends both headers on outgoing requests, unless <<config-use-elastic-traceparent-header, `use_elastic_traceparent_header`>> is set to false.
* Creating spans for slow methods with the help of the sampling profiler https://github.com/jvm-profiling-tools/async-profiler[async-profiler].
This is a low-overhead way of seeing which methods make your transactions slow and a replacement for the `trace_methods` configuration option.
See <<supported-java-methods>> for more details
* Adding a Circuit Breaker to pause the agent when stress is detected on the system and resume when the stress is relieved.
See <<circuit-breaker>> and {pull}1040[#1040] for more info.
* `Span#captureException` and `Transaction#captureException` in public API return reported error id - {pull}1015[#1015]

[float]
===== Bug fixes

* java.lang.IllegalStateException: Cannot resolve type description for <com.another.commercial.apm.agent.Class> - {pull}1037[#1037]
* properly handle `java.sql.SQLException` for unsupported JDBC features {pull}[#1035] https://github.com/elastic/apm-agent-java/issues/1025[#1025]

[[release-notes-1.13.0]]
==== 1.13.0 - 2020/02/11

[float]
===== Features

* Add support for <<supported-databases, Redis Lettuce client>>
* Add `context.message.age.ms` field for JMS message receiving spans and transactions - {pull}970[#970]
* Instrument log4j2 Logger#error(String, Throwable) ({pull}919[#919]) Automatically captures exceptions when calling `logger.error("message", exception)`
* Add instrumentation for external process execution through `java.lang.Process` and Apache `commons-exec` - {pull}903[#903]
* Add `destination` fields to exit span contexts - {pull}976[#976]
* Removed `context.message.topic.name` field - {pull}993[#993]
* Add support for Kafka clients - {pull}981[#981]
* Add support for binary `traceparent` header format (see the https://github.com/elastic/apm/blob/master/docs/agent-development.md#Binary-Fields[spec]
for more details) - {pull}1009[#1009]
* Add support for log correlation for log4j and log4j2, even when not used in combination with slf4j.
  See <<supported-logging-frameworks>> for details.

[float]
===== Bug Fixes

* Fix parsing value of `trace_methods` configuration property {pull}930[#930]
* Workaround for `java.util.logging` deadlock {pull}965[#965]
* JMS should propagate traceparent header when transactions are not sampled {pull}999[#999]
* Spans are not closed if JDBC implementation does not support `getUpdateCount` {pull}1008[#1008]

[[release-notes-1.12.0]]
==== 1.12.0 - 2019/11/21

[float]
===== Features
* JMS Enhancements {pull}911[#911]:
** Add special handling for temporary queues/topics
** Capture message bodies of text Messages
*** Rely on the existing `ELASTIC_APM_CAPTURE_BODY` agent config option (off by default).
*** Send as `context.message.body`
*** Limit size to 10000 characters. If longer than this size, trim to 9999 and append with ellipsis
** Introduce the `ignore_message_queues` configuration to disable instrumentation (message tagging) for specific 
      queues/topics as suggested in {pull}710[#710]
** Capture predefined message headers and all properties
*** Rely on the existing `ELASTIC_APM_CAPTURE_HEADERS` agent config option.
*** Send as `context.message.headers`
*** Sanitize sensitive headers/properties based on the `sanitize_field_names` config option
* Added support for the MongoDB sync driver. See https://www.elastic.co/guide/en/apm/agent/java/master/supported-technologies-details.html#supported-databases[supported data stores].

[float]
===== Bug Fixes
* JDBC regression- `PreparedStatement#executeUpdate()` and `PreparedStatement#executeLargeUpdate()` are not traced {pull}918[#918]
* When systemd cgroup driver is used, the discovered Kubernetes pod UID contains "_" instead of "-" {pull}920[#920]
* DB2 jcc4 driver is not traced properly {pull}926[#926]

[[release-notes-1.11.0]]
==== 1.11.0 - 2019/10/31

[float]
===== Features
* Add the ability to configure a unique name for a JVM within a service through the
https://www.elastic.co/guide/en/apm/agent/java/master/config-core.html#config-service-node-name[`service_node_name`]
config option]
* Add ability to ignore some exceptions to be reported as errors https://www.elastic.co/guide/en/apm/agent/java/master/config-core.html#config-ignore-exceptions[ignore_exceptions]
* Applying new logic for JMS `javax.jms.MessageConsumer#receive` so that, instead of the transaction created for the 
   polling method itself (ie from `receive` start to end), the agent will create a transaction attempting to capture 
   the code executed during actual message handling.
   This logic is suitable for environments where polling APIs are invoked within dedicated polling threads.
   This polling transaction creation strategy can be reversed through a configuration option (`message_polling_transaction_strategy`) 
   that is not exposed in the properties file by default.  
* Send IP obtained through `javax.servlet.ServletRequest#getRemoteAddr()` in `context.request.socket.remote_address` 
   instead of parsing from headers {pull}889[#889]
* Added `ElasticApmAttacher.attach(String propertiesLocation)` to specify a custom properties location
* Logs message when `transaction_max_spans` has been exceeded {pull}849[#849]
* Report the number of affected rows by a SQL statement (UPDATE,DELETE,INSERT) in 'affected_rows' span attribute {pull}707[#707]
* Add https://www.elastic.co/guide/en/apm/agent/java/master/public-api.html#api-traced[`@Traced`] annotation which either creates a span or a transaction, depending on the context
* Report JMS destination as a span/transaction context field {pull}906[#906]
* Added https://www.elastic.co/guide/en/apm/agent/java/master/config-jmx.html#config-capture-jmx-metrics[`capture_jmx_metrics`] configuration option

[float]
===== Bug Fixes
* JMS creates polling transactions even when the API invocations return without a message
* Support registering MBeans which are added after agent startup

[[release-notes-1.10.0]]
==== 1.10.0 - 2019/09/30

[float]
===== Features
* Add ability to manually specify reported https://www.elastic.co/guide/en/apm/agent/java/master/config-core.html#config-hostname[hostname]
* Add support for https://www.elastic.co/guide/en/apm/agent/java/master/supported-technologies-details.html#supported-databases[Redis Jedis client]
* Add support for identifying target JVM to attach apm agent to using JVM property. See also the documentation of the <<setup-attach-cli-usage-options, `--include` and `--exclude` flags>>
* Added https://www.elastic.co/guide/en/apm/agent/java/master/config-jmx.html#config-capture-jmx-metrics[`capture_jmx_metrics`] configuration option
* Improve servlet error capture {pull}812[#812]
  Among others, now also takes Spring MVC `@ExceptionHandler`s into account 
* Instrument Logger#error(String, Throwable) {pull}821[#821]
  Automatically captures exceptions when calling `logger.error("message", exception)`
* Easier log correlation with https://github.com/elastic/java-ecs-logging. See https://www.elastic.co/guide/en/apm/agent/java/master/log-correlation.html[docs].
* Avoid creating a temp agent file for each attachment {pull}859[#859]
* Instrument `View#render` instead of `DispatcherServlet#render` {pull}829[#829]
  This makes the transaction breakdown graph more useful. Instead of `dispatcher-servlet`, the graph now shows a type which is based on the view name, for example, `FreeMarker` or `Thymeleaf`.

[float]
===== Bug Fixes
* Error in log when setting https://www.elastic.co/guide/en/apm/agent/java/current/config-reporter.html#config-server-urls[server_urls] 
 to an empty string - `co.elastic.apm.agent.configuration.ApmServerConfigurationSource - Expected previousException not to be null`
* Avoid terminating the TCP connection to APM Server when polling for configuration updates {pull}823[#823]
 
[[release-notes-1.9.0]]
==== 1.9.0 - 2019/08/22

[float]
===== Features
* Upgrading supported OpenTracing version from 0.31 to 0.33
* Added annotation and meta-annotation matching support for `trace_methods`, for example:
** `public @java.inject.* org.example.*` (for annotation)
** `public @@javax.enterprise.context.NormalScope org.example.*` (for meta-annotation)
* The runtime attachment now also works when the `tools.jar` or the `jdk.attach` module is not available.
This means you don't need a full JDK installation - the JRE is sufficient.
This makes the runtime attachment work in more environments such as minimal Docker containers.
Note that the runtime attachment currently does not work for OSGi containers like those used in many application servers such as JBoss and WildFly.
See the https://www.elastic.co/guide/en/apm/agent/java/master/setup-attach-cli.html[documentation] for more information.
* Support for Hibernate Search

[float]
===== Bug Fixes
* A warning in logs saying APM server is not available when using 1.8 with APM server 6.x.
Due to that, agent 1.8.0 will silently ignore non-string labels, even if used with APM server of versions 6.7.x or 6.8.x that support such.
If APM server version is <6.7 or 7.0+, this should have no effect. Otherwise, upgrade the Java agent to 1.9.0+.
* `ApacheHttpAsyncClientInstrumentation` matching increases startup time considerably
* Log correlation feature is active when `active==false`
* Tomcat's memory leak prevention mechanism is causing a... memory leak. JDBC statement map is leaking in Tomcat if the application that first used it is undeployed/redeployed.
See https://discuss.elastic.co/t/elastic-apm-agent-jdbchelper-seems-to-use-a-lot-of-memory/195295[this related discussion].

[float]
==== Breaking Changes
* The `apm-agent-attach.jar` is not executable anymore.
Use `apm-agent-attach-standalone.jar` instead. 

[[release-notes-1.8.0]]
==== 1.8.0 - 2019/07/30

[float]
===== Features
* Added support for tracking https://www.elastic.co/guide/en/kibana/7.3/transactions.html[time spent by span type].
   Can be disabled by setting https://www.elastic.co/guide/en/apm/agent/java/current/config-core.html#config-breakdown-metrics[`breakdown_metrics`] to `false`. 
* Added support for https://www.elastic.co/guide/en/kibana/7.3/agent-configuration.html[central configuration].
   Can be disabled by setting https://www.elastic.co/guide/en/apm/agent/java/current/config-core.html#config-central-config[`central_config`] to `false`.
* Added support for Spring's JMS flavor - instrumenting `org.springframework.jms.listener.SessionAwareMessageListener`
* Added support to legacy ApacheHttpClient APIs (which adds support to Axis2 configured to use ApacheHttpClient)
* Added support for setting https://www.elastic.co/guide/en/apm/agent/java/1.x/config-reporter.html#config-server-urls[`server_urls`] dynamically via properties file {pull}723[#723]
* Added https://www.elastic.co/guide/en/apm/agent/java/current/config-core.html#config-config-file[`config_file`] option 
* Added option to use `@javax.ws.rs.Path` value as transaction name https://www.elastic.co/guide/en/apm/agent/java/current/config-jax-rs.html#config-use-jaxrs-path-as-transaction-name[`use_jaxrs_path_as_transaction_name`]
* Instrument quartz jobs https://www.elastic.co/guide/en/apm/agent/java/current/supported-technologies-details.html#supported-scheduling-frameworks[docs]
* SQL parsing improvements {pull}696[#696]
* Introduce priorities for transaction name {pull}748[#748].
   Now uses the path as transaction name if https://www.elastic.co/guide/en/apm/agent/java/current/config-http.html#config-use-path-as-transaction-name[`use_path_as_transaction_name`] is set to `true`
   rather than `ServletClass#doGet`.
   But if a name can be determined from a high level framework,
   like Spring MVC, that takes precedence.
   User-supplied names from the API always take precedence over any others.
* Use JSP path name as transaction name as opposed to the generated servlet class name {pull}751[#751]

[float]
===== Bug Fixes
* Some JMS Consumers and Producers are filtered due to class name filtering in instrumentation matching
* Jetty: When no display name is set and context path is "/" transaction service names will now correctly fall back to configured values
* JDBC's `executeBatch` is not traced
* Drops non-String labels when connected to APM Server < 6.7 to avoid validation errors {pull}687[#687]
* Parsing container ID in cloud foundry garden {pull}695[#695]
* Automatic instrumentation should not override manual results {pull}752[#752]

[float]
===== Breaking changes
* The log correlation feature does not add `span.id` to the MDC anymore but only `trace.id` and `transaction.id` {pull}742[#742].

[[release-notes-1.7.0]]
==== 1.7.0 - 2019/06/13

[float]
===== Features
* Added the `trace_methods_duration_threshold` config option. When using the `trace_methods` config option with wild cards,
this enables considerable reduction of overhead by limiting the number of spans captured and reported
(see more details in config documentation).
NOTE: Using wildcards is still not the recommended approach for the `trace_methods` feature.
* Add `Transaction#addCustomContext(String key, String|Number|boolean value)` to public API
* Added support for AsyncHttpClient 2.x
* Added https://www.elastic.co/guide/en/apm/agent/java/current/config-core.html#config-global-labels[`global_labels`] configuration option.
This requires APM Server 7.2+.
* Added basic support for JMS- distributed tracing for basic scenarios of `send`, `receive`, `receiveNoWait` and `onMessage`.
Both Queues and Topics are supported.
Async `send` APIs are not supported in this version. 
NOTE: This feature is currently marked as "experimental" and is disabled by default. In order to enable,
it is required to set the
https://www.elastic.co/guide/en/apm/agent/java/1.x/config-core.html#config-disable-instrumentations[`disable_instrumentations`] 
configuration property to an empty string.
* Improved OSGi support: added a configuration option for `bootdelegation` packages {pull}641[#641]
* Better span names for SQL spans. For example, `SELECT FROM user` instead of just `SELECT` {pull}633[#633]

[float]
===== Bug Fixes
* ClassCastException related to async instrumentation of Pilotfish Executor causing thread hang (applied workaround)
* NullPointerException when computing Servlet transaction name with null HTTP method name
* FileNotFoundException when trying to find implementation version of jar with encoded URL
* NullPointerException when closing Apache AsyncHttpClient request producer
* Fixes loading of `elasticapm.properties` for Spring Boot applications
* Fix startup error on WebLogic 12.2.1.2.0 {pull}649[#649]
* Disable metrics reporting and APM Server health check when active=false {pull}653[#653]

[[release-notes-1.6.1]]
==== 1.6.1 - 2019/04/26

[float]
===== Bug Fixes
* Fixes transaction name for non-sampled transactions https://github.com/elastic/apm-agent-java/issues/581[#581]
* Makes log_file option work again https://github.com/elastic/apm-agent-java/issues/594[#594]
* Async context propagation fixes
** Fixing some async mechanisms lifecycle issues https://github.com/elastic/apm-agent-java/issues/605[#605]
** Fixes exceptions when using WildFly managed executor services https://github.com/elastic/apm-agent-java/issues/589[#589]
** Exclude glassfish Executor which does not permit wrapped runnables https://github.com/elastic/apm-agent-java/issues/596[#596]
** Exclude DumbExecutor https://github.com/elastic/apm-agent-java/issues/598[#598]
* Fixes Manifest version reading error to support `jar:file` protocol https://github.com/elastic/apm-agent-java/issues/601[#601]
* Fixes transaction name for non-sampled transactions https://github.com/elastic/apm-agent-java/issues/597[#597]
* Fixes potential classloader deadlock by preloading `FileSystems.getDefault()` https://github.com/elastic/apm-agent-java/issues/603[#603]

[[release-notes-1.6.0]]
==== 1.6.0 - 2019/04/16

[float]
===== Related Announcements
* Java APM Agent became part of the Cloud Foundry Java Buildpack as of https://github.com/cloudfoundry/java-buildpack/releases/tag/v4.19[Release v4.19]
 
[float]
===== Features
* Support Apache HttpAsyncClient - span creation and cross-service trace context propagation
* Added the `jvm.thread.count` metric, indicating the number of live threads in the JVM (daemon and non-daemon) 
* Added support for WebLogic
* Added support for Spring `@Scheduled` and EJB `@Schedule` annotations - https://github.com/elastic/apm-agent-java/pull/569[#569]

[float]
===== Bug Fixes
* Avoid that the agent blocks server shutdown in case the APM Server is not available - https://github.com/elastic/apm-agent-java/pull/554[#554]
* Public API annotations improper retention prevents it from being used with Groovy - https://github.com/elastic/apm-agent-java/pull/567[#567]
* Eliminate side effects of class loading related to Instrumentation matching mechanism

[[release-notes-1.5.0]]
==== 1.5.0 - 2019/03/26

[float]
===== Potentially breaking changes
* If you didn't explicitly set the https://www.elastic.co/guide/en/apm/agent/java/master/config-core.html#config-service-name[`service_name`]
previously and you are dealing with a servlet-based application (including Spring Boot),
your `service_name` will change.
See the documentation for https://www.elastic.co/guide/en/apm/agent/java/master/config-core.html#config-service-name[`service_name`]
and the corresponding section in _Features_ for more information.
Note: this requires APM Server 7.0+. If using previous versions, nothing will change.

[float]
===== Features
* Added property `"allow_path_on_hierarchy"` to JAX-RS plugin, to lookup inherited usage of `@path`
* Support for number and boolean labels in the public API {pull}497[497].
This change also renames `tag` to `label` on the API level to be compliant with the https://github.com/elastic/ecs#-base-fields[Elastic Common Schema (ECS)].
The `addTag(String, String)` method is still supported but deprecated in favor of `addLabel(String, String)`.
As of version 7.x of the stack, labels will be stored under `labels` in Elasticsearch.
Previously, they were stored under `context.tags`.
* Support async queries made by Elasticsearch REST client 
* Added `setStartTimestamp(long epochMicros)` and `end(long epochMicros)` API methods to `Span` and `Transaction`,
allowing to set custom start and end timestamps.
* Auto-detection of the `service_name` based on the `<display-name>` element of the `web.xml` with a fallback to the servlet context path.
If you are using a spring-based application, the agent will use the setting for `spring.application.name` for its `service_name`.
See the documentation for https://www.elastic.co/guide/en/apm/agent/java/master/config-core.html#config-service-name[`service_name`]
for more information.
Note: this requires APM Server 7.0+. If using previous versions, nothing will change.
* Previously, enabling https://www.elastic.co/guide/en/apm/agent/java/master/config-core.html#config-capture-body[`capture_body`] could only capture form parameters.
Now it supports all UTF-8 encoded plain-text content types.
The option https://www.elastic.co/guide/en/apm/agent/java/master/config-http.html#config-capture-body-content-types[`capture_body_content_types`]
controls which `Content-Type`s should be captured.
* Support async calls made by OkHttp client (`Call#enqueue`)
* Added support for providing config options on agent attach.
** CLI example: `--config server_urls=http://localhost:8200,http://localhost:8201`
** API example: `ElasticApmAttacher.attach(Map.of("server_urls", "http://localhost:8200,http://localhost:8201"));`

[float]
===== Bug Fixes
* Logging integration through MDC is not working properly - https://github.com/elastic/apm-agent-java/issues/499[#499]
* ClassCastException with adoptopenjdk/openjdk11-openj9 - https://github.com/elastic/apm-agent-java/issues/505[#505]
* Span count limitation is not working properly - reported https://discuss.elastic.co/t/kibana-apm-not-showing-spans-which-are-visible-in-discover-too-many-spans/171690[in our forum]
* Java agent causes Exceptions in Alfresco cluster environment due to failure in the instrumentation of Hazelcast `Executor`s - reported https://discuss.elastic.co/t/cant-run-apm-java-agent-in-alfresco-cluster-environment/172962[in our forum]

[[release-notes-1.4.0]]
==== 1.4.0 - 2019/02/14

[float]
===== Features
* Added support for sync calls of OkHttp client
* Added support for context propagation for `java.util.concurrent.ExecutorService`s
* The `trace_methods` configuration now allows to omit the method matcher.
   Example: `com.example.*` traces all classes and methods within the `com.example` package and sub-packages.
* Added support for JSF. Tested on WildFly, WebSphere Liberty and Payara with embedded JSF implementation and on Tomcat and Jetty with
 MyFaces 2.2 and 2.3
* Introduces a new configuration option `disable_metrics` which disables the collection of metrics via a wildcard expression.
* Support for HttpUrlConnection
* Adds `subtype` and `action` to spans. This replaces former typing mechanism where type, subtype and action were all set through
   the type in an hierarchical dotted-syntax. In order to support existing API usages, dotted types are parsed into subtype and action, 
   however `Span.createSpan` and `Span.setType` are deprecated starting this version. Instead, type-less spans can be created using the new 
   `Span.startSpan` API and typed spans can be created using the new `Span.startSpan(String type, String subtype, String action)` API
* Support for JBoss EAP 6.4, 7.0, 7.1 and 7.2
* Improved startup times
* Support for SOAP (JAX-WS).
   SOAP client create spans and propagate context.
   Transactions are created for `@WebService` classes and `@WebMethod` methods.  

[float]
===== Bug Fixes
* Fixes a failure in BitBucket when agent deployed https://github.com/elastic/apm-agent-java/issues/349[#349]
* Fixes increased CPU consumption https://github.com/elastic/apm-agent-java/issues/453[#453] and https://github.com/elastic/apm-agent-java/issues/443[#443]
* Fixed some OpenTracing bridge functionalities that were not working when auto-instrumentation is disabled
* Fixed an error occurring when ending an OpenTracing span before deactivating
* Sending proper `null` for metrics that have a NaN value
* Fixes JVM crash with Java 7 https://github.com/elastic/apm-agent-java/issues/458[#458]
* Fixes an application deployment failure when using EclipseLink and `trace_methods` configuration https://github.com/elastic/apm-agent-java/issues/474[#474]

[[release-notes-1.3.0]]
==== 1.3.0 - 2019/01/10

[float]
===== Features
* The agent now collects system and JVM metrics https://github.com/elastic/apm-agent-java/pull/360[#360]
* Add API methods `ElasticApm#startTransactionWithRemoteParent` and `Span#injectTraceHeaders` to allow for manual context propagation https://github.com/elastic/apm-agent-java/pull/396[#396].
* Added `trace_methods` configuration option which lets you define which methods in your project or 3rd party libraries should be traced.
   To create spans for all `public` methods of classes whose name ends in `Service` which are in a sub-package of `org.example.services` use this matcher:
   `public org.example.services.*.*Service#*` https://github.com/elastic/apm-agent-java/pull/398[#398]
* Added span for `DispatcherServlet#render` https://github.com/elastic/apm-agent-java/pull/409[#409].
* Flush reporter on shutdown to make sure all recorded Spans are sent to the server before the program exits https://github.com/elastic/apm-agent-java/pull/397[#397]
* Adds Kubernetes https://github.com/elastic/apm-agent-java/issues/383[#383] and Docker metadata to, enabling correlation with the Kibana Infra UI.
* Improved error handling of the Servlet Async API https://github.com/elastic/apm-agent-java/issues/399[#399]
* Support async API’s used with AsyncContext.start https://github.com/elastic/apm-agent-java/issues/388[#388]

[float]
===== Bug Fixes
* Fixing a potential memory leak when there is no connection with APM server
* Fixes NoSuchMethodError CharBuffer.flip() which occurs when using the Elasticsearch RestClient and Java 7 or 8 https://github.com/elastic/apm-agent-java/pull/401[#401]

 
[[release-notes-1.2.0]]
==== 1.2.0 - 2018/12/19

[float]
===== Features
* Added `capture_headers` configuration option.
   Set to `false` to disable capturing request and response headers.
   This will reduce the allocation rate of the agent and can save you network bandwidth and disk space.
* Makes the API methods `addTag`, `setName`, `setType`, `setUser` and `setResult` fluent, so that calls can be chained. 

[float]
===== Bug Fixes
* Catch all errors thrown within agent injected code
* Enable public APIs and OpenTracing bridge to work properly in OSGi systems, fixes https://github.com/elastic/apm-agent-java/issues/362[this WildFly issue]
* Remove module-info.java to enable agent working on early Tomcat 8.5 versions
* Fix https://github.com/elastic/apm-agent-java/issues/371[async Servlet API issue]

[[release-notes-1.1.0]]
==== 1.1.0 - 2018/11/28

[float]
===== Features
* Some memory allocation improvements
* Enabling bootdelegation for agent classes in Atlassian OSGI systems

[float]
===== Bug Fixes
* Update dsl-json which fixes a memory leak.
 See https://github.com/ngs-doo/dsl-json/pull/102[ngs-doo/dsl-json#102] for details. 
* Avoid `VerifyError`s by non instrumenting classes compiled for Java 4 or earlier
* Enable APM Server URL configuration with path (fixes #339)
* Reverse `system.hostname` and `system.platform` order sent to APM server

[[release-notes-1.0.1]]
==== 1.0.1 - 2018/11/15

[float]
===== Bug Fixes
* Fixes NoSuchMethodError CharBuffer.flip() which occurs when using the Elasticsearch RestClient and Java 7 or 8 {pull}313[#313]

[[release-notes-1.0.0]]
==== 1.0.0 - 2018/11/14

[float]
===== Breaking changes
* Remove intake v1 support. This version requires APM Server 6.5.0+ which supports the intake api v2.
   Until the time the APM Server 6.5.0 is officially released,
   you can test with docker by pulling the APM Server image via
   `docker pull docker.elastic.co/apm/apm-server:6.5.0-SNAPSHOT`. 

[float]
===== Features
* Adds `@CaptureTransaction` and `@CaptureSpan` annotations which let you declaratively add custom transactions and spans.
   Note that it is required to configure the `application_packages` for this to work.
   See the https://www.elastic.co/guide/en/apm/agent/java/master/public-api.html#api-annotation[documentation] for more information.
* The public API now supports to activate a span on the current thread.
   This makes the span available via `ElasticApm#currentSpan()`
   Refer to the https://www.elastic.co/guide/en/apm/agent/java/master/public-api.html#api-span-activate[documentation] for more details.
* Capturing of Elasticsearch RestClient 5.0.2+ calls.
   Currently, the `*Async` methods are not supported, only their synchronous counterparts.
* Added API methods to enable correlating the spans created from the JavaScrip Real User Monitoring agent with the Java agent transaction.
   More information can be found in the https://www.elastic.co/guide/en/apm/agent/java/master/public-api.html#api-ensure-parent-id[documentation].
* Added `Transaction.isSampled()` and `Span.isSampled()` methods to the public API
* Added `Transaction#setResult` to the public API {pull}293[#293]

[float]
===== Bug Fixes
* Fix for situations where status code is reported as `200`, even though it actually was `500` {pull}225[#225]
* Capturing the username now properly works when using Spring security {pull}183[#183]

[[release-notes-1.0.0.rc1]]
==== 1.0.0.RC1 - 2018/11/06

[float]
===== Breaking changes
* Remove intake v1 support. This version requires APM Server 6.5.0+ which supports the intake api v2.
   Until the time the APM Server 6.5.0 is officially released,
   you can test with docker by pulling the APM Server image via
   `docker pull docker.elastic.co/apm/apm-server:6.5.0-SNAPSHOT`.
* Wildcard patterns are case insensitive by default. Prepend `(?-i)` to make the matching case sensitive.

[float]
===== Features
* Support for Distributed Tracing
* Adds `@CaptureTransaction` and `@CaptureSpan` annotations which let you declaratively add custom transactions and spans.
   Note that it is required to configure the `application_packages` for this to work.
   See the https://www.elastic.co/guide/en/apm/agent/java/master/public-api.html#api-annotation[documentation] for more information.
* The public API now supports to activate a span on the current thread.
   This makes the span available via `ElasticApm#currentSpan()`
   Refer to the https://www.elastic.co/guide/en/apm/agent/java/master/public-api.html#api-span-activate[documentation] for more details.
* Capturing of Elasticsearch RestClient 5.0.2+ calls.
   Currently, the `*Async` methods are not supported, only their synchronous counterparts.
* Added API methods to enable correlating the spans created from the JavaScrip Real User Monitoring agent with the Java agent transaction.
   More information can be found in the https://www.elastic.co/guide/en/apm/agent/java/master/public-api.html#api-ensure-parent-id[documentation].
* Microsecond accurate timestamps {pull}261[#261]
* Support for JAX-RS annotations.
Transactions are named based on your resources (`ResourceClass#resourceMethod`).

[float]
===== Bug Fixes
* Fix for situations where status code is reported as `200`, even though it actually was `500` {pull}225[#225]

[[release-notes-0.8.x]]
=== Java Agent version 0.8.x

[[release-notes-0.8.0]]
==== 0.8.0

[float]
===== Breaking changes
* Wildcard patterns are case insensitive by default. Prepend `(?-i)` to make the matching case sensitive.

[float]
===== Features
* Wildcard patterns are now not limited to only one wildcard in the middle and can be arbitrarily complex now.
   Example: `*foo*bar*baz`.
* Support for JAX-RS annotations.
   Transactions are named based on your resources (`ResourceClass#resourceMethod`).

[[release-notes-0.7.x]]
=== Java Agent version 0.7.x

[[release-notes-0.7.1]]
==== 0.7.1 - 2018/10/24

[float]
===== Bug Fixes
* Avoid recycling transactions twice {pull}178[#178]

[[release-notes-0.7.0]]
==== 0.7.0 - 2018/09/12

[float]
===== Breaking changes
* Removed `ElasticApm.startSpan`. Spans can now only be created from their transactions via `Transaction#createSpan`.
* `ElasticApm.startTransaction` and `Transaction#createSpan` don't activate the transaction and spans
   and are thus not available via `ElasticApm.activeTransaction` and `ElasticApm.activeSpan`.

[float]
===== Features
* Public API
** Add `Span#captureException` and `Transaction#captureException` to public API.
      `ElasticApm.captureException` is deprecated now. Use `ElasticApm.currentSpan().captureException(exception)` instead.
** Added `Transaction.getId` and `Span.getId` methods 
* Added support for async servlet requests
* Added support for Payara/Glassfish
* Incubating support for Apache HttpClient
* Support for Spring RestTemplate
* Added configuration options `use_path_as_transaction_name` and `url_groups`,
   which allow to use the URL path as the transaction name.
   As that could contain path parameters, like `/user/$userId` however,
   You can set the `url_groups` option to define a wildcard pattern, like `/user/*`,
   to group those paths together.
   This is especially helpful when using an unsupported Servlet API-based framework. 
* Support duration suffixes (`ms`, `s` and `m`) for duration configuration options.
   Not using the duration suffix logs out a deprecation warning and will not be supported in future versions.
* Add ability to add multiple APM server URLs, which enables client-side load balancing.
   The configuration option `server_url` has been renamed to `server_urls` to reflect this change.
   However, `server_url` still works for backwards compatibility.
* The configuration option `service_name` is now optional.
   It defaults to the main class name,
   the name of the executed jar file (removing the version number),
   or the application server name (for example `tomcat-application`).
   In a lot of cases,
   you will still want to set the `service_name` explicitly.
   But it helps getting started and seeing data easier,
   as there are no required configuration options anymore.
   In the future we will most likely determine more useful application names for Servlet API-based applications.<|MERGE_RESOLUTION|>--- conflicted
+++ resolved
@@ -61,11 +61,8 @@
 ** Checks the Java version before attaching to avoid attachment on unsupported JVMs.
 * Cassandra instrumentation - {pull}1712[#1712]
 * Log correlation supports JBoss Logging - {pull}1737[#1737]
-<<<<<<< HEAD
+* Update Byte-buddy to `1.11.0` - {pull}1769[#1769]
 * Basic support for Apache Struts 2 {pull}1763[#1763]
-=======
-* Update Byte-buddy to `1.11.0` - {pull}1769[#1769]
->>>>>>> 04d1fe34
 
 [float]
 ===== Bug fixes
