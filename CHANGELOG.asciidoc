ifdef::env-github[]
NOTE: Release notes are best read in our documentation at
https://www.elastic.co/guide/en/apm/agent/java/current/release-notes.html[elastic.co]
endif::[]

////
[[release-notes-x.x.x]]
==== x.x.x - YYYY/MM/DD

[float]
===== Breaking changes

[float]
===== Features
* Cool new feature: {pull}2526[#2526]

[float]
===== Bug fixes
////

=== Unreleased

[[release-notes-1.26.0]]
==== 1.26.0 - YYYY/MM/DD

[float]
===== Features
* Improved naming for Spring controllers - {pull}1906[#1906]
* ECS log reformatting improvements - {pull}1910[#1910]
** Automatically sets `service.node.name` in all log events if set through agent configuration
** Add `log_ecs_reformatting_additional_fields` option to support arbitrary fields in logs
** Automatically serialize markers as tags where relevant (log4j2 and logback)
* gRPC spans (client and server) can detect errors or cancellation through custom listeners - {pull}2067[#2067]
* Add `-download-agent-version` to the agent <<setup-attach-cli-usage-options, attach CLI tool options>>, allowing the
user to configure an arbitrary agent version that will be downloaded from maven and attached - {pull}1959[#1959]
<<<<<<< HEAD
* Added support for instrumenting Struts 2 static resource requests {pull}1949[#1949]
=======
* Add extra check to detect improper agent setup - {pull}2076[#2076]
>>>>>>> 10eb500f

[float]
===== Bug fixes
* Fix failure to parse some forms of the `Implementation-Version` property from jar manifest files - {pull}1931[#1931]
* Ensure single value for context-propagation header - {pull}1937[#1937]
* Fix gRPC non-terminated (therefore non-reported) client spans - {pull}2067[#2067]
* Fix Webflux response status code - {pull}1948[#1948]

[[release-notes-1.x]]
=== Java Agent version 1.x

[[release-notes-1.25.0]]
==== 1.25.0 - 2021/07/22

[float]
===== Potentially breaking changes
* If you rely on instrumentations that are in the `experimental` group, you must now set `enable_experimental_instrumentations=true` otherwise
the experimental instrumentations will be disabled by default. Up to version `1.24.0` using an empty value for `disable_instrumentations` was
the recommended way to override the default `disable_instrumentations=experimental`.

[float]
===== Features
* Support for inheritance of public API annotations - {pull}1805[#1805]
* JDBC instrumentation sets `context.db.instance` - {pull}1820[#1820]
* Add support for Vert.x web client- {pull}1824[#1824]
* Avoid recycling of spans and transactions that are using through the public API, so to avoid
reference-counting-related errors - {pull}1859[#1859]
* Add <<config-enable-experimental-instrumentations>> configuration option to enable experimental features - {pull}1863[#1863]
** Previously, when adding an instrumentation group to `disable_instrumentations`, we had to make sure to not forget the
default `experimental` value, for example when disabling `jdbc` instrumentation we had to set `disable_instrumentations=experimental,jdbc` otherwise
setting `disable_instrumentations=jdbc` would disable jdbc and also enable experimental features, which would not be the desired effect.
** Previously, by default `disable_instrumentations` contained `experimental`
** Now by default `disable_instrumentations` is empty and `enable_experimental_instrumentations=false`
** Set `enable_experimental_instrumentations=true` to enable experimental instrumentations
* Eliminating concerns related to log4j2 vulnerability - https://nvd.nist.gov/vuln/detail/CVE-2020-9488#vulnCurrentDescriptionTitle.
We cannot upgrade to version above 2.12.1 because this is the last version of log4j that is compatible with Java 7.
Instead, we exclude the SMTP appender (which is the vulnerable one) from our artifacts. Note that older versions of
our agent are not vulnerable as well, as the SMTP appender was never used, this is only to further reduce our users' concerns.
* Adding public APIs for setting `destination.service.resource`, `destination.address` and `destination.port` fields
for exit spans - {pull}1788[#1788]
* Only use emulated runtime attachment as fallback, remove the `--without-emulated-attach` option - {pull}1865[#1865]
* Instrument `javax.servlet.Filter` the same way as `javax.servlet.FilterChain` - {pull}1858[#1858]
* Propagate trace context headers in HTTP calls occurring from within traced exit points, for example - when using
Elasticsearch's REST client - {pull}1883[#1883]
* Added support for naming sparkjava (not Apache Spark) transactions {pull}1894[#1894]
* Added the ability to manually create exit spans, which will result with the auto creation of service nodes in the
service map and downstream service in the dependencies table - {pull}1898[#1898]
* Basic support for `com.sun.net.httpserver.HttpServer` - {pull}1854[#1854]
* Update to async-profiler 1.8.6 {pull}1907[#1907]
* Added support for setting the framework using the public api (#1908) - {pull}1909[#1909]

[float]
===== Bug fixes
* Fix NPE with `null` binary header values + properly serialize them - {pull}1842[#1842]
* Fix `ListenerExecutionFailedException` when using Spring AMQP's ReplyTo container - {pull}1872[#1872]
* Enabling log ECS reformatting when using Logback configured with `LayoutWrappingEncoder` and a pattern layout - {pull}1879[#1879]
* Fix NPE with Webflux + context propagation headers - {pull}1871[#1871]
* Fix `ClassCastException` with `ConnnectionMetaData` and multiple classloaders - {pull}1864[#1864]
* Fix NPE in `co.elastic.apm.agent.servlet.helper.ServletTransactionCreationHelper.getClassloader` - {pull}1861[#1861]
* Fix for Jboss JMX unexpected notifications - {pull}1895[#1895]

[[release-notes-1.24.0]]
==== 1.24.0 - 2021/05/31

[float]
===== Features
* Basic support for Apache Struts 2 {pull}1763[#1763]
* Extending the <<config-log-ecs-reformatting>> config option to enable the overriding of logs with ECS-reformatted
events. With the new `OVERRIDE` option, non-file logs can be ECS-reformatted automatically as well - {pull}1793[#1793]
* Instrumentation for Vert.x Web {pull}1697[#1697]
* Changed log level of vm arguments to debug
* Giving precedence for the W3C `tracecontext` header over the `elastic-apm-traceparent` header - {pull}1821[#1821]
* Add instrumentation for Webflux - {pull}1305[#1305]
* Add instrumentation for Javalin {pull}1822[#1822]

[float]
===== Bug fixes
* Fix another error related to instrumentation plugins loading on Windows - {pull}1785[#1785]
* Load Spring AMQP plugin- {pull}1784[#1784]
* Avoid `IllegalStateException` when multiple `tracestate` headers are used - {pull}1808[#1808]
* Ensure CLI attach avoids `sudo` only when required and avoid blocking - {pull}1819[#1819]
* Avoid sending metric-sets without samples, so to adhere to the intake API - {pull}1826[#1826]
* Fixing our type-pool cache, so that it can't cause OOM (softly-referenced), and it gets cleared when not used for
a while - {pull}1828[#1828]

[float]
===== Refactors
* Remove single-package limitation for embedded plugins - {pull}1780[#1780]

[[release-notes-1.23.0]]
==== 1.23.0 - 2021/04/22

[float]
===== Breaking changes
* There are breaking changes in the <<setup-attach-cli,attacher cli>>.
  See the Features section for more information.

[float]
===== Features
* Overhaul of the <<setup-attach-cli,attacher cli>> application that allows to attach the agent to running JVMs - {pull}1667[#1667]
** The artifact of the standalone cli application is now called `apm-agent-attach-cli`. The attacher API is still called `apm-agent-attach`.
** There is also a slim version of the cli application that does not bundle the Java agent.
It requires the `--agent-jar` option to be set.
** Improved logging +
The application uses {ecs-logging-java-ref}/intro.html[Java ECS logging] to emit JSON logs.
The log level can be configured with the `--log-level` option.
By default, the program is logging to the console but using the `--log-file` option, it can also log to a file.
** Attach to JVMs running under a different user (unix only) +
The JVM requires the attacher to be running under the same user as the target VM (the attachee).
The `apm-agent-attach-standalone.jar` can now be run with a user that has permissions to switch to the user that runs the target VM.
On Windows, the attacher can still only attach to JVMs that are running with under the same user.
** New include/exclude discovery rules +
*** `--include-all`: Attach to all discovered JVMs. If no matchers are provided, it will not attach to any JVMs.
*** `--include-user`/`--exclude-user`: Attach to all JVMs of a given operating system user.
*** `--include-main`/`--exclude-main`: Attach to all JVMs that whose main class/jar name, or system properties match the provided regex.
*** `--include-vmargs`/`--exclude-vmargs`: Attach to all JVMs that whose main class/jar name, or system properties match the provided regex.
** Removal of options +
*** The deprecated `--arg` option has been removed.
*** The `-i`/`--include`, `-e`/`exclude` options have been removed in favor of the `--<include|exclude>-<main|vmargs>` options.
*** The `-p`/`--pid` options have been removed in favor of the `--include-pid` option.
** Changed behavior of  the `-l`/`--list` option +
The option now only lists JVMs that match the include/exclude discovery rules.
Thus, it can be used to do a dry-run of the matchers without actually performing an attachment.
It even works in combination with `--continuous` now.
By default, the VM arguments are not printed, but only when the `-a`/`--list-vmargs` option is set.
** Remove dependency on `jps` +
Even when matching on the main class name or on system properties,
** Checks the Java version before attaching to avoid attachment on unsupported JVMs.
* Cassandra instrumentation - {pull}1712[#1712]
* Log correlation supports JBoss Logging - {pull}1737[#1737]
* Update Byte-buddy to `1.11.0` - {pull}1769[#1769]
* Support for user.domain {pull}1756[#1756]
* JAX-RS supports javax.ws.rs.PATCH
* Enabling build and unit tests on Windows - {pull}1671[#1671]

[float]
===== Bug fixes
* Fixed log correlation for log4j2 - {pull}1720[#1720]
* Fix apm-log4j1-plugin and apm-log4j2-plugin dependency on slf4j - {pull}1723[#1723]
* Avoid systematic `MessageNotWriteableException` error logging, now only visible in `debug` - {pull}1715[#1715] and {pull}1730[#1730]
* Fix rounded number format for non-english locales - {pull}1728[#1728]
* Fix `NullPointerException` on legacy Apache client instrumentation when host is `null` - {pull}1746[#1746]
* Apply consistent proxy class exclusion heuristic - {pull}1738[#1738]
* Fix micrometer serialization error - {pull}1741[#1741]
* Optimize & avoid `ensureInstrumented` deadlock by skipping stack-frame computation for Java7+ bytecode - {pull}1758[#1758]
* Fix instrumentation plugins loading on Windows - {pull}1671[#1671]

[float]
===== Refactors
* Migrate some plugins to indy dispatcher {pull}1369[#1369] {pull}1410[#1410] {pull}1374[#1374]

[[release-notes-1.22.0]]
==== 1.22.0 - 2021/03/24

[float]
===== Breaking changes
* Dots in metric names of Micrometer metrics get replaced with underscores to avoid mapping conflicts.
De-dotting be disabled via <<config-dedot-custom-metrics, `dedot_custom_metrics`>>. - {pull}1700[#1700]

[float]
===== Features
* Introducing a new mechanism to ease the development of community instrumentation plugins. See <<config-plugins-dir>> for
more details. This configuration was already added in 1.18.0, but more extensive and continuous integration testing
allows us to expose it now. It is still marked as "experimental" though, meaning that future changes in the mechanism
may break early contributed plugins. However, we highly encourage our community to try it out and we will do our best
to assist with such efforts.
* Deprecating `ignore_user_agents` in favour of `transaction_ignore_user_agents`, maintaining the same functionality -
{pull}1644[#1644]
* Update existing Hibernate Search 6 instrumentation to the final relase
* The <<config-use-path-as-transaction-name, `use_path_as_transaction_name`>> option is now dynamic
* Flushing internal and micrometer metrics before the agent shuts down - {pull}1658[#1658]
* Support for OkHttp 4.4+ -  {pull}1672[#1672]
* Adding capability to automatically create ECS-JSON-formatted version of the original application log files, through
the <<config-log-ecs-reformatting>> config option. This allows effortless ingestion of logs to Elasticsearch without
any further configuration. Supports log4j1, log4j2 and Logback. {pull}1261[#1261]
* Add support to Spring AMQP - {pull}1657[#1657]
* Adds the ability to automatically configure usage of the OpenTracing bridge in systems using ServiceLoader - {pull}1708[#1708]
* Update to async-profiler 1.8.5 - includes a fix to a Java 7 crash and enhanced safe mode to better deal with
corrupted stack frames.
* Add a warning on startup when `-Xverify:none` or `-noverify` flags are set as this can lead to crashes that are very
difficult to debug - {pull}1593[#1593]. In an upcoming version, the agent will not start when these flags are set,
unless the system property `elastic.apm.disable_bootstrap_checks` is set to true.

[float]
===== Bug fixes
* fix sample rate rounded to zero when lower than precision - {pull}1655[#1655]
* fixed a couple of bugs with the external plugin mechanism (not documented until now) - {pull}1660[#1660]
* Fix runtime attach conflict with multiple users - {pull}1704[#1704]

[[release-notes-1.21.0]]
==== 1.21.0 - 2021/02/09

[float]
===== Breaking changes
* Following PR {pull}1650[#1650], there are two slight changes with the <<config-server-url>> and <<config-server-urls>>
configuration options:
    1.  So far, setting `server_urls` with an empty string would allow the agent to work normally, apart from any action
        that requires communication with the APM Server, including the attempt to fetch a central configuration.
        Starting in this agent version, setting `server_urls` to empty string doesn't have any special meaning, it is
        the default expected configuration, where `server_url` will be used instead. In order to achieve the same
        behaviour, use the new <<config-disable-send>> configuration.
    2.  Up to this version, `server_url` was used as an alias to `server_urls`, meaning that one could potentially set
        the `server_url` config with a comma-separated list of multiple APM Server addresses, and that would have been a
        valid configuration. Starting in this agent version, `server_url` is a separate configuration, and it only accepts
        Strings that represent a single valid URL. Specifically, empty strings and commas are invalid.

[float]
===== Features
* Add cloud provider metadata to reported events, see
https://github.com/elastic/apm/blob/master/specs/agents/metadata.md#cloud-provider-metadata[spec] for details.
By default, the agent will try to automatically detect the cloud provider on startup, but this can be
configured through the <<config-cloud-provider, `cloud_provider`>> config option - {pull}1599[#1599]
* Add span & transaction `outcome` field to improve error rate calculations - {pull}1613[#1613]

[float]
===== Bug fixes
* Fixing crashes observed in Java 7 at sporadic timing by applying a few seconds delay on bootstrap - {pull}1594[#1594]
* Fallback to using "TLS" `SSLContext` when "SSL" is not available - {pull}1633[#1633]
* Fixing agent startup failure with `NullPointerException` thrown by Byte-buddy's `MultipleParentClassLoader` - {pull}1647[#1647]
* Fix cached type resolution triggering `ClassCastException` - {pull}1649[#1649]

[[release-notes-1.20.0]]
==== 1.20.0 - 2021/01/07

[float]
===== Breaking changes
* The following public API types were `public` so far and became package-private: `NoopScope`, `ScopeImpl` and `AbstractSpanImpl`.
  If your code is using them, you will need to change that when upgrading to this version.
  Related PR: {pull}1532[#1532]

[float]
===== Features
* Add support for RabbitMQ clients - {pull}1328[#1328]

[float]
===== Bug fixes
* Fix small memory allocation regression introduced with tracestate header {pull}1508[#1508]
* Fix `NullPointerException` from `WeakConcurrentMap.put` through the Elasticsearch client instrumentation - {pull}1531[#1531]
* Sending `transaction_id` and `parent_id` only for events that contain a valid `trace_id` as well - {pull}1537[#1537]
* Fix `ClassNotFoundError` with old versions of Spring resttemplate {pull}1524[#1524]
* Fix Micrometer-driven metrics validation errors by the APM Server when sending with illegal values - {pull}1559[#1559]
* Serialize all stack trace frames when setting `stack_trace_limit=-1` instead of none - {pull}1571[#1571]
* Fix `UnsupportedOperationException` when calling `ServletContext.getClassLoader()` - {pull}1576[#1576]
* Fix improper request body capturing - {pull}1579[#1579]
* Avoid `NullPointerException` due to null return values instrumentation advices - {pull}1601[#1601]
* Update async-profiler to 1.8.3 {pull}1602[1602]
* Use null-safe data structures to avoid `NullPointerException` {pull}1597[1597]
* Fix memory leak in sampling profiler mechanism - {pull}1592[#1592]

[float]
===== Refactors
* Migrate some plugins to indy dispatcher {pull}1405[#1405] {pull}1394[#1394]

[[release-notes-1.19.0]]
==== 1.19.0 - 2020/11/10

[float]
===== Features
* The agent version now includes a git hash if it's a snapshot version.
  This makes it easier to differ distinct snapshot builds of the same version.
  Example: `1.18.1-SNAPSHOT.4655910`
* Add support for sampling weight with propagation in `tracestate` W3C header {pull}1384[#1384]
* Adding two more valid options to the `log_level` config: `WARNING` (equivalent to `WARN`) and `CRITICAL`
  (will be treated as `ERROR`) - {pull}1431[1431]
* Add the ability to disable Servlet-related spans for `INCLUDE`, `FORWARD` and `ERROR` dispatches (without affecting
  basic Servlet capturing) by adding `servlet-api-dispatch` to <<config-disable-instrumentations>> - {pull}1448[1448]
* Add Sampling Profiler support for AArch64 architectures - {pull}1443[1443]
* Support proper transaction naming when using Spring's `ServletWrappingController` - {pull}1461[#1461]
* Update async-profiler to 1.8.2 {pull}1471[1471]
* Update existing Hibernate Search 6 instrumentation to work with the latest CR1 release
* Deprecating the `addLabel` public API in favor of `setLabel` (still supporting `addLabel`) - {pull}1449[#1449]

[float]
===== Bug fixes
* Fix `HttpUrlConnection` instrumentation issue (affecting distributed tracing as well) when using HTTPS without using
  `java.net.HttpURLConnection#disconnect` - {pull}1447[1447]
* Fixes class loading issue that can occur when deploying multiple applications to the same application server - {pull}1458[#1458]
* Fix ability to disable agent on startup wasn't working for runtime attach {pull}1444[1444]
* Avoid `UnsupportedOperationException` on some spring application startup {pull}1464[1464]
* Fix ignored runtime attach `config_file` {pull}1469[1469]
* Fix `IllegalAccessError: Module 'java.base' no access to: package 'java.lang'...` in J9 VMs of Java version >= 9 -
  {pull}1468[#1468]
* Fix JVM version parsing on HP-UX {pull}1477[#1477]
* Fix Spring-JMS transactions lifecycle management when using multiple concurrent consumers - {pull}1496[#1496]

[float]
===== Refactors
* Migrate some plugins to indy dispatcher {pull}1404[1404] {pull}1411[1411]
* Replace System Rules with System Lambda {pull}1434[#1434]

[[release-notes-1.18.1]]
==== 1.18.1 - 2020/10/06

[float]
===== Refactors
* Migrate some plugins to indy dispatcher {pull}1362[1362] {pull}1366[1366] {pull}1363[1363] {pull}1383[1383] {pull}1368[1368] {pull}1364[1364] {pull}1365[1365] {pull}1367[1367] {pull}1371[1371]

[float]
===== Bug fixes
* Fix instrumentation error for HttpClient - {pull}1402[#1402]
* Eliminate `unsupported class version error` messages related to loading the Java 11 HttpClient plugin in pre-Java-11 JVMs {pull}1397[1397]
* Fix rejected metric events by APM Server with response code 400 due to data validation error - sanitizing Micrometer
metricset tag keys - {pull}1413[1413]
* Fix invalid micrometer metrics with non-numeric values {pull}1419[1419]
* Fix `NoClassDefFoundError` with JDBC instrumentation plugin {pull}1409[1409]
* Apply `disable_metrics` config to Micrometer metrics - {pull}1421[1421]
* Remove cgroup `inactive_file.bytes` metric according to spec {pull}1422[1422]

[[release-notes-1.18.0]]
==== 1.18.0 - 2020/09/08

[float]
===== Features
* Deprecating `ignore_urls` config in favour of <<config-transaction-ignore-urls, `transaction_ignore_urls`>> to align
  with other agents, while still allowing the old config name for backward compatibility - {pull}1315[#1315]
* Enabling instrumentation of classes compiled with Java 1.4. This is reverting the restriction of instrumenting only
  bytecode of Java 1.5 or higher ({pull}320[#320]), which was added due to potential `VerifyError`. Such errors should be
  avoided now by the usage of `TypeConstantAdjustment` - {pull}1317[#1317]
* Enabling agent to work without attempting any communication with APM server, by allowing setting `server_urls` with
  an empty string - {pull}1295[#1295]
* Add <<metrics-micrometer, micrometer support>> - {pull}1303[#1303]
* Add `profiling_inferred_spans_lib_directory` option to override the default temp directory used for exporting the async-profiler library.
  This is useful for server-hardened environments where `/tmp` is often configured with `noexec`, leading to `java.lang.UnsatisfiedLinkError` errors - {pull}1350[#1350]
* Create spans for Servlet dispatches to FORWARD, INCLUDE and ERROR - {pull}1212[#1212]
* Support JDK 11 HTTPClient - {pull}1307[#1307]
* Lazily create profiler temporary files {pull}1360[#1360]
* Convert the followings to Indy Plugins (see details in <<release-notes-1.18.0.rc1, 1.18.0-rc1 relase notes>>): gRPC,
  AsyncHttpClient, Apache HttpClient
* The agent now collects cgroup memory metrics (see details in <<metrics-cgroup,Metrics page>>)
* Update async-profiler to 1.8.1 {pull}1382[#1382]
* Runtime attach install option is promoted to 'beta' status (was experimental).

[float]
===== Bug fixes
* Fixes a `NoClassDefFoundError` in the JMS instrumentation of `MessageListener` - {pull}1287[#1287]
* Fix `/ by zero` error message when setting `server_urls` with an empty string - {pull}1295[#1295]
* Fix `ClassNotFoundException` or `ClassCastException` in some cases where special log4j configurations are used - {pull}1322[#1322]
* Fix `NumberFormatException` when using early access Java version - {pull}1325[#1325]
* Fix `service_name` config being ignored when set to the same auto-discovered default value - {pull}1324[#1324]
* Fix service name error when updating a web app on a Servlet container - {pull}1326[#1326]
* Fix remote attach 'jps' executable not found when 'java' binary is symlinked ot a JRE - {pull}1352[#1352]

[[release-notes-1.18.0.rc1]]
==== 1.18.0.RC1 - 2020/07/22

This release candidate adds some highly anticipated features:
It’s now possible to attach the agent at runtime in more cases than before.
Most notably, it enables runtime attachment on JBoss, WildFly, Glassfish/Payara,
and other OSGi runtimes such as Atlassian Jira and Confluence.

To make this and other significant features, such as https://github.com/elastic/apm-agent-java/issues/937[external plugins], possible,
we have implemented major changes to the architecture of the agent.
The agent now relies on the `invokedynamic` bytecode instruction to make plugin development easier, safer, and more efficient.
As early versions of Java 7 and Java 8 have unreliable support for invokedynamic,
we now require a minimum update level of 60 for Java 7 (7u60+) in addition to the existing minimum update level of 40 for Java 8 (8u40+).

We’re looking for users who would like to try this out to give feedback.
If we see that the `invokedynamic`-based approach (https://github.com/elastic/apm-agent-java/pull/1230[indy plugins]) works well, we can continue and migrate the rest of the plugins.
After the migration has completed, we can move forward with external plugins and remove the experimental label from runtime attachment.

If all works like in our testing, you would not see `NoClassDefFoundError` s anymore when, for example, trying to attach the agent at runtime to an OSGi container or a JBoss server.
Also, non-standard OSGi containers, such as Atlassian Jira and other technologies with restrictive class loading policies, such as MuleSoft ESB, will benefit from this change.

In the worst case, there might be JVM crashes due to `invokedynamic`-related JVM bugs.
However, we already disable the agent when attached to JVM versions that are known to be problematic.
Another potentially problematic area is that we now dynamically raise the bytecode version of instrumented classes to be at least bytecode version 51 (Java 7).
This is needed in order to be able to use the `invokedynamic` instruction.
This requires re-computation of stack map frames which makes instrumentation a bit slower.
We don't anticipate notable slowdowns unless you extensively (over-)use <<config-trace-methods, `trace_methods`>>.

[float]
===== Breaking changes
* Early Java 7 versions, prior to update 60, are not supported anymore.
  When trying to attach to a non-supported version, the agent will disable itself and not apply any instrumentations.

[float]
===== Features
* Experimental support for runtime attachment now also for OSGi containers, JBoss, and WildFly
* New mitigation of OSGi bootdelegation errors (`NoClassDefFoundError`).
  You can remove any `org.osgi.framework.bootdelegation` related configuration.
  This release also removes the configuration option `boot_delegation_packages`.
* Overhaul of the `ExecutorService` instrumentation that avoids `ClassCastException` issues - {pull}1206[#1206]
* Support for `ForkJoinPool` and `ScheduledExecutorService` (see <<supported-async-frameworks>>)
* Support for `ExecutorService#invokeAny` and `ExecutorService#invokeAll`
* Added support for `java.util.TimerTask` - {pull}1235[#1235]
* Add capturing of request body in Elasticsearch queries: `_msearch`, `_count`, `_msearch/template`, `_search/template`, `_rollup_search` - {pull}1222[#1222]
* Add <<config-enabled,`enabled`>> flag
* Add experimental support for Scala Futures
* The agent now collects heap memory pools metrics - {pull}1228[#1228]

[float]
===== Bug fixes
* Fixes error capturing for log4j2 loggers. Version 1.17.0 introduced a regression.
* Fixes `NullPointerException` related to JAX-RS and Quartz instrumentation - {pull}1249[#1249]
* Expanding k8s pod ID discovery to some formerly non-supported environments
* When `recording` is set to `false`, the agent will not send captured errors anymore.
* Fixes NPE in Dubbo instrumentation that occurs when the application is acting both as a provider and as a consumer - {pull}1260[#1260]
* Adding a delay by default what attaching the agent to Tomcat using the premain route to work around the JUL
  deadlock issue - {pull}1262[#1262]
* Fixes missing `jboss.as:*` MBeans on JBoss - {pull}1257[#1257]


[[release-notes-1.17.0]]
==== 1.17.0 - 2020/06/17

[float]
===== Features
* Log files are now rotated after they reach <<config-log-file-size>>.
There will always be one history file `${log_file}.1`.
* Add <<config-log-format-sout>> and <<config-log-format-file>> with the options `PLAIN_TEXT` and `JSON`.
The latter uses https://github.com/elastic/ecs-logging-java[ecs-logging-java] to format the logs.
* Exposing <<config-classes-excluded-from-instrumentation>> config - {pull}1187[#1187]
* Add support for naming transactions based on Grails controllers. Supports Grails 3+ - {pull}1171[#1171]
* Add support for the Apache/Alibaba Dubbo RPC framework
* Async Profiler version upgraded to 1.7.1, with a new debugging flag for the stack frame recovery mechanism - {pull}1173[#1173]

[float]
===== Bug fixes
* Fixes `IndexOutOfBoundsException` that can occur when profiler-inferred spans are enabled.
  This also makes the profiler more resilient by just removing the call tree related to the exception (which might be in an invalid state)
  as opposed to stopping the profiler when an exception occurs.
* Fix `NumberFormatException` when parsing Ingres/Actian JDBC connection strings - {pull}1198[#1198]
* Prevent agent from overriding JVM configured truststore when not using HTTPS for communication with APM server - {pull}1203[#1203]
* Fix `java.lang.IllegalStateException` with `jps` JVM when using continuous runtime attach - {pull}1205[1205]
* Fix agent trying to load log4j2 plugins from application - {pull}1214[1214]
* Fix memory leak in gRPC instrumentation plugin - {pull}1196[1196]
* Fix HTTPS connection failures when agent is configured to use HTTPS to communicate with APM server {pull}1209[1209]

[[release-notes-1.16.0]]
==== 1.16.0 - 2020/05/13

[float]
===== Features

* The log correlation feature now adds `error.id` to the MDC. See <<supported-logging-frameworks>> for details. - {pull}1050[#1050]
* Deprecating the `incubating` tag in favour of the `experimental` tag. This is not a breaking change, so former
<<config-disable-instrumentations,`disable_instrumentation`>> configuration containing the `incubating` tag will still be respected - {pull}1123[#1123]
* Add a `--without-emulated-attach` option for runtime attachment to allow disabling this feature as a workaround.
* Add workaround for JDK bug JDK-8236039 with TLS 1.3 {pull}1149[#1149]
* Add log level `OFF` to silence agent logging
* Adds <<config-span-min-duration,`span_min_duration`>> option to exclude fast executing spans.
  When set together with one of the more specific thresholds - `trace_methods_duration_threshold` or `profiling_inferred_spans_min_duration`,
  the higher threshold will determine which spans will be discarded.
* Automatically instrument quartz jobs from the quartz-jobs artifact {pull}1170[#1170]
* Perform re-parenting of regular spans to be a child of profiler-inferred spans. Requires APM Server and Kibana 7.8.0. {pull}1117[#1117]
* Upgrade Async Profiler version to 1.7.0

[float]
===== Bug fixes

* When Servlet-related Exceptions are handled through exception handlers that return a 200 status code, agent shouldn't override with 500 - {pull}1103[#1103]
* Exclude Quartz 1 from instrumentation to avoid
  `IncompatibleClassChangeError: Found class org.quartz.JobExecutionContext, but interface was expected` - {pull}1108[#1108]
* Fix breakdown metrics span sub-types {pull}1113[#1113]
* Fix flaky gRPC server instrumentation {pull}1122[#1122]
* Fix side effect of calling `Statement.getUpdateCount` more than once {pull}1139[#1139]
* Stop capturing JDBC affected rows count using `Statement.getUpdateCount` to prevent unreliable side-effects {pull}1147[#1147]
* Fix OpenTracing error tag handling (set transaction error result when tag value is `true`) {pull}1159[#1159]
* Due to a bug in the build we didn't include the gRPC plugin in the build so far
* `java.lang.ClassNotFoundException: Unable to load class 'jdk.internal...'` is thrown when tracing specific versions of Atlassian systems {pull}1168[#1168]
* Make sure spans are kept active during `AsyncHandler` methods in the `AsyncHttpClient`
* CPU and memory metrics are sometimes not reported properly when using IBM J9 {pull}1148[#1148]
* `NullPointerException` thrown by the agent on WebLogic {pull}1142[#1142]

[[release-notes-1.15.0]]
==== 1.15.0 - 2020/03/27

[float]
===== Breaking changes

* Ordering of configuration sources has slightly changed, please review <<configuration>>:
** `elasticapm.properties` file now has higher priority over java system properties and environment variables, +
This change allows to change dynamic options values at runtime by editing file, previously values set in java properties
or environment variables could not be overridden, even if they were dynamic.
* Renamed some configuration options related to the experimental profiler-inferred spans feature ({pull}1084[#1084]):
** `profiling_spans_enabled` -> `profiling_inferred_spans_enabled`
** `profiling_sampling_interval` -> `profiling_inferred_spans_sampling_interval`
** `profiling_spans_min_duration` -> `profiling_inferred_spans_min_duration`
** `profiling_included_classes` -> `profiling_inferred_spans_included_classes`
** `profiling_excluded_classes` -> `profiling_inferred_spans_excluded_classes`
** Removed `profiling_interval` and `profiling_duration` (both are fixed to 5s now)

[float]
===== Features

* Gracefully abort agent init when running on a known Java 8 buggy JVM {pull}1075[#1075].
* Add support for <<supported-databases, Redis Redisson client>>
* Makes <<config-instrument>>, <<config-trace-methods>>, and <<config-disable-instrumentations>> dynamic.
Note that changing these values at runtime can slow down the application temporarily.
* Do not instrument Servlet API before 3.0 {pull}1077[#1077]
* Add support for API keys for apm backend authentication {pull}1083[#1083]
* Add support for <<supported-rpc-frameworks, gRPC>> client & server instrumentation {pull}1019[#1019]
* Deprecating `active` configuration option in favor of `recording`.
  Setting `active` still works as it's now an alias for `recording`.

[float]
===== Bug fixes

* When JAX-RS-annotated method delegates to another JAX-RS-annotated method, transaction name should include method A - {pull}1062[#1062]
* Fixed bug that prevented an APM Error from being created when calling `org.slf4j.Logger#error` - {pull}1049[#1049]
* Wrong address in JDBC spans for Oracle, MySQL and MariaDB when multiple hosts are configured - {pull}1082[#1082]
* Document and re-order configuration priorities {pull}1087[#1087]
* Improve heuristic for `service_name` when not set through config {pull}1097[#1097]


[[release-notes-1.14.0]]
==== 1.14.0 - 2020/03/04

[float]
===== Features

* Support for the official https://www.w3.org/TR/trace-context[W3C] `traceparent` and `tracestate` headers. +
  The agent now accepts both the `elastic-apm-traceparent` and the official `traceparent` header.
By default, it sends both headers on outgoing requests, unless <<config-use-elastic-traceparent-header, `use_elastic_traceparent_header`>> is set to false.
* Creating spans for slow methods with the help of the sampling profiler https://github.com/jvm-profiling-tools/async-profiler[async-profiler].
This is a low-overhead way of seeing which methods make your transactions slow and a replacement for the `trace_methods` configuration option.
See <<supported-java-methods>> for more details
* Adding a Circuit Breaker to pause the agent when stress is detected on the system and resume when the stress is relieved.
See <<circuit-breaker>> and {pull}1040[#1040] for more info.
* `Span#captureException` and `Transaction#captureException` in public API return reported error id - {pull}1015[#1015]

[float]
===== Bug fixes

* java.lang.IllegalStateException: Cannot resolve type description for <com.another.commercial.apm.agent.Class> - {pull}1037[#1037]
* properly handle `java.sql.SQLException` for unsupported JDBC features {pull}[#1035] https://github.com/elastic/apm-agent-java/issues/1025[#1025]

[[release-notes-1.13.0]]
==== 1.13.0 - 2020/02/11

[float]
===== Features

* Add support for <<supported-databases, Redis Lettuce client>>
* Add `context.message.age.ms` field for JMS message receiving spans and transactions - {pull}970[#970]
* Instrument log4j2 Logger#error(String, Throwable) ({pull}919[#919]) Automatically captures exceptions when calling `logger.error("message", exception)`
* Add instrumentation for external process execution through `java.lang.Process` and Apache `commons-exec` - {pull}903[#903]
* Add `destination` fields to exit span contexts - {pull}976[#976]
* Removed `context.message.topic.name` field - {pull}993[#993]
* Add support for Kafka clients - {pull}981[#981]
* Add support for binary `traceparent` header format (see the https://github.com/elastic/apm/blob/master/docs/agent-development.md#Binary-Fields[spec]
for more details) - {pull}1009[#1009]
* Add support for log correlation for log4j and log4j2, even when not used in combination with slf4j.
  See <<supported-logging-frameworks>> for details.

[float]
===== Bug Fixes

* Fix parsing value of `trace_methods` configuration property {pull}930[#930]
* Workaround for `java.util.logging` deadlock {pull}965[#965]
* JMS should propagate traceparent header when transactions are not sampled {pull}999[#999]
* Spans are not closed if JDBC implementation does not support `getUpdateCount` {pull}1008[#1008]

[[release-notes-1.12.0]]
==== 1.12.0 - 2019/11/21

[float]
===== Features
* JMS Enhancements {pull}911[#911]:
** Add special handling for temporary queues/topics
** Capture message bodies of text Messages
*** Rely on the existing `ELASTIC_APM_CAPTURE_BODY` agent config option (off by default).
*** Send as `context.message.body`
*** Limit size to 10000 characters. If longer than this size, trim to 9999 and append with ellipsis
** Introduce the `ignore_message_queues` configuration to disable instrumentation (message tagging) for specific 
      queues/topics as suggested in {pull}710[#710]
** Capture predefined message headers and all properties
*** Rely on the existing `ELASTIC_APM_CAPTURE_HEADERS` agent config option.
*** Send as `context.message.headers`
*** Sanitize sensitive headers/properties based on the `sanitize_field_names` config option
* Added support for the MongoDB sync driver. See https://www.elastic.co/guide/en/apm/agent/java/master/supported-technologies-details.html#supported-databases[supported data stores].

[float]
===== Bug Fixes
* JDBC regression- `PreparedStatement#executeUpdate()` and `PreparedStatement#executeLargeUpdate()` are not traced {pull}918[#918]
* When systemd cgroup driver is used, the discovered Kubernetes pod UID contains "_" instead of "-" {pull}920[#920]
* DB2 jcc4 driver is not traced properly {pull}926[#926]

[[release-notes-1.11.0]]
==== 1.11.0 - 2019/10/31

[float]
===== Features
* Add the ability to configure a unique name for a JVM within a service through the
https://www.elastic.co/guide/en/apm/agent/java/master/config-core.html#config-service-node-name[`service_node_name`]
config option]
* Add ability to ignore some exceptions to be reported as errors https://www.elastic.co/guide/en/apm/agent/java/master/config-core.html#config-ignore-exceptions[ignore_exceptions]
* Applying new logic for JMS `javax.jms.MessageConsumer#receive` so that, instead of the transaction created for the 
   polling method itself (ie from `receive` start to end), the agent will create a transaction attempting to capture 
   the code executed during actual message handling.
   This logic is suitable for environments where polling APIs are invoked within dedicated polling threads.
   This polling transaction creation strategy can be reversed through a configuration option (`message_polling_transaction_strategy`) 
   that is not exposed in the properties file by default.  
* Send IP obtained through `javax.servlet.ServletRequest#getRemoteAddr()` in `context.request.socket.remote_address` 
   instead of parsing from headers {pull}889[#889]
* Added `ElasticApmAttacher.attach(String propertiesLocation)` to specify a custom properties location
* Logs message when `transaction_max_spans` has been exceeded {pull}849[#849]
* Report the number of affected rows by a SQL statement (UPDATE,DELETE,INSERT) in 'affected_rows' span attribute {pull}707[#707]
* Add https://www.elastic.co/guide/en/apm/agent/java/master/public-api.html#api-traced[`@Traced`] annotation which either creates a span or a transaction, depending on the context
* Report JMS destination as a span/transaction context field {pull}906[#906]
* Added https://www.elastic.co/guide/en/apm/agent/java/master/config-jmx.html#config-capture-jmx-metrics[`capture_jmx_metrics`] configuration option

[float]
===== Bug Fixes
* JMS creates polling transactions even when the API invocations return without a message
* Support registering MBeans which are added after agent startup

[[release-notes-1.10.0]]
==== 1.10.0 - 2019/09/30

[float]
===== Features
* Add ability to manually specify reported https://www.elastic.co/guide/en/apm/agent/java/master/config-core.html#config-hostname[hostname]
* Add support for https://www.elastic.co/guide/en/apm/agent/java/master/supported-technologies-details.html#supported-databases[Redis Jedis client]
* Add support for identifying target JVM to attach apm agent to using JVM property. See also the documentation of the <<setup-attach-cli-usage-options, `--include` and `--exclude` flags>>
* Added https://www.elastic.co/guide/en/apm/agent/java/master/config-jmx.html#config-capture-jmx-metrics[`capture_jmx_metrics`] configuration option
* Improve servlet error capture {pull}812[#812]
  Among others, now also takes Spring MVC `@ExceptionHandler`s into account 
* Instrument Logger#error(String, Throwable) {pull}821[#821]
  Automatically captures exceptions when calling `logger.error("message", exception)`
* Easier log correlation with https://github.com/elastic/java-ecs-logging. See https://www.elastic.co/guide/en/apm/agent/java/master/log-correlation.html[docs].
* Avoid creating a temp agent file for each attachment {pull}859[#859]
* Instrument `View#render` instead of `DispatcherServlet#render` {pull}829[#829]
  This makes the transaction breakdown graph more useful. Instead of `dispatcher-servlet`, the graph now shows a type which is based on the view name, for example, `FreeMarker` or `Thymeleaf`.

[float]
===== Bug Fixes
* Error in log when setting https://www.elastic.co/guide/en/apm/agent/java/current/config-reporter.html#config-server-urls[server_urls] 
 to an empty string - `co.elastic.apm.agent.configuration.ApmServerConfigurationSource - Expected previousException not to be null`
* Avoid terminating the TCP connection to APM Server when polling for configuration updates {pull}823[#823]
 
[[release-notes-1.9.0]]
==== 1.9.0 - 2019/08/22

[float]
===== Features
* Upgrading supported OpenTracing version from 0.31 to 0.33
* Added annotation and meta-annotation matching support for `trace_methods`, for example:
** `public @java.inject.* org.example.*` (for annotation)
** `public @@javax.enterprise.context.NormalScope org.example.*` (for meta-annotation)
* The runtime attachment now also works when the `tools.jar` or the `jdk.attach` module is not available.
This means you don't need a full JDK installation - the JRE is sufficient.
This makes the runtime attachment work in more environments such as minimal Docker containers.
Note that the runtime attachment currently does not work for OSGi containers like those used in many application servers such as JBoss and WildFly.
See the https://www.elastic.co/guide/en/apm/agent/java/master/setup-attach-cli.html[documentation] for more information.
* Support for Hibernate Search

[float]
===== Bug Fixes
* A warning in logs saying APM server is not available when using 1.8 with APM server 6.x.
Due to that, agent 1.8.0 will silently ignore non-string labels, even if used with APM server of versions 6.7.x or 6.8.x that support such.
If APM server version is <6.7 or 7.0+, this should have no effect. Otherwise, upgrade the Java agent to 1.9.0+.
* `ApacheHttpAsyncClientInstrumentation` matching increases startup time considerably
* Log correlation feature is active when `active==false`
* Tomcat's memory leak prevention mechanism is causing a... memory leak. JDBC statement map is leaking in Tomcat if the application that first used it is undeployed/redeployed.
See https://discuss.elastic.co/t/elastic-apm-agent-jdbchelper-seems-to-use-a-lot-of-memory/195295[this related discussion].

[float]
==== Breaking Changes
* The `apm-agent-attach.jar` is not executable anymore.
Use `apm-agent-attach-standalone.jar` instead. 

[[release-notes-1.8.0]]
==== 1.8.0 - 2019/07/30

[float]
===== Features
* Added support for tracking https://www.elastic.co/guide/en/kibana/7.3/transactions.html[time spent by span type].
   Can be disabled by setting https://www.elastic.co/guide/en/apm/agent/java/current/config-core.html#config-breakdown-metrics[`breakdown_metrics`] to `false`. 
* Added support for https://www.elastic.co/guide/en/kibana/7.3/agent-configuration.html[central configuration].
   Can be disabled by setting https://www.elastic.co/guide/en/apm/agent/java/current/config-core.html#config-central-config[`central_config`] to `false`.
* Added support for Spring's JMS flavor - instrumenting `org.springframework.jms.listener.SessionAwareMessageListener`
* Added support to legacy ApacheHttpClient APIs (which adds support to Axis2 configured to use ApacheHttpClient)
* Added support for setting https://www.elastic.co/guide/en/apm/agent/java/1.x/config-reporter.html#config-server-urls[`server_urls`] dynamically via properties file {pull}723[#723]
* Added https://www.elastic.co/guide/en/apm/agent/java/current/config-core.html#config-config-file[`config_file`] option 
* Added option to use `@javax.ws.rs.Path` value as transaction name https://www.elastic.co/guide/en/apm/agent/java/current/config-jax-rs.html#config-use-jaxrs-path-as-transaction-name[`use_jaxrs_path_as_transaction_name`]
* Instrument quartz jobs https://www.elastic.co/guide/en/apm/agent/java/current/supported-technologies-details.html#supported-scheduling-frameworks[docs]
* SQL parsing improvements {pull}696[#696]
* Introduce priorities for transaction name {pull}748[#748].
   Now uses the path as transaction name if https://www.elastic.co/guide/en/apm/agent/java/current/config-http.html#config-use-path-as-transaction-name[`use_path_as_transaction_name`] is set to `true`
   rather than `ServletClass#doGet`.
   But if a name can be determined from a high level framework,
   like Spring MVC, that takes precedence.
   User-supplied names from the API always take precedence over any others.
* Use JSP path name as transaction name as opposed to the generated servlet class name {pull}751[#751]

[float]
===== Bug Fixes
* Some JMS Consumers and Producers are filtered due to class name filtering in instrumentation matching
* Jetty: When no display name is set and context path is "/" transaction service names will now correctly fall back to configured values
* JDBC's `executeBatch` is not traced
* Drops non-String labels when connected to APM Server < 6.7 to avoid validation errors {pull}687[#687]
* Parsing container ID in cloud foundry garden {pull}695[#695]
* Automatic instrumentation should not override manual results {pull}752[#752]

[float]
===== Breaking changes
* The log correlation feature does not add `span.id` to the MDC anymore but only `trace.id` and `transaction.id` {pull}742[#742].

[[release-notes-1.7.0]]
==== 1.7.0 - 2019/06/13

[float]
===== Features
* Added the `trace_methods_duration_threshold` config option. When using the `trace_methods` config option with wild cards,
this enables considerable reduction of overhead by limiting the number of spans captured and reported
(see more details in config documentation).
NOTE: Using wildcards is still not the recommended approach for the `trace_methods` feature.
* Add `Transaction#addCustomContext(String key, String|Number|boolean value)` to public API
* Added support for AsyncHttpClient 2.x
* Added https://www.elastic.co/guide/en/apm/agent/java/current/config-core.html#config-global-labels[`global_labels`] configuration option.
This requires APM Server 7.2+.
* Added basic support for JMS- distributed tracing for basic scenarios of `send`, `receive`, `receiveNoWait` and `onMessage`.
Both Queues and Topics are supported.
Async `send` APIs are not supported in this version. 
NOTE: This feature is currently marked as "experimental" and is disabled by default. In order to enable,
it is required to set the
https://www.elastic.co/guide/en/apm/agent/java/1.x/config-core.html#config-disable-instrumentations[`disable_instrumentations`] 
configuration property to an empty string.
* Improved OSGi support: added a configuration option for `bootdelegation` packages {pull}641[#641]
* Better span names for SQL spans. For example, `SELECT FROM user` instead of just `SELECT` {pull}633[#633]

[float]
===== Bug Fixes
* ClassCastException related to async instrumentation of Pilotfish Executor causing thread hang (applied workaround)
* NullPointerException when computing Servlet transaction name with null HTTP method name
* FileNotFoundException when trying to find implementation version of jar with encoded URL
* NullPointerException when closing Apache AsyncHttpClient request producer
* Fixes loading of `elasticapm.properties` for Spring Boot applications
* Fix startup error on WebLogic 12.2.1.2.0 {pull}649[#649]
* Disable metrics reporting and APM Server health check when active=false {pull}653[#653]

[[release-notes-1.6.1]]
==== 1.6.1 - 2019/04/26

[float]
===== Bug Fixes
* Fixes transaction name for non-sampled transactions https://github.com/elastic/apm-agent-java/issues/581[#581]
* Makes log_file option work again https://github.com/elastic/apm-agent-java/issues/594[#594]
* Async context propagation fixes
** Fixing some async mechanisms lifecycle issues https://github.com/elastic/apm-agent-java/issues/605[#605]
** Fixes exceptions when using WildFly managed executor services https://github.com/elastic/apm-agent-java/issues/589[#589]
** Exclude glassfish Executor which does not permit wrapped runnables https://github.com/elastic/apm-agent-java/issues/596[#596]
** Exclude DumbExecutor https://github.com/elastic/apm-agent-java/issues/598[#598]
* Fixes Manifest version reading error to support `jar:file` protocol https://github.com/elastic/apm-agent-java/issues/601[#601]
* Fixes transaction name for non-sampled transactions https://github.com/elastic/apm-agent-java/issues/597[#597]
* Fixes potential classloader deadlock by preloading `FileSystems.getDefault()` https://github.com/elastic/apm-agent-java/issues/603[#603]

[[release-notes-1.6.0]]
==== 1.6.0 - 2019/04/16

[float]
===== Related Announcements
* Java APM Agent became part of the Cloud Foundry Java Buildpack as of https://github.com/cloudfoundry/java-buildpack/releases/tag/v4.19[Release v4.19]
 
[float]
===== Features
* Support Apache HttpAsyncClient - span creation and cross-service trace context propagation
* Added the `jvm.thread.count` metric, indicating the number of live threads in the JVM (daemon and non-daemon) 
* Added support for WebLogic
* Added support for Spring `@Scheduled` and EJB `@Schedule` annotations - https://github.com/elastic/apm-agent-java/pull/569[#569]

[float]
===== Bug Fixes
* Avoid that the agent blocks server shutdown in case the APM Server is not available - https://github.com/elastic/apm-agent-java/pull/554[#554]
* Public API annotations improper retention prevents it from being used with Groovy - https://github.com/elastic/apm-agent-java/pull/567[#567]
* Eliminate side effects of class loading related to Instrumentation matching mechanism

[[release-notes-1.5.0]]
==== 1.5.0 - 2019/03/26

[float]
===== Potentially breaking changes
* If you didn't explicitly set the https://www.elastic.co/guide/en/apm/agent/java/master/config-core.html#config-service-name[`service_name`]
previously and you are dealing with a servlet-based application (including Spring Boot),
your `service_name` will change.
See the documentation for https://www.elastic.co/guide/en/apm/agent/java/master/config-core.html#config-service-name[`service_name`]
and the corresponding section in _Features_ for more information.
Note: this requires APM Server 7.0+. If using previous versions, nothing will change.

[float]
===== Features
* Added property `"allow_path_on_hierarchy"` to JAX-RS plugin, to lookup inherited usage of `@path`
* Support for number and boolean labels in the public API {pull}497[497].
This change also renames `tag` to `label` on the API level to be compliant with the https://github.com/elastic/ecs#-base-fields[Elastic Common Schema (ECS)].
The `addTag(String, String)` method is still supported but deprecated in favor of `addLabel(String, String)`.
As of version 7.x of the stack, labels will be stored under `labels` in Elasticsearch.
Previously, they were stored under `context.tags`.
* Support async queries made by Elasticsearch REST client 
* Added `setStartTimestamp(long epochMicros)` and `end(long epochMicros)` API methods to `Span` and `Transaction`,
allowing to set custom start and end timestamps.
* Auto-detection of the `service_name` based on the `<display-name>` element of the `web.xml` with a fallback to the servlet context path.
If you are using a spring-based application, the agent will use the setting for `spring.application.name` for its `service_name`.
See the documentation for https://www.elastic.co/guide/en/apm/agent/java/master/config-core.html#config-service-name[`service_name`]
for more information.
Note: this requires APM Server 7.0+. If using previous versions, nothing will change.
* Previously, enabling https://www.elastic.co/guide/en/apm/agent/java/master/config-core.html#config-capture-body[`capture_body`] could only capture form parameters.
Now it supports all UTF-8 encoded plain-text content types.
The option https://www.elastic.co/guide/en/apm/agent/java/master/config-http.html#config-capture-body-content-types[`capture_body_content_types`]
controls which `Content-Type`s should be captured.
* Support async calls made by OkHttp client (`Call#enqueue`)
* Added support for providing config options on agent attach.
** CLI example: `--config server_urls=http://localhost:8200,http://localhost:8201`
** API example: `ElasticApmAttacher.attach(Map.of("server_urls", "http://localhost:8200,http://localhost:8201"));`

[float]
===== Bug Fixes
* Logging integration through MDC is not working properly - https://github.com/elastic/apm-agent-java/issues/499[#499]
* ClassCastException with adoptopenjdk/openjdk11-openj9 - https://github.com/elastic/apm-agent-java/issues/505[#505]
* Span count limitation is not working properly - reported https://discuss.elastic.co/t/kibana-apm-not-showing-spans-which-are-visible-in-discover-too-many-spans/171690[in our forum]
* Java agent causes Exceptions in Alfresco cluster environment due to failure in the instrumentation of Hazelcast `Executor`s - reported https://discuss.elastic.co/t/cant-run-apm-java-agent-in-alfresco-cluster-environment/172962[in our forum]

[[release-notes-1.4.0]]
==== 1.4.0 - 2019/02/14

[float]
===== Features
* Added support for sync calls of OkHttp client
* Added support for context propagation for `java.util.concurrent.ExecutorService`s
* The `trace_methods` configuration now allows to omit the method matcher.
   Example: `com.example.*` traces all classes and methods within the `com.example` package and sub-packages.
* Added support for JSF. Tested on WildFly, WebSphere Liberty and Payara with embedded JSF implementation and on Tomcat and Jetty with
 MyFaces 2.2 and 2.3
* Introduces a new configuration option `disable_metrics` which disables the collection of metrics via a wildcard expression.
* Support for HttpUrlConnection
* Adds `subtype` and `action` to spans. This replaces former typing mechanism where type, subtype and action were all set through
   the type in an hierarchical dotted-syntax. In order to support existing API usages, dotted types are parsed into subtype and action, 
   however `Span.createSpan` and `Span.setType` are deprecated starting this version. Instead, type-less spans can be created using the new 
   `Span.startSpan` API and typed spans can be created using the new `Span.startSpan(String type, String subtype, String action)` API
* Support for JBoss EAP 6.4, 7.0, 7.1 and 7.2
* Improved startup times
* Support for SOAP (JAX-WS).
   SOAP client create spans and propagate context.
   Transactions are created for `@WebService` classes and `@WebMethod` methods.  

[float]
===== Bug Fixes
* Fixes a failure in BitBucket when agent deployed https://github.com/elastic/apm-agent-java/issues/349[#349]
* Fixes increased CPU consumption https://github.com/elastic/apm-agent-java/issues/453[#453] and https://github.com/elastic/apm-agent-java/issues/443[#443]
* Fixed some OpenTracing bridge functionalities that were not working when auto-instrumentation is disabled
* Fixed an error occurring when ending an OpenTracing span before deactivating
* Sending proper `null` for metrics that have a NaN value
* Fixes JVM crash with Java 7 https://github.com/elastic/apm-agent-java/issues/458[#458]
* Fixes an application deployment failure when using EclipseLink and `trace_methods` configuration https://github.com/elastic/apm-agent-java/issues/474[#474]

[[release-notes-1.3.0]]
==== 1.3.0 - 2019/01/10

[float]
===== Features
* The agent now collects system and JVM metrics https://github.com/elastic/apm-agent-java/pull/360[#360]
* Add API methods `ElasticApm#startTransactionWithRemoteParent` and `Span#injectTraceHeaders` to allow for manual context propagation https://github.com/elastic/apm-agent-java/pull/396[#396].
* Added `trace_methods` configuration option which lets you define which methods in your project or 3rd party libraries should be traced.
   To create spans for all `public` methods of classes whose name ends in `Service` which are in a sub-package of `org.example.services` use this matcher:
   `public org.example.services.*.*Service#*` https://github.com/elastic/apm-agent-java/pull/398[#398]
* Added span for `DispatcherServlet#render` https://github.com/elastic/apm-agent-java/pull/409[#409].
* Flush reporter on shutdown to make sure all recorded Spans are sent to the server before the program exits https://github.com/elastic/apm-agent-java/pull/397[#397]
* Adds Kubernetes https://github.com/elastic/apm-agent-java/issues/383[#383] and Docker metadata to, enabling correlation with the Kibana Infra UI.
* Improved error handling of the Servlet Async API https://github.com/elastic/apm-agent-java/issues/399[#399]
* Support async API’s used with AsyncContext.start https://github.com/elastic/apm-agent-java/issues/388[#388]

[float]
===== Bug Fixes
* Fixing a potential memory leak when there is no connection with APM server
* Fixes NoSuchMethodError CharBuffer.flip() which occurs when using the Elasticsearch RestClient and Java 7 or 8 https://github.com/elastic/apm-agent-java/pull/401[#401]

 
[[release-notes-1.2.0]]
==== 1.2.0 - 2018/12/19

[float]
===== Features
* Added `capture_headers` configuration option.
   Set to `false` to disable capturing request and response headers.
   This will reduce the allocation rate of the agent and can save you network bandwidth and disk space.
* Makes the API methods `addTag`, `setName`, `setType`, `setUser` and `setResult` fluent, so that calls can be chained. 

[float]
===== Bug Fixes
* Catch all errors thrown within agent injected code
* Enable public APIs and OpenTracing bridge to work properly in OSGi systems, fixes https://github.com/elastic/apm-agent-java/issues/362[this WildFly issue]
* Remove module-info.java to enable agent working on early Tomcat 8.5 versions
* Fix https://github.com/elastic/apm-agent-java/issues/371[async Servlet API issue]

[[release-notes-1.1.0]]
==== 1.1.0 - 2018/11/28

[float]
===== Features
* Some memory allocation improvements
* Enabling bootdelegation for agent classes in Atlassian OSGI systems

[float]
===== Bug Fixes
* Update dsl-json which fixes a memory leak.
 See https://github.com/ngs-doo/dsl-json/pull/102[ngs-doo/dsl-json#102] for details. 
* Avoid `VerifyError`s by non instrumenting classes compiled for Java 4 or earlier
* Enable APM Server URL configuration with path (fixes #339)
* Reverse `system.hostname` and `system.platform` order sent to APM server

[[release-notes-1.0.1]]
==== 1.0.1 - 2018/11/15

[float]
===== Bug Fixes
* Fixes NoSuchMethodError CharBuffer.flip() which occurs when using the Elasticsearch RestClient and Java 7 or 8 {pull}313[#313]

[[release-notes-1.0.0]]
==== 1.0.0 - 2018/11/14

[float]
===== Breaking changes
* Remove intake v1 support. This version requires APM Server 6.5.0+ which supports the intake api v2.
   Until the time the APM Server 6.5.0 is officially released,
   you can test with docker by pulling the APM Server image via
   `docker pull docker.elastic.co/apm/apm-server:6.5.0-SNAPSHOT`. 

[float]
===== Features
* Adds `@CaptureTransaction` and `@CaptureSpan` annotations which let you declaratively add custom transactions and spans.
   Note that it is required to configure the `application_packages` for this to work.
   See the https://www.elastic.co/guide/en/apm/agent/java/master/public-api.html#api-annotation[documentation] for more information.
* The public API now supports to activate a span on the current thread.
   This makes the span available via `ElasticApm#currentSpan()`
   Refer to the https://www.elastic.co/guide/en/apm/agent/java/master/public-api.html#api-span-activate[documentation] for more details.
* Capturing of Elasticsearch RestClient 5.0.2+ calls.
   Currently, the `*Async` methods are not supported, only their synchronous counterparts.
* Added API methods to enable correlating the spans created from the JavaScrip Real User Monitoring agent with the Java agent transaction.
   More information can be found in the https://www.elastic.co/guide/en/apm/agent/java/master/public-api.html#api-ensure-parent-id[documentation].
* Added `Transaction.isSampled()` and `Span.isSampled()` methods to the public API
* Added `Transaction#setResult` to the public API {pull}293[#293]

[float]
===== Bug Fixes
* Fix for situations where status code is reported as `200`, even though it actually was `500` {pull}225[#225]
* Capturing the username now properly works when using Spring security {pull}183[#183]

[[release-notes-1.0.0.rc1]]
==== 1.0.0.RC1 - 2018/11/06

[float]
===== Breaking changes
* Remove intake v1 support. This version requires APM Server 6.5.0+ which supports the intake api v2.
   Until the time the APM Server 6.5.0 is officially released,
   you can test with docker by pulling the APM Server image via
   `docker pull docker.elastic.co/apm/apm-server:6.5.0-SNAPSHOT`.
* Wildcard patterns are case insensitive by default. Prepend `(?-i)` to make the matching case sensitive.

[float]
===== Features
* Support for Distributed Tracing
* Adds `@CaptureTransaction` and `@CaptureSpan` annotations which let you declaratively add custom transactions and spans.
   Note that it is required to configure the `application_packages` for this to work.
   See the https://www.elastic.co/guide/en/apm/agent/java/master/public-api.html#api-annotation[documentation] for more information.
* The public API now supports to activate a span on the current thread.
   This makes the span available via `ElasticApm#currentSpan()`
   Refer to the https://www.elastic.co/guide/en/apm/agent/java/master/public-api.html#api-span-activate[documentation] for more details.
* Capturing of Elasticsearch RestClient 5.0.2+ calls.
   Currently, the `*Async` methods are not supported, only their synchronous counterparts.
* Added API methods to enable correlating the spans created from the JavaScrip Real User Monitoring agent with the Java agent transaction.
   More information can be found in the https://www.elastic.co/guide/en/apm/agent/java/master/public-api.html#api-ensure-parent-id[documentation].
* Microsecond accurate timestamps {pull}261[#261]
* Support for JAX-RS annotations.
Transactions are named based on your resources (`ResourceClass#resourceMethod`).

[float]
===== Bug Fixes
* Fix for situations where status code is reported as `200`, even though it actually was `500` {pull}225[#225]

[[release-notes-0.8.x]]
=== Java Agent version 0.8.x

[[release-notes-0.8.0]]
==== 0.8.0

[float]
===== Breaking changes
* Wildcard patterns are case insensitive by default. Prepend `(?-i)` to make the matching case sensitive.

[float]
===== Features
* Wildcard patterns are now not limited to only one wildcard in the middle and can be arbitrarily complex now.
   Example: `*foo*bar*baz`.
* Support for JAX-RS annotations.
   Transactions are named based on your resources (`ResourceClass#resourceMethod`).

[[release-notes-0.7.x]]
=== Java Agent version 0.7.x

[[release-notes-0.7.1]]
==== 0.7.1 - 2018/10/24

[float]
===== Bug Fixes
* Avoid recycling transactions twice {pull}178[#178]

[[release-notes-0.7.0]]
==== 0.7.0 - 2018/09/12

[float]
===== Breaking changes
* Removed `ElasticApm.startSpan`. Spans can now only be created from their transactions via `Transaction#createSpan`.
* `ElasticApm.startTransaction` and `Transaction#createSpan` don't activate the transaction and spans
   and are thus not available via `ElasticApm.activeTransaction` and `ElasticApm.activeSpan`.

[float]
===== Features
* Public API
** Add `Span#captureException` and `Transaction#captureException` to public API.
      `ElasticApm.captureException` is deprecated now. Use `ElasticApm.currentSpan().captureException(exception)` instead.
** Added `Transaction.getId` and `Span.getId` methods 
* Added support for async servlet requests
* Added support for Payara/Glassfish
* Incubating support for Apache HttpClient
* Support for Spring RestTemplate
* Added configuration options `use_path_as_transaction_name` and `url_groups`,
   which allow to use the URL path as the transaction name.
   As that could contain path parameters, like `/user/$userId` however,
   You can set the `url_groups` option to define a wildcard pattern, like `/user/*`,
   to group those paths together.
   This is especially helpful when using an unsupported Servlet API-based framework. 
* Support duration suffixes (`ms`, `s` and `m`) for duration configuration options.
   Not using the duration suffix logs out a deprecation warning and will not be supported in future versions.
* Add ability to add multiple APM server URLs, which enables client-side load balancing.
   The configuration option `server_url` has been renamed to `server_urls` to reflect this change.
   However, `server_url` still works for backwards compatibility.
* The configuration option `service_name` is now optional.
   It defaults to the main class name,
   the name of the executed jar file (removing the version number),
   or the application server name (for example `tomcat-application`).
   In a lot of cases,
   you will still want to set the `service_name` explicitly.
   But it helps getting started and seeing data easier,
   as there are no required configuration options anymore.
   In the future we will most likely determine more useful application names for Servlet API-based applications.<|MERGE_RESOLUTION|>--- conflicted
+++ resolved
@@ -33,11 +33,8 @@
 * gRPC spans (client and server) can detect errors or cancellation through custom listeners - {pull}2067[#2067]
 * Add `-download-agent-version` to the agent <<setup-attach-cli-usage-options, attach CLI tool options>>, allowing the
 user to configure an arbitrary agent version that will be downloaded from maven and attached - {pull}1959[#1959]
-<<<<<<< HEAD
+* Add extra check to detect improper agent setup - {pull}2076[#2076]
 * Added support for instrumenting Struts 2 static resource requests {pull}1949[#1949]
-=======
-* Add extra check to detect improper agent setup - {pull}2076[#2076]
->>>>>>> 10eb500f
 
 [float]
 ===== Bug fixes
