--- conflicted
+++ resolved
@@ -39,11 +39,8 @@
   When set together with one of the more specific thresholds - `trace_methods_duration_threshold` or `profiling_inferred_spans_min_duration`,
   the higher threshold will determine which spans will be discarded.
 * Automatically instrument quartz jobs from the quartz-jobs artifact {pull}1170[#1170]
-<<<<<<< HEAD
+* Perform re-parenting of regular spans to be a child of profiler-inferred spans. Requires APM Server and Kibana 7.8.0. {pull}1117[#1117]
 * Add support for Apache RocketMQ clients - {pull}1057[#1057]
-=======
-* Perform re-parenting of regular spans to be a child of profiler-inferred spans. Requires APM Server and Kibana 7.8.0. {pull}1117[#1117]
->>>>>>> 28e6f452
 
 [float]
 ===== Bug fixes
