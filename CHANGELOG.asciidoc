ifdef::env-github[]
NOTE: Release notes are best read in our documentation at
https://www.elastic.co/guide/en/apm/agent/java/current/release-notes.html[elastic.co]
endif::[]

////
[[release-notes-x.x.x]]
==== x.x.x - YYYY/MM/DD

[float]
===== Breaking changes

[float]
===== Features
* Cool new feature: {pull}2526[#2526]

[float]
===== Bug fixes
////

=== Unreleased

[[release-notes-1.28.5]]
==== 1.28.5 - YYYY/MM/DD

[float]
===== Features
<<<<<<< HEAD
* Added support to exclude JDBC spans from being captured - {pull}2293[#2293]
=======
* Exceptions that are logged using the fatal log level are now captured (log4j2 only) - {pull}2377[#2377]
>>>>>>> 40639896

[float]
===== Bug fixes
* Fix runtime attach with some docker images - {pull}2385[#2385]
* Restore dynamic capability to `log_level` config for plugin loggers - {pull}2384[#2384]

[[release-notes-1.x]]
=== Java Agent version 1.x

[[release-notes-1.28.4]]
==== 1.28.4 - 2021/12/30

[float]
===== Bug fixes
* Fix `@Traced` annotation to return proper outcome instead of `failed` - {pull}2370[#2370]

[float]
===== Dependency updates
* Update Log4j to 2.12.4 and log4j2-ecs-layout to 1.3.2 - {pull}2378[#2378]

[[release-notes-1.28.3]]
==== 1.28.3 - 2021/12/22

[float]
===== Dependency updates
* Update Log4j to 2.12.3
* Update ecs-logging-java to 1.3.0

[float]
===== Potentially breaking changes
* If the agent cannot discover a service name, it now uses `unknown-java-service` instead of `my-service` - {pull}2325[#2325]

[float]
===== Bug fixes
* Gracefully handle JDBC drivers which don't support `Connection#getCatalog` - {pull}2340[#2340]
* Fix using JVM keystore options for communication with APM Server - {pull}2362[#2362]

[[release-notes-1.28.2]]
==== 1.28.2 - 2021/12/16

[float]
===== Dependency updates
* Update Log4j to 2.12.2

[float]
===== Bug fixes
* Fix module loading errors on J9 JVM - {pull}2341[#2341]
* Fixing log4j configuration error - {pull}2343[#2343]

[[release-notes-1.28.1]]
==== 1.28.1 - 2021/12/10

[float]
===== Security 
* Fix for "Log4Shell" RCE 0-day exploit in log4j https://nvd.nist.gov/vuln/detail/CVE-2021-44228[CVE-2021-44228] - {pull}2332[#2332]

[float]
===== Features
* Added support to selectively enable instrumentations - {pull}2292[#2292]

[float]
===== Bug fixes
* Preferring controller names for Spring MVC transactions, `use_path_as_transaction_name` only as a fallback - {pull}2320[#2320]

[[release-notes-1.28.0]]
==== 1.28.0 - 2021/12/07

[float]
===== Features
* Adding experimental support for <<aws-lambda, AWS Lambda>> - {pull}1951[#1951]
* Now supporting tomcat 10 - {pull}2229[#2229]

[float]
===== Bug fixes
* Fix error with parsing APM Server version for 7.16+ - {pull}2313[#2313]

[[release-notes-1.27.1]]
==== 1.27.1 - 2021/11/30

[float]
===== Security
* Resolves Local Privilege Escalation issue https://discuss.elastic.co/t/apm-java-agent-security-update/291355[ESA-2021-30] https://cve.mitre.org/cgi-bin/cvename.cgi?name=CVE-2021-37942[CVE-2021-37942]

[float]
===== Features
* Add support to Jakarta EE for JSF - {pull}2254[#2254]

[float]
===== Bug fixes
* Fixing missing Micrometer metrics in Spring boot due to premature initialization - {pull}2255[#2255]
* Fixing hostname trimming of FQDN too aggressive - {pull}2286[#2286]
* Fixing agent `unknown` version - {pull}2289[#2289]
* Improve runtime attach configuration reliability - {pull}2283[#2283]

[[release-notes-1.27.0]]
==== 1.27.0 - 2021/11/15

[float]
===== Security
* Resolves Local Privilege Escalation issue https://discuss.elastic.co/t/apm-java-agent-security-update/289627[ESA-2021-29] https://cve.mitre.org/cgi-bin/cvename.cgi?name=CVE-2021-37941[CVE-2021-37941]

[float]
===== Potentially breaking changes
* `transaction_ignore_urls` now relies on full request URL path - {pull}2146[#2146]
** On a typical application server like Tomcat, deploying an `app.war` application to the non-ROOT context makes it accessible with `http://localhost:8080/app/`
** Ignoring the whole webapp through `/app/*` was not possible until now.
** Existing configuration may need to be updated to include the deployment context, thus for example `/static/*.js` used to
exclude known static files in all applications might be changed to `/app/static/*.js` or `*/static/*.js`.
** It only impacts prefix patterns due to the additional context path in pattern.
** It does not impact deployment within the `ROOT` context like Spring-boot which do not have such context path prefix.
* The metrics `transaction.duration.sum.us`, `transaction.duration.count` and `transaciton.breakdown.count` are no longer recorded - {pull}2194[#2194]
* Automatic hostname discovery mechanism had changed, so the resulted `host.name` and `host.hostname` in events reported
by the agent may be different. This was done in order to improve the integration with host metrics in the APM UI.

[float]
===== Features
* Improved capturing of logged exceptions when using Log4j2 - {pull}2139[#2139]
* Update to async-profiler 1.8.7 and set configured `safemode` at load time though a new system property - {pull}2165[#2165]
* Added support to capture `context.message.routing-key` in rabbitmq, spring amqp instrumentations - {pull}1767[#1767]
* Breakdown metrics are now tracked per service (when using APM Server 8.0) - {pull}2208[#2208]
* Add support for Spring AMQP batch API - {pull}1716[#1716]
* Add the (current) transaction name to the error (when using APM Server 8.0) - {pull}2235[#2235]
* The JVM/JMX metrics are reported for each service name individually (when using APM Server 8.0) - {pull}2233[#2233]
* Added <<config-span-stack-trace-min-duration,`span_stack_trace_min_duration`>> option.
 This replaces the now deprecated `span_frames_min_duration` option.
 The difference is that the new option has more intuitive semantics for negative values (never collect stack trace) and zero (always collect stack trace). - {pull}2220[#2220]
* Add support to Jakarta EE for JAX-WS - {pull}2247[#2247]
* Add support to Jakarta EE for JAX-RS - {pull}2248[#2248]
* Add support for Jakarta EE EJB annotations `@Schedule`, `@Schedules` - {pull}2250[#2250]
* Add support to Jakarta EE for Servlets - {pull}1912[#1912]
* Added support to Quartz 1.x - {pull}2219[#2219]

[float]
===== Performance improvements
* Disable compression when sending data to a local APM Server
* Reducing startup contention related to instrumentation through `ensureInstrumented` - {pull}2150[#2150]

[float]
===== Bug fixes
* Fix k8s metadata discovery for containerd-cri envs - {pull}2126[#2126]
* Fixing/reducing startup delays related to `ensureInstrumented` - {pull}2150[#2150]
* Fix runtime attach when bytebuddy is in application classpath - {pull}2116[#2116]
* Fix failed integration between agent traces and host metrics coming from Beats/Elastic-Agent due to incorrect hostname
discovery - {pull}2205[#2205]
* Fix infinitely kept-alive transactions in Hikari connection pool - {pull}2210[#2210]
* Fix few Webflux exceptions and missing reactor module - {pull}2207[#2207]

[float]
===== Refactorings
* Loading the agent from an isolated class loader - {pull}2109[#2109]
* Refactorings in the `apm-agent-plugin-sdk` that may imply breaking changes for beta users of the external plugin mechanism
** `WeakMapSupplier.createMap()` is now `WeakConcurrent.buildMap()` and contains more builders - {pull}2136[#2136]
** `GlobalThreadLocal` has been removed in favor of `DetachedThreadLocal`. To make it global, use `GlobalVariables` - {pull}2136[#2136]
** `DynamicTransformer.Accessor.get().ensureInstrumented` is now `DynamicTransformer.ensureInstrumented` - {pull}2164[#2164]
** The `@AssignTo.*` annotations have been removed.
   Use the `@Advice.AssignReturned.*` annotations that come with the latest version of Byte Buddy.
   If your plugin uses the old annotations, it will be skipped.
   {pull}2171[#2171]
* Switching last instrumentations (`trace_methods`, sparkjava, JDK `HttpServer` and Struts 2) to
`TracerAwareInstrumentation` - {pull}2170[#2170]
* Replace concurrency plugin maps to `SpanConcurrentHashMap` ones - {pull}2173[#2173]
* Align User-Agent HTTP header with other APM agents - {pull}2177[#2177]

[[release-notes-1.26.2]]
==== 1.26.2 - 2021/12/30

[float]
===== Dependency updates
* Update Log4j to 2.12.4 and log4j2-ecs-layout to 1.3.2 - {pull}2378[#2378]

[[release-notes-1.26.1]]
==== 1.26.1 - 2021/12/22

[float]
===== Dependency updates
* Update Log4j to 2.12.3
* Update ecs-logging-java to 1.3.0

[[release-notes-1.26.0]]
==== 1.26.0 - 2021/09/14

===== Potentially breaking changes
* If you rely on Database span subtype and use Microsoft SQL Server, the span subtype has been changed from `sqlserver`
to `mssql` to align with other agents.

[float]
===== Breaking changes
* Stop collecting the field `http.request.socket.encrypted` in http requests - {pull}2136[#2136]

[float]
===== Features
* Improved naming for Spring controllers - {pull}1906[#1906]
* ECS log reformatting improvements - {pull}1910[#1910]
** Automatically sets `service.node.name` in all log events if set through agent configuration
** Add `log_ecs_reformatting_additional_fields` option to support arbitrary fields in logs
** Automatically serialize markers as tags where relevant (log4j2 and logback)
* gRPC spans (client and server) can detect errors or cancellation through custom listeners - {pull}2067[#2067]
* Add `-download-agent-version` to the agent <<setup-attach-cli-usage-options, attach CLI tool options>>, allowing the
user to configure an arbitrary agent version that will be downloaded from maven and attached - {pull}1959[#1959]
* Add extra check to detect improper agent setup - {pull}2076[#2076]
* In redis tests - embedded RedisServer is replaced by testcontainers - {pull}2221[#2221]

[float]
===== Performance improvements
* Reduce GC time overhead caused by WeakReferences - {pull}2086[#2086], {pull}2081[#2081]
* Reduced memory overhead by a smarter type pool caching strategy - {pull}2102[#2102]. +
  The type pool cache improves the startup times by speeding up type matching
  (determining whether a class that's about to be loaded should be instrumented).
  Generally, the more types that are cached, the faster the startup. +
  The old strategy did not impose a limit to the cache but cleared it after it hasn't been accessed in a while.
  However, load test have discovered that the cache may never be cleared and leave a permanent overhead of 23mb.
  The actual size of the cache highly depends on the application and loosely correlates with the number of loaded classes. +
  The new caching strategy targets to allocate 1% of the committed heap, at least 0.5mb and max 10mb.
  If a particular entry hasn't been accessed within 20s, it will be removed from the cache. +
  The results based on load testing are very positive:
** Equivalent startup times (within the margins of error of the previous strategy)
** Equivalent allocation rate (within the margins of error of the previous strategy)
** Reduced avg heap utilization from 10%/15mb (previous strategy) to within margins of error without the agent
** Reduced GC time due to the additional headroom that the application can utilize.
** Based on heap dump analysis, after warmup, the cache size is now around 59kb (down from 23mb with the previous strategy).

[float]
===== Bug fixes
* Fix failure to parse some forms of the `Implementation-Version` property from jar manifest files - {pull}1931[#1931]
* Ensure single value for context-propagation header - {pull}1937[#1937]
* Fix gRPC non-terminated (therefore non-reported) client spans - {pull}2067[#2067]
* Fix Webflux response status code - {pull}1948[#1948]
* Ensure path filtering is applied when Servlet path is not available - {pull}2099[#2099]
* Align span subtype for MS SqlServer - {pull}2112[#2112]
* Fix potential destination host name corruption in OkHttp client spans - {pull}2118[#2118]

[float]
===== Refactorings
* Migrate several plugins to indy dispatcher {pull}2087[#2087], {pull}2088[#2088], {pull}2090[#2090], {pull}2094[#2094], {pull}2095[#2095]

[[release-notes-1.25.0]]
==== 1.25.0 - 2021/07/22

[float]
===== Potentially breaking changes
* If you rely on instrumentations that are in the `experimental` group, you must now set `enable_experimental_instrumentations=true` otherwise
the experimental instrumentations will be disabled by default. Up to version `1.24.0` using an empty value for `disable_instrumentations` was
the recommended way to override the default `disable_instrumentations=experimental`.

[float]
===== Features
* Support for inheritance of public API annotations - {pull}1805[#1805]
* JDBC instrumentation sets `context.db.instance` - {pull}1820[#1820]
* Add support for Vert.x web client- {pull}1824[#1824]
* Avoid recycling of spans and transactions that are using through the public API, so to avoid
reference-counting-related errors - {pull}1859[#1859]
* Add <<config-enable-experimental-instrumentations>> configuration option to enable experimental features - {pull}1863[#1863]
** Previously, when adding an instrumentation group to `disable_instrumentations`, we had to make sure to not forget the
default `experimental` value, for example when disabling `jdbc` instrumentation we had to set `disable_instrumentations=experimental,jdbc` otherwise
setting `disable_instrumentations=jdbc` would disable jdbc and also enable experimental features, which would not be the desired effect.
** Previously, by default `disable_instrumentations` contained `experimental`
** Now by default `disable_instrumentations` is empty and `enable_experimental_instrumentations=false`
** Set `enable_experimental_instrumentations=true` to enable experimental instrumentations
* Eliminating concerns related to log4j2 vulnerability - https://nvd.nist.gov/vuln/detail/CVE-2020-9488#vulnCurrentDescriptionTitle.
We cannot upgrade to version above 2.12.1 because this is the last version of log4j that is compatible with Java 7.
Instead, we exclude the SMTP appender (which is the vulnerable one) from our artifacts. Note that older versions of
our agent are not vulnerable as well, as the SMTP appender was never used, this is only to further reduce our users' concerns.
* Adding public APIs for setting `destination.service.resource`, `destination.address` and `destination.port` fields
for exit spans - {pull}1788[#1788]
* Only use emulated runtime attachment as fallback, remove the `--without-emulated-attach` option - {pull}1865[#1865]
* Instrument `javax.servlet.Filter` the same way as `javax.servlet.FilterChain` - {pull}1858[#1858]
* Propagate trace context headers in HTTP calls occurring from within traced exit points, for example - when using
Elasticsearch's REST client - {pull}1883[#1883]
* Added support for naming sparkjava (not Apache Spark) transactions {pull}1894[#1894]
* Added the ability to manually create exit spans, which will result with the auto creation of service nodes in the
service map and downstream service in the dependencies table - {pull}1898[#1898]
* Basic support for `com.sun.net.httpserver.HttpServer` - {pull}1854[#1854]
* Update to async-profiler 1.8.6 {pull}1907[#1907]
* Added support for setting the framework using the public api (#1908) - {pull}1909[#1909]

[float]
===== Bug fixes
* Fix NPE with `null` binary header values + properly serialize them - {pull}1842[#1842]
* Fix `ListenerExecutionFailedException` when using Spring AMQP's ReplyTo container - {pull}1872[#1872]
* Enabling log ECS reformatting when using Logback configured with `LayoutWrappingEncoder` and a pattern layout - {pull}1879[#1879]
* Fix NPE with Webflux + context propagation headers - {pull}1871[#1871]
* Fix `ClassCastException` with `ConnnectionMetaData` and multiple classloaders - {pull}1864[#1864]
* Fix NPE in `co.elastic.apm.agent.servlet.helper.ServletTransactionCreationHelper.getClassloader` - {pull}1861[#1861]
* Fix for Jboss JMX unexpected notifications - {pull}1895[#1895]

[[release-notes-1.24.0]]
==== 1.24.0 - 2021/05/31

[float]
===== Features
* Basic support for Apache Struts 2 {pull}1763[#1763]
* Extending the <<config-log-ecs-reformatting>> config option to enable the overriding of logs with ECS-reformatted
events. With the new `OVERRIDE` option, non-file logs can be ECS-reformatted automatically as well - {pull}1793[#1793]
* Instrumentation for Vert.x Web {pull}1697[#1697]
* Changed log level of vm arguments to debug
* Giving precedence for the W3C `tracecontext` header over the `elastic-apm-traceparent` header - {pull}1821[#1821]
* Add instrumentation for Webflux - {pull}1305[#1305]
* Add instrumentation for Javalin {pull}1822[#1822]

[float]
===== Bug fixes
* Fix another error related to instrumentation plugins loading on Windows - {pull}1785[#1785]
* Load Spring AMQP plugin- {pull}1784[#1784]
* Avoid `IllegalStateException` when multiple `tracestate` headers are used - {pull}1808[#1808]
* Ensure CLI attach avoids `sudo` only when required and avoid blocking - {pull}1819[#1819]
* Avoid sending metric-sets without samples, so to adhere to the intake API - {pull}1826[#1826]
* Fixing our type-pool cache, so that it can't cause OOM (softly-referenced), and it gets cleared when not used for
a while - {pull}1828[#1828]

[float]
===== Refactors
* Remove single-package limitation for embedded plugins - {pull}1780[#1780]

[[release-notes-1.23.0]]
==== 1.23.0 - 2021/04/22

[float]
===== Breaking changes
* There are breaking changes in the <<setup-attach-cli,attacher cli>>.
  See the Features section for more information.

[float]
===== Features
* Overhaul of the <<setup-attach-cli,attacher cli>> application that allows to attach the agent to running JVMs - {pull}1667[#1667]
** The artifact of the standalone cli application is now called `apm-agent-attach-cli`. The attacher API is still called `apm-agent-attach`.
** There is also a slim version of the cli application that does not bundle the Java agent.
It requires the `--agent-jar` option to be set.
** Improved logging +
The application uses {ecs-logging-java-ref}/intro.html[Java ECS logging] to emit JSON logs.
The log level can be configured with the `--log-level` option.
By default, the program is logging to the console but using the `--log-file` option, it can also log to a file.
** Attach to JVMs running under a different user (unix only) +
The JVM requires the attacher to be running under the same user as the target VM (the attachee).
The `apm-agent-attach-standalone.jar` can now be run with a user that has permissions to switch to the user that runs the target VM.
On Windows, the attacher can still only attach to JVMs that are running with under the same user.
** New include/exclude discovery rules +
*** `--include-all`: Attach to all discovered JVMs. If no matchers are provided, it will not attach to any JVMs.
*** `--include-user`/`--exclude-user`: Attach to all JVMs of a given operating system user.
*** `--include-main`/`--exclude-main`: Attach to all JVMs that whose main class/jar name, or system properties match the provided regex.
*** `--include-vmargs`/`--exclude-vmargs`: Attach to all JVMs that whose main class/jar name, or system properties match the provided regex.
** Removal of options +
*** The deprecated `--arg` option has been removed.
*** The `-i`/`--include`, `-e`/`exclude` options have been removed in favor of the `--<include|exclude>-<main|vmargs>` options.
*** The `-p`/`--pid` options have been removed in favor of the `--include-pid` option.
** Changed behavior of  the `-l`/`--list` option +
The option now only lists JVMs that match the include/exclude discovery rules.
Thus, it can be used to do a dry-run of the matchers without actually performing an attachment.
It even works in combination with `--continuous` now.
By default, the VM arguments are not printed, but only when the `-a`/`--list-vmargs` option is set.
** Remove dependency on `jps` +
Even when matching on the main class name or on system properties,
** Checks the Java version before attaching to avoid attachment on unsupported JVMs.
* Cassandra instrumentation - {pull}1712[#1712]
* Log correlation supports JBoss Logging - {pull}1737[#1737]
* Update Byte-buddy to `1.11.0` - {pull}1769[#1769]
* Support for user.domain {pull}1756[#1756]
* JAX-RS supports javax.ws.rs.PATCH
* Enabling build and unit tests on Windows - {pull}1671[#1671]

[float]
===== Bug fixes
* Fixed log correlation for log4j2 - {pull}1720[#1720]
* Fix apm-log4j1-plugin and apm-log4j2-plugin dependency on slf4j - {pull}1723[#1723]
* Avoid systematic `MessageNotWriteableException` error logging, now only visible in `debug` - {pull}1715[#1715] and {pull}1730[#1730]
* Fix rounded number format for non-english locales - {pull}1728[#1728]
* Fix `NullPointerException` on legacy Apache client instrumentation when host is `null` - {pull}1746[#1746]
* Apply consistent proxy class exclusion heuristic - {pull}1738[#1738]
* Fix micrometer serialization error - {pull}1741[#1741]
* Optimize & avoid `ensureInstrumented` deadlock by skipping stack-frame computation for Java7+ bytecode - {pull}1758[#1758]
* Fix instrumentation plugins loading on Windows - {pull}1671[#1671]

[float]
===== Refactors
* Migrate some plugins to indy dispatcher {pull}1369[#1369] {pull}1410[#1410] {pull}1374[#1374]

[[release-notes-1.22.0]]
==== 1.22.0 - 2021/03/24

[float]
===== Breaking changes
* Dots in metric names of Micrometer metrics get replaced with underscores to avoid mapping conflicts.
De-dotting be disabled via <<config-dedot-custom-metrics, `dedot_custom_metrics`>>. - {pull}1700[#1700]

[float]
===== Features
* Introducing a new mechanism to ease the development of community instrumentation plugins. See <<config-plugins-dir>> for
more details. This configuration was already added in 1.18.0, but more extensive and continuous integration testing
allows us to expose it now. It is still marked as "experimental" though, meaning that future changes in the mechanism
may break early contributed plugins. However, we highly encourage our community to try it out and we will do our best
to assist with such efforts.
* Deprecating `ignore_user_agents` in favour of `transaction_ignore_user_agents`, maintaining the same functionality -
{pull}1644[#1644]
* Update existing Hibernate Search 6 instrumentation to the final relase
* The <<config-use-path-as-transaction-name, `use_path_as_transaction_name`>> option is now dynamic
* Flushing internal and micrometer metrics before the agent shuts down - {pull}1658[#1658]
* Support for OkHttp 4.4+ -  {pull}1672[#1672]
* Adding capability to automatically create ECS-JSON-formatted version of the original application log files, through
the <<config-log-ecs-reformatting>> config option. This allows effortless ingestion of logs to Elasticsearch without
any further configuration. Supports log4j1, log4j2 and Logback. {pull}1261[#1261]
* Add support to Spring AMQP - {pull}1657[#1657]
* Adds the ability to automatically configure usage of the OpenTracing bridge in systems using ServiceLoader - {pull}1708[#1708]
* Update to async-profiler 1.8.5 - includes a fix to a Java 7 crash and enhanced safe mode to better deal with
corrupted stack frames.
* Add a warning on startup when `-Xverify:none` or `-noverify` flags are set as this can lead to crashes that are very
difficult to debug - {pull}1593[#1593]. In an upcoming version, the agent will not start when these flags are set,
unless the system property `elastic.apm.disable_bootstrap_checks` is set to true.

[float]
===== Bug fixes
* fix sample rate rounded to zero when lower than precision - {pull}1655[#1655]
* fixed a couple of bugs with the external plugin mechanism (not documented until now) - {pull}1660[#1660]
* Fix runtime attach conflict with multiple users - {pull}1704[#1704]

[[release-notes-1.21.0]]
==== 1.21.0 - 2021/02/09

[float]
===== Breaking changes
* Following PR {pull}1650[#1650], there are two slight changes with the <<config-server-url>> and <<config-server-urls>>
configuration options:
    1.  So far, setting `server_urls` with an empty string would allow the agent to work normally, apart from any action
        that requires communication with the APM Server, including the attempt to fetch a central configuration.
        Starting in this agent version, setting `server_urls` to empty string doesn't have any special meaning, it is
        the default expected configuration, where `server_url` will be used instead. In order to achieve the same
        behaviour, use the new <<config-disable-send>> configuration.
    2.  Up to this version, `server_url` was used as an alias to `server_urls`, meaning that one could potentially set
        the `server_url` config with a comma-separated list of multiple APM Server addresses, and that would have been a
        valid configuration. Starting in this agent version, `server_url` is a separate configuration, and it only accepts
        Strings that represent a single valid URL. Specifically, empty strings and commas are invalid.

[float]
===== Features
* Add cloud provider metadata to reported events, see
https://github.com/elastic/apm/blob/master/specs/agents/metadata.md#cloud-provider-metadata[spec] for details.
By default, the agent will try to automatically detect the cloud provider on startup, but this can be
configured through the <<config-cloud-provider, `cloud_provider`>> config option - {pull}1599[#1599]
* Add span & transaction `outcome` field to improve error rate calculations - {pull}1613[#1613]

[float]
===== Bug fixes
* Fixing crashes observed in Java 7 at sporadic timing by applying a few seconds delay on bootstrap - {pull}1594[#1594]
* Fallback to using "TLS" `SSLContext` when "SSL" is not available - {pull}1633[#1633]
* Fixing agent startup failure with `NullPointerException` thrown by Byte-buddy's `MultipleParentClassLoader` - {pull}1647[#1647]
* Fix cached type resolution triggering `ClassCastException` - {pull}1649[#1649]

[[release-notes-1.20.0]]
==== 1.20.0 - 2021/01/07

[float]
===== Breaking changes
* The following public API types were `public` so far and became package-private: `NoopScope`, `ScopeImpl` and `AbstractSpanImpl`.
  If your code is using them, you will need to change that when upgrading to this version.
  Related PR: {pull}1532[#1532]

[float]
===== Features
* Add support for RabbitMQ clients - {pull}1328[#1328]

[float]
===== Bug fixes
* Fix small memory allocation regression introduced with tracestate header {pull}1508[#1508]
* Fix `NullPointerException` from `WeakConcurrentMap.put` through the Elasticsearch client instrumentation - {pull}1531[#1531]
* Sending `transaction_id` and `parent_id` only for events that contain a valid `trace_id` as well - {pull}1537[#1537]
* Fix `ClassNotFoundError` with old versions of Spring resttemplate {pull}1524[#1524]
* Fix Micrometer-driven metrics validation errors by the APM Server when sending with illegal values - {pull}1559[#1559]
* Serialize all stack trace frames when setting `stack_trace_limit=-1` instead of none - {pull}1571[#1571]
* Fix `UnsupportedOperationException` when calling `ServletContext.getClassLoader()` - {pull}1576[#1576]
* Fix improper request body capturing - {pull}1579[#1579]
* Avoid `NullPointerException` due to null return values instrumentation advices - {pull}1601[#1601]
* Update async-profiler to 1.8.3 {pull}1602[1602]
* Use null-safe data structures to avoid `NullPointerException` {pull}1597[1597]
* Fix memory leak in sampling profiler mechanism - {pull}1592[#1592]

[float]
===== Refactors
* Migrate some plugins to indy dispatcher {pull}1405[#1405] {pull}1394[#1394]

[[release-notes-1.19.0]]
==== 1.19.0 - 2020/11/10

[float]
===== Features
* The agent version now includes a git hash if it's a snapshot version.
  This makes it easier to differ distinct snapshot builds of the same version.
  Example: `1.18.1-SNAPSHOT.4655910`
* Add support for sampling weight with propagation in `tracestate` W3C header {pull}1384[#1384]
* Adding two more valid options to the `log_level` config: `WARNING` (equivalent to `WARN`) and `CRITICAL`
  (will be treated as `ERROR`) - {pull}1431[1431]
* Add the ability to disable Servlet-related spans for `INCLUDE`, `FORWARD` and `ERROR` dispatches (without affecting
  basic Servlet capturing) by adding `servlet-api-dispatch` to <<config-disable-instrumentations>> - {pull}1448[1448]
* Add Sampling Profiler support for AArch64 architectures - {pull}1443[1443]
* Support proper transaction naming when using Spring's `ServletWrappingController` - {pull}1461[#1461]
* Update async-profiler to 1.8.2 {pull}1471[1471]
* Update existing Hibernate Search 6 instrumentation to work with the latest CR1 release
* Deprecating the `addLabel` public API in favor of `setLabel` (still supporting `addLabel`) - {pull}1449[#1449]

[float]
===== Bug fixes
* Fix `HttpUrlConnection` instrumentation issue (affecting distributed tracing as well) when using HTTPS without using
  `java.net.HttpURLConnection#disconnect` - {pull}1447[1447]
* Fixes class loading issue that can occur when deploying multiple applications to the same application server - {pull}1458[#1458]
* Fix ability to disable agent on startup wasn't working for runtime attach {pull}1444[1444]
* Avoid `UnsupportedOperationException` on some spring application startup {pull}1464[1464]
* Fix ignored runtime attach `config_file` {pull}1469[1469]
* Fix `IllegalAccessError: Module 'java.base' no access to: package 'java.lang'...` in J9 VMs of Java version >= 9 -
  {pull}1468[#1468]
* Fix JVM version parsing on HP-UX {pull}1477[#1477]
* Fix Spring-JMS transactions lifecycle management when using multiple concurrent consumers - {pull}1496[#1496]

[float]
===== Refactors
* Migrate some plugins to indy dispatcher {pull}1404[1404] {pull}1411[1411]
* Replace System Rules with System Lambda {pull}1434[#1434]

[[release-notes-1.18.1]]
==== 1.18.1 - 2020/10/06

[float]
===== Refactors
* Migrate some plugins to indy dispatcher {pull}1362[1362] {pull}1366[1366] {pull}1363[1363] {pull}1383[1383] {pull}1368[1368] {pull}1364[1364] {pull}1365[1365] {pull}1367[1367] {pull}1371[1371]

[float]
===== Bug fixes
* Fix instrumentation error for HttpClient - {pull}1402[#1402]
* Eliminate `unsupported class version error` messages related to loading the Java 11 HttpClient plugin in pre-Java-11 JVMs {pull}1397[1397]
* Fix rejected metric events by APM Server with response code 400 due to data validation error - sanitizing Micrometer
metricset tag keys - {pull}1413[1413]
* Fix invalid micrometer metrics with non-numeric values {pull}1419[1419]
* Fix `NoClassDefFoundError` with JDBC instrumentation plugin {pull}1409[1409]
* Apply `disable_metrics` config to Micrometer metrics - {pull}1421[1421]
* Remove cgroup `inactive_file.bytes` metric according to spec {pull}1422[1422]

[[release-notes-1.18.0]]
==== 1.18.0 - 2020/09/08

[float]
===== Features
* Deprecating `ignore_urls` config in favour of <<config-transaction-ignore-urls, `transaction_ignore_urls`>> to align
  with other agents, while still allowing the old config name for backward compatibility - {pull}1315[#1315]
* Enabling instrumentation of classes compiled with Java 1.4. This is reverting the restriction of instrumenting only
  bytecode of Java 1.5 or higher ({pull}320[#320]), which was added due to potential `VerifyError`. Such errors should be
  avoided now by the usage of `TypeConstantAdjustment` - {pull}1317[#1317]
* Enabling agent to work without attempting any communication with APM server, by allowing setting `server_urls` with
  an empty string - {pull}1295[#1295]
* Add <<metrics-micrometer, micrometer support>> - {pull}1303[#1303]
* Add `profiling_inferred_spans_lib_directory` option to override the default temp directory used for exporting the async-profiler library.
  This is useful for server-hardened environments where `/tmp` is often configured with `noexec`, leading to `java.lang.UnsatisfiedLinkError` errors - {pull}1350[#1350]
* Create spans for Servlet dispatches to FORWARD, INCLUDE and ERROR - {pull}1212[#1212]
* Support JDK 11 HTTPClient - {pull}1307[#1307]
* Lazily create profiler temporary files {pull}1360[#1360]
* Convert the followings to Indy Plugins (see details in <<release-notes-1.18.0.rc1, 1.18.0-rc1 relase notes>>): gRPC,
  AsyncHttpClient, Apache HttpClient
* The agent now collects cgroup memory metrics (see details in <<metrics-cgroup,Metrics page>>)
* Update async-profiler to 1.8.1 {pull}1382[#1382]
* Runtime attach install option is promoted to 'beta' status (was experimental).

[float]
===== Bug fixes
* Fixes a `NoClassDefFoundError` in the JMS instrumentation of `MessageListener` - {pull}1287[#1287]
* Fix `/ by zero` error message when setting `server_urls` with an empty string - {pull}1295[#1295]
* Fix `ClassNotFoundException` or `ClassCastException` in some cases where special log4j configurations are used - {pull}1322[#1322]
* Fix `NumberFormatException` when using early access Java version - {pull}1325[#1325]
* Fix `service_name` config being ignored when set to the same auto-discovered default value - {pull}1324[#1324]
* Fix service name error when updating a web app on a Servlet container - {pull}1326[#1326]
* Fix remote attach 'jps' executable not found when 'java' binary is symlinked ot a JRE - {pull}1352[#1352]

[[release-notes-1.18.0.rc1]]
==== 1.18.0.RC1 - 2020/07/22

This release candidate adds some highly anticipated features:
It’s now possible to attach the agent at runtime in more cases than before.
Most notably, it enables runtime attachment on JBoss, WildFly, Glassfish/Payara,
and other OSGi runtimes such as Atlassian Jira and Confluence.

To make this and other significant features, such as https://github.com/elastic/apm-agent-java/issues/937[external plugins], possible,
we have implemented major changes to the architecture of the agent.
The agent now relies on the `invokedynamic` bytecode instruction to make plugin development easier, safer, and more efficient.
As early versions of Java 7 and Java 8 have unreliable support for invokedynamic,
we now require a minimum update level of 60 for Java 7 (7u60+) in addition to the existing minimum update level of 40 for Java 8 (8u40+).

We’re looking for users who would like to try this out to give feedback.
If we see that the `invokedynamic`-based approach (https://github.com/elastic/apm-agent-java/pull/1230[indy plugins]) works well, we can continue and migrate the rest of the plugins.
After the migration has completed, we can move forward with external plugins and remove the experimental label from runtime attachment.

If all works like in our testing, you would not see `NoClassDefFoundError` s anymore when, for example, trying to attach the agent at runtime to an OSGi container or a JBoss server.
Also, non-standard OSGi containers, such as Atlassian Jira and other technologies with restrictive class loading policies, such as MuleSoft ESB, will benefit from this change.

In the worst case, there might be JVM crashes due to `invokedynamic`-related JVM bugs.
However, we already disable the agent when attached to JVM versions that are known to be problematic.
Another potentially problematic area is that we now dynamically raise the bytecode version of instrumented classes to be at least bytecode version 51 (Java 7).
This is needed in order to be able to use the `invokedynamic` instruction.
This requires re-computation of stack map frames which makes instrumentation a bit slower.
We don't anticipate notable slowdowns unless you extensively (over-)use <<config-trace-methods, `trace_methods`>>.

[float]
===== Breaking changes
* Early Java 7 versions, prior to update 60, are not supported anymore.
  When trying to attach to a non-supported version, the agent will disable itself and not apply any instrumentations.

[float]
===== Features
* Experimental support for runtime attachment now also for OSGi containers, JBoss, and WildFly
* New mitigation of OSGi bootdelegation errors (`NoClassDefFoundError`).
  You can remove any `org.osgi.framework.bootdelegation` related configuration.
  This release also removes the configuration option `boot_delegation_packages`.
* Overhaul of the `ExecutorService` instrumentation that avoids `ClassCastException` issues - {pull}1206[#1206]
* Support for `ForkJoinPool` and `ScheduledExecutorService` (see <<supported-async-frameworks>>)
* Support for `ExecutorService#invokeAny` and `ExecutorService#invokeAll`
* Added support for `java.util.TimerTask` - {pull}1235[#1235]
* Add capturing of request body in Elasticsearch queries: `_msearch`, `_count`, `_msearch/template`, `_search/template`, `_rollup_search` - {pull}1222[#1222]
* Add <<config-enabled,`enabled`>> flag
* Add experimental support for Scala Futures
* The agent now collects heap memory pools metrics - {pull}1228[#1228]

[float]
===== Bug fixes
* Fixes error capturing for log4j2 loggers. Version 1.17.0 introduced a regression.
* Fixes `NullPointerException` related to JAX-RS and Quartz instrumentation - {pull}1249[#1249]
* Expanding k8s pod ID discovery to some formerly non-supported environments
* When `recording` is set to `false`, the agent will not send captured errors anymore.
* Fixes NPE in Dubbo instrumentation that occurs when the application is acting both as a provider and as a consumer - {pull}1260[#1260]
* Adding a delay by default what attaching the agent to Tomcat using the premain route to work around the JUL
  deadlock issue - {pull}1262[#1262]
* Fixes missing `jboss.as:*` MBeans on JBoss - {pull}1257[#1257]


[[release-notes-1.17.0]]
==== 1.17.0 - 2020/06/17

[float]
===== Features
* Log files are now rotated after they reach <<config-log-file-size>>.
There will always be one history file `${log_file}.1`.
* Add <<config-log-format-sout>> and <<config-log-format-file>> with the options `PLAIN_TEXT` and `JSON`.
The latter uses https://github.com/elastic/ecs-logging-java[ecs-logging-java] to format the logs.
* Exposing <<config-classes-excluded-from-instrumentation>> config - {pull}1187[#1187]
* Add support for naming transactions based on Grails controllers. Supports Grails 3+ - {pull}1171[#1171]
* Add support for the Apache/Alibaba Dubbo RPC framework
* Async Profiler version upgraded to 1.7.1, with a new debugging flag for the stack frame recovery mechanism - {pull}1173[#1173]

[float]
===== Bug fixes
* Fixes `IndexOutOfBoundsException` that can occur when profiler-inferred spans are enabled.
  This also makes the profiler more resilient by just removing the call tree related to the exception (which might be in an invalid state)
  as opposed to stopping the profiler when an exception occurs.
* Fix `NumberFormatException` when parsing Ingres/Actian JDBC connection strings - {pull}1198[#1198]
* Prevent agent from overriding JVM configured truststore when not using HTTPS for communication with APM server - {pull}1203[#1203]
* Fix `java.lang.IllegalStateException` with `jps` JVM when using continuous runtime attach - {pull}1205[1205]
* Fix agent trying to load log4j2 plugins from application - {pull}1214[1214]
* Fix memory leak in gRPC instrumentation plugin - {pull}1196[1196]
* Fix HTTPS connection failures when agent is configured to use HTTPS to communicate with APM server {pull}1209[1209]

[[release-notes-1.16.0]]
==== 1.16.0 - 2020/05/13

[float]
===== Features

* The log correlation feature now adds `error.id` to the MDC. See <<supported-logging-frameworks>> for details. - {pull}1050[#1050]
* Deprecating the `incubating` tag in favour of the `experimental` tag. This is not a breaking change, so former
<<config-disable-instrumentations,`disable_instrumentation`>> configuration containing the `incubating` tag will still be respected - {pull}1123[#1123]
* Add a `--without-emulated-attach` option for runtime attachment to allow disabling this feature as a workaround.
* Add workaround for JDK bug JDK-8236039 with TLS 1.3 {pull}1149[#1149]
* Add log level `OFF` to silence agent logging
* Adds <<config-span-min-duration,`span_min_duration`>> option to exclude fast executing spans.
  When set together with one of the more specific thresholds - `trace_methods_duration_threshold` or `profiling_inferred_spans_min_duration`,
  the higher threshold will determine which spans will be discarded.
* Automatically instrument quartz jobs from the quartz-jobs artifact {pull}1170[#1170]
* Perform re-parenting of regular spans to be a child of profiler-inferred spans. Requires APM Server and Kibana 7.8.0. {pull}1117[#1117]
* Upgrade Async Profiler version to 1.7.0

[float]
===== Bug fixes

* When Servlet-related Exceptions are handled through exception handlers that return a 200 status code, agent shouldn't override with 500 - {pull}1103[#1103]
* Exclude Quartz 1 from instrumentation to avoid
  `IncompatibleClassChangeError: Found class org.quartz.JobExecutionContext, but interface was expected` - {pull}1108[#1108]
* Fix breakdown metrics span sub-types {pull}1113[#1113]
* Fix flaky gRPC server instrumentation {pull}1122[#1122]
* Fix side effect of calling `Statement.getUpdateCount` more than once {pull}1139[#1139]
* Stop capturing JDBC affected rows count using `Statement.getUpdateCount` to prevent unreliable side-effects {pull}1147[#1147]
* Fix OpenTracing error tag handling (set transaction error result when tag value is `true`) {pull}1159[#1159]
* Due to a bug in the build we didn't include the gRPC plugin in the build so far
* `java.lang.ClassNotFoundException: Unable to load class 'jdk.internal...'` is thrown when tracing specific versions of Atlassian systems {pull}1168[#1168]
* Make sure spans are kept active during `AsyncHandler` methods in the `AsyncHttpClient`
* CPU and memory metrics are sometimes not reported properly when using IBM J9 {pull}1148[#1148]
* `NullPointerException` thrown by the agent on WebLogic {pull}1142[#1142]

[[release-notes-1.15.0]]
==== 1.15.0 - 2020/03/27

[float]
===== Breaking changes

* Ordering of configuration sources has slightly changed, please review <<configuration>>:
** `elasticapm.properties` file now has higher priority over java system properties and environment variables, +
This change allows to change dynamic options values at runtime by editing file, previously values set in java properties
or environment variables could not be overridden, even if they were dynamic.
* Renamed some configuration options related to the experimental profiler-inferred spans feature ({pull}1084[#1084]):
** `profiling_spans_enabled` -> `profiling_inferred_spans_enabled`
** `profiling_sampling_interval` -> `profiling_inferred_spans_sampling_interval`
** `profiling_spans_min_duration` -> `profiling_inferred_spans_min_duration`
** `profiling_included_classes` -> `profiling_inferred_spans_included_classes`
** `profiling_excluded_classes` -> `profiling_inferred_spans_excluded_classes`
** Removed `profiling_interval` and `profiling_duration` (both are fixed to 5s now)

[float]
===== Features

* Gracefully abort agent init when running on a known Java 8 buggy JVM {pull}1075[#1075].
* Add support for <<supported-databases, Redis Redisson client>>
* Makes <<config-instrument>>, <<config-trace-methods>>, and <<config-disable-instrumentations>> dynamic.
Note that changing these values at runtime can slow down the application temporarily.
* Do not instrument Servlet API before 3.0 {pull}1077[#1077]
* Add support for API keys for apm backend authentication {pull}1083[#1083]
* Add support for <<supported-rpc-frameworks, gRPC>> client & server instrumentation {pull}1019[#1019]
* Deprecating `active` configuration option in favor of `recording`.
  Setting `active` still works as it's now an alias for `recording`.

[float]
===== Bug fixes

* When JAX-RS-annotated method delegates to another JAX-RS-annotated method, transaction name should include method A - {pull}1062[#1062]
* Fixed bug that prevented an APM Error from being created when calling `org.slf4j.Logger#error` - {pull}1049[#1049]
* Wrong address in JDBC spans for Oracle, MySQL and MariaDB when multiple hosts are configured - {pull}1082[#1082]
* Document and re-order configuration priorities {pull}1087[#1087]
* Improve heuristic for `service_name` when not set through config {pull}1097[#1097]


[[release-notes-1.14.0]]
==== 1.14.0 - 2020/03/04

[float]
===== Features

* Support for the official https://www.w3.org/TR/trace-context[W3C] `traceparent` and `tracestate` headers. +
  The agent now accepts both the `elastic-apm-traceparent` and the official `traceparent` header.
By default, it sends both headers on outgoing requests, unless <<config-use-elastic-traceparent-header, `use_elastic_traceparent_header`>> is set to false.
* Creating spans for slow methods with the help of the sampling profiler https://github.com/jvm-profiling-tools/async-profiler[async-profiler].
This is a low-overhead way of seeing which methods make your transactions slow and a replacement for the `trace_methods` configuration option.
See <<supported-java-methods>> for more details
* Adding a Circuit Breaker to pause the agent when stress is detected on the system and resume when the stress is relieved.
See <<circuit-breaker>> and {pull}1040[#1040] for more info.
* `Span#captureException` and `Transaction#captureException` in public API return reported error id - {pull}1015[#1015]

[float]
===== Bug fixes

* java.lang.IllegalStateException: Cannot resolve type description for <com.another.commercial.apm.agent.Class> - {pull}1037[#1037]
* properly handle `java.sql.SQLException` for unsupported JDBC features {pull}[#1035] https://github.com/elastic/apm-agent-java/issues/1025[#1025]

[[release-notes-1.13.0]]
==== 1.13.0 - 2020/02/11

[float]
===== Features

* Add support for <<supported-databases, Redis Lettuce client>>
* Add `context.message.age.ms` field for JMS message receiving spans and transactions - {pull}970[#970]
* Instrument log4j2 Logger#error(String, Throwable) ({pull}919[#919]) Automatically captures exceptions when calling `logger.error("message", exception)`
* Add instrumentation for external process execution through `java.lang.Process` and Apache `commons-exec` - {pull}903[#903]
* Add `destination` fields to exit span contexts - {pull}976[#976]
* Removed `context.message.topic.name` field - {pull}993[#993]
* Add support for Kafka clients - {pull}981[#981]
* Add support for binary `traceparent` header format (see the https://github.com/elastic/apm/blob/master/docs/agent-development.md#Binary-Fields[spec]
for more details) - {pull}1009[#1009]
* Add support for log correlation for log4j and log4j2, even when not used in combination with slf4j.
  See <<supported-logging-frameworks>> for details.

[float]
===== Bug Fixes

* Fix parsing value of `trace_methods` configuration property {pull}930[#930]
* Workaround for `java.util.logging` deadlock {pull}965[#965]
* JMS should propagate traceparent header when transactions are not sampled {pull}999[#999]
* Spans are not closed if JDBC implementation does not support `getUpdateCount` {pull}1008[#1008]

[[release-notes-1.12.0]]
==== 1.12.0 - 2019/11/21

[float]
===== Features
* JMS Enhancements {pull}911[#911]:
** Add special handling for temporary queues/topics
** Capture message bodies of text Messages
*** Rely on the existing `ELASTIC_APM_CAPTURE_BODY` agent config option (off by default).
*** Send as `context.message.body`
*** Limit size to 10000 characters. If longer than this size, trim to 9999 and append with ellipsis
** Introduce the `ignore_message_queues` configuration to disable instrumentation (message tagging) for specific 
      queues/topics as suggested in {pull}710[#710]
** Capture predefined message headers and all properties
*** Rely on the existing `ELASTIC_APM_CAPTURE_HEADERS` agent config option.
*** Send as `context.message.headers`
*** Sanitize sensitive headers/properties based on the `sanitize_field_names` config option
* Added support for the MongoDB sync driver. See https://www.elastic.co/guide/en/apm/agent/java/master/supported-technologies-details.html#supported-databases[supported data stores].

[float]
===== Bug Fixes
* JDBC regression- `PreparedStatement#executeUpdate()` and `PreparedStatement#executeLargeUpdate()` are not traced {pull}918[#918]
* When systemd cgroup driver is used, the discovered Kubernetes pod UID contains "_" instead of "-" {pull}920[#920]
* DB2 jcc4 driver is not traced properly {pull}926[#926]

[[release-notes-1.11.0]]
==== 1.11.0 - 2019/10/31

[float]
===== Features
* Add the ability to configure a unique name for a JVM within a service through the
https://www.elastic.co/guide/en/apm/agent/java/master/config-core.html#config-service-node-name[`service_node_name`]
config option]
* Add ability to ignore some exceptions to be reported as errors https://www.elastic.co/guide/en/apm/agent/java/master/config-core.html#config-ignore-exceptions[ignore_exceptions]
* Applying new logic for JMS `javax.jms.MessageConsumer#receive` so that, instead of the transaction created for the 
   polling method itself (ie from `receive` start to end), the agent will create a transaction attempting to capture 
   the code executed during actual message handling.
   This logic is suitable for environments where polling APIs are invoked within dedicated polling threads.
   This polling transaction creation strategy can be reversed through a configuration option (`message_polling_transaction_strategy`) 
   that is not exposed in the properties file by default.  
* Send IP obtained through `javax.servlet.ServletRequest#getRemoteAddr()` in `context.request.socket.remote_address` 
   instead of parsing from headers {pull}889[#889]
* Added `ElasticApmAttacher.attach(String propertiesLocation)` to specify a custom properties location
* Logs message when `transaction_max_spans` has been exceeded {pull}849[#849]
* Report the number of affected rows by a SQL statement (UPDATE,DELETE,INSERT) in 'affected_rows' span attribute {pull}707[#707]
* Add https://www.elastic.co/guide/en/apm/agent/java/master/public-api.html#api-traced[`@Traced`] annotation which either creates a span or a transaction, depending on the context
* Report JMS destination as a span/transaction context field {pull}906[#906]
* Added https://www.elastic.co/guide/en/apm/agent/java/master/config-jmx.html#config-capture-jmx-metrics[`capture_jmx_metrics`] configuration option

[float]
===== Bug Fixes
* JMS creates polling transactions even when the API invocations return without a message
* Support registering MBeans which are added after agent startup

[[release-notes-1.10.0]]
==== 1.10.0 - 2019/09/30

[float]
===== Features
* Add ability to manually specify reported https://www.elastic.co/guide/en/apm/agent/java/master/config-core.html#config-hostname[hostname]
* Add support for https://www.elastic.co/guide/en/apm/agent/java/master/supported-technologies-details.html#supported-databases[Redis Jedis client]
* Add support for identifying target JVM to attach apm agent to using JVM property. See also the documentation of the <<setup-attach-cli-usage-options, `--include` and `--exclude` flags>>
* Added https://www.elastic.co/guide/en/apm/agent/java/master/config-jmx.html#config-capture-jmx-metrics[`capture_jmx_metrics`] configuration option
* Improve servlet error capture {pull}812[#812]
  Among others, now also takes Spring MVC `@ExceptionHandler`s into account 
* Instrument Logger#error(String, Throwable) {pull}821[#821]
  Automatically captures exceptions when calling `logger.error("message", exception)`
* Easier log correlation with https://github.com/elastic/java-ecs-logging. See https://www.elastic.co/guide/en/apm/agent/java/master/log-correlation.html[docs].
* Avoid creating a temp agent file for each attachment {pull}859[#859]
* Instrument `View#render` instead of `DispatcherServlet#render` {pull}829[#829]
  This makes the transaction breakdown graph more useful. Instead of `dispatcher-servlet`, the graph now shows a type which is based on the view name, for example, `FreeMarker` or `Thymeleaf`.

[float]
===== Bug Fixes
* Error in log when setting https://www.elastic.co/guide/en/apm/agent/java/current/config-reporter.html#config-server-urls[server_urls] 
 to an empty string - `co.elastic.apm.agent.configuration.ApmServerConfigurationSource - Expected previousException not to be null`
* Avoid terminating the TCP connection to APM Server when polling for configuration updates {pull}823[#823]
 
[[release-notes-1.9.0]]
==== 1.9.0 - 2019/08/22

[float]
===== Features
* Upgrading supported OpenTracing version from 0.31 to 0.33
* Added annotation and meta-annotation matching support for `trace_methods`, for example:
** `public @java.inject.* org.example.*` (for annotation)
** `public @@javax.enterprise.context.NormalScope org.example.*` (for meta-annotation)
* The runtime attachment now also works when the `tools.jar` or the `jdk.attach` module is not available.
This means you don't need a full JDK installation - the JRE is sufficient.
This makes the runtime attachment work in more environments such as minimal Docker containers.
Note that the runtime attachment currently does not work for OSGi containers like those used in many application servers such as JBoss and WildFly.
See the https://www.elastic.co/guide/en/apm/agent/java/master/setup-attach-cli.html[documentation] for more information.
* Support for Hibernate Search

[float]
===== Bug Fixes
* A warning in logs saying APM server is not available when using 1.8 with APM server 6.x.
Due to that, agent 1.8.0 will silently ignore non-string labels, even if used with APM server of versions 6.7.x or 6.8.x that support such.
If APM server version is <6.7 or 7.0+, this should have no effect. Otherwise, upgrade the Java agent to 1.9.0+.
* `ApacheHttpAsyncClientInstrumentation` matching increases startup time considerably
* Log correlation feature is active when `active==false`
* Tomcat's memory leak prevention mechanism is causing a... memory leak. JDBC statement map is leaking in Tomcat if the application that first used it is undeployed/redeployed.
See https://discuss.elastic.co/t/elastic-apm-agent-jdbchelper-seems-to-use-a-lot-of-memory/195295[this related discussion].

[float]
==== Breaking Changes
* The `apm-agent-attach.jar` is not executable anymore.
Use `apm-agent-attach-standalone.jar` instead. 

[[release-notes-1.8.0]]
==== 1.8.0 - 2019/07/30

[float]
===== Features
* Added support for tracking https://www.elastic.co/guide/en/kibana/7.3/transactions.html[time spent by span type].
   Can be disabled by setting https://www.elastic.co/guide/en/apm/agent/java/current/config-core.html#config-breakdown-metrics[`breakdown_metrics`] to `false`. 
* Added support for https://www.elastic.co/guide/en/kibana/7.3/agent-configuration.html[central configuration].
   Can be disabled by setting https://www.elastic.co/guide/en/apm/agent/java/current/config-core.html#config-central-config[`central_config`] to `false`.
* Added support for Spring's JMS flavor - instrumenting `org.springframework.jms.listener.SessionAwareMessageListener`
* Added support to legacy ApacheHttpClient APIs (which adds support to Axis2 configured to use ApacheHttpClient)
* Added support for setting https://www.elastic.co/guide/en/apm/agent/java/1.x/config-reporter.html#config-server-urls[`server_urls`] dynamically via properties file {pull}723[#723]
* Added https://www.elastic.co/guide/en/apm/agent/java/current/config-core.html#config-config-file[`config_file`] option 
* Added option to use `@javax.ws.rs.Path` value as transaction name https://www.elastic.co/guide/en/apm/agent/java/current/config-jax-rs.html#config-use-jaxrs-path-as-transaction-name[`use_jaxrs_path_as_transaction_name`]
* Instrument quartz jobs https://www.elastic.co/guide/en/apm/agent/java/current/supported-technologies-details.html#supported-scheduling-frameworks[docs]
* SQL parsing improvements {pull}696[#696]
* Introduce priorities for transaction name {pull}748[#748].
   Now uses the path as transaction name if https://www.elastic.co/guide/en/apm/agent/java/current/config-http.html#config-use-path-as-transaction-name[`use_path_as_transaction_name`] is set to `true`
   rather than `ServletClass#doGet`.
   But if a name can be determined from a high level framework,
   like Spring MVC, that takes precedence.
   User-supplied names from the API always take precedence over any others.
* Use JSP path name as transaction name as opposed to the generated servlet class name {pull}751[#751]

[float]
===== Bug Fixes
* Some JMS Consumers and Producers are filtered due to class name filtering in instrumentation matching
* Jetty: When no display name is set and context path is "/" transaction service names will now correctly fall back to configured values
* JDBC's `executeBatch` is not traced
* Drops non-String labels when connected to APM Server < 6.7 to avoid validation errors {pull}687[#687]
* Parsing container ID in cloud foundry garden {pull}695[#695]
* Automatic instrumentation should not override manual results {pull}752[#752]

[float]
===== Breaking changes
* The log correlation feature does not add `span.id` to the MDC anymore but only `trace.id` and `transaction.id` {pull}742[#742].

[[release-notes-1.7.0]]
==== 1.7.0 - 2019/06/13

[float]
===== Features
* Added the `trace_methods_duration_threshold` config option. When using the `trace_methods` config option with wild cards,
this enables considerable reduction of overhead by limiting the number of spans captured and reported
(see more details in config documentation).
NOTE: Using wildcards is still not the recommended approach for the `trace_methods` feature.
* Add `Transaction#addCustomContext(String key, String|Number|boolean value)` to public API
* Added support for AsyncHttpClient 2.x
* Added https://www.elastic.co/guide/en/apm/agent/java/current/config-core.html#config-global-labels[`global_labels`] configuration option.
This requires APM Server 7.2+.
* Added basic support for JMS- distributed tracing for basic scenarios of `send`, `receive`, `receiveNoWait` and `onMessage`.
Both Queues and Topics are supported.
Async `send` APIs are not supported in this version. 
NOTE: This feature is currently marked as "experimental" and is disabled by default. In order to enable,
it is required to set the
https://www.elastic.co/guide/en/apm/agent/java/1.x/config-core.html#config-disable-instrumentations[`disable_instrumentations`] 
configuration property to an empty string.
* Improved OSGi support: added a configuration option for `bootdelegation` packages {pull}641[#641]
* Better span names for SQL spans. For example, `SELECT FROM user` instead of just `SELECT` {pull}633[#633]

[float]
===== Bug Fixes
* ClassCastException related to async instrumentation of Pilotfish Executor causing thread hang (applied workaround)
* NullPointerException when computing Servlet transaction name with null HTTP method name
* FileNotFoundException when trying to find implementation version of jar with encoded URL
* NullPointerException when closing Apache AsyncHttpClient request producer
* Fixes loading of `elasticapm.properties` for Spring Boot applications
* Fix startup error on WebLogic 12.2.1.2.0 {pull}649[#649]
* Disable metrics reporting and APM Server health check when active=false {pull}653[#653]

[[release-notes-1.6.1]]
==== 1.6.1 - 2019/04/26

[float]
===== Bug Fixes
* Fixes transaction name for non-sampled transactions https://github.com/elastic/apm-agent-java/issues/581[#581]
* Makes log_file option work again https://github.com/elastic/apm-agent-java/issues/594[#594]
* Async context propagation fixes
** Fixing some async mechanisms lifecycle issues https://github.com/elastic/apm-agent-java/issues/605[#605]
** Fixes exceptions when using WildFly managed executor services https://github.com/elastic/apm-agent-java/issues/589[#589]
** Exclude glassfish Executor which does not permit wrapped runnables https://github.com/elastic/apm-agent-java/issues/596[#596]
** Exclude DumbExecutor https://github.com/elastic/apm-agent-java/issues/598[#598]
* Fixes Manifest version reading error to support `jar:file` protocol https://github.com/elastic/apm-agent-java/issues/601[#601]
* Fixes transaction name for non-sampled transactions https://github.com/elastic/apm-agent-java/issues/597[#597]
* Fixes potential classloader deadlock by preloading `FileSystems.getDefault()` https://github.com/elastic/apm-agent-java/issues/603[#603]

[[release-notes-1.6.0]]
==== 1.6.0 - 2019/04/16

[float]
===== Related Announcements
* Java APM Agent became part of the Cloud Foundry Java Buildpack as of https://github.com/cloudfoundry/java-buildpack/releases/tag/v4.19[Release v4.19]
 
[float]
===== Features
* Support Apache HttpAsyncClient - span creation and cross-service trace context propagation
* Added the `jvm.thread.count` metric, indicating the number of live threads in the JVM (daemon and non-daemon) 
* Added support for WebLogic
* Added support for Spring `@Scheduled` and EJB `@Schedule` annotations - https://github.com/elastic/apm-agent-java/pull/569[#569]

[float]
===== Bug Fixes
* Avoid that the agent blocks server shutdown in case the APM Server is not available - https://github.com/elastic/apm-agent-java/pull/554[#554]
* Public API annotations improper retention prevents it from being used with Groovy - https://github.com/elastic/apm-agent-java/pull/567[#567]
* Eliminate side effects of class loading related to Instrumentation matching mechanism

[[release-notes-1.5.0]]
==== 1.5.0 - 2019/03/26

[float]
===== Potentially breaking changes
* If you didn't explicitly set the https://www.elastic.co/guide/en/apm/agent/java/master/config-core.html#config-service-name[`service_name`]
previously and you are dealing with a servlet-based application (including Spring Boot),
your `service_name` will change.
See the documentation for https://www.elastic.co/guide/en/apm/agent/java/master/config-core.html#config-service-name[`service_name`]
and the corresponding section in _Features_ for more information.
Note: this requires APM Server 7.0+. If using previous versions, nothing will change.

[float]
===== Features
* Added property `"allow_path_on_hierarchy"` to JAX-RS plugin, to lookup inherited usage of `@path`
* Support for number and boolean labels in the public API {pull}497[497].
This change also renames `tag` to `label` on the API level to be compliant with the https://github.com/elastic/ecs#-base-fields[Elastic Common Schema (ECS)].
The `addTag(String, String)` method is still supported but deprecated in favor of `addLabel(String, String)`.
As of version 7.x of the stack, labels will be stored under `labels` in Elasticsearch.
Previously, they were stored under `context.tags`.
* Support async queries made by Elasticsearch REST client 
* Added `setStartTimestamp(long epochMicros)` and `end(long epochMicros)` API methods to `Span` and `Transaction`,
allowing to set custom start and end timestamps.
* Auto-detection of the `service_name` based on the `<display-name>` element of the `web.xml` with a fallback to the servlet context path.
If you are using a spring-based application, the agent will use the setting for `spring.application.name` for its `service_name`.
See the documentation for https://www.elastic.co/guide/en/apm/agent/java/master/config-core.html#config-service-name[`service_name`]
for more information.
Note: this requires APM Server 7.0+. If using previous versions, nothing will change.
* Previously, enabling https://www.elastic.co/guide/en/apm/agent/java/master/config-core.html#config-capture-body[`capture_body`] could only capture form parameters.
Now it supports all UTF-8 encoded plain-text content types.
The option https://www.elastic.co/guide/en/apm/agent/java/master/config-http.html#config-capture-body-content-types[`capture_body_content_types`]
controls which `Content-Type`s should be captured.
* Support async calls made by OkHttp client (`Call#enqueue`)
* Added support for providing config options on agent attach.
** CLI example: `--config server_urls=http://localhost:8200,http://localhost:8201`
** API example: `ElasticApmAttacher.attach(Map.of("server_urls", "http://localhost:8200,http://localhost:8201"));`

[float]
===== Bug Fixes
* Logging integration through MDC is not working properly - https://github.com/elastic/apm-agent-java/issues/499[#499]
* ClassCastException with adoptopenjdk/openjdk11-openj9 - https://github.com/elastic/apm-agent-java/issues/505[#505]
* Span count limitation is not working properly - reported https://discuss.elastic.co/t/kibana-apm-not-showing-spans-which-are-visible-in-discover-too-many-spans/171690[in our forum]
* Java agent causes Exceptions in Alfresco cluster environment due to failure in the instrumentation of Hazelcast `Executor`s - reported https://discuss.elastic.co/t/cant-run-apm-java-agent-in-alfresco-cluster-environment/172962[in our forum]

[[release-notes-1.4.0]]
==== 1.4.0 - 2019/02/14

[float]
===== Features
* Added support for sync calls of OkHttp client
* Added support for context propagation for `java.util.concurrent.ExecutorService`s
* The `trace_methods` configuration now allows to omit the method matcher.
   Example: `com.example.*` traces all classes and methods within the `com.example` package and sub-packages.
* Added support for JSF. Tested on WildFly, WebSphere Liberty and Payara with embedded JSF implementation and on Tomcat and Jetty with
 MyFaces 2.2 and 2.3
* Introduces a new configuration option `disable_metrics` which disables the collection of metrics via a wildcard expression.
* Support for HttpUrlConnection
* Adds `subtype` and `action` to spans. This replaces former typing mechanism where type, subtype and action were all set through
   the type in an hierarchical dotted-syntax. In order to support existing API usages, dotted types are parsed into subtype and action, 
   however `Span.createSpan` and `Span.setType` are deprecated starting this version. Instead, type-less spans can be created using the new 
   `Span.startSpan` API and typed spans can be created using the new `Span.startSpan(String type, String subtype, String action)` API
* Support for JBoss EAP 6.4, 7.0, 7.1 and 7.2
* Improved startup times
* Support for SOAP (JAX-WS).
   SOAP client create spans and propagate context.
   Transactions are created for `@WebService` classes and `@WebMethod` methods.  

[float]
===== Bug Fixes
* Fixes a failure in BitBucket when agent deployed https://github.com/elastic/apm-agent-java/issues/349[#349]
* Fixes increased CPU consumption https://github.com/elastic/apm-agent-java/issues/453[#453] and https://github.com/elastic/apm-agent-java/issues/443[#443]
* Fixed some OpenTracing bridge functionalities that were not working when auto-instrumentation is disabled
* Fixed an error occurring when ending an OpenTracing span before deactivating
* Sending proper `null` for metrics that have a NaN value
* Fixes JVM crash with Java 7 https://github.com/elastic/apm-agent-java/issues/458[#458]
* Fixes an application deployment failure when using EclipseLink and `trace_methods` configuration https://github.com/elastic/apm-agent-java/issues/474[#474]

[[release-notes-1.3.0]]
==== 1.3.0 - 2019/01/10

[float]
===== Features
* The agent now collects system and JVM metrics https://github.com/elastic/apm-agent-java/pull/360[#360]
* Add API methods `ElasticApm#startTransactionWithRemoteParent` and `Span#injectTraceHeaders` to allow for manual context propagation https://github.com/elastic/apm-agent-java/pull/396[#396].
* Added `trace_methods` configuration option which lets you define which methods in your project or 3rd party libraries should be traced.
   To create spans for all `public` methods of classes whose name ends in `Service` which are in a sub-package of `org.example.services` use this matcher:
   `public org.example.services.*.*Service#*` https://github.com/elastic/apm-agent-java/pull/398[#398]
* Added span for `DispatcherServlet#render` https://github.com/elastic/apm-agent-java/pull/409[#409].
* Flush reporter on shutdown to make sure all recorded Spans are sent to the server before the program exits https://github.com/elastic/apm-agent-java/pull/397[#397]
* Adds Kubernetes https://github.com/elastic/apm-agent-java/issues/383[#383] and Docker metadata to, enabling correlation with the Kibana Infra UI.
* Improved error handling of the Servlet Async API https://github.com/elastic/apm-agent-java/issues/399[#399]
* Support async API’s used with AsyncContext.start https://github.com/elastic/apm-agent-java/issues/388[#388]

[float]
===== Bug Fixes
* Fixing a potential memory leak when there is no connection with APM server
* Fixes NoSuchMethodError CharBuffer.flip() which occurs when using the Elasticsearch RestClient and Java 7 or 8 https://github.com/elastic/apm-agent-java/pull/401[#401]

 
[[release-notes-1.2.0]]
==== 1.2.0 - 2018/12/19

[float]
===== Features
* Added `capture_headers` configuration option.
   Set to `false` to disable capturing request and response headers.
   This will reduce the allocation rate of the agent and can save you network bandwidth and disk space.
* Makes the API methods `addTag`, `setName`, `setType`, `setUser` and `setResult` fluent, so that calls can be chained. 

[float]
===== Bug Fixes
* Catch all errors thrown within agent injected code
* Enable public APIs and OpenTracing bridge to work properly in OSGi systems, fixes https://github.com/elastic/apm-agent-java/issues/362[this WildFly issue]
* Remove module-info.java to enable agent working on early Tomcat 8.5 versions
* Fix https://github.com/elastic/apm-agent-java/issues/371[async Servlet API issue]

[[release-notes-1.1.0]]
==== 1.1.0 - 2018/11/28

[float]
===== Features
* Some memory allocation improvements
* Enabling bootdelegation for agent classes in Atlassian OSGI systems

[float]
===== Bug Fixes
* Update dsl-json which fixes a memory leak.
 See https://github.com/ngs-doo/dsl-json/pull/102[ngs-doo/dsl-json#102] for details. 
* Avoid `VerifyError`s by non instrumenting classes compiled for Java 4 or earlier
* Enable APM Server URL configuration with path (fixes #339)
* Reverse `system.hostname` and `system.platform` order sent to APM server

[[release-notes-1.0.1]]
==== 1.0.1 - 2018/11/15

[float]
===== Bug Fixes
* Fixes NoSuchMethodError CharBuffer.flip() which occurs when using the Elasticsearch RestClient and Java 7 or 8 {pull}313[#313]

[[release-notes-1.0.0]]
==== 1.0.0 - 2018/11/14

[float]
===== Breaking changes
* Remove intake v1 support. This version requires APM Server 6.5.0+ which supports the intake api v2.
   Until the time the APM Server 6.5.0 is officially released,
   you can test with docker by pulling the APM Server image via
   `docker pull docker.elastic.co/apm/apm-server:6.5.0-SNAPSHOT`. 

[float]
===== Features
* Adds `@CaptureTransaction` and `@CaptureSpan` annotations which let you declaratively add custom transactions and spans.
   Note that it is required to configure the `application_packages` for this to work.
   See the https://www.elastic.co/guide/en/apm/agent/java/master/public-api.html#api-annotation[documentation] for more information.
* The public API now supports to activate a span on the current thread.
   This makes the span available via `ElasticApm#currentSpan()`
   Refer to the https://www.elastic.co/guide/en/apm/agent/java/master/public-api.html#api-span-activate[documentation] for more details.
* Capturing of Elasticsearch RestClient 5.0.2+ calls.
   Currently, the `*Async` methods are not supported, only their synchronous counterparts.
* Added API methods to enable correlating the spans created from the JavaScrip Real User Monitoring agent with the Java agent transaction.
   More information can be found in the https://www.elastic.co/guide/en/apm/agent/java/master/public-api.html#api-ensure-parent-id[documentation].
* Added `Transaction.isSampled()` and `Span.isSampled()` methods to the public API
* Added `Transaction#setResult` to the public API {pull}293[#293]

[float]
===== Bug Fixes
* Fix for situations where status code is reported as `200`, even though it actually was `500` {pull}225[#225]
* Capturing the username now properly works when using Spring security {pull}183[#183]

[[release-notes-1.0.0.rc1]]
==== 1.0.0.RC1 - 2018/11/06

[float]
===== Breaking changes
* Remove intake v1 support. This version requires APM Server 6.5.0+ which supports the intake api v2.
   Until the time the APM Server 6.5.0 is officially released,
   you can test with docker by pulling the APM Server image via
   `docker pull docker.elastic.co/apm/apm-server:6.5.0-SNAPSHOT`.
* Wildcard patterns are case insensitive by default. Prepend `(?-i)` to make the matching case sensitive.

[float]
===== Features
* Support for Distributed Tracing
* Adds `@CaptureTransaction` and `@CaptureSpan` annotations which let you declaratively add custom transactions and spans.
   Note that it is required to configure the `application_packages` for this to work.
   See the https://www.elastic.co/guide/en/apm/agent/java/master/public-api.html#api-annotation[documentation] for more information.
* The public API now supports to activate a span on the current thread.
   This makes the span available via `ElasticApm#currentSpan()`
   Refer to the https://www.elastic.co/guide/en/apm/agent/java/master/public-api.html#api-span-activate[documentation] for more details.
* Capturing of Elasticsearch RestClient 5.0.2+ calls.
   Currently, the `*Async` methods are not supported, only their synchronous counterparts.
* Added API methods to enable correlating the spans created from the JavaScrip Real User Monitoring agent with the Java agent transaction.
   More information can be found in the https://www.elastic.co/guide/en/apm/agent/java/master/public-api.html#api-ensure-parent-id[documentation].
* Microsecond accurate timestamps {pull}261[#261]
* Support for JAX-RS annotations.
Transactions are named based on your resources (`ResourceClass#resourceMethod`).

[float]
===== Bug Fixes
* Fix for situations where status code is reported as `200`, even though it actually was `500` {pull}225[#225]

[[release-notes-0.8.x]]
=== Java Agent version 0.8.x

[[release-notes-0.8.0]]
==== 0.8.0

[float]
===== Breaking changes
* Wildcard patterns are case insensitive by default. Prepend `(?-i)` to make the matching case sensitive.

[float]
===== Features
* Wildcard patterns are now not limited to only one wildcard in the middle and can be arbitrarily complex now.
   Example: `*foo*bar*baz`.
* Support for JAX-RS annotations.
   Transactions are named based on your resources (`ResourceClass#resourceMethod`).

[[release-notes-0.7.x]]
=== Java Agent version 0.7.x

[[release-notes-0.7.1]]
==== 0.7.1 - 2018/10/24

[float]
===== Bug Fixes
* Avoid recycling transactions twice {pull}178[#178]

[[release-notes-0.7.0]]
==== 0.7.0 - 2018/09/12

[float]
===== Breaking changes
* Removed `ElasticApm.startSpan`. Spans can now only be created from their transactions via `Transaction#createSpan`.
* `ElasticApm.startTransaction` and `Transaction#createSpan` don't activate the transaction and spans
   and are thus not available via `ElasticApm.activeTransaction` and `ElasticApm.activeSpan`.

[float]
===== Features
* Public API
** Add `Span#captureException` and `Transaction#captureException` to public API.
      `ElasticApm.captureException` is deprecated now. Use `ElasticApm.currentSpan().captureException(exception)` instead.
** Added `Transaction.getId` and `Span.getId` methods 
* Added support for async servlet requests
* Added support for Payara/Glassfish
* Incubating support for Apache HttpClient
* Support for Spring RestTemplate
* Added configuration options `use_path_as_transaction_name` and `url_groups`,
   which allow to use the URL path as the transaction name.
   As that could contain path parameters, like `/user/$userId` however,
   You can set the `url_groups` option to define a wildcard pattern, like `/user/*`,
   to group those paths together.
   This is especially helpful when using an unsupported Servlet API-based framework. 
* Support duration suffixes (`ms`, `s` and `m`) for duration configuration options.
   Not using the duration suffix logs out a deprecation warning and will not be supported in future versions.
* Add ability to add multiple APM server URLs, which enables client-side load balancing.
   The configuration option `server_url` has been renamed to `server_urls` to reflect this change.
   However, `server_url` still works for backwards compatibility.
* The configuration option `service_name` is now optional.
   It defaults to the main class name,
   the name of the executed jar file (removing the version number),
   or the application server name (for example `tomcat-application`).
   In a lot of cases,
   you will still want to set the `service_name` explicitly.
   But it helps getting started and seeing data easier,
   as there are no required configuration options anymore.
   In the future we will most likely determine more useful application names for Servlet API-based applications.<|MERGE_RESOLUTION|>--- conflicted
+++ resolved
@@ -25,11 +25,8 @@
 
 [float]
 ===== Features
-<<<<<<< HEAD
+* Exceptions that are logged using the fatal log level are now captured (log4j2 only) - {pull}2377[#2377]
 * Added support to exclude JDBC spans from being captured - {pull}2293[#2293]
-=======
-* Exceptions that are logged using the fatal log level are now captured (log4j2 only) - {pull}2377[#2377]
->>>>>>> 40639896
 
 [float]
 ===== Bug fixes
