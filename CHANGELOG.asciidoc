--- conflicted
+++ resolved
@@ -36,12 +36,8 @@
 
 [float]
 ===== Features
-<<<<<<< HEAD
-* Improved capturing of logged exceptions when using Log4j2 {pull}2139[#2139]
+* Improved capturing of logged exceptions when using Log4j2 - {pull}2139[#2139]
 * When the MANIFEST.MF of the main jar contains the Implementation-Version attribute, it is used as the default service version (except for application servers) - {pull}1922[#1922]
-=======
-* Improved capturing of logged exceptions when using Log4j2 - {pull}2139[#2139]
->>>>>>> 168b714a
 
 [float]
 ===== Bug fixes
