--- conflicted
+++ resolved
@@ -56,11 +56,7 @@
 ** APM headers conversion issue within dubbo transaction
 * Fix External plugins automatic setting of span outcome - {pull}2376[#2376]
 * Avoid early initialization of JMX on Weblogic - {pull}2420[#2420]
-<<<<<<< HEAD
-* Ensure agent always uses JDK HTTP client - {pull}2429[#2429]
 * Avoid standalone spring applications to have two different service names, one based on the jar name, the other based on `spring.application.name`.
-=======
->>>>>>> be2352b0
 
 [[release-notes-1.x]]
 === Java Agent version 1.x
