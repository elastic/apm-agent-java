ifdef::env-github[]
NOTE: Release notes are best read in our documentation at
https://www.elastic.co/guide/en/apm/agent/java/current/release-notes.html[elastic.co]
endif::[]

////
[[release-notes-x.x.x]]
==== x.x.x - YYYY/MM/DD

[float]
===== Breaking changes

[float]
===== Features
* Cool new feature: {pull}2526[#2526]

[float]
===== Bug fixes
////

=== Unreleased

[[release-notes-1.27.0]]
==== 1.27.0 - YYYY/MM/DD

[float]
===== Potentially breaking changes
* `transaction_ignore_urls` now relies on full request URL path - {pull}2146[#2146]
** On a typical application server like Tomcat, deploying an `app.war` application to the non-ROOT context makes it accessible with `http://localhost:8080/app/`
** Ignoring the whole webapp through `/app/*` was not possible until now.
** Existing configuration may need to be updated to include the deployment context, thus for example `/static/*.js` used to
exclude known static files in all applications might be changed to `/app/static/*.js` or `*/static/*.js`.
** It only impacts prefix patterns due to the additional context path in pattern.
** It does not impact deployment within the `ROOT` context like Spring-boot which do not have such context path prefix.
* The metrics `transaction.duration.sum.us`, `transaction.duration.count` and `transaciton.breakdown.count` are no longer recorded - {pull}2194[#2194]
* Automatic hostname discovery mechanism had changed, so the resulted `host.name` and `host.hostname` in events reported
by the agent may be different. This was done in order to improve the integration with host metrics in the APM UI.

[float]
===== Features
* Improved capturing of logged exceptions when using Log4j2 - {pull}2139[#2139]
* Update to async-profiler 1.8.7 and set configured `safemode` at load time though a new system property - {pull}2165[#2165]
* Added support to capture `context.message.routing-key` in rabbitmq, spring amqp instrumentations - {pull}1767[#1767]
* Breakdown metrics are now tracked per service (when using APM Server 8.0) - {pull}2208[#2208]
* Add support for Spring AMQP batch API - {pull}1716[#1716]
* Add the (current) transaction name to the error (when using APM Server 8.0) - {pull}2235[#2235]
* The JVM/JMX metrics are reported for each service name individually (when using APM Server 8.0) - {pull}2233[#2233]
* Added <<config-span-stack-trace-min-duration,`span_stack_trace_min_duration`>> option.
 This replaces the now deprecated `span_frames_min_duration` option.
 The difference is that the new option has more intuitive semantics for negative values (never collect stack trace) and zero (always collect stack trace). - {pull}2220[#2220]
<<<<<<< HEAD
* When the MANIFEST.MF of the main jar contains the Implementation-Version attribute, it is used as the default service version (except for application servers) - {pull}1922[#1922]
=======
* Add support to Jakarta EE for JAX-WS - {pull}2247[#2247]
>>>>>>> 0b1441ee

[float]
===== Performance improvements
* Disable compression when sending data to a local APM Server

[float]
===== Bug fixes
* Fix k8s metadata discovery for containerd-cri envs - {pull}2126[#2126]
* Fixing/reducing startup delays related to `ensureInstrumented` - {pull}2150[#2150]
* Fix runtime attach when bytebuddy is in application classpath - {pull}2116[#2116]
* Fix failed integration between agent traces and host metrics coming from Beats/Elastic-Agent due to incorrect hostname
discovery - {pull}2205[#2205]
* Fix infinitely kept-alive transactions in Hikari connection pool - {pull}2210[#2210]
* Fix few Webflux exceptions and missing reactor module - {pull}2207[#2207]

[float]
===== Refactorings
* Loading the agent from an isolated class loader - {pull}2109[#2109]
* Refactorings in the `apm-agent-plugin-sdk` that may imply breaking changes for beta users of the external plugin mechanism
** `WeakMapSupplier.createMap()` is now `WeakConcurrent.buildMap()` and contains more builders - {pull}2136[#2136]
** `GlobalThreadLocal` has been removed in favor of `DetachedThreadLocal`. To make it global, use `GlobalVariables` - {pull}2136[#2136]
** `DynamicTransformer.Accessor.get().ensureInstrumented` is now `DynamicTransformer.ensureInstrumented` - {pull}#2164[#2164]
** The `@AssignTo.*` annotations have been removed.
   Use the `@Advice.AssignReturned.*` annotations that come with the latest version of Byte Buddy.
   If your plugin uses the old annotations, it will be skipped.
   {pull}2171[#2171]
* Switching last instrumentations (`trace_methods`, sparkjava, JDK `HttpServer` and Struts 2) to
`TracerAwareInstrumentation` - {pull}#2170[#2170]
* Replace concurrency plugin maps to `SpanConcurrentHashMap` ones - {pull}#2173[#2173]
* Align User-Agent HTTP header with other APM agents - {pull}#2177[#2177]

[[release-notes-1.x]]
=== Java Agent version 1.x

[[release-notes-1.26.0]]
==== 1.26.0 - 2021/09/14

===== Potentially breaking changes
* If you rely on Database span subtype and use Microsoft SQL Server, the span subtype has been changed from `sqlserver`
to `mssql` to align with other agents.

[float]
===== Breaking changes
* Stop collecting the field `http.request.socket.encrypted` in http requests - {pull}2136[#2136]

[float]
===== Features
* Improved naming for Spring controllers - {pull}1906[#1906]
* ECS log reformatting improvements - {pull}1910[#1910]
** Automatically sets `service.node.name` in all log events if set through agent configuration
** Add `log_ecs_reformatting_additional_fields` option to support arbitrary fields in logs
** Automatically serialize markers as tags where relevant (log4j2 and logback)
* gRPC spans (client and server) can detect errors or cancellation through custom listeners - {pull}2067[#2067]
* Add `-download-agent-version` to the agent <<setup-attach-cli-usage-options, attach CLI tool options>>, allowing the
user to configure an arbitrary agent version that will be downloaded from maven and attached - {pull}1959[#1959]
* Add extra check to detect improper agent setup - {pull}2076[#2076]
* In redis tests - embedded RedisServer is replaced by testcontainers - {pull}2221[#2221]

[float]
===== Performance improvements
* Reduce GC time overhead caused by WeakReferences - {pull}2086[#2086], {pull}2081[#2081]
* Reduced memory overhead by a smarter type pool caching strategy - {pull}2102[#2102]. +
  The type pool cache improves the startup times by speeding up type matching
  (determining whether a class that's about to be loaded should be instrumented).
  Generally, the more types that are cached, the faster the startup. +
  The old strategy did not impose a limit to the cache but cleared it after it hasn't been accessed in a while.
  However, load test have discovered that the cache may never be cleared and leave a permanent overhead of 23mb.
  The actual size of the cache highly depends on the application and loosely correlates with the number of loaded classes. +
  The new caching strategy targets to allocate 1% of the committed heap, at least 0.5mb and max 10mb.
  If a particular entry hasn't been accessed within 20s, it will be removed from the cache. +
  The results based on load testing are very positive:
** Equivalent startup times (within the margins of error of the previous strategy)
** Equivalent allocation rate (within the margins of error of the previous strategy)
** Reduced avg heap utilization from 10%/15mb (previous strategy) to within margins of error without the agent
** Reduced GC time due to the additional headroom that the application can utilize.
** Based on heap dump analysis, after warmup, the cache size is now around 59kb (down from 23mb with the previous strategy).

[float]
===== Bug fixes
* Fix failure to parse some forms of the `Implementation-Version` property from jar manifest files - {pull}1931[#1931]
* Ensure single value for context-propagation header - {pull}1937[#1937]
* Fix gRPC non-terminated (therefore non-reported) client spans - {pull}2067[#2067]
* Fix Webflux response status code - {pull}1948[#1948]
* Ensure path filtering is applied when Servlet path is not available - {pull}2099[#2099]
* Align span subtype for MS SqlServer - {pull}2112[#2112]
* Fix potential destination host name corruption in OkHttp client spans - {pull}2118[#2118]

[float]
===== Refactorings
* Migrate several plugins to indy dispatcher {pull}2087[#2087], {pull}2088[#2088], {pull}2090[#2090], {pull}2094[#2094], {pull}2095[#2095]

[[release-notes-1.25.0]]
==== 1.25.0 - 2021/07/22

[float]
===== Potentially breaking changes
* If you rely on instrumentations that are in the `experimental` group, you must now set `enable_experimental_instrumentations=true` otherwise
the experimental instrumentations will be disabled by default. Up to version `1.24.0` using an empty value for `disable_instrumentations` was
the recommended way to override the default `disable_instrumentations=experimental`.

[float]
===== Features
* Support for inheritance of public API annotations - {pull}1805[#1805]
* JDBC instrumentation sets `context.db.instance` - {pull}1820[#1820]
* Add support for Vert.x web client- {pull}1824[#1824]
* Avoid recycling of spans and transactions that are using through the public API, so to avoid
reference-counting-related errors - {pull}1859[#1859]
* Add <<config-enable-experimental-instrumentations>> configuration option to enable experimental features - {pull}1863[#1863]
** Previously, when adding an instrumentation group to `disable_instrumentations`, we had to make sure to not forget the
default `experimental` value, for example when disabling `jdbc` instrumentation we had to set `disable_instrumentations=experimental,jdbc` otherwise
setting `disable_instrumentations=jdbc` would disable jdbc and also enable experimental features, which would not be the desired effect.
** Previously, by default `disable_instrumentations` contained `experimental`
** Now by default `disable_instrumentations` is empty and `enable_experimental_instrumentations=false`
** Set `enable_experimental_instrumentations=true` to enable experimental instrumentations
* Eliminating concerns related to log4j2 vulnerability - https://nvd.nist.gov/vuln/detail/CVE-2020-9488#vulnCurrentDescriptionTitle.
We cannot upgrade to version above 2.12.1 because this is the last version of log4j that is compatible with Java 7.
Instead, we exclude the SMTP appender (which is the vulnerable one) from our artifacts. Note that older versions of
our agent are not vulnerable as well, as the SMTP appender was never used, this is only to further reduce our users' concerns.
* Adding public APIs for setting `destination.service.resource`, `destination.address` and `destination.port` fields
for exit spans - {pull}1788[#1788]
* Only use emulated runtime attachment as fallback, remove the `--without-emulated-attach` option - {pull}1865[#1865]
* Instrument `javax.servlet.Filter` the same way as `javax.servlet.FilterChain` - {pull}1858[#1858]
* Propagate trace context headers in HTTP calls occurring from within traced exit points, for example - when using
Elasticsearch's REST client - {pull}1883[#1883]
* Added support for naming sparkjava (not Apache Spark) transactions {pull}1894[#1894]
* Added the ability to manually create exit spans, which will result with the auto creation of service nodes in the
service map and downstream service in the dependencies table - {pull}1898[#1898]
* Basic support for `com.sun.net.httpserver.HttpServer` - {pull}1854[#1854]
* Update to async-profiler 1.8.6 {pull}1907[#1907]
* Added support for setting the framework using the public api (#1908) - {pull}1909[#1909]

[float]
===== Bug fixes
* Fix NPE with `null` binary header values + properly serialize them - {pull}1842[#1842]
* Fix `ListenerExecutionFailedException` when using Spring AMQP's ReplyTo container - {pull}1872[#1872]
* Enabling log ECS reformatting when using Logback configured with `LayoutWrappingEncoder` and a pattern layout - {pull}1879[#1879]
* Fix NPE with Webflux + context propagation headers - {pull}1871[#1871]
* Fix `ClassCastException` with `ConnnectionMetaData` and multiple classloaders - {pull}1864[#1864]
* Fix NPE in `co.elastic.apm.agent.servlet.helper.ServletTransactionCreationHelper.getClassloader` - {pull}1861[#1861]
* Fix for Jboss JMX unexpected notifications - {pull}1895[#1895]

[[release-notes-1.24.0]]
==== 1.24.0 - 2021/05/31

[float]
===== Features
* Basic support for Apache Struts 2 {pull}1763[#1763]
* Extending the <<config-log-ecs-reformatting>> config option to enable the overriding of logs with ECS-reformatted
events. With the new `OVERRIDE` option, non-file logs can be ECS-reformatted automatically as well - {pull}1793[#1793]
* Instrumentation for Vert.x Web {pull}1697[#1697]
* Changed log level of vm arguments to debug
* Giving precedence for the W3C `tracecontext` header over the `elastic-apm-traceparent` header - {pull}1821[#1821]
* Add instrumentation for Webflux - {pull}1305[#1305]
* Add instrumentation for Javalin {pull}1822[#1822]

[float]
===== Bug fixes
* Fix another error related to instrumentation plugins loading on Windows - {pull}1785[#1785]
* Load Spring AMQP plugin- {pull}1784[#1784]
* Avoid `IllegalStateException` when multiple `tracestate` headers are used - {pull}1808[#1808]
* Ensure CLI attach avoids `sudo` only when required and avoid blocking - {pull}1819[#1819]
* Avoid sending metric-sets without samples, so to adhere to the intake API - {pull}1826[#1826]
* Fixing our type-pool cache, so that it can't cause OOM (softly-referenced), and it gets cleared when not used for
a while - {pull}1828[#1828]

[float]
===== Refactors
* Remove single-package limitation for embedded plugins - {pull}1780[#1780]

[[release-notes-1.23.0]]
==== 1.23.0 - 2021/04/22

[float]
===== Breaking changes
* There are breaking changes in the <<setup-attach-cli,attacher cli>>.
  See the Features section for more information.

[float]
===== Features
* Overhaul of the <<setup-attach-cli,attacher cli>> application that allows to attach the agent to running JVMs - {pull}1667[#1667]
** The artifact of the standalone cli application is now called `apm-agent-attach-cli`. The attacher API is still called `apm-agent-attach`.
** There is also a slim version of the cli application that does not bundle the Java agent.
It requires the `--agent-jar` option to be set.
** Improved logging +
The application uses {ecs-logging-java-ref}/intro.html[Java ECS logging] to emit JSON logs.
The log level can be configured with the `--log-level` option.
By default, the program is logging to the console but using the `--log-file` option, it can also log to a file.
** Attach to JVMs running under a different user (unix only) +
The JVM requires the attacher to be running under the same user as the target VM (the attachee).
The `apm-agent-attach-standalone.jar` can now be run with a user that has permissions to switch to the user that runs the target VM.
On Windows, the attacher can still only attach to JVMs that are running with under the same user.
** New include/exclude discovery rules +
*** `--include-all`: Attach to all discovered JVMs. If no matchers are provided, it will not attach to any JVMs.
*** `--include-user`/`--exclude-user`: Attach to all JVMs of a given operating system user.
*** `--include-main`/`--exclude-main`: Attach to all JVMs that whose main class/jar name, or system properties match the provided regex.
*** `--include-vmargs`/`--exclude-vmargs`: Attach to all JVMs that whose main class/jar name, or system properties match the provided regex.
** Removal of options +
*** The deprecated `--arg` option has been removed.
*** The `-i`/`--include`, `-e`/`exclude` options have been removed in favor of the `--<include|exclude>-<main|vmargs>` options.
*** The `-p`/`--pid` options have been removed in favor of the `--include-pid` option.
** Changed behavior of  the `-l`/`--list` option +
The option now only lists JVMs that match the include/exclude discovery rules.
Thus, it can be used to do a dry-run of the matchers without actually performing an attachment.
It even works in combination with `--continuous` now.
By default, the VM arguments are not printed, but only when the `-a`/`--list-vmargs` option is set.
** Remove dependency on `jps` +
Even when matching on the main class name or on system properties,
** Checks the Java version before attaching to avoid attachment on unsupported JVMs.
* Cassandra instrumentation - {pull}1712[#1712]
* Log correlation supports JBoss Logging - {pull}1737[#1737]
* Update Byte-buddy to `1.11.0` - {pull}1769[#1769]
* Support for user.domain {pull}1756[#1756]
* JAX-RS supports javax.ws.rs.PATCH
* Enabling build and unit tests on Windows - {pull}1671[#1671]

[float]
===== Bug fixes
* Fixed log correlation for log4j2 - {pull}1720[#1720]
* Fix apm-log4j1-plugin and apm-log4j2-plugin dependency on slf4j - {pull}1723[#1723]
* Avoid systematic `MessageNotWriteableException` error logging, now only visible in `debug` - {pull}1715[#1715] and {pull}1730[#1730]
* Fix rounded number format for non-english locales - {pull}1728[#1728]
* Fix `NullPointerException` on legacy Apache client instrumentation when host is `null` - {pull}1746[#1746]
* Apply consistent proxy class exclusion heuristic - {pull}1738[#1738]
* Fix micrometer serialization error - {pull}1741[#1741]
* Optimize & avoid `ensureInstrumented` deadlock by skipping stack-frame computation for Java7+ bytecode - {pull}1758[#1758]
* Fix instrumentation plugins loading on Windows - {pull}1671[#1671]

[float]
===== Refactors
* Migrate some plugins to indy dispatcher {pull}1369[#1369] {pull}1410[#1410] {pull}1374[#1374]

[[release-notes-1.22.0]]
==== 1.22.0 - 2021/03/24

[float]
===== Breaking changes
* Dots in metric names of Micrometer metrics get replaced with underscores to avoid mapping conflicts.
De-dotting be disabled via <<config-dedot-custom-metrics, `dedot_custom_metrics`>>. - {pull}1700[#1700]

[float]
===== Features
* Introducing a new mechanism to ease the development of community instrumentation plugins. See <<config-plugins-dir>> for
more details. This configuration was already added in 1.18.0, but more extensive and continuous integration testing
allows us to expose it now. It is still marked as "experimental" though, meaning that future changes in the mechanism
may break early contributed plugins. However, we highly encourage our community to try it out and we will do our best
to assist with such efforts.
* Deprecating `ignore_user_agents` in favour of `transaction_ignore_user_agents`, maintaining the same functionality -
{pull}1644[#1644]
* Update existing Hibernate Search 6 instrumentation to the final relase
* The <<config-use-path-as-transaction-name, `use_path_as_transaction_name`>> option is now dynamic
* Flushing internal and micrometer metrics before the agent shuts down - {pull}1658[#1658]
* Support for OkHttp 4.4+ -  {pull}1672[#1672]
* Adding capability to automatically create ECS-JSON-formatted version of the original application log files, through
the <<config-log-ecs-reformatting>> config option. This allows effortless ingestion of logs to Elasticsearch without
any further configuration. Supports log4j1, log4j2 and Logback. {pull}1261[#1261]
* Add support to Spring AMQP - {pull}1657[#1657]
* Adds the ability to automatically configure usage of the OpenTracing bridge in systems using ServiceLoader - {pull}1708[#1708]
* Update to async-profiler 1.8.5 - includes a fix to a Java 7 crash and enhanced safe mode to better deal with
corrupted stack frames.
* Add a warning on startup when `-Xverify:none` or `-noverify` flags are set as this can lead to crashes that are very
difficult to debug - {pull}1593[#1593]. In an upcoming version, the agent will not start when these flags are set,
unless the system property `elastic.apm.disable_bootstrap_checks` is set to true.

[float]
===== Bug fixes
* fix sample rate rounded to zero when lower than precision - {pull}1655[#1655]
* fixed a couple of bugs with the external plugin mechanism (not documented until now) - {pull}1660[#1660]
* Fix runtime attach conflict with multiple users - {pull}1704[#1704]

[[release-notes-1.21.0]]
==== 1.21.0 - 2021/02/09

[float]
===== Breaking changes
* Following PR {pull}1650[#1650], there are two slight changes with the <<config-server-url>> and <<config-server-urls>>
configuration options:
    1.  So far, setting `server_urls` with an empty string would allow the agent to work normally, apart from any action
        that requires communication with the APM Server, including the attempt to fetch a central configuration.
        Starting in this agent version, setting `server_urls` to empty string doesn't have any special meaning, it is
        the default expected configuration, where `server_url` will be used instead. In order to achieve the same
        behaviour, use the new <<config-disable-send>> configuration.
    2.  Up to this version, `server_url` was used as an alias to `server_urls`, meaning that one could potentially set
        the `server_url` config with a comma-separated list of multiple APM Server addresses, and that would have been a
        valid configuration. Starting in this agent version, `server_url` is a separate configuration, and it only accepts
        Strings that represent a single valid URL. Specifically, empty strings and commas are invalid.

[float]
===== Features
* Add cloud provider metadata to reported events, see
https://github.com/elastic/apm/blob/master/specs/agents/metadata.md#cloud-provider-metadata[spec] for details.
By default, the agent will try to automatically detect the cloud provider on startup, but this can be
configured through the <<config-cloud-provider, `cloud_provider`>> config option - {pull}1599[#1599]
* Add span & transaction `outcome` field to improve error rate calculations - {pull}1613[#1613]

[float]
===== Bug fixes
* Fixing crashes observed in Java 7 at sporadic timing by applying a few seconds delay on bootstrap - {pull}1594[#1594]
* Fallback to using "TLS" `SSLContext` when "SSL" is not available - {pull}1633[#1633]
* Fixing agent startup failure with `NullPointerException` thrown by Byte-buddy's `MultipleParentClassLoader` - {pull}1647[#1647]
* Fix cached type resolution triggering `ClassCastException` - {pull}1649[#1649]

[[release-notes-1.20.0]]
==== 1.20.0 - 2021/01/07

[float]
===== Breaking changes
* The following public API types were `public` so far and became package-private: `NoopScope`, `ScopeImpl` and `AbstractSpanImpl`.
  If your code is using them, you will need to change that when upgrading to this version.
  Related PR: {pull}1532[#1532]

[float]
===== Features
* Add support for RabbitMQ clients - {pull}1328[#1328]

[float]
===== Bug fixes
* Fix small memory allocation regression introduced with tracestate header {pull}1508[#1508]
* Fix `NullPointerException` from `WeakConcurrentMap.put` through the Elasticsearch client instrumentation - {pull}1531[#1531]
* Sending `transaction_id` and `parent_id` only for events that contain a valid `trace_id` as well - {pull}1537[#1537]
* Fix `ClassNotFoundError` with old versions of Spring resttemplate {pull}1524[#1524]
* Fix Micrometer-driven metrics validation errors by the APM Server when sending with illegal values - {pull}1559[#1559]
* Serialize all stack trace frames when setting `stack_trace_limit=-1` instead of none - {pull}1571[#1571]
* Fix `UnsupportedOperationException` when calling `ServletContext.getClassLoader()` - {pull}1576[#1576]
* Fix improper request body capturing - {pull}1579[#1579]
* Avoid `NullPointerException` due to null return values instrumentation advices - {pull}1601[#1601]
* Update async-profiler to 1.8.3 {pull}1602[1602]
* Use null-safe data structures to avoid `NullPointerException` {pull}1597[1597]
* Fix memory leak in sampling profiler mechanism - {pull}1592[#1592]

[float]
===== Refactors
* Migrate some plugins to indy dispatcher {pull}1405[#1405] {pull}1394[#1394]

[[release-notes-1.19.0]]
==== 1.19.0 - 2020/11/10

[float]
===== Features
* The agent version now includes a git hash if it's a snapshot version.
  This makes it easier to differ distinct snapshot builds of the same version.
  Example: `1.18.1-SNAPSHOT.4655910`
* Add support for sampling weight with propagation in `tracestate` W3C header {pull}1384[#1384]
* Adding two more valid options to the `log_level` config: `WARNING` (equivalent to `WARN`) and `CRITICAL`
  (will be treated as `ERROR`) - {pull}1431[1431]
* Add the ability to disable Servlet-related spans for `INCLUDE`, `FORWARD` and `ERROR` dispatches (without affecting
  basic Servlet capturing) by adding `servlet-api-dispatch` to <<config-disable-instrumentations>> - {pull}1448[1448]
* Add Sampling Profiler support for AArch64 architectures - {pull}1443[1443]
* Support proper transaction naming when using Spring's `ServletWrappingController` - {pull}1461[#1461]
* Update async-profiler to 1.8.2 {pull}1471[1471]
* Update existing Hibernate Search 6 instrumentation to work with the latest CR1 release
* Deprecating the `addLabel` public API in favor of `setLabel` (still supporting `addLabel`) - {pull}1449[#1449]

[float]
===== Bug fixes
* Fix `HttpUrlConnection` instrumentation issue (affecting distributed tracing as well) when using HTTPS without using
  `java.net.HttpURLConnection#disconnect` - {pull}1447[1447]
* Fixes class loading issue that can occur when deploying multiple applications to the same application server - {pull}1458[#1458]
* Fix ability to disable agent on startup wasn't working for runtime attach {pull}1444[1444]
* Avoid `UnsupportedOperationException` on some spring application startup {pull}1464[1464]
* Fix ignored runtime attach `config_file` {pull}1469[1469]
* Fix `IllegalAccessError: Module 'java.base' no access to: package 'java.lang'...` in J9 VMs of Java version >= 9 -
  {pull}1468[#1468]
* Fix JVM version parsing on HP-UX {pull}1477[#1477]
* Fix Spring-JMS transactions lifecycle management when using multiple concurrent consumers - {pull}1496[#1496]

[float]
===== Refactors
* Migrate some plugins to indy dispatcher {pull}1404[1404] {pull}1411[1411]
* Replace System Rules with System Lambda {pull}1434[#1434]

[[release-notes-1.18.1]]
==== 1.18.1 - 2020/10/06

[float]
===== Refactors
* Migrate some plugins to indy dispatcher {pull}1362[1362] {pull}1366[1366] {pull}1363[1363] {pull}1383[1383] {pull}1368[1368] {pull}1364[1364] {pull}1365[1365] {pull}1367[1367] {pull}1371[1371]

[float]
===== Bug fixes
* Fix instrumentation error for HttpClient - {pull}1402[#1402]
* Eliminate `unsupported class version error` messages related to loading the Java 11 HttpClient plugin in pre-Java-11 JVMs {pull}1397[1397]
* Fix rejected metric events by APM Server with response code 400 due to data validation error - sanitizing Micrometer
metricset tag keys - {pull}1413[1413]
* Fix invalid micrometer metrics with non-numeric values {pull}1419[1419]
* Fix `NoClassDefFoundError` with JDBC instrumentation plugin {pull}1409[1409]
* Apply `disable_metrics` config to Micrometer metrics - {pull}1421[1421]
* Remove cgroup `inactive_file.bytes` metric according to spec {pull}1422[1422]

[[release-notes-1.18.0]]
==== 1.18.0 - 2020/09/08

[float]
===== Features
* Deprecating `ignore_urls` config in favour of <<config-transaction-ignore-urls, `transaction_ignore_urls`>> to align
  with other agents, while still allowing the old config name for backward compatibility - {pull}1315[#1315]
* Enabling instrumentation of classes compiled with Java 1.4. This is reverting the restriction of instrumenting only
  bytecode of Java 1.5 or higher ({pull}320[#320]), which was added due to potential `VerifyError`. Such errors should be
  avoided now by the usage of `TypeConstantAdjustment` - {pull}1317[#1317]
* Enabling agent to work without attempting any communication with APM server, by allowing setting `server_urls` with
  an empty string - {pull}1295[#1295]
* Add <<metrics-micrometer, micrometer support>> - {pull}1303[#1303]
* Add `profiling_inferred_spans_lib_directory` option to override the default temp directory used for exporting the async-profiler library.
  This is useful for server-hardened environments where `/tmp` is often configured with `noexec`, leading to `java.lang.UnsatisfiedLinkError` errors - {pull}1350[#1350]
* Create spans for Servlet dispatches to FORWARD, INCLUDE and ERROR - {pull}1212[#1212]
* Support JDK 11 HTTPClient - {pull}1307[#1307]
* Lazily create profiler temporary files {pull}1360[#1360]
* Convert the followings to Indy Plugins (see details in <<release-notes-1.18.0.rc1, 1.18.0-rc1 relase notes>>): gRPC,
  AsyncHttpClient, Apache HttpClient
* The agent now collects cgroup memory metrics (see details in <<metrics-cgroup,Metrics page>>)
* Update async-profiler to 1.8.1 {pull}1382[#1382]
* Runtime attach install option is promoted to 'beta' status (was experimental).

[float]
===== Bug fixes
* Fixes a `NoClassDefFoundError` in the JMS instrumentation of `MessageListener` - {pull}1287[#1287]
* Fix `/ by zero` error message when setting `server_urls` with an empty string - {pull}1295[#1295]
* Fix `ClassNotFoundException` or `ClassCastException` in some cases where special log4j configurations are used - {pull}1322[#1322]
* Fix `NumberFormatException` when using early access Java version - {pull}1325[#1325]
* Fix `service_name` config being ignored when set to the same auto-discovered default value - {pull}1324[#1324]
* Fix service name error when updating a web app on a Servlet container - {pull}1326[#1326]
* Fix remote attach 'jps' executable not found when 'java' binary is symlinked ot a JRE - {pull}1352[#1352]

[[release-notes-1.18.0.rc1]]
==== 1.18.0.RC1 - 2020/07/22

This release candidate adds some highly anticipated features:
It’s now possible to attach the agent at runtime in more cases than before.
Most notably, it enables runtime attachment on JBoss, WildFly, Glassfish/Payara,
and other OSGi runtimes such as Atlassian Jira and Confluence.

To make this and other significant features, such as https://github.com/elastic/apm-agent-java/issues/937[external plugins], possible,
we have implemented major changes to the architecture of the agent.
The agent now relies on the `invokedynamic` bytecode instruction to make plugin development easier, safer, and more efficient.
As early versions of Java 7 and Java 8 have unreliable support for invokedynamic,
we now require a minimum update level of 60 for Java 7 (7u60+) in addition to the existing minimum update level of 40 for Java 8 (8u40+).

We’re looking for users who would like to try this out to give feedback.
If we see that the `invokedynamic`-based approach (https://github.com/elastic/apm-agent-java/pull/1230[indy plugins]) works well, we can continue and migrate the rest of the plugins.
After the migration has completed, we can move forward with external plugins and remove the experimental label from runtime attachment.

If all works like in our testing, you would not see `NoClassDefFoundError` s anymore when, for example, trying to attach the agent at runtime to an OSGi container or a JBoss server.
Also, non-standard OSGi containers, such as Atlassian Jira and other technologies with restrictive class loading policies, such as MuleSoft ESB, will benefit from this change.

In the worst case, there might be JVM crashes due to `invokedynamic`-related JVM bugs.
However, we already disable the agent when attached to JVM versions that are known to be problematic.
Another potentially problematic area is that we now dynamically raise the bytecode version of instrumented classes to be at least bytecode version 51 (Java 7).
This is needed in order to be able to use the `invokedynamic` instruction.
This requires re-computation of stack map frames which makes instrumentation a bit slower.
We don't anticipate notable slowdowns unless you extensively (over-)use <<config-trace-methods, `trace_methods`>>.

[float]
===== Breaking changes
* Early Java 7 versions, prior to update 60, are not supported anymore.
  When trying to attach to a non-supported version, the agent will disable itself and not apply any instrumentations.

[float]
===== Features
* Experimental support for runtime attachment now also for OSGi containers, JBoss, and WildFly
* New mitigation of OSGi bootdelegation errors (`NoClassDefFoundError`).
  You can remove any `org.osgi.framework.bootdelegation` related configuration.
  This release also removes the configuration option `boot_delegation_packages`.
* Overhaul of the `ExecutorService` instrumentation that avoids `ClassCastException` issues - {pull}1206[#1206]
* Support for `ForkJoinPool` and `ScheduledExecutorService` (see <<supported-async-frameworks>>)
* Support for `ExecutorService#invokeAny` and `ExecutorService#invokeAll`
* Added support for `java.util.TimerTask` - {pull}1235[#1235]
* Add capturing of request body in Elasticsearch queries: `_msearch`, `_count`, `_msearch/template`, `_search/template`, `_rollup_search` - {pull}1222[#1222]
* Add <<config-enabled,`enabled`>> flag
* Add experimental support for Scala Futures
* The agent now collects heap memory pools metrics - {pull}1228[#1228]

[float]
===== Bug fixes
* Fixes error capturing for log4j2 loggers. Version 1.17.0 introduced a regression.
* Fixes `NullPointerException` related to JAX-RS and Quartz instrumentation - {pull}1249[#1249]
* Expanding k8s pod ID discovery to some formerly non-supported environments
* When `recording` is set to `false`, the agent will not send captured errors anymore.
* Fixes NPE in Dubbo instrumentation that occurs when the application is acting both as a provider and as a consumer - {pull}1260[#1260]
* Adding a delay by default what attaching the agent to Tomcat using the premain route to work around the JUL
  deadlock issue - {pull}1262[#1262]
* Fixes missing `jboss.as:*` MBeans on JBoss - {pull}1257[#1257]


[[release-notes-1.17.0]]
==== 1.17.0 - 2020/06/17

[float]
===== Features
* Log files are now rotated after they reach <<config-log-file-size>>.
There will always be one history file `${log_file}.1`.
* Add <<config-log-format-sout>> and <<config-log-format-file>> with the options `PLAIN_TEXT` and `JSON`.
The latter uses https://github.com/elastic/ecs-logging-java[ecs-logging-java] to format the logs.
* Exposing <<config-classes-excluded-from-instrumentation>> config - {pull}1187[#1187]
* Add support for naming transactions based on Grails controllers. Supports Grails 3+ - {pull}1171[#1171]
* Add support for the Apache/Alibaba Dubbo RPC framework
* Async Profiler version upgraded to 1.7.1, with a new debugging flag for the stack frame recovery mechanism - {pull}1173[#1173]

[float]
===== Bug fixes
* Fixes `IndexOutOfBoundsException` that can occur when profiler-inferred spans are enabled.
  This also makes the profiler more resilient by just removing the call tree related to the exception (which might be in an invalid state)
  as opposed to stopping the profiler when an exception occurs.
* Fix `NumberFormatException` when parsing Ingres/Actian JDBC connection strings - {pull}1198[#1198]
* Prevent agent from overriding JVM configured truststore when not using HTTPS for communication with APM server - {pull}1203[#1203]
* Fix `java.lang.IllegalStateException` with `jps` JVM when using continuous runtime attach - {pull}1205[1205]
* Fix agent trying to load log4j2 plugins from application - {pull}1214[1214]
* Fix memory leak in gRPC instrumentation plugin - {pull}1196[1196]
* Fix HTTPS connection failures when agent is configured to use HTTPS to communicate with APM server {pull}1209[1209]

[[release-notes-1.16.0]]
==== 1.16.0 - 2020/05/13

[float]
===== Features

* The log correlation feature now adds `error.id` to the MDC. See <<supported-logging-frameworks>> for details. - {pull}1050[#1050]
* Deprecating the `incubating` tag in favour of the `experimental` tag. This is not a breaking change, so former
<<config-disable-instrumentations,`disable_instrumentation`>> configuration containing the `incubating` tag will still be respected - {pull}1123[#1123]
* Add a `--without-emulated-attach` option for runtime attachment to allow disabling this feature as a workaround.
* Add workaround for JDK bug JDK-8236039 with TLS 1.3 {pull}1149[#1149]
* Add log level `OFF` to silence agent logging
* Adds <<config-span-min-duration,`span_min_duration`>> option to exclude fast executing spans.
  When set together with one of the more specific thresholds - `trace_methods_duration_threshold` or `profiling_inferred_spans_min_duration`,
  the higher threshold will determine which spans will be discarded.
* Automatically instrument quartz jobs from the quartz-jobs artifact {pull}1170[#1170]
* Perform re-parenting of regular spans to be a child of profiler-inferred spans. Requires APM Server and Kibana 7.8.0. {pull}1117[#1117]
* Upgrade Async Profiler version to 1.7.0

[float]
===== Bug fixes

* When Servlet-related Exceptions are handled through exception handlers that return a 200 status code, agent shouldn't override with 500 - {pull}1103[#1103]
* Exclude Quartz 1 from instrumentation to avoid
  `IncompatibleClassChangeError: Found class org.quartz.JobExecutionContext, but interface was expected` - {pull}1108[#1108]
* Fix breakdown metrics span sub-types {pull}1113[#1113]
* Fix flaky gRPC server instrumentation {pull}1122[#1122]
* Fix side effect of calling `Statement.getUpdateCount` more than once {pull}1139[#1139]
* Stop capturing JDBC affected rows count using `Statement.getUpdateCount` to prevent unreliable side-effects {pull}1147[#1147]
* Fix OpenTracing error tag handling (set transaction error result when tag value is `true`) {pull}1159[#1159]
* Due to a bug in the build we didn't include the gRPC plugin in the build so far
* `java.lang.ClassNotFoundException: Unable to load class 'jdk.internal...'` is thrown when tracing specific versions of Atlassian systems {pull}1168[#1168]
* Make sure spans are kept active during `AsyncHandler` methods in the `AsyncHttpClient`
* CPU and memory metrics are sometimes not reported properly when using IBM J9 {pull}1148[#1148]
* `NullPointerException` thrown by the agent on WebLogic {pull}1142[#1142]

[[release-notes-1.15.0]]
==== 1.15.0 - 2020/03/27

[float]
===== Breaking changes

* Ordering of configuration sources has slightly changed, please review <<configuration>>:
** `elasticapm.properties` file now has higher priority over java system properties and environment variables, +
This change allows to change dynamic options values at runtime by editing file, previously values set in java properties
or environment variables could not be overridden, even if they were dynamic.
* Renamed some configuration options related to the experimental profiler-inferred spans feature ({pull}1084[#1084]):
** `profiling_spans_enabled` -> `profiling_inferred_spans_enabled`
** `profiling_sampling_interval` -> `profiling_inferred_spans_sampling_interval`
** `profiling_spans_min_duration` -> `profiling_inferred_spans_min_duration`
** `profiling_included_classes` -> `profiling_inferred_spans_included_classes`
** `profiling_excluded_classes` -> `profiling_inferred_spans_excluded_classes`
** Removed `profiling_interval` and `profiling_duration` (both are fixed to 5s now)

[float]
===== Features

* Gracefully abort agent init when running on a known Java 8 buggy JVM {pull}1075[#1075].
* Add support for <<supported-databases, Redis Redisson client>>
* Makes <<config-instrument>>, <<config-trace-methods>>, and <<config-disable-instrumentations>> dynamic.
Note that changing these values at runtime can slow down the application temporarily.
* Do not instrument Servlet API before 3.0 {pull}1077[#1077]
* Add support for API keys for apm backend authentication {pull}1083[#1083]
* Add support for <<supported-rpc-frameworks, gRPC>> client & server instrumentation {pull}1019[#1019]
* Deprecating `active` configuration option in favor of `recording`.
  Setting `active` still works as it's now an alias for `recording`.

[float]
===== Bug fixes

* When JAX-RS-annotated method delegates to another JAX-RS-annotated method, transaction name should include method A - {pull}1062[#1062]
* Fixed bug that prevented an APM Error from being created when calling `org.slf4j.Logger#error` - {pull}1049[#1049]
* Wrong address in JDBC spans for Oracle, MySQL and MariaDB when multiple hosts are configured - {pull}1082[#1082]
* Document and re-order configuration priorities {pull}1087[#1087]
* Improve heuristic for `service_name` when not set through config {pull}1097[#1097]


[[release-notes-1.14.0]]
==== 1.14.0 - 2020/03/04

[float]
===== Features

* Support for the official https://www.w3.org/TR/trace-context[W3C] `traceparent` and `tracestate` headers. +
  The agent now accepts both the `elastic-apm-traceparent` and the official `traceparent` header.
By default, it sends both headers on outgoing requests, unless <<config-use-elastic-traceparent-header, `use_elastic_traceparent_header`>> is set to false.
* Creating spans for slow methods with the help of the sampling profiler https://github.com/jvm-profiling-tools/async-profiler[async-profiler].
This is a low-overhead way of seeing which methods make your transactions slow and a replacement for the `trace_methods` configuration option.
See <<supported-java-methods>> for more details
* Adding a Circuit Breaker to pause the agent when stress is detected on the system and resume when the stress is relieved.
See <<circuit-breaker>> and {pull}1040[#1040] for more info.
* `Span#captureException` and `Transaction#captureException` in public API return reported error id - {pull}1015[#1015]

[float]
===== Bug fixes

* java.lang.IllegalStateException: Cannot resolve type description for <com.another.commercial.apm.agent.Class> - {pull}1037[#1037]
* properly handle `java.sql.SQLException` for unsupported JDBC features {pull}[#1035] https://github.com/elastic/apm-agent-java/issues/1025[#1025]

[[release-notes-1.13.0]]
==== 1.13.0 - 2020/02/11

[float]
===== Features

* Add support for <<supported-databases, Redis Lettuce client>>
* Add `context.message.age.ms` field for JMS message receiving spans and transactions - {pull}970[#970]
* Instrument log4j2 Logger#error(String, Throwable) ({pull}919[#919]) Automatically captures exceptions when calling `logger.error("message", exception)`
* Add instrumentation for external process execution through `java.lang.Process` and Apache `commons-exec` - {pull}903[#903]
* Add `destination` fields to exit span contexts - {pull}976[#976]
* Removed `context.message.topic.name` field - {pull}993[#993]
* Add support for Kafka clients - {pull}981[#981]
* Add support for binary `traceparent` header format (see the https://github.com/elastic/apm/blob/master/docs/agent-development.md#Binary-Fields[spec]
for more details) - {pull}1009[#1009]
* Add support for log correlation for log4j and log4j2, even when not used in combination with slf4j.
  See <<supported-logging-frameworks>> for details.

[float]
===== Bug Fixes

* Fix parsing value of `trace_methods` configuration property {pull}930[#930]
* Workaround for `java.util.logging` deadlock {pull}965[#965]
* JMS should propagate traceparent header when transactions are not sampled {pull}999[#999]
* Spans are not closed if JDBC implementation does not support `getUpdateCount` {pull}1008[#1008]

[[release-notes-1.12.0]]
==== 1.12.0 - 2019/11/21

[float]
===== Features
* JMS Enhancements {pull}911[#911]:
** Add special handling for temporary queues/topics
** Capture message bodies of text Messages
*** Rely on the existing `ELASTIC_APM_CAPTURE_BODY` agent config option (off by default).
*** Send as `context.message.body`
*** Limit size to 10000 characters. If longer than this size, trim to 9999 and append with ellipsis
** Introduce the `ignore_message_queues` configuration to disable instrumentation (message tagging) for specific 
      queues/topics as suggested in {pull}710[#710]
** Capture predefined message headers and all properties
*** Rely on the existing `ELASTIC_APM_CAPTURE_HEADERS` agent config option.
*** Send as `context.message.headers`
*** Sanitize sensitive headers/properties based on the `sanitize_field_names` config option
* Added support for the MongoDB sync driver. See https://www.elastic.co/guide/en/apm/agent/java/master/supported-technologies-details.html#supported-databases[supported data stores].

[float]
===== Bug Fixes
* JDBC regression- `PreparedStatement#executeUpdate()` and `PreparedStatement#executeLargeUpdate()` are not traced {pull}918[#918]
* When systemd cgroup driver is used, the discovered Kubernetes pod UID contains "_" instead of "-" {pull}920[#920]
* DB2 jcc4 driver is not traced properly {pull}926[#926]

[[release-notes-1.11.0]]
==== 1.11.0 - 2019/10/31

[float]
===== Features
* Add the ability to configure a unique name for a JVM within a service through the
https://www.elastic.co/guide/en/apm/agent/java/master/config-core.html#config-service-node-name[`service_node_name`]
config option]
* Add ability to ignore some exceptions to be reported as errors https://www.elastic.co/guide/en/apm/agent/java/master/config-core.html#config-ignore-exceptions[ignore_exceptions]
* Applying new logic for JMS `javax.jms.MessageConsumer#receive` so that, instead of the transaction created for the 
   polling method itself (ie from `receive` start to end), the agent will create a transaction attempting to capture 
   the code executed during actual message handling.
   This logic is suitable for environments where polling APIs are invoked within dedicated polling threads.
   This polling transaction creation strategy can be reversed through a configuration option (`message_polling_transaction_strategy`) 
   that is not exposed in the properties file by default.  
* Send IP obtained through `javax.servlet.ServletRequest#getRemoteAddr()` in `context.request.socket.remote_address` 
   instead of parsing from headers {pull}889[#889]
* Added `ElasticApmAttacher.attach(String propertiesLocation)` to specify a custom properties location
* Logs message when `transaction_max_spans` has been exceeded {pull}849[#849]
* Report the number of affected rows by a SQL statement (UPDATE,DELETE,INSERT) in 'affected_rows' span attribute {pull}707[#707]
* Add https://www.elastic.co/guide/en/apm/agent/java/master/public-api.html#api-traced[`@Traced`] annotation which either creates a span or a transaction, depending on the context
* Report JMS destination as a span/transaction context field {pull}906[#906]
* Added https://www.elastic.co/guide/en/apm/agent/java/master/config-jmx.html#config-capture-jmx-metrics[`capture_jmx_metrics`] configuration option

[float]
===== Bug Fixes
* JMS creates polling transactions even when the API invocations return without a message
* Support registering MBeans which are added after agent startup

[[release-notes-1.10.0]]
==== 1.10.0 - 2019/09/30

[float]
===== Features
* Add ability to manually specify reported https://www.elastic.co/guide/en/apm/agent/java/master/config-core.html#config-hostname[hostname]
* Add support for https://www.elastic.co/guide/en/apm/agent/java/master/supported-technologies-details.html#supported-databases[Redis Jedis client]
* Add support for identifying target JVM to attach apm agent to using JVM property. See also the documentation of the <<setup-attach-cli-usage-options, `--include` and `--exclude` flags>>
* Added https://www.elastic.co/guide/en/apm/agent/java/master/config-jmx.html#config-capture-jmx-metrics[`capture_jmx_metrics`] configuration option
* Improve servlet error capture {pull}812[#812]
  Among others, now also takes Spring MVC `@ExceptionHandler`s into account 
* Instrument Logger#error(String, Throwable) {pull}821[#821]
  Automatically captures exceptions when calling `logger.error("message", exception)`
* Easier log correlation with https://github.com/elastic/java-ecs-logging. See https://www.elastic.co/guide/en/apm/agent/java/master/log-correlation.html[docs].
* Avoid creating a temp agent file for each attachment {pull}859[#859]
* Instrument `View#render` instead of `DispatcherServlet#render` {pull}829[#829]
  This makes the transaction breakdown graph more useful. Instead of `dispatcher-servlet`, the graph now shows a type which is based on the view name, for example, `FreeMarker` or `Thymeleaf`.

[float]
===== Bug Fixes
* Error in log when setting https://www.elastic.co/guide/en/apm/agent/java/current/config-reporter.html#config-server-urls[server_urls] 
 to an empty string - `co.elastic.apm.agent.configuration.ApmServerConfigurationSource - Expected previousException not to be null`
* Avoid terminating the TCP connection to APM Server when polling for configuration updates {pull}823[#823]
 
[[release-notes-1.9.0]]
==== 1.9.0 - 2019/08/22

[float]
===== Features
* Upgrading supported OpenTracing version from 0.31 to 0.33
* Added annotation and meta-annotation matching support for `trace_methods`, for example:
** `public @java.inject.* org.example.*` (for annotation)
** `public @@javax.enterprise.context.NormalScope org.example.*` (for meta-annotation)
* The runtime attachment now also works when the `tools.jar` or the `jdk.attach` module is not available.
This means you don't need a full JDK installation - the JRE is sufficient.
This makes the runtime attachment work in more environments such as minimal Docker containers.
Note that the runtime attachment currently does not work for OSGi containers like those used in many application servers such as JBoss and WildFly.
See the https://www.elastic.co/guide/en/apm/agent/java/master/setup-attach-cli.html[documentation] for more information.
* Support for Hibernate Search

[float]
===== Bug Fixes
* A warning in logs saying APM server is not available when using 1.8 with APM server 6.x.
Due to that, agent 1.8.0 will silently ignore non-string labels, even if used with APM server of versions 6.7.x or 6.8.x that support such.
If APM server version is <6.7 or 7.0+, this should have no effect. Otherwise, upgrade the Java agent to 1.9.0+.
* `ApacheHttpAsyncClientInstrumentation` matching increases startup time considerably
* Log correlation feature is active when `active==false`
* Tomcat's memory leak prevention mechanism is causing a... memory leak. JDBC statement map is leaking in Tomcat if the application that first used it is undeployed/redeployed.
See https://discuss.elastic.co/t/elastic-apm-agent-jdbchelper-seems-to-use-a-lot-of-memory/195295[this related discussion].

[float]
==== Breaking Changes
* The `apm-agent-attach.jar` is not executable anymore.
Use `apm-agent-attach-standalone.jar` instead. 

[[release-notes-1.8.0]]
==== 1.8.0 - 2019/07/30

[float]
===== Features
* Added support for tracking https://www.elastic.co/guide/en/kibana/7.3/transactions.html[time spent by span type].
   Can be disabled by setting https://www.elastic.co/guide/en/apm/agent/java/current/config-core.html#config-breakdown-metrics[`breakdown_metrics`] to `false`. 
* Added support for https://www.elastic.co/guide/en/kibana/7.3/agent-configuration.html[central configuration].
   Can be disabled by setting https://www.elastic.co/guide/en/apm/agent/java/current/config-core.html#config-central-config[`central_config`] to `false`.
* Added support for Spring's JMS flavor - instrumenting `org.springframework.jms.listener.SessionAwareMessageListener`
* Added support to legacy ApacheHttpClient APIs (which adds support to Axis2 configured to use ApacheHttpClient)
* Added support for setting https://www.elastic.co/guide/en/apm/agent/java/1.x/config-reporter.html#config-server-urls[`server_urls`] dynamically via properties file {pull}723[#723]
* Added https://www.elastic.co/guide/en/apm/agent/java/current/config-core.html#config-config-file[`config_file`] option 
* Added option to use `@javax.ws.rs.Path` value as transaction name https://www.elastic.co/guide/en/apm/agent/java/current/config-jax-rs.html#config-use-jaxrs-path-as-transaction-name[`use_jaxrs_path_as_transaction_name`]
* Instrument quartz jobs https://www.elastic.co/guide/en/apm/agent/java/current/supported-technologies-details.html#supported-scheduling-frameworks[docs]
* SQL parsing improvements {pull}696[#696]
* Introduce priorities for transaction name {pull}748[#748].
   Now uses the path as transaction name if https://www.elastic.co/guide/en/apm/agent/java/current/config-http.html#config-use-path-as-transaction-name[`use_path_as_transaction_name`] is set to `true`
   rather than `ServletClass#doGet`.
   But if a name can be determined from a high level framework,
   like Spring MVC, that takes precedence.
   User-supplied names from the API always take precedence over any others.
* Use JSP path name as transaction name as opposed to the generated servlet class name {pull}751[#751]

[float]
===== Bug Fixes
* Some JMS Consumers and Producers are filtered due to class name filtering in instrumentation matching
* Jetty: When no display name is set and context path is "/" transaction service names will now correctly fall back to configured values
* JDBC's `executeBatch` is not traced
* Drops non-String labels when connected to APM Server < 6.7 to avoid validation errors {pull}687[#687]
* Parsing container ID in cloud foundry garden {pull}695[#695]
* Automatic instrumentation should not override manual results {pull}752[#752]

[float]
===== Breaking changes
* The log correlation feature does not add `span.id` to the MDC anymore but only `trace.id` and `transaction.id` {pull}742[#742].

[[release-notes-1.7.0]]
==== 1.7.0 - 2019/06/13

[float]
===== Features
* Added the `trace_methods_duration_threshold` config option. When using the `trace_methods` config option with wild cards,
this enables considerable reduction of overhead by limiting the number of spans captured and reported
(see more details in config documentation).
NOTE: Using wildcards is still not the recommended approach for the `trace_methods` feature.
* Add `Transaction#addCustomContext(String key, String|Number|boolean value)` to public API
* Added support for AsyncHttpClient 2.x
* Added https://www.elastic.co/guide/en/apm/agent/java/current/config-core.html#config-global-labels[`global_labels`] configuration option.
This requires APM Server 7.2+.
* Added basic support for JMS- distributed tracing for basic scenarios of `send`, `receive`, `receiveNoWait` and `onMessage`.
Both Queues and Topics are supported.
Async `send` APIs are not supported in this version. 
NOTE: This feature is currently marked as "experimental" and is disabled by default. In order to enable,
it is required to set the
https://www.elastic.co/guide/en/apm/agent/java/1.x/config-core.html#config-disable-instrumentations[`disable_instrumentations`] 
configuration property to an empty string.
* Improved OSGi support: added a configuration option for `bootdelegation` packages {pull}641[#641]
* Better span names for SQL spans. For example, `SELECT FROM user` instead of just `SELECT` {pull}633[#633]

[float]
===== Bug Fixes
* ClassCastException related to async instrumentation of Pilotfish Executor causing thread hang (applied workaround)
* NullPointerException when computing Servlet transaction name with null HTTP method name
* FileNotFoundException when trying to find implementation version of jar with encoded URL
* NullPointerException when closing Apache AsyncHttpClient request producer
* Fixes loading of `elasticapm.properties` for Spring Boot applications
* Fix startup error on WebLogic 12.2.1.2.0 {pull}649[#649]
* Disable metrics reporting and APM Server health check when active=false {pull}653[#653]

[[release-notes-1.6.1]]
==== 1.6.1 - 2019/04/26

[float]
===== Bug Fixes
* Fixes transaction name for non-sampled transactions https://github.com/elastic/apm-agent-java/issues/581[#581]
* Makes log_file option work again https://github.com/elastic/apm-agent-java/issues/594[#594]
* Async context propagation fixes
** Fixing some async mechanisms lifecycle issues https://github.com/elastic/apm-agent-java/issues/605[#605]
** Fixes exceptions when using WildFly managed executor services https://github.com/elastic/apm-agent-java/issues/589[#589]
** Exclude glassfish Executor which does not permit wrapped runnables https://github.com/elastic/apm-agent-java/issues/596[#596]
** Exclude DumbExecutor https://github.com/elastic/apm-agent-java/issues/598[#598]
* Fixes Manifest version reading error to support `jar:file` protocol https://github.com/elastic/apm-agent-java/issues/601[#601]
* Fixes transaction name for non-sampled transactions https://github.com/elastic/apm-agent-java/issues/597[#597]
* Fixes potential classloader deadlock by preloading `FileSystems.getDefault()` https://github.com/elastic/apm-agent-java/issues/603[#603]

[[release-notes-1.6.0]]
==== 1.6.0 - 2019/04/16

[float]
===== Related Announcements
* Java APM Agent became part of the Cloud Foundry Java Buildpack as of https://github.com/cloudfoundry/java-buildpack/releases/tag/v4.19[Release v4.19]
 
[float]
===== Features
* Support Apache HttpAsyncClient - span creation and cross-service trace context propagation
* Added the `jvm.thread.count` metric, indicating the number of live threads in the JVM (daemon and non-daemon) 
* Added support for WebLogic
* Added support for Spring `@Scheduled` and EJB `@Schedule` annotations - https://github.com/elastic/apm-agent-java/pull/569[#569]

[float]
===== Bug Fixes
* Avoid that the agent blocks server shutdown in case the APM Server is not available - https://github.com/elastic/apm-agent-java/pull/554[#554]
* Public API annotations improper retention prevents it from being used with Groovy - https://github.com/elastic/apm-agent-java/pull/567[#567]
* Eliminate side effects of class loading related to Instrumentation matching mechanism

[[release-notes-1.5.0]]
==== 1.5.0 - 2019/03/26

[float]
===== Potentially breaking changes
* If you didn't explicitly set the https://www.elastic.co/guide/en/apm/agent/java/master/config-core.html#config-service-name[`service_name`]
previously and you are dealing with a servlet-based application (including Spring Boot),
your `service_name` will change.
See the documentation for https://www.elastic.co/guide/en/apm/agent/java/master/config-core.html#config-service-name[`service_name`]
and the corresponding section in _Features_ for more information.
Note: this requires APM Server 7.0+. If using previous versions, nothing will change.

[float]
===== Features
* Added property `"allow_path_on_hierarchy"` to JAX-RS plugin, to lookup inherited usage of `@path`
* Support for number and boolean labels in the public API {pull}497[497].
This change also renames `tag` to `label` on the API level to be compliant with the https://github.com/elastic/ecs#-base-fields[Elastic Common Schema (ECS)].
The `addTag(String, String)` method is still supported but deprecated in favor of `addLabel(String, String)`.
As of version 7.x of the stack, labels will be stored under `labels` in Elasticsearch.
Previously, they were stored under `context.tags`.
* Support async queries made by Elasticsearch REST client 
* Added `setStartTimestamp(long epochMicros)` and `end(long epochMicros)` API methods to `Span` and `Transaction`,
allowing to set custom start and end timestamps.
* Auto-detection of the `service_name` based on the `<display-name>` element of the `web.xml` with a fallback to the servlet context path.
If you are using a spring-based application, the agent will use the setting for `spring.application.name` for its `service_name`.
See the documentation for https://www.elastic.co/guide/en/apm/agent/java/master/config-core.html#config-service-name[`service_name`]
for more information.
Note: this requires APM Server 7.0+. If using previous versions, nothing will change.
* Previously, enabling https://www.elastic.co/guide/en/apm/agent/java/master/config-core.html#config-capture-body[`capture_body`] could only capture form parameters.
Now it supports all UTF-8 encoded plain-text content types.
The option https://www.elastic.co/guide/en/apm/agent/java/master/config-http.html#config-capture-body-content-types[`capture_body_content_types`]
controls which `Content-Type`s should be captured.
* Support async calls made by OkHttp client (`Call#enqueue`)
* Added support for providing config options on agent attach.
** CLI example: `--config server_urls=http://localhost:8200,http://localhost:8201`
** API example: `ElasticApmAttacher.attach(Map.of("server_urls", "http://localhost:8200,http://localhost:8201"));`

[float]
===== Bug Fixes
* Logging integration through MDC is not working properly - https://github.com/elastic/apm-agent-java/issues/499[#499]
* ClassCastException with adoptopenjdk/openjdk11-openj9 - https://github.com/elastic/apm-agent-java/issues/505[#505]
* Span count limitation is not working properly - reported https://discuss.elastic.co/t/kibana-apm-not-showing-spans-which-are-visible-in-discover-too-many-spans/171690[in our forum]
* Java agent causes Exceptions in Alfresco cluster environment due to failure in the instrumentation of Hazelcast `Executor`s - reported https://discuss.elastic.co/t/cant-run-apm-java-agent-in-alfresco-cluster-environment/172962[in our forum]

[[release-notes-1.4.0]]
==== 1.4.0 - 2019/02/14

[float]
===== Features
* Added support for sync calls of OkHttp client
* Added support for context propagation for `java.util.concurrent.ExecutorService`s
* The `trace_methods` configuration now allows to omit the method matcher.
   Example: `com.example.*` traces all classes and methods within the `com.example` package and sub-packages.
* Added support for JSF. Tested on WildFly, WebSphere Liberty and Payara with embedded JSF implementation and on Tomcat and Jetty with
 MyFaces 2.2 and 2.3
* Introduces a new configuration option `disable_metrics` which disables the collection of metrics via a wildcard expression.
* Support for HttpUrlConnection
* Adds `subtype` and `action` to spans. This replaces former typing mechanism where type, subtype and action were all set through
   the type in an hierarchical dotted-syntax. In order to support existing API usages, dotted types are parsed into subtype and action, 
   however `Span.createSpan` and `Span.setType` are deprecated starting this version. Instead, type-less spans can be created using the new 
   `Span.startSpan` API and typed spans can be created using the new `Span.startSpan(String type, String subtype, String action)` API
* Support for JBoss EAP 6.4, 7.0, 7.1 and 7.2
* Improved startup times
* Support for SOAP (JAX-WS).
   SOAP client create spans and propagate context.
   Transactions are created for `@WebService` classes and `@WebMethod` methods.  

[float]
===== Bug Fixes
* Fixes a failure in BitBucket when agent deployed https://github.com/elastic/apm-agent-java/issues/349[#349]
* Fixes increased CPU consumption https://github.com/elastic/apm-agent-java/issues/453[#453] and https://github.com/elastic/apm-agent-java/issues/443[#443]
* Fixed some OpenTracing bridge functionalities that were not working when auto-instrumentation is disabled
* Fixed an error occurring when ending an OpenTracing span before deactivating
* Sending proper `null` for metrics that have a NaN value
* Fixes JVM crash with Java 7 https://github.com/elastic/apm-agent-java/issues/458[#458]
* Fixes an application deployment failure when using EclipseLink and `trace_methods` configuration https://github.com/elastic/apm-agent-java/issues/474[#474]

[[release-notes-1.3.0]]
==== 1.3.0 - 2019/01/10

[float]
===== Features
* The agent now collects system and JVM metrics https://github.com/elastic/apm-agent-java/pull/360[#360]
* Add API methods `ElasticApm#startTransactionWithRemoteParent` and `Span#injectTraceHeaders` to allow for manual context propagation https://github.com/elastic/apm-agent-java/pull/396[#396].
* Added `trace_methods` configuration option which lets you define which methods in your project or 3rd party libraries should be traced.
   To create spans for all `public` methods of classes whose name ends in `Service` which are in a sub-package of `org.example.services` use this matcher:
   `public org.example.services.*.*Service#*` https://github.com/elastic/apm-agent-java/pull/398[#398]
* Added span for `DispatcherServlet#render` https://github.com/elastic/apm-agent-java/pull/409[#409].
* Flush reporter on shutdown to make sure all recorded Spans are sent to the server before the program exits https://github.com/elastic/apm-agent-java/pull/397[#397]
* Adds Kubernetes https://github.com/elastic/apm-agent-java/issues/383[#383] and Docker metadata to, enabling correlation with the Kibana Infra UI.
* Improved error handling of the Servlet Async API https://github.com/elastic/apm-agent-java/issues/399[#399]
* Support async API’s used with AsyncContext.start https://github.com/elastic/apm-agent-java/issues/388[#388]

[float]
===== Bug Fixes
* Fixing a potential memory leak when there is no connection with APM server
* Fixes NoSuchMethodError CharBuffer.flip() which occurs when using the Elasticsearch RestClient and Java 7 or 8 https://github.com/elastic/apm-agent-java/pull/401[#401]

 
[[release-notes-1.2.0]]
==== 1.2.0 - 2018/12/19

[float]
===== Features
* Added `capture_headers` configuration option.
   Set to `false` to disable capturing request and response headers.
   This will reduce the allocation rate of the agent and can save you network bandwidth and disk space.
* Makes the API methods `addTag`, `setName`, `setType`, `setUser` and `setResult` fluent, so that calls can be chained. 

[float]
===== Bug Fixes
* Catch all errors thrown within agent injected code
* Enable public APIs and OpenTracing bridge to work properly in OSGi systems, fixes https://github.com/elastic/apm-agent-java/issues/362[this WildFly issue]
* Remove module-info.java to enable agent working on early Tomcat 8.5 versions
* Fix https://github.com/elastic/apm-agent-java/issues/371[async Servlet API issue]

[[release-notes-1.1.0]]
==== 1.1.0 - 2018/11/28

[float]
===== Features
* Some memory allocation improvements
* Enabling bootdelegation for agent classes in Atlassian OSGI systems

[float]
===== Bug Fixes
* Update dsl-json which fixes a memory leak.
 See https://github.com/ngs-doo/dsl-json/pull/102[ngs-doo/dsl-json#102] for details. 
* Avoid `VerifyError`s by non instrumenting classes compiled for Java 4 or earlier
* Enable APM Server URL configuration with path (fixes #339)
* Reverse `system.hostname` and `system.platform` order sent to APM server

[[release-notes-1.0.1]]
==== 1.0.1 - 2018/11/15

[float]
===== Bug Fixes
* Fixes NoSuchMethodError CharBuffer.flip() which occurs when using the Elasticsearch RestClient and Java 7 or 8 {pull}313[#313]

[[release-notes-1.0.0]]
==== 1.0.0 - 2018/11/14

[float]
===== Breaking changes
* Remove intake v1 support. This version requires APM Server 6.5.0+ which supports the intake api v2.
   Until the time the APM Server 6.5.0 is officially released,
   you can test with docker by pulling the APM Server image via
   `docker pull docker.elastic.co/apm/apm-server:6.5.0-SNAPSHOT`. 

[float]
===== Features
* Adds `@CaptureTransaction` and `@CaptureSpan` annotations which let you declaratively add custom transactions and spans.
   Note that it is required to configure the `application_packages` for this to work.
   See the https://www.elastic.co/guide/en/apm/agent/java/master/public-api.html#api-annotation[documentation] for more information.
* The public API now supports to activate a span on the current thread.
   This makes the span available via `ElasticApm#currentSpan()`
   Refer to the https://www.elastic.co/guide/en/apm/agent/java/master/public-api.html#api-span-activate[documentation] for more details.
* Capturing of Elasticsearch RestClient 5.0.2+ calls.
   Currently, the `*Async` methods are not supported, only their synchronous counterparts.
* Added API methods to enable correlating the spans created from the JavaScrip Real User Monitoring agent with the Java agent transaction.
   More information can be found in the https://www.elastic.co/guide/en/apm/agent/java/master/public-api.html#api-ensure-parent-id[documentation].
* Added `Transaction.isSampled()` and `Span.isSampled()` methods to the public API
* Added `Transaction#setResult` to the public API {pull}293[#293]

[float]
===== Bug Fixes
* Fix for situations where status code is reported as `200`, even though it actually was `500` {pull}225[#225]
* Capturing the username now properly works when using Spring security {pull}183[#183]

[[release-notes-1.0.0.rc1]]
==== 1.0.0.RC1 - 2018/11/06

[float]
===== Breaking changes
* Remove intake v1 support. This version requires APM Server 6.5.0+ which supports the intake api v2.
   Until the time the APM Server 6.5.0 is officially released,
   you can test with docker by pulling the APM Server image via
   `docker pull docker.elastic.co/apm/apm-server:6.5.0-SNAPSHOT`.
* Wildcard patterns are case insensitive by default. Prepend `(?-i)` to make the matching case sensitive.

[float]
===== Features
* Support for Distributed Tracing
* Adds `@CaptureTransaction` and `@CaptureSpan` annotations which let you declaratively add custom transactions and spans.
   Note that it is required to configure the `application_packages` for this to work.
   See the https://www.elastic.co/guide/en/apm/agent/java/master/public-api.html#api-annotation[documentation] for more information.
* The public API now supports to activate a span on the current thread.
   This makes the span available via `ElasticApm#currentSpan()`
   Refer to the https://www.elastic.co/guide/en/apm/agent/java/master/public-api.html#api-span-activate[documentation] for more details.
* Capturing of Elasticsearch RestClient 5.0.2+ calls.
   Currently, the `*Async` methods are not supported, only their synchronous counterparts.
* Added API methods to enable correlating the spans created from the JavaScrip Real User Monitoring agent with the Java agent transaction.
   More information can be found in the https://www.elastic.co/guide/en/apm/agent/java/master/public-api.html#api-ensure-parent-id[documentation].
* Microsecond accurate timestamps {pull}261[#261]
* Support for JAX-RS annotations.
Transactions are named based on your resources (`ResourceClass#resourceMethod`).

[float]
===== Bug Fixes
* Fix for situations where status code is reported as `200`, even though it actually was `500` {pull}225[#225]

[[release-notes-0.8.x]]
=== Java Agent version 0.8.x

[[release-notes-0.8.0]]
==== 0.8.0

[float]
===== Breaking changes
* Wildcard patterns are case insensitive by default. Prepend `(?-i)` to make the matching case sensitive.

[float]
===== Features
* Wildcard patterns are now not limited to only one wildcard in the middle and can be arbitrarily complex now.
   Example: `*foo*bar*baz`.
* Support for JAX-RS annotations.
   Transactions are named based on your resources (`ResourceClass#resourceMethod`).

[[release-notes-0.7.x]]
=== Java Agent version 0.7.x

[[release-notes-0.7.1]]
==== 0.7.1 - 2018/10/24

[float]
===== Bug Fixes
* Avoid recycling transactions twice {pull}178[#178]

[[release-notes-0.7.0]]
==== 0.7.0 - 2018/09/12

[float]
===== Breaking changes
* Removed `ElasticApm.startSpan`. Spans can now only be created from their transactions via `Transaction#createSpan`.
* `ElasticApm.startTransaction` and `Transaction#createSpan` don't activate the transaction and spans
   and are thus not available via `ElasticApm.activeTransaction` and `ElasticApm.activeSpan`.

[float]
===== Features
* Public API
** Add `Span#captureException` and `Transaction#captureException` to public API.
      `ElasticApm.captureException` is deprecated now. Use `ElasticApm.currentSpan().captureException(exception)` instead.
** Added `Transaction.getId` and `Span.getId` methods 
* Added support for async servlet requests
* Added support for Payara/Glassfish
* Incubating support for Apache HttpClient
* Support for Spring RestTemplate
* Added configuration options `use_path_as_transaction_name` and `url_groups`,
   which allow to use the URL path as the transaction name.
   As that could contain path parameters, like `/user/$userId` however,
   You can set the `url_groups` option to define a wildcard pattern, like `/user/*`,
   to group those paths together.
   This is especially helpful when using an unsupported Servlet API-based framework. 
* Support duration suffixes (`ms`, `s` and `m`) for duration configuration options.
   Not using the duration suffix logs out a deprecation warning and will not be supported in future versions.
* Add ability to add multiple APM server URLs, which enables client-side load balancing.
   The configuration option `server_url` has been renamed to `server_urls` to reflect this change.
   However, `server_url` still works for backwards compatibility.
* The configuration option `service_name` is now optional.
   It defaults to the main class name,
   the name of the executed jar file (removing the version number),
   or the application server name (for example `tomcat-application`).
   In a lot of cases,
   you will still want to set the `service_name` explicitly.
   But it helps getting started and seeing data easier,
   as there are no required configuration options anymore.
   In the future we will most likely determine more useful application names for Servlet API-based applications.<|MERGE_RESOLUTION|>--- conflicted
+++ resolved
@@ -48,11 +48,9 @@
 * Added <<config-span-stack-trace-min-duration,`span_stack_trace_min_duration`>> option.
  This replaces the now deprecated `span_frames_min_duration` option.
  The difference is that the new option has more intuitive semantics for negative values (never collect stack trace) and zero (always collect stack trace). - {pull}2220[#2220]
-<<<<<<< HEAD
+* Add support to Jakarta EE for JAX-WS - {pull}2247[#2247]
 * When the MANIFEST.MF of the main jar contains the Implementation-Version attribute, it is used as the default service version (except for application servers) - {pull}1922[#1922]
-=======
-* Add support to Jakarta EE for JAX-WS - {pull}2247[#2247]
->>>>>>> 0b1441ee
+
 
 [float]
 ===== Performance improvements
