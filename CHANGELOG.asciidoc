ifdef::env-github[]
NOTE: Release notes are best read in our documentation at
https://www.elastic.co/guide/en/apm/agent/java/current/release-notes.html[elastic.co]
endif::[]

////
[[release-notes-x.x.x]]
==== x.x.x - YYYY/MM/DD

[float]
===== Breaking changes

[float]
===== Features
* Cool new feature: {pull}2526[#2526]

[float]
===== Bug fixes
////

=== Unreleased

[[release-notes-1.37.0]]
==== 1.37.0 - YYYY/MM/DD

[float]
===== Features
* Add the <<config-disable-outgoing-tracecontext-headers>> config option to disable injection of `tracecontext` on outgoing
communication - {pull}2996[#2996]
* Add the <<config-profiling-inferred-spans-logging-enabled>> config option to suppress async profiler warning messages - {pull}3002[#3002]
* Added support for OpenTelemetry metrics - {pull}2968[#2968]
* Added agent.activation_method telemetry - {pull}2926[#2926]

[float]
===== Bug fixes
* Fixed used instrumentations printed on shutdown {pull}3001[#3001]
* Prevent potential connection leak on network failure - {pull}2869[#2869]
* Fix for inferred spans where the parent id was also a child id - {pull}2686[#2686]
* Fix context propagation for async 7.x and 8.x Elasticsearch clients - {pull}3015[#3015]
<<<<<<< HEAD
* Fix for `HttpUrlConnection.getResponseCode` capturing an exception, also internally already handled - {pull}3024[#3024]
=======
* Fix exceptions filtering based on <<config-ignore-exceptions>> when those are <<config-unnest-exceptions, nested>> - {pull}3025[#3025]
>>>>>>> 557f1c71

[[release-notes-1.x]]
=== Java Agent version 1.x

[[release-notes-1.36.0]]
==== 1.36.0 - 2023/01/27

===== Potentially breaking changes
* Previously, agent instrumented all implementations of `javax.jms.MessageListener`, which could cause performance issues.
From now on, the instrumentation is limited to implementations that fit at least one of the following criteria:
** have `Message` or `Listener` in their class name
** is an anonymous inner class or a lambda
** is within a package provided by the `jms_listener_packages` configuration.
* The `context.destination.service.resource` span field has been changed for AWS S3, SQS and DynamoDB.
As a result, the history of metrics relying on this field might break. - {pull}2947[#2947]

[float]
===== Features
* Add experimental log sending from the agent with `log_sending` - {pull}2694[#2694]
* Add bootstrap checks that enable <<jvm-filtering>> on startup - {pull}2951[#2951]
* Added support for LDAP - {pull}2977[#2977]

[float]
===== Bug fixes
* Use `127.0.0.1` as default for `server_url` to prevent ipv6 ambiguity - {pull}2927[#2927]
* Fix some span-compression concurrency issues - {pull}2865[#2865]
* Add warning when agent is accidentally started on a JVM/JDK command-line tool - {pull}2924[#2924]
* Fix `NullPointerException` caused by the Elasticsearch REST client instrumentation when collecting dropped span metrics - {pull}2959[#2959]
* Fix SQS Instrumentation for Non-MessageReceive actions to avoid NoSuchElementException - {pull}2979[#2979]
* Fix `java.lang.NoSuchMethodError` when using the agent with WebFlux and Spring 6.x/Spring Boot 3.x - {pull}2935[#2935]
* Optimize JMS listener matcher - {pull}2930[#2930]
* Handle Corretto causing a sigsegv when accessing Throwables inside some instrumentation with AWS - {pull}2958[#2958]
* Change Micrometer logs to DEBUG from INFO - {pull}2914[#2914]

[[release-notes-1.35.0]]
==== 1.35.0 - 2022/12/06

[float]
===== Features

* Add support for log correlation for `java.util.logging` (JUL) - {pull}2724[#2724]
* Add support for spring-kafka batch listeners - {pull}2815[#2815]
* Improved instrumentation for legacy Apache HttpClient (when not using an `HttpUriRequest`, such as `BasicHttpRequest`)
* Prevented exclusion of agent-packages via `classes_excluded_from_instrumentation` to avoid unintended side effects
* Add Tomcat support for log reformatting - {pull}2839[#2839]
* Capture Elastic cluster name on Elastic Cloud - {pull}2796[#2796]
* Attacher CLI: added a `--no-fork` config to opt out from executing a forked process as different user.If `--no-fork` is used alongside discovery rules that contain only `--include-pid` rules, the attacher will not execute JVM discovery - {pull}2863[#2863]
* Add the option to instrument very old bytecode through the <<config-instrument-ancient-bytecode, `instrument_ancient_bytecode`>> config option - {pull}2866[#2866]
* Capture MongoDB statements - {pull}2806[#2806]
* Added agent health and background overhead metrics (experimental) - {pull}2864[#2864], {pull}2888[#2888]
* Added support for Finagle Http Client - {pull}2795[#2795]
* Add support for Apache HTTP client 3.x - {pull}2853[#2853]
* Made `api_key` and `secret_token` configuration options dynamic - {pull}2889[#2889]
* Misaligned micrometer interval vs Elastic agent metrics reporting interval now handled - {pull}2801[#2801]
* Histograms now reported from micrometer metrics - {pull}2895[#2895]

[float]
===== Bug fixes
* Remove `context.db` fields from S3 instrumentation - {pull}2821[#2821]
* Allowed OpenTelemetry `Span.updateName` to update names provided by elastic - {pull}2838[#2838]
* Prevent random `NullPointerException` when span compression is not possible - {pull}2859[#2859]
* Fix security manager issues on OpenJDK 17, with errors like: `java.lang.UnsupportedOperationException: Could not access Unsafe class` -
{pull}2874[#2874]
* Fix security manager compatibility with Tomcat - {pull}2871[#2871] and {pull}2883[#2883]
* Fix NPE with Spring MVC - {pull}2896[#2896]

[[release-notes-1.34.1]]
==== 1.34.1 - 2022/09/29

[float]
===== Features
* Redact `*principal*` headers by default - {pull}2798[#2798]

[float]
===== Refactorings
* Activation stack was extracted from `ElasticApmTracer` into a separate class, where it also enforces a stack depth to eliminate
activation leaks - {pull}2783[#2783]

[float]
===== Bug fixes
* Fix imports (leading to `NoClassDefFoundError`) in the AWS SDK instrumentation - {pull}2800[#2800]

[[release-notes-1.34.0]]
==== 1.34.0 - 2022/09/14

[float]
===== Refactorings
* Changed the main agent class loader to work in a child-first delegation model, thus making it more isolated by preferring self packaged
version of classes that are available also in the parent (bootstrap) class loader - {pull}2728[#2728]

[float]
===== Features
* Capture Oracle SID in connection string - {pull}2709[#2709]
* Implemented span links in the OTel bridge - {pull}2685[#2685]
* Added support for MongoDB 4.x Sync Driver - {pull}2241{#2241}
* Capture keyspace in `db.instance` for Cassandra database - {pull}2684[#2684]
* Added support for AWS SQS - {pull}2637[#2637]
* Add <<config-trace-continuation-strategy, `trace_continuation_strategy`>> configuration option - {pull}2760[#2760]
* Capture user from Azure SSO with Servlet-based app containers - {pull}2767[#2767]
* Promote WebFlux & Reactor to GA and enable it by default - {pull}2782[#2782]

[float]
===== Bug fixes
* Fix unexpected side effects of `toString` calls within reactor instrumentation - {pull}2708[#2708]
* Fix Vert.x instrumentation for 4.3.2 - {pull}2700[#2700]
* Fix `NullPointerException` in `AmazonHttpClientInstrumentation` - {pull}2740[#2740]
* Fix stack frame exclusion patterns - {pull}2758[#2758]
* Fix `NullPointerException` with compressed spans - {pull}2755[#2755]
* Fix empty Servlet path with proper fallback - {pull}2748[#2748]
* Fix `ClosedByInterruptException` during indy bootstrap method resolution - {pull}2752[#2752]
* Enhance exclusion of other APM agents - {pull}2766[#2766]
* Avoid warning when log correlation option is provided in remote config - {pull}2765[#2765]
* Update `async-profiler` to 1.8.8 to avoid missing symbol log spam - {pull}2775[#2775]
* Fix container ID discovery for containers managed through AWS Fargate - {pull}2772[#2772]
* Make `traceparent` header computation thread-safe - {pull}2747[#2747]
* Fix OTel bridge with multiple OTel APIs or external plugins - {pull}2735[#2735]

[[release-notes-1.33.0]]
==== 1.33.0 - 2022/07/08

[float]
===== Breaking changes
As of version 1.33.0, Java 7 support is deprecated and will be removed in a future release (not expected to be removed before January 2024) - {pull}2677[#2677]

[float]
===== Features
* Add support for Spring WebClient - {pull}2229[#2229]
* Added undocumented and unsupported configuration `metric_set_limit` to increase the metric set limit - {pull}2148[#2148]
* Added <<config-transaction-name-groups, `transaction_name_groups`>> configuration option  - {pull}2676[#2676]
** Deprecated <<config-url-groups, `url_groups`>> in favor of <<config-transaction-name-groups, `transaction_name_groups`>>.

[float]
===== Bug fixes
* Fix for JAX-WS (SOAP) transaction names. The agent now properly names transaction for web service methods that are not annotated with `@WebMethod`. - {pull}2667[#2667]
* Fix public API backward compatibility that was broken in 1.32.0. With this version you can use any version of the public API once again - {pull}2682[#2682]
* Fix flaky transaction name with Webflux+Servlet - {pull}2695[#2695]

[[release-notes-1.32.0]]
==== 1.32.0 - 2022/06/13

===== Potentially breaking changes
* If using the public API of version < 1.32.0 and using the `@CaptureSpan` or `@Traced` annotations, upgrading the agent to 1.32.0
without upgrading the API version may cause `VerifyError`. This was fixed in version 1.33.0, which can once again be used with any
version of the public API.
* For relational databases, the agent now captures the database name and makes it part of service dependencies and service map.
For example, with a `MySQL` database, previously a single `mysql` item was shown in the map and in service dependencies,
the agent will now include the database name in the dependency, thus `mysql/my-db1`, `mysql/my-db2` will now be captured.

[float]
===== Features
* Promote mature agent features as Generaly Available (GA) - {pull}2632[#2632]
** <<opentelemetry-bridge,OpenTelemetry bridge>> is now enabled by default
** <<config-circuit-breaker,Circuit breaker>> marked as GA (still disabled by default)
** <<setup-attach-api,API Attach>> and <<setup-attach-cli,CLI Attach>> marked as GA
** <<config-use-path-as-transaction-name,`use_path_as_transaction_name`>> configuration option marked as GA
** Dubbo instrumentation is now enabled by default
** `com.sun.net.httpserver.HttpServer` instrumentation marked as GA
* Struts action invocations via an action chain result start a new span - {pull}2513[#2513]
* Added official support for Elasticsearch Java API client - {pull}2211[#2211]
* Added the ability to make spans non-discardable through the public API and the OpenTelemetry bridge - {pull}2632[#2632]
* Added support for the new service target fields - {pull}2578[#2578]
* Capture the database name from JDBC connection string - {pull}2642[#2642]
* Added an additional span around Javalin template renderers - {pull}2381[#2381]
* Added support for downloading the latest agent version through the attach CLI by setting `--download-agent-version latest`. In
addition, when using the `apm-agent-attach-cli-slim.jar`, which does not contain a bundled agent, the latest version will be downloaded
from maven at runtime unless configured otherwise through  `--download-agent-version` - {pull}2659[#2659]
* Added span-links to messaging systems instrumentation (supported by APM Server 8.3+ only) - {pull}2610[#2610]

[float]
===== Bug fixes
* Fix missing attributes in bridged OTel transactions - {pull}2657[#2657]
* Fix `transaction.result` with bridged OTel transactions - {pull}2660[#2660]

[[release-notes-1.31.0]]
==== 1.31.0 - 2022/05/17

[float]
===== Potentially breaking changes
* Starting this version, when using <<config-log-ecs-reformatting>>, the agent will automatically set the `service.version` field.
If you are using ECS-logging and set the `service.version` through a custom field, the behaviour is not strictly defined. Remove the
custom `service.name` field setting and either allow the agent to automatically discover and set it, or use the
<<config-service-version>> config option to set it manually.

[float]
===== Refactorings
* Vert.x 3.x instrumentation was refactored to remove constructor instrumentation as well as wrapping of response handler. In addition, in
HTTP 2 request handling, transactions are ended when the request end event occurs and are kept alive until response end, when they are allowed
to recycle. This allows for spans representing asynchronous handling of requests for which the corresponding transaction has ended -
{pull}2564[#2564]
* Jedis clients instrumentation was changed

[float]
===== Features
* Set the service version when using the ECS reformatting of the application logs: {pull}2603[#2603]
* Add ECS-reformatting support for `java.util.logging` - {pull}2591[#2591]
* Added support for setting the service version on Log4j2's EcsLayout - {pull}2604[#2604]
* Added support for AWS S3 and DynamoDB - {pull}2606[#2606]
* Added support for Jedis 4.x clients - {pull}2626[#2626]

[float]
===== Bug fixes
* Fixed multiple dropped stats types in a transaction producing invalid JSON: {pull}2589[#2589]
* Fixed NoClassDefFoundError when using OTel bridge and span.*current() : {pull}2596[#2596]
* Fallback to standard output when Security Manager prevents writing to log file - {pull}2581[#2581]
* Fix missing transactions when using Vert.x 3.x with HTTP 1 - {pull}2564[#2564]
* Fix Vert.x `GET null` transactions to be named `GET unknown route`, according to spec - {pull}2564[#2564]
* Fix OpenTelemetry bridge span end with explicit timestamp - {pull}2615[#2615]
* Fix improper naming for `scheduled` transactions created by `java.util.TimerTask` instrumentation - {pull}2620[#2620]
* Properly handle `java.lang.IllegalStateException` related to premature invocation of `ServletConfig#getServletContext()` in
`Servlet#init()` instrumentations - {pull}2627[#2627]

[[release-notes-1.30.1]]
==== 1.30.1 - 2022/04/12

[float]
===== Bug fixes
* Fixed AWS Lambda instrumentation for AWS handler classes with input object types that are not AWS Events classes  - {pull}2551[#2551]
* Fixed service name discovery based on MANIFEST.MF file through `ServletContainerInitializer#onStartup` on Jakarta Servlet containers -
{pull}2546[#2546]
* Fix shaded classloader package definition - {pull}2566[#2566]
* Fix logging initialization with Security Manager - {pull}2568[#2568]
* normalize empty `transaction.type` and `span.type` - {pull}2525[#2525]
* Allowing square brackets within the <<config-capture-jmx-metrics>> config value - {pull}2547[#2547]
* Fixed duplicated ending of `HttpUrlConnection` spans - {pull}2530[#2530]
* Compressed span fixes - {pull}2576[#2576], {pull}2552[#2552], {pull}2558[#2558]


[[release-notes-1.30.0]]
==== 1.30.0 - 2022/03/22

[float]
===== Potentially breaking changes
* Create the JDBC spans as exit spans- {pull}2484[#2484]
* WebSocket requests are now captured with transaction type request instead of custom - {pull}2501[#2501]

[float]
===== Refactorings
* Logging frameworks instrumentations - {pull}2428[#2428]. This refactoring includes:
** Log correlation now works based on bytecode instrumentation rather than `ActivationListener` that directly updates the MDC
** Merging the different instrumentations (log-correlation, error-capturing and ECS-reformatting) into a single plugin
** Module structure and package naming changes

[float]
===== Features
* Added support for setting service name and version for a transaction via the public api - {pull}2451[#2451]
* Added support for en-/disabling each public annotation on each own - {pull}2472[#2472]
* Added support for compressing spans - {pull}2477[#2477]
* Added microsecond durations with `us` as unit - {pull}2496[#2496]
* Added support for dropping fast exit spans - {pull}2491[#2491]
* Added support for collecting statistics about dropped exit spans - {pull}2505[#2505]
* Making AWS Lambda instrumentation GA - includes some changes in Lambda transaction metadata fields and a dedicated flush HTTP request
to the AWS Lambda extension - {pull}2424[#2424]
* Changed logging correlation to be on by default. This change includes the removal of the now redundant `enable_log_correlation` config
option. If there's a need to disable the log correlation mechanism, this can be done now through the `disable_instrumentations` config -
{pull}2428[#2428]
* Added automatic error event capturing for log4j1 and JBoss LogManager - {pull}2428[#2428]
* Issue a warning when security manager is mis-configured - {pull}2510[#2510]
* Add experimental OpenTelemetry API bridge - {pull}1631[#1631]

[float]
===== Performance improvements
* Proxy classes are excluded from instrumentation in more cases - {pull}2474[#2474]
* Only time type/method matching if the debug logging is enabled as the results are only used when debug logging is enabled - {pull}2471[#2471]

[float]
===== Bug fixes
* Fix cross-plugin dependencies triggering NoClassDefFound - {pull}2509[#2509]
* Fix status code setting in AWS Lambda transactions triggered by API Gateway V1 - {pull}2346[#2346]
* Fix classloading OSGi bundles with partial dependency on Servlet API + avoid SecurityException with Apache Sling - {pull}2418[2418]
* Respect `transaction_ignore_urls` and `transaction_ignore_user_agents` when creating transactions in the spring webflux instrumentation - {pull}2515[#2515]

[[release-notes-1.29.0]]
==== 1.29.0 - 2022/02/09

[float]
===== Breaking changes
* Changes in service name auto-discovery of jar files (see Features section)

[float]
===== Features
* Exceptions that are logged using the fatal log level are now captured (log4j2 only) - {pull}2377[#2377]
* Replaced `authorization` in the default value of `sanitize_field_names` with `*auth*` - {pull}2326[#2326]
* Unsampled transactions are dropped and not sent to the APM-Server if the APM-Server version is 8.0+ - {pull}2329[#2329]
* Adding agent logging capabilities to our SDK, making it available for external plugins - {pull}2390[#2390]
* Service name auto-discovery improvements
** For applications deployed to application servers (`war` files) and standalone jars that are started with `java -jar`,
   the agent now discovers the `META-INF/MANIFEST.MF` file.
** If the manifest contains the `Implementation-Title` attribute, it is used as the default service name - {pull}1921[#1921], {pull}2434[#2434] +
  *Note*: this may change your service names if you relied on the auto-discovery that uses the name of the jar file.
  If that jar file also contains an `Implementation-Title` attribute in the `MANIFEST.MF` file, the latter will take precedence.
** When the manifest contains the `Implementation-Version` attribute, it is used as the default service version - {pull}1726[#1726], {pull}1922[#1922], {pull}2434[#2434]
* Added support for instrumenting Struts 2 static resource requests - {pull}1949[#1949]
* Added support for Java/Jakarta WebSocket ServerEndpoint - {pull}2281[#2281]
* Added support for setting the service name on Log4j2's EcsLayout - {pull}2296[#2296]
* Print the used instrumentation groups when the application stops - {pull}2448[#2448]
* Add `elastic.apm.start_async` property that makes the agent start on a non-premain/main thread - {pull}2454[#2454]

[float]
===== Bug fixes
* Fix runtime attach with some docker images - {pull}2385[#2385]
* Restore dynamic capability to `log_level` config for plugin loggers - {pull}2384[#2384]
* Fix slf4j-related `LinkageError` - {pull}2390[#2390] and {pull}2376[#2376]
* Fix possible deadlock occurring when Byte Buddy reads System properties by warming up bytecode instrumentation code
paths. The BCI warmup is on by default and may be disabled through the internal `warmup_byte_buddy` config option - {pull}2368[#2368]
* Fixed few dubbo plugin issues - {pull}2149[#2149]
** Dubbo transaction will should be created at the provider side
** APM headers conversion issue within dubbo transaction
* Fix External plugins automatic setting of span outcome - {pull}2376[#2376]
* Avoid early initialization of JMX on Weblogic - {pull}2420[#2420]
* Automatically disable class sharing on AWS lambda layer - {pull}2438[#2438]
* Avoid standalone spring applications to have two different service names, one based on the jar name, the other based on `spring.application.name`.

[[release-notes-1.28.4]]
==== 1.28.4 - 2021/12/30

[float]
===== Bug fixes
* Fix `@Traced` annotation to return proper outcome instead of `failed` - {pull}2370[#2370]

[float]
===== Dependency updates
* Update Log4j to 2.12.4 and log4j2-ecs-layout to 1.3.2 - {pull}2378[#2378]

[[release-notes-1.28.3]]
==== 1.28.3 - 2021/12/22

[float]
===== Dependency updates
* Update Log4j to 2.12.3
* Update ecs-logging-java to 1.3.0

[float]
===== Potentially breaking changes
* If the agent cannot discover a service name, it now uses `unknown-java-service` instead of `my-service` - {pull}2325[#2325]

[float]
===== Bug fixes
* Gracefully handle JDBC drivers which don't support `Connection#getCatalog` - {pull}2340[#2340]
* Fix using JVM keystore options for communication with APM Server - {pull}2362[#2362]

[[release-notes-1.28.2]]
==== 1.28.2 - 2021/12/16

[float]
===== Dependency updates
* Update Log4j to 2.12.2

[float]
===== Bug fixes
* Fix module loading errors on J9 JVM - {pull}2341[#2341]
* Fixing log4j configuration error - {pull}2343[#2343]

[[release-notes-1.28.1]]
==== 1.28.1 - 2021/12/10

[float]
===== Security
* Fix for "Log4Shell" RCE 0-day exploit in log4j https://nvd.nist.gov/vuln/detail/CVE-2021-44228[CVE-2021-44228] - {pull}2332[#2332]

[float]
===== Features
* Added support to selectively enable instrumentations - {pull}2292[#2292]

[float]
===== Bug fixes
* Preferring controller names for Spring MVC transactions, `use_path_as_transaction_name` only as a fallback - {pull}2320[#2320]

[[release-notes-1.28.0]]
==== 1.28.0 - 2021/12/07

[float]
===== Features
* Adding experimental support for <<aws-lambda, AWS Lambda>> - {pull}1951[#1951]
* Now supporting tomcat 10 - {pull}2229[#2229]

[float]
===== Bug fixes
* Fix error with parsing APM Server version for 7.16+ - {pull}2313[#2313]

[[release-notes-1.27.1]]
==== 1.27.1 - 2021/11/30

[float]
===== Security
* Resolves Local Privilege Escalation issue https://discuss.elastic.co/t/apm-java-agent-security-update/291355[ESA-2021-30] https://cve.mitre.org/cgi-bin/cvename.cgi?name=CVE-2021-37942[CVE-2021-37942]

[float]
===== Features
* Add support to Jakarta EE for JSF - {pull}2254[#2254]

[float]
===== Bug fixes
* Fixing missing Micrometer metrics in Spring boot due to premature initialization - {pull}2255[#2255]
* Fixing hostname trimming of FQDN too aggressive - {pull}2286[#2286]
* Fixing agent `unknown` version - {pull}2289[#2289]
* Improve runtime attach configuration reliability - {pull}2283[#2283]

[[release-notes-1.27.0]]
==== 1.27.0 - 2021/11/15

[float]
===== Security
* Resolves Local Privilege Escalation issue https://discuss.elastic.co/t/apm-java-agent-security-update/289627[ESA-2021-29] https://cve.mitre.org/cgi-bin/cvename.cgi?name=CVE-2021-37941[CVE-2021-37941]

[float]
===== Potentially breaking changes
* `transaction_ignore_urls` now relies on full request URL path - {pull}2146[#2146]
** On a typical application server like Tomcat, deploying an `app.war` application to the non-ROOT context makes it accessible with `http://localhost:8080/app/`
** Ignoring the whole webapp through `/app/*` was not possible until now.
** Existing configuration may need to be updated to include the deployment context, thus for example `/static/*.js` used to
exclude known static files in all applications might be changed to `/app/static/*.js` or `*/static/*.js`.
** It only impacts prefix patterns due to the additional context path in pattern.
** It does not impact deployment within the `ROOT` context like Spring-boot which do not have such context path prefix.
* The metrics `transaction.duration.sum.us`, `transaction.duration.count` and `transaciton.breakdown.count` are no longer recorded - {pull}2194[#2194]
* Automatic hostname discovery mechanism had changed, so the resulted `host.name` and `host.hostname` in events reported
by the agent may be different. This was done in order to improve the integration with host metrics in the APM UI.

[float]
===== Features
* Improved capturing of logged exceptions when using Log4j2 - {pull}2139[#2139]
* Update to async-profiler 1.8.7 and set configured `safemode` at load time though a new system property - {pull}2165[#2165]
* Added support to capture `context.message.routing-key` in rabbitmq, spring amqp instrumentations - {pull}1767[#1767]
* Breakdown metrics are now tracked per service (when using APM Server 8.0) - {pull}2208[#2208]
* Add support for Spring AMQP batch API - {pull}1716[#1716]
* Add the (current) transaction name to the error (when using APM Server 8.0) - {pull}2235[#2235]
* The JVM/JMX metrics are reported for each service name individually (when using APM Server 8.0) - {pull}2233[#2233]
* Added <<config-span-stack-trace-min-duration,`span_stack_trace_min_duration`>> option.
 This replaces the now deprecated `span_frames_min_duration` option.
 The difference is that the new option has more intuitive semantics for negative values (never collect stack trace) and zero (always collect stack trace). - {pull}2220[#2220]
* Add support to Jakarta EE for JAX-WS - {pull}2247[#2247]
* Add support to Jakarta EE for JAX-RS - {pull}2248[#2248]
* Add support for Jakarta EE EJB annotations `@Schedule`, `@Schedules` - {pull}2250[#2250]
* Add support to Jakarta EE for Servlets - {pull}1912[#1912]
* Added support to Quartz 1.x - {pull}2219[#2219]

[float]
===== Performance improvements
* Disable compression when sending data to a local APM Server
* Reducing startup contention related to instrumentation through `ensureInstrumented` - {pull}2150[#2150]

[float]
===== Bug fixes
* Fix k8s metadata discovery for containerd-cri envs - {pull}2126[#2126]
* Fixing/reducing startup delays related to `ensureInstrumented` - {pull}2150[#2150]
* Fix runtime attach when bytebuddy is in application classpath - {pull}2116[#2116]
* Fix failed integration between agent traces and host metrics coming from Beats/Elastic-Agent due to incorrect hostname
discovery - {pull}2205[#2205]
* Fix infinitely kept-alive transactions in Hikari connection pool - {pull}2210[#2210]
* Fix few Webflux exceptions and missing reactor module - {pull}2207[#2207]

[float]
===== Refactorings
* Loading the agent from an isolated class loader - {pull}2109[#2109]
* Refactorings in the `apm-agent-plugin-sdk` that may imply breaking changes for beta users of the external plugin mechanism
** `WeakMapSupplier.createMap()` is now `WeakConcurrent.buildMap()` and contains more builders - {pull}2136[#2136]
** `GlobalThreadLocal` has been removed in favor of `DetachedThreadLocal`. To make it global, use `GlobalVariables` - {pull}2136[#2136]
** `DynamicTransformer.Accessor.get().ensureInstrumented` is now `DynamicTransformer.ensureInstrumented` - {pull}2164[#2164]
** The `@AssignTo.*` annotations have been removed.
   Use the `@Advice.AssignReturned.*` annotations that come with the latest version of Byte Buddy.
   If your plugin uses the old annotations, it will be skipped.
   {pull}2171[#2171]
* Switching last instrumentations (`trace_methods`, sparkjava, JDK `HttpServer` and Struts 2) to
`TracerAwareInstrumentation` - {pull}2170[#2170]
* Replace concurrency plugin maps to `SpanConcurrentHashMap` ones - {pull}2173[#2173]
* Align User-Agent HTTP header with other APM agents - {pull}2177[#2177]

[[release-notes-1.26.2]]
==== 1.26.2 - 2021/12/30

[float]
===== Dependency updates
* Update Log4j to 2.12.4 and log4j2-ecs-layout to 1.3.2 - {pull}2378[#2378]

[[release-notes-1.26.1]]
==== 1.26.1 - 2021/12/22

[float]
===== Dependency updates
* Update Log4j to 2.12.3
* Update ecs-logging-java to 1.3.0

[[release-notes-1.26.0]]
==== 1.26.0 - 2021/09/14

===== Potentially breaking changes
* If you rely on Database span subtype and use Microsoft SQL Server, the span subtype has been changed from `sqlserver`
to `mssql` to align with other agents.

[float]
===== Breaking changes
* Stop collecting the field `http.request.socket.encrypted` in http requests - {pull}2136[#2136]

[float]
===== Features
* Improved naming for Spring controllers - {pull}1906[#1906]
* ECS log reformatting improvements - {pull}1910[#1910]
** Automatically sets `service.node.name` in all log events if set through agent configuration
** Add `log_ecs_reformatting_additional_fields` option to support arbitrary fields in logs
** Automatically serialize markers as tags where relevant (log4j2 and logback)
* gRPC spans (client and server) can detect errors or cancellation through custom listeners - {pull}2067[#2067]
* Add `-download-agent-version` to the agent <<setup-attach-cli-usage-options, attach CLI tool options>>, allowing the
user to configure an arbitrary agent version that will be downloaded from maven and attached - {pull}1959[#1959]
* Add extra check to detect improper agent setup - {pull}2076[#2076]
* In redis tests - embedded RedisServer is replaced by testcontainers - {pull}2221[#2221]

[float]
===== Performance improvements
* Reduce GC time overhead caused by WeakReferences - {pull}2086[#2086], {pull}2081[#2081]
* Reduced memory overhead by a smarter type pool caching strategy - {pull}2102[#2102]. +
  The type pool cache improves the startup times by speeding up type matching
  (determining whether a class that's about to be loaded should be instrumented).
  Generally, the more types that are cached, the faster the startup. +
  The old strategy did not impose a limit to the cache but cleared it after it hasn't been accessed in a while.
  However, load test have discovered that the cache may never be cleared and leave a permanent overhead of 23mb.
  The actual size of the cache highly depends on the application and loosely correlates with the number of loaded classes. +
  The new caching strategy targets to allocate 1% of the committed heap, at least 0.5mb and max 10mb.
  If a particular entry hasn't been accessed within 20s, it will be removed from the cache. +
  The results based on load testing are very positive:
** Equivalent startup times (within the margins of error of the previous strategy)
** Equivalent allocation rate (within the margins of error of the previous strategy)
** Reduced avg heap utilization from 10%/15mb (previous strategy) to within margins of error without the agent
** Reduced GC time due to the additional headroom that the application can utilize.
** Based on heap dump analysis, after warmup, the cache size is now around 59kb (down from 23mb with the previous strategy).

[float]
===== Bug fixes
* Fix failure to parse some forms of the `Implementation-Version` property from jar manifest files - {pull}1931[#1931]
* Ensure single value for context-propagation header - {pull}1937[#1937]
* Fix gRPC non-terminated (therefore non-reported) client spans - {pull}2067[#2067]
* Fix Webflux response status code - {pull}1948[#1948]
* Ensure path filtering is applied when Servlet path is not available - {pull}2099[#2099]
* Align span subtype for MS SqlServer - {pull}2112[#2112]
* Fix potential destination host name corruption in OkHttp client spans - {pull}2118[#2118]

[float]
===== Refactorings
* Migrate several plugins to indy dispatcher {pull}2087[#2087], {pull}2088[#2088], {pull}2090[#2090], {pull}2094[#2094], {pull}2095[#2095]

[[release-notes-1.25.0]]
==== 1.25.0 - 2021/07/22

[float]
===== Potentially breaking changes
* If you rely on instrumentations that are in the `experimental` group, you must now set `enable_experimental_instrumentations=true` otherwise
the experimental instrumentations will be disabled by default. Up to version `1.24.0` using an empty value for `disable_instrumentations` was
the recommended way to override the default `disable_instrumentations=experimental`.

[float]
===== Features
* Support for inheritance of public API annotations - {pull}1805[#1805]
* JDBC instrumentation sets `context.db.instance` - {pull}1820[#1820]
* Add support for Vert.x web client- {pull}1824[#1824]
* Avoid recycling of spans and transactions that are using through the public API, so to avoid
reference-counting-related errors - {pull}1859[#1859]
* Add <<config-enable-experimental-instrumentations>> configuration option to enable experimental features - {pull}1863[#1863]
** Previously, when adding an instrumentation group to `disable_instrumentations`, we had to make sure to not forget the
default `experimental` value, for example when disabling `jdbc` instrumentation we had to set `disable_instrumentations=experimental,jdbc` otherwise
setting `disable_instrumentations=jdbc` would disable jdbc and also enable experimental features, which would not be the desired effect.
** Previously, by default `disable_instrumentations` contained `experimental`
** Now by default `disable_instrumentations` is empty and `enable_experimental_instrumentations=false`
** Set `enable_experimental_instrumentations=true` to enable experimental instrumentations
* Eliminating concerns related to log4j2 vulnerability - https://nvd.nist.gov/vuln/detail/CVE-2020-9488#vulnCurrentDescriptionTitle.
We cannot upgrade to version above 2.12.1 because this is the last version of log4j that is compatible with Java 7.
Instead, we exclude the SMTP appender (which is the vulnerable one) from our artifacts. Note that older versions of
our agent are not vulnerable as well, as the SMTP appender was never used, this is only to further reduce our users' concerns.
* Adding public APIs for setting `destination.service.resource`, `destination.address` and `destination.port` fields
for exit spans - {pull}1788[#1788]
* Only use emulated runtime attachment as fallback, remove the `--without-emulated-attach` option - {pull}1865[#1865]
* Instrument `javax.servlet.Filter` the same way as `javax.servlet.FilterChain` - {pull}1858[#1858]
* Propagate trace context headers in HTTP calls occurring from within traced exit points, for example - when using
Elasticsearch's REST client - {pull}1883[#1883]
* Added support for naming sparkjava (not Apache Spark) transactions {pull}1894[#1894]
* Added the ability to manually create exit spans, which will result with the auto creation of service nodes in the
service map and downstream service in the dependencies table - {pull}1898[#1898]
* Basic support for `com.sun.net.httpserver.HttpServer` - {pull}1854[#1854]
* Update to async-profiler 1.8.6 {pull}1907[#1907]
* Added support for setting the framework using the public api (#1908) - {pull}1909[#1909]

[float]
===== Bug fixes
* Fix NPE with `null` binary header values + properly serialize them - {pull}1842[#1842]
* Fix `ListenerExecutionFailedException` when using Spring AMQP's ReplyTo container - {pull}1872[#1872]
* Enabling log ECS reformatting when using Logback configured with `LayoutWrappingEncoder` and a pattern layout - {pull}1879[#1879]
* Fix NPE with Webflux + context propagation headers - {pull}1871[#1871]
* Fix `ClassCastException` with `ConnnectionMetaData` and multiple classloaders - {pull}1864[#1864]
* Fix NPE in `co.elastic.apm.agent.servlet.helper.ServletTransactionCreationHelper.getClassloader` - {pull}1861[#1861]
* Fix for Jboss JMX unexpected notifications - {pull}1895[#1895]

[[release-notes-1.24.0]]
==== 1.24.0 - 2021/05/31

[float]
===== Features
* Basic support for Apache Struts 2 {pull}1763[#1763]
* Extending the <<config-log-ecs-reformatting>> config option to enable the overriding of logs with ECS-reformatted
events. With the new `OVERRIDE` option, non-file logs can be ECS-reformatted automatically as well - {pull}1793[#1793]
* Instrumentation for Vert.x Web {pull}1697[#1697]
* Changed log level of vm arguments to debug
* Giving precedence for the W3C `tracecontext` header over the `elastic-apm-traceparent` header - {pull}1821[#1821]
* Add instrumentation for Webflux - {pull}1305[#1305]
* Add instrumentation for Javalin {pull}1822[#1822]

[float]
===== Bug fixes
* Fix another error related to instrumentation plugins loading on Windows - {pull}1785[#1785]
* Load Spring AMQP plugin- {pull}1784[#1784]
* Avoid `IllegalStateException` when multiple `tracestate` headers are used - {pull}1808[#1808]
* Ensure CLI attach avoids `sudo` only when required and avoid blocking - {pull}1819[#1819]
* Avoid sending metric-sets without samples, so to adhere to the intake API - {pull}1826[#1826]
* Fixing our type-pool cache, so that it can't cause OOM (softly-referenced), and it gets cleared when not used for
a while - {pull}1828[#1828]

[float]
===== Refactors
* Remove single-package limitation for embedded plugins - {pull}1780[#1780]

[[release-notes-1.23.0]]
==== 1.23.0 - 2021/04/22

[float]
===== Breaking changes
* There are breaking changes in the <<setup-attach-cli,attacher cli>>.
  See the Features section for more information.

[float]
===== Features
* Overhaul of the <<setup-attach-cli,attacher cli>> application that allows to attach the agent to running JVMs - {pull}1667[#1667]
** The artifact of the standalone cli application is now called `apm-agent-attach-cli`. The attacher API is still called `apm-agent-attach`.
** There is also a slim version of the cli application that does not bundle the Java agent.
It requires the `--agent-jar` option to be set.
** Improved logging +
The application uses {ecs-logging-java-ref}/intro.html[Java ECS logging] to emit JSON logs.
The log level can be configured with the `--log-level` option.
By default, the program is logging to the console but using the `--log-file` option, it can also log to a file.
** Attach to JVMs running under a different user (unix only) +
The JVM requires the attacher to be running under the same user as the target VM (the attachee).
The `apm-agent-attach-standalone.jar` can now be run with a user that has permissions to switch to the user that runs the target VM.
On Windows, the attacher can still only attach to JVMs that are running with under the same user.
** New include/exclude discovery rules +
*** `--include-all`: Attach to all discovered JVMs. If no matchers are provided, it will not attach to any JVMs.
*** `--include-user`/`--exclude-user`: Attach to all JVMs of a given operating system user.
*** `--include-main`/`--exclude-main`: Attach to all JVMs that whose main class/jar name, or system properties match the provided regex.
*** `--include-vmargs`/`--exclude-vmargs`: Attach to all JVMs that whose main class/jar name, or system properties match the provided regex.
** Removal of options +
*** The deprecated `--arg` option has been removed.
*** The `-i`/`--include`, `-e`/`exclude` options have been removed in favor of the `--<include|exclude>-<main|vmargs>` options.
*** The `-p`/`--pid` options have been removed in favor of the `--include-pid` option.
** Changed behavior of  the `-l`/`--list` option +
The option now only lists JVMs that match the include/exclude discovery rules.
Thus, it can be used to do a dry-run of the matchers without actually performing an attachment.
It even works in combination with `--continuous` now.
By default, the VM arguments are not printed, but only when the `-a`/`--list-vmargs` option is set.
** Remove dependency on `jps` +
Even when matching on the main class name or on system properties,
** Checks the Java version before attaching to avoid attachment on unsupported JVMs.
* Cassandra instrumentation - {pull}1712[#1712]
* Log correlation supports JBoss Logging - {pull}1737[#1737]
* Update Byte-buddy to `1.11.0` - {pull}1769[#1769]
* Support for user.domain {pull}1756[#1756]
* JAX-RS supports javax.ws.rs.PATCH
* Enabling build and unit tests on Windows - {pull}1671[#1671]

[float]
===== Bug fixes
* Fixed log correlation for log4j2 - {pull}1720[#1720]
* Fix apm-log4j1-plugin and apm-log4j2-plugin dependency on slf4j - {pull}1723[#1723]
* Avoid systematic `MessageNotWriteableException` error logging, now only visible in `debug` - {pull}1715[#1715] and {pull}1730[#1730]
* Fix rounded number format for non-english locales - {pull}1728[#1728]
* Fix `NullPointerException` on legacy Apache client instrumentation when host is `null` - {pull}1746[#1746]
* Apply consistent proxy class exclusion heuristic - {pull}1738[#1738]
* Fix micrometer serialization error - {pull}1741[#1741]
* Optimize & avoid `ensureInstrumented` deadlock by skipping stack-frame computation for Java7+ bytecode - {pull}1758[#1758]
* Fix instrumentation plugins loading on Windows - {pull}1671[#1671]

[float]
===== Refactors
* Migrate some plugins to indy dispatcher {pull}1369[#1369] {pull}1410[#1410] {pull}1374[#1374]

[[release-notes-1.22.0]]
==== 1.22.0 - 2021/03/24

[float]
===== Breaking changes
* Dots in metric names of Micrometer metrics get replaced with underscores to avoid mapping conflicts.
De-dotting be disabled via <<config-dedot-custom-metrics, `dedot_custom_metrics`>>. - {pull}1700[#1700]

[float]
===== Features
* Introducing a new mechanism to ease the development of community instrumentation plugins. See <<config-plugins-dir>> for
more details. This configuration was already added in 1.18.0, but more extensive and continuous integration testing
allows us to expose it now. It is still marked as "experimental" though, meaning that future changes in the mechanism
may break early contributed plugins. However, we highly encourage our community to try it out and we will do our best
to assist with such efforts.
* Deprecating `ignore_user_agents` in favour of `transaction_ignore_user_agents`, maintaining the same functionality -
{pull}1644[#1644]
* Update existing Hibernate Search 6 instrumentation to the final relase
* The <<config-use-path-as-transaction-name, `use_path_as_transaction_name`>> option is now dynamic
* Flushing internal and micrometer metrics before the agent shuts down - {pull}1658[#1658]
* Support for OkHttp 4.4+ -  {pull}1672[#1672]
* Adding capability to automatically create ECS-JSON-formatted version of the original application log files, through
the <<config-log-ecs-reformatting>> config option. This allows effortless ingestion of logs to Elasticsearch without
any further configuration. Supports log4j1, log4j2 and Logback. {pull}1261[#1261]
* Add support to Spring AMQP - {pull}1657[#1657]
* Adds the ability to automatically configure usage of the OpenTracing bridge in systems using ServiceLoader - {pull}1708[#1708]
* Update to async-profiler 1.8.5 - includes a fix to a Java 7 crash and enhanced safe mode to better deal with
corrupted stack frames.
* Add a warning on startup when `-Xverify:none` or `-noverify` flags are set as this can lead to crashes that are very
difficult to debug - {pull}1593[#1593]. In an upcoming version, the agent will not start when these flags are set,
unless the system property `elastic.apm.disable_bootstrap_checks` is set to true.

[float]
===== Bug fixes
* fix sample rate rounded to zero when lower than precision - {pull}1655[#1655]
* fixed a couple of bugs with the external plugin mechanism (not documented until now) - {pull}1660[#1660]
* Fix runtime attach conflict with multiple users - {pull}1704[#1704]

[[release-notes-1.21.0]]
==== 1.21.0 - 2021/02/09

[float]
===== Breaking changes
* Following PR {pull}1650[#1650], there are two slight changes with the <<config-server-url>> and <<config-server-urls>>
configuration options:
    1.  So far, setting `server_urls` with an empty string would allow the agent to work normally, apart from any action
        that requires communication with the APM Server, including the attempt to fetch a central configuration.
        Starting in this agent version, setting `server_urls` to empty string doesn't have any special meaning, it is
        the default expected configuration, where `server_url` will be used instead. In order to achieve the same
        behaviour, use the new <<config-disable-send>> configuration.
    2.  Up to this version, `server_url` was used as an alias to `server_urls`, meaning that one could potentially set
        the `server_url` config with a comma-separated list of multiple APM Server addresses, and that would have been a
        valid configuration. Starting in this agent version, `server_url` is a separate configuration, and it only accepts
        Strings that represent a single valid URL. Specifically, empty strings and commas are invalid.

[float]
===== Features
* Add cloud provider metadata to reported events, see
https://github.com/elastic/apm/blob/master/specs/agents/metadata.md#cloud-provider-metadata[spec] for details.
By default, the agent will try to automatically detect the cloud provider on startup, but this can be
configured through the <<config-cloud-provider, `cloud_provider`>> config option - {pull}1599[#1599]
* Add span & transaction `outcome` field to improve error rate calculations - {pull}1613[#1613]

[float]
===== Bug fixes
* Fixing crashes observed in Java 7 at sporadic timing by applying a few seconds delay on bootstrap - {pull}1594[#1594]
* Fallback to using "TLS" `SSLContext` when "SSL" is not available - {pull}1633[#1633]
* Fixing agent startup failure with `NullPointerException` thrown by Byte-buddy's `MultipleParentClassLoader` - {pull}1647[#1647]
* Fix cached type resolution triggering `ClassCastException` - {pull}1649[#1649]

[[release-notes-1.20.0]]
==== 1.20.0 - 2021/01/07

[float]
===== Breaking changes
* The following public API types were `public` so far and became package-private: `NoopScope`, `ScopeImpl` and `AbstractSpanImpl`.
  If your code is using them, you will need to change that when upgrading to this version.
  Related PR: {pull}1532[#1532]

[float]
===== Features
* Add support for RabbitMQ clients - {pull}1328[#1328]

[float]
===== Bug fixes
* Fix small memory allocation regression introduced with tracestate header {pull}1508[#1508]
* Fix `NullPointerException` from `WeakConcurrentMap.put` through the Elasticsearch client instrumentation - {pull}1531[#1531]
* Sending `transaction_id` and `parent_id` only for events that contain a valid `trace_id` as well - {pull}1537[#1537]
* Fix `ClassNotFoundError` with old versions of Spring resttemplate {pull}1524[#1524]
* Fix Micrometer-driven metrics validation errors by the APM Server when sending with illegal values - {pull}1559[#1559]
* Serialize all stack trace frames when setting `stack_trace_limit=-1` instead of none - {pull}1571[#1571]
* Fix `UnsupportedOperationException` when calling `ServletContext.getClassLoader()` - {pull}1576[#1576]
* Fix improper request body capturing - {pull}1579[#1579]
* Avoid `NullPointerException` due to null return values instrumentation advices - {pull}1601[#1601]
* Update async-profiler to 1.8.3 {pull}1602[1602]
* Use null-safe data structures to avoid `NullPointerException` {pull}1597[1597]
* Fix memory leak in sampling profiler mechanism - {pull}1592[#1592]

[float]
===== Refactors
* Migrate some plugins to indy dispatcher {pull}1405[#1405] {pull}1394[#1394]

[[release-notes-1.19.0]]
==== 1.19.0 - 2020/11/10

[float]
===== Features
* The agent version now includes a git hash if it's a snapshot version.
  This makes it easier to differ distinct snapshot builds of the same version.
  Example: `1.18.1-SNAPSHOT.4655910`
* Add support for sampling weight with propagation in `tracestate` W3C header {pull}1384[#1384]
* Adding two more valid options to the `log_level` config: `WARNING` (equivalent to `WARN`) and `CRITICAL`
  (will be treated as `ERROR`) - {pull}1431[1431]
* Add the ability to disable Servlet-related spans for `INCLUDE`, `FORWARD` and `ERROR` dispatches (without affecting
  basic Servlet capturing) by adding `servlet-api-dispatch` to <<config-disable-instrumentations>> - {pull}1448[1448]
* Add Sampling Profiler support for AArch64 architectures - {pull}1443[1443]
* Support proper transaction naming when using Spring's `ServletWrappingController` - {pull}1461[#1461]
* Update async-profiler to 1.8.2 {pull}1471[1471]
* Update existing Hibernate Search 6 instrumentation to work with the latest CR1 release
* Deprecating the `addLabel` public API in favor of `setLabel` (still supporting `addLabel`) - {pull}1449[#1449]

[float]
===== Bug fixes
* Fix `HttpUrlConnection` instrumentation issue (affecting distributed tracing as well) when using HTTPS without using
  `java.net.HttpURLConnection#disconnect` - {pull}1447[1447]
* Fixes class loading issue that can occur when deploying multiple applications to the same application server - {pull}1458[#1458]
* Fix ability to disable agent on startup wasn't working for runtime attach {pull}1444[1444]
* Avoid `UnsupportedOperationException` on some spring application startup {pull}1464[1464]
* Fix ignored runtime attach `config_file` {pull}1469[1469]
* Fix `IllegalAccessError: Module 'java.base' no access to: package 'java.lang'...` in J9 VMs of Java version >= 9 -
  {pull}1468[#1468]
* Fix JVM version parsing on HP-UX {pull}1477[#1477]
* Fix Spring-JMS transactions lifecycle management when using multiple concurrent consumers - {pull}1496[#1496]

[float]
===== Refactors
* Migrate some plugins to indy dispatcher {pull}1404[1404] {pull}1411[1411]
* Replace System Rules with System Lambda {pull}1434[#1434]

[[release-notes-1.18.1]]
==== 1.18.1 - 2020/10/06

[float]
===== Refactors
* Migrate some plugins to indy dispatcher {pull}1362[1362] {pull}1366[1366] {pull}1363[1363] {pull}1383[1383] {pull}1368[1368] {pull}1364[1364] {pull}1365[1365] {pull}1367[1367] {pull}1371[1371]

[float]
===== Bug fixes
* Fix instrumentation error for HttpClient - {pull}1402[#1402]
* Eliminate `unsupported class version error` messages related to loading the Java 11 HttpClient plugin in pre-Java-11 JVMs {pull}1397[1397]
* Fix rejected metric events by APM Server with response code 400 due to data validation error - sanitizing Micrometer
metricset tag keys - {pull}1413[1413]
* Fix invalid micrometer metrics with non-numeric values {pull}1419[1419]
* Fix `NoClassDefFoundError` with JDBC instrumentation plugin {pull}1409[1409]
* Apply `disable_metrics` config to Micrometer metrics - {pull}1421[1421]
* Remove cgroup `inactive_file.bytes` metric according to spec {pull}1422[1422]

[[release-notes-1.18.0]]
==== 1.18.0 - 2020/09/08

[float]
===== Features
* Deprecating `ignore_urls` config in favour of <<config-transaction-ignore-urls, `transaction_ignore_urls`>> to align
  with other agents, while still allowing the old config name for backward compatibility - {pull}1315[#1315]
* Enabling instrumentation of classes compiled with Java 1.4. This is reverting the restriction of instrumenting only
  bytecode of Java 1.5 or higher ({pull}320[#320]), which was added due to potential `VerifyError`. Such errors should be
  avoided now by the usage of `TypeConstantAdjustment` - {pull}1317[#1317]
* Enabling agent to work without attempting any communication with APM server, by allowing setting `server_urls` with
  an empty string - {pull}1295[#1295]
* Add <<metrics-micrometer, micrometer support>> - {pull}1303[#1303]
* Add `profiling_inferred_spans_lib_directory` option to override the default temp directory used for exporting the async-profiler library.
  This is useful for server-hardened environments where `/tmp` is often configured with `noexec`, leading to `java.lang.UnsatisfiedLinkError` errors - {pull}1350[#1350]
* Create spans for Servlet dispatches to FORWARD, INCLUDE and ERROR - {pull}1212[#1212]
* Support JDK 11 HTTPClient - {pull}1307[#1307]
* Lazily create profiler temporary files {pull}1360[#1360]
* Convert the followings to Indy Plugins (see details in <<release-notes-1.18.0.rc1, 1.18.0-rc1 relase notes>>): gRPC,
  AsyncHttpClient, Apache HttpClient
* The agent now collects cgroup memory metrics (see details in <<metrics-cgroup,Metrics page>>)
* Update async-profiler to 1.8.1 {pull}1382[#1382]
* Runtime attach install option is promoted to 'beta' status (was experimental).

[float]
===== Bug fixes
* Fixes a `NoClassDefFoundError` in the JMS instrumentation of `MessageListener` - {pull}1287[#1287]
* Fix `/ by zero` error message when setting `server_urls` with an empty string - {pull}1295[#1295]
* Fix `ClassNotFoundException` or `ClassCastException` in some cases where special log4j configurations are used - {pull}1322[#1322]
* Fix `NumberFormatException` when using early access Java version - {pull}1325[#1325]
* Fix `service_name` config being ignored when set to the same auto-discovered default value - {pull}1324[#1324]
* Fix service name error when updating a web app on a Servlet container - {pull}1326[#1326]
* Fix remote attach 'jps' executable not found when 'java' binary is symlinked ot a JRE - {pull}1352[#1352]

[[release-notes-1.18.0.rc1]]
==== 1.18.0.RC1 - 2020/07/22

This release candidate adds some highly anticipated features:
It’s now possible to attach the agent at runtime in more cases than before.
Most notably, it enables runtime attachment on JBoss, WildFly, Glassfish/Payara,
and other OSGi runtimes such as Atlassian Jira and Confluence.

To make this and other significant features, such as https://github.com/elastic/apm-agent-java/issues/937[external plugins], possible,
we have implemented major changes to the architecture of the agent.
The agent now relies on the `invokedynamic` bytecode instruction to make plugin development easier, safer, and more efficient.
As early versions of Java 7 and Java 8 have unreliable support for invokedynamic,
we now require a minimum update level of 60 for Java 7 (7u60+) in addition to the existing minimum update level of 40 for Java 8 (8u40+).

We’re looking for users who would like to try this out to give feedback.
If we see that the `invokedynamic`-based approach (https://github.com/elastic/apm-agent-java/pull/1230[indy plugins]) works well, we can continue and migrate the rest of the plugins.
After the migration has completed, we can move forward with external plugins and remove the experimental label from runtime attachment.

If all works like in our testing, you would not see `NoClassDefFoundError` s anymore when, for example, trying to attach the agent at runtime to an OSGi container or a JBoss server.
Also, non-standard OSGi containers, such as Atlassian Jira and other technologies with restrictive class loading policies, such as MuleSoft ESB, will benefit from this change.

In the worst case, there might be JVM crashes due to `invokedynamic`-related JVM bugs.
However, we already disable the agent when attached to JVM versions that are known to be problematic.
Another potentially problematic area is that we now dynamically raise the bytecode version of instrumented classes to be at least bytecode version 51 (Java 7).
This is needed in order to be able to use the `invokedynamic` instruction.
This requires re-computation of stack map frames which makes instrumentation a bit slower.
We don't anticipate notable slowdowns unless you extensively (over-)use <<config-trace-methods, `trace_methods`>>.

[float]
===== Breaking changes
* Early Java 7 versions, prior to update 60, are not supported anymore.
  When trying to attach to a non-supported version, the agent will disable itself and not apply any instrumentations.

[float]
===== Features
* Experimental support for runtime attachment now also for OSGi containers, JBoss, and WildFly
* New mitigation of OSGi bootdelegation errors (`NoClassDefFoundError`).
  You can remove any `org.osgi.framework.bootdelegation` related configuration.
  This release also removes the configuration option `boot_delegation_packages`.
* Overhaul of the `ExecutorService` instrumentation that avoids `ClassCastException` issues - {pull}1206[#1206]
* Support for `ForkJoinPool` and `ScheduledExecutorService` (see <<supported-async-frameworks>>)
* Support for `ExecutorService#invokeAny` and `ExecutorService#invokeAll`
* Added support for `java.util.TimerTask` - {pull}1235[#1235]
* Add capturing of request body in Elasticsearch queries: `_msearch`, `_count`, `_msearch/template`, `_search/template`, `_rollup_search` - {pull}1222[#1222]
* Add <<config-enabled,`enabled`>> flag
* Add experimental support for Scala Futures
* The agent now collects heap memory pools metrics - {pull}1228[#1228]

[float]
===== Bug fixes
* Fixes error capturing for log4j2 loggers. Version 1.17.0 introduced a regression.
* Fixes `NullPointerException` related to JAX-RS and Quartz instrumentation - {pull}1249[#1249]
* Expanding k8s pod ID discovery to some formerly non-supported environments
* When `recording` is set to `false`, the agent will not send captured errors anymore.
* Fixes NPE in Dubbo instrumentation that occurs when the application is acting both as a provider and as a consumer - {pull}1260[#1260]
* Adding a delay by default what attaching the agent to Tomcat using the premain route to work around the JUL
  deadlock issue - {pull}1262[#1262]
* Fixes missing `jboss.as:*` MBeans on JBoss - {pull}1257[#1257]


[[release-notes-1.17.0]]
==== 1.17.0 - 2020/06/17

[float]
===== Features
* Log files are now rotated after they reach <<config-log-file-size>>.
There will always be one history file `${log_file}.1`.
* Add <<config-log-format-sout>> and <<config-log-format-file>> with the options `PLAIN_TEXT` and `JSON`.
The latter uses https://github.com/elastic/ecs-logging-java[ecs-logging-java] to format the logs.
* Exposing <<config-classes-excluded-from-instrumentation>> config - {pull}1187[#1187]
* Add support for naming transactions based on Grails controllers. Supports Grails 3+ - {pull}1171[#1171]
* Add support for the Apache/Alibaba Dubbo RPC framework
* Async Profiler version upgraded to 1.7.1, with a new debugging flag for the stack frame recovery mechanism - {pull}1173[#1173]

[float]
===== Bug fixes
* Fixes `IndexOutOfBoundsException` that can occur when profiler-inferred spans are enabled.
  This also makes the profiler more resilient by just removing the call tree related to the exception (which might be in an invalid state)
  as opposed to stopping the profiler when an exception occurs.
* Fix `NumberFormatException` when parsing Ingres/Actian JDBC connection strings - {pull}1198[#1198]
* Prevent agent from overriding JVM configured truststore when not using HTTPS for communication with APM server - {pull}1203[#1203]
* Fix `java.lang.IllegalStateException` with `jps` JVM when using continuous runtime attach - {pull}1205[1205]
* Fix agent trying to load log4j2 plugins from application - {pull}1214[1214]
* Fix memory leak in gRPC instrumentation plugin - {pull}1196[1196]
* Fix HTTPS connection failures when agent is configured to use HTTPS to communicate with APM server {pull}1209[1209]

[[release-notes-1.16.0]]
==== 1.16.0 - 2020/05/13

[float]
===== Features

* The log correlation feature now adds `error.id` to the MDC. See <<supported-logging-frameworks>> for details. - {pull}1050[#1050]
* Deprecating the `incubating` tag in favour of the `experimental` tag. This is not a breaking change, so former
<<config-disable-instrumentations,`disable_instrumentation`>> configuration containing the `incubating` tag will still be respected - {pull}1123[#1123]
* Add a `--without-emulated-attach` option for runtime attachment to allow disabling this feature as a workaround.
* Add workaround for JDK bug JDK-8236039 with TLS 1.3 {pull}1149[#1149]
* Add log level `OFF` to silence agent logging
* Adds <<config-span-min-duration,`span_min_duration`>> option to exclude fast executing spans.
  When set together with one of the more specific thresholds - `trace_methods_duration_threshold` or `profiling_inferred_spans_min_duration`,
  the higher threshold will determine which spans will be discarded.
* Automatically instrument quartz jobs from the quartz-jobs artifact {pull}1170[#1170]
* Perform re-parenting of regular spans to be a child of profiler-inferred spans. Requires APM Server and Kibana 7.8.0. {pull}1117[#1117]
* Upgrade Async Profiler version to 1.7.0

[float]
===== Bug fixes

* When Servlet-related Exceptions are handled through exception handlers that return a 200 status code, agent shouldn't override with 500 - {pull}1103[#1103]
* Exclude Quartz 1 from instrumentation to avoid
  `IncompatibleClassChangeError: Found class org.quartz.JobExecutionContext, but interface was expected` - {pull}1108[#1108]
* Fix breakdown metrics span sub-types {pull}1113[#1113]
* Fix flaky gRPC server instrumentation {pull}1122[#1122]
* Fix side effect of calling `Statement.getUpdateCount` more than once {pull}1139[#1139]
* Stop capturing JDBC affected rows count using `Statement.getUpdateCount` to prevent unreliable side-effects {pull}1147[#1147]
* Fix OpenTracing error tag handling (set transaction error result when tag value is `true`) {pull}1159[#1159]
* Due to a bug in the build we didn't include the gRPC plugin in the build so far
* `java.lang.ClassNotFoundException: Unable to load class 'jdk.internal...'` is thrown when tracing specific versions of Atlassian systems {pull}1168[#1168]
* Make sure spans are kept active during `AsyncHandler` methods in the `AsyncHttpClient`
* CPU and memory metrics are sometimes not reported properly when using IBM J9 {pull}1148[#1148]
* `NullPointerException` thrown by the agent on WebLogic {pull}1142[#1142]

[[release-notes-1.15.0]]
==== 1.15.0 - 2020/03/27

[float]
===== Breaking changes

* Ordering of configuration sources has slightly changed, please review <<configuration>>:
** `elasticapm.properties` file now has higher priority over java system properties and environment variables, +
This change allows to change dynamic options values at runtime by editing file, previously values set in java properties
or environment variables could not be overridden, even if they were dynamic.
* Renamed some configuration options related to the experimental profiler-inferred spans feature ({pull}1084[#1084]):
** `profiling_spans_enabled` -> `profiling_inferred_spans_enabled`
** `profiling_sampling_interval` -> `profiling_inferred_spans_sampling_interval`
** `profiling_spans_min_duration` -> `profiling_inferred_spans_min_duration`
** `profiling_included_classes` -> `profiling_inferred_spans_included_classes`
** `profiling_excluded_classes` -> `profiling_inferred_spans_excluded_classes`
** Removed `profiling_interval` and `profiling_duration` (both are fixed to 5s now)

[float]
===== Features

* Gracefully abort agent init when running on a known Java 8 buggy JVM {pull}1075[#1075].
* Add support for <<supported-databases, Redis Redisson client>>
* Makes <<config-instrument>>, <<config-trace-methods>>, and <<config-disable-instrumentations>> dynamic.
Note that changing these values at runtime can slow down the application temporarily.
* Do not instrument Servlet API before 3.0 {pull}1077[#1077]
* Add support for API keys for apm backend authentication {pull}1083[#1083]
* Add support for <<supported-rpc-frameworks, gRPC>> client & server instrumentation {pull}1019[#1019]
* Deprecating `active` configuration option in favor of `recording`.
  Setting `active` still works as it's now an alias for `recording`.

[float]
===== Bug fixes

* When JAX-RS-annotated method delegates to another JAX-RS-annotated method, transaction name should include method A - {pull}1062[#1062]
* Fixed bug that prevented an APM Error from being created when calling `org.slf4j.Logger#error` - {pull}1049[#1049]
* Wrong address in JDBC spans for Oracle, MySQL and MariaDB when multiple hosts are configured - {pull}1082[#1082]
* Document and re-order configuration priorities {pull}1087[#1087]
* Improve heuristic for `service_name` when not set through config {pull}1097[#1097]


[[release-notes-1.14.0]]
==== 1.14.0 - 2020/03/04

[float]
===== Features

* Support for the official https://www.w3.org/TR/trace-context[W3C] `traceparent` and `tracestate` headers. +
  The agent now accepts both the `elastic-apm-traceparent` and the official `traceparent` header.
By default, it sends both headers on outgoing requests, unless <<config-use-elastic-traceparent-header, `use_elastic_traceparent_header`>> is set to false.
* Creating spans for slow methods with the help of the sampling profiler https://github.com/jvm-profiling-tools/async-profiler[async-profiler].
This is a low-overhead way of seeing which methods make your transactions slow and a replacement for the `trace_methods` configuration option.
See <<supported-java-methods>> for more details
* Adding a Circuit Breaker to pause the agent when stress is detected on the system and resume when the stress is relieved.
See <<circuit-breaker>> and {pull}1040[#1040] for more info.
* `Span#captureException` and `Transaction#captureException` in public API return reported error id - {pull}1015[#1015]

[float]
===== Bug fixes

* java.lang.IllegalStateException: Cannot resolve type description for <com.another.commercial.apm.agent.Class> - {pull}1037[#1037]
* properly handle `java.sql.SQLException` for unsupported JDBC features {pull}[#1035] https://github.com/elastic/apm-agent-java/issues/1025[#1025]

[[release-notes-1.13.0]]
==== 1.13.0 - 2020/02/11

[float]
===== Features

* Add support for <<supported-databases, Redis Lettuce client>>
* Add `context.message.age.ms` field for JMS message receiving spans and transactions - {pull}970[#970]
* Instrument log4j2 Logger#error(String, Throwable) ({pull}919[#919]) Automatically captures exceptions when calling `logger.error("message", exception)`
* Add instrumentation for external process execution through `java.lang.Process` and Apache `commons-exec` - {pull}903[#903]
* Add `destination` fields to exit span contexts - {pull}976[#976]
* Removed `context.message.topic.name` field - {pull}993[#993]
* Add support for Kafka clients - {pull}981[#981]
* Add support for binary `traceparent` header format (see the https://github.com/elastic/apm/blob/master/docs/agent-development.md#Binary-Fields[spec]
for more details) - {pull}1009[#1009]
* Add support for log correlation for log4j and log4j2, even when not used in combination with slf4j.
  See <<supported-logging-frameworks>> for details.

[float]
===== Bug Fixes

* Fix parsing value of `trace_methods` configuration property {pull}930[#930]
* Workaround for `java.util.logging` deadlock {pull}965[#965]
* JMS should propagate traceparent header when transactions are not sampled {pull}999[#999]
* Spans are not closed if JDBC implementation does not support `getUpdateCount` {pull}1008[#1008]

[[release-notes-1.12.0]]
==== 1.12.0 - 2019/11/21

[float]
===== Features
* JMS Enhancements {pull}911[#911]:
** Add special handling for temporary queues/topics
** Capture message bodies of text Messages
*** Rely on the existing `ELASTIC_APM_CAPTURE_BODY` agent config option (off by default).
*** Send as `context.message.body`
*** Limit size to 10000 characters. If longer than this size, trim to 9999 and append with ellipsis
** Introduce the `ignore_message_queues` configuration to disable instrumentation (message tagging) for specific
      queues/topics as suggested in {pull}710[#710]
** Capture predefined message headers and all properties
*** Rely on the existing `ELASTIC_APM_CAPTURE_HEADERS` agent config option.
*** Send as `context.message.headers`
*** Sanitize sensitive headers/properties based on the `sanitize_field_names` config option
* Added support for the MongoDB sync driver. See <<supported-databases, supported data stores>>.

[float]
===== Bug Fixes
* JDBC regression- `PreparedStatement#executeUpdate()` and `PreparedStatement#executeLargeUpdate()` are not traced {pull}918[#918]
* When systemd cgroup driver is used, the discovered Kubernetes pod UID contains "_" instead of "-" {pull}920[#920]
* DB2 jcc4 driver is not traced properly {pull}926[#926]

[[release-notes-1.11.0]]
==== 1.11.0 - 2019/10/31

[float]
===== Features
* Add the ability to configure a unique name for a JVM within a service through the
<<config-service-node-name, `service_node_name`>>
config option]
* Add ability to ignore some exceptions to be reported as errors <<config-ignore-exceptions[ignore_exceptions]
* Applying new logic for JMS `javax.jms.MessageConsumer#receive` so that, instead of the transaction created for the
   polling method itself (ie from `receive` start to end), the agent will create a transaction attempting to capture
   the code executed during actual message handling.
   This logic is suitable for environments where polling APIs are invoked within dedicated polling threads.
   This polling transaction creation strategy can be reversed through a configuration option (`message_polling_transaction_strategy`)
   that is not exposed in the properties file by default.
* Send IP obtained through `javax.servlet.ServletRequest#getRemoteAddr()` in `context.request.socket.remote_address`
   instead of parsing from headers {pull}889[#889]
* Added `ElasticApmAttacher.attach(String propertiesLocation)` to specify a custom properties location
* Logs message when `transaction_max_spans` has been exceeded {pull}849[#849]
* Report the number of affected rows by a SQL statement (UPDATE,DELETE,INSERT) in 'affected_rows' span attribute {pull}707[#707]
* Add <<public-api, `@Traced`>> annotation which either creates a span or a transaction, depending on the context
* Report JMS destination as a span/transaction context field {pull}906[#906]
* Added <<config-capture-jmx-metrics, `capture_jmx_metrics`>> configuration option

[float]
===== Bug Fixes
* JMS creates polling transactions even when the API invocations return without a message
* Support registering MBeans which are added after agent startup

[[release-notes-1.10.0]]
==== 1.10.0 - 2019/09/30

[float]
===== Features
* Add ability to manually specify reported <<config-hostname, hostname>>
* Add support for <<supported-databases, Redis Jedis client>>.
* Add support for identifying target JVM to attach apm agent to using JVM property. See also the documentation of the <<setup-attach-cli-usage-options, `--include` and `--exclude` flags>>
* Added <<config-capture-jmx-metrics, `capture_jmx_metrics`>> configuration option
* Improve servlet error capture {pull}812[#812]
  Among others, now also takes Spring MVC `@ExceptionHandler`s into account
* Instrument Logger#error(String, Throwable) {pull}821[#821]
  Automatically captures exceptions when calling `logger.error("message", exception)`
* Easier log correlation with https://github.com/elastic/java-ecs-logging. See <<log-correlation, docs>>.
* Avoid creating a temp agent file for each attachment {pull}859[#859]
* Instrument `View#render` instead of `DispatcherServlet#render` {pull}829[#829]
  This makes the transaction breakdown graph more useful. Instead of `dispatcher-servlet`, the graph now shows a type which is based on the view name, for example, `FreeMarker` or `Thymeleaf`.

[float]
===== Bug Fixes
* Error in log when setting <<config-server-urls, server_urls>>
 to an empty string - `co.elastic.apm.agent.configuration.ApmServerConfigurationSource - Expected previousException not to be null`
* Avoid terminating the TCP connection to APM Server when polling for configuration updates {pull}823[#823]

[[release-notes-1.9.0]]
==== 1.9.0 - 2019/08/22

[float]
===== Features
* Upgrading supported OpenTracing version from 0.31 to 0.33
* Added annotation and meta-annotation matching support for `trace_methods`, for example:
** `public @java.inject.* org.example.*` (for annotation)
** `public @@javax.enterprise.context.NormalScope org.example.*` (for meta-annotation)
* The runtime attachment now also works when the `tools.jar` or the `jdk.attach` module is not available.
This means you don't need a full JDK installation - the JRE is sufficient.
This makes the runtime attachment work in more environments such as minimal Docker containers.
Note that the runtime attachment currently does not work for OSGi containers like those used in many application servers such as JBoss and WildFly.
See the <<setup-attach-cli, documentation>> for more information.
* Support for Hibernate Search

[float]
===== Bug Fixes
* A warning in logs saying APM server is not available when using 1.8 with APM server 6.x.
Due to that, agent 1.8.0 will silently ignore non-string labels, even if used with APM server of versions 6.7.x or 6.8.x that support such.
If APM server version is <6.7 or 7.0+, this should have no effect. Otherwise, upgrade the Java agent to 1.9.0+.
* `ApacheHttpAsyncClientInstrumentation` matching increases startup time considerably
* Log correlation feature is active when `active==false`
* Tomcat's memory leak prevention mechanism is causing a... memory leak. JDBC statement map is leaking in Tomcat if the application that first used it is undeployed/redeployed.
See https://discuss.elastic.co/t/elastic-apm-agent-jdbchelper-seems-to-use-a-lot-of-memory/195295[this related discussion].

[float]
==== Breaking Changes
* The `apm-agent-attach.jar` is not executable anymore.
Use `apm-agent-attach-standalone.jar` instead.

[[release-notes-1.8.0]]
==== 1.8.0 - 2019/07/30

[float]
===== Features
* Added support for tracking https://www.elastic.co/guide/en/kibana/7.3/transactions.html[time spent by span type].
   Can be disabled by setting https://www.elastic.co/guide/en/apm/agent/java/current/config-core.html#config-breakdown-metrics[`breakdown_metrics`] to `false`.
* Added support for https://www.elastic.co/guide/en/kibana/7.3/agent-configuration.html[central configuration].
   Can be disabled by setting <<config-central-config, `central_config`>> to `false`.
* Added support for Spring's JMS flavor - instrumenting `org.springframework.jms.listener.SessionAwareMessageListener`
* Added support to legacy ApacheHttpClient APIs (which adds support to Axis2 configured to use ApacheHttpClient)
* Added support for setting <<config-server-urls, `server_urls`>> dynamically via properties file {pull}723[#723]
* Added <<config-config-file, `config_file`>> option
* Added option to use `@javax.ws.rs.Path` value as transaction name <<config-use-jaxrs-path-as-transaction-name, `use_jaxrs_path_as_transaction_name`>>
* Instrument quartz jobs <<supported-scheduling-frameworks, docs>>
* SQL parsing improvements {pull}696[#696]
* Introduce priorities for transaction name {pull}748[#748].
   Now uses the path as transaction name if <<config-use-path-as-transaction-name, `use_path_as_transaction_name`>> is set to `true`
   rather than `ServletClass#doGet`.
   But if a name can be determined from a high level framework,
   like Spring MVC, that takes precedence.
   User-supplied names from the API always take precedence over any others.
* Use JSP path name as transaction name as opposed to the generated servlet class name {pull}751[#751]

[float]
===== Bug Fixes
* Some JMS Consumers and Producers are filtered due to class name filtering in instrumentation matching
* Jetty: When no display name is set and context path is "/" transaction service names will now correctly fall back to configured values
* JDBC's `executeBatch` is not traced
* Drops non-String labels when connected to APM Server < 6.7 to avoid validation errors {pull}687[#687]
* Parsing container ID in cloud foundry garden {pull}695[#695]
* Automatic instrumentation should not override manual results {pull}752[#752]

[float]
===== Breaking changes
* The log correlation feature does not add `span.id` to the MDC anymore but only `trace.id` and `transaction.id` {pull}742[#742].

[[release-notes-1.7.0]]
==== 1.7.0 - 2019/06/13

[float]
===== Features
* Added the `trace_methods_duration_threshold` config option. When using the `trace_methods` config option with wild cards,
this enables considerable reduction of overhead by limiting the number of spans captured and reported
(see more details in config documentation).
NOTE: Using wildcards is still not the recommended approach for the `trace_methods` feature.
* Add `Transaction#addCustomContext(String key, String|Number|boolean value)` to public API
* Added support for AsyncHttpClient 2.x
* Added <<config-global-labels, `global_labels`>> configuration option.
This requires APM Server 7.2+.
* Added basic support for JMS- distributed tracing for basic scenarios of `send`, `receive`, `receiveNoWait` and `onMessage`.
Both Queues and Topics are supported.
Async `send` APIs are not supported in this version.
NOTE: This feature is currently marked as "experimental" and is disabled by default. In order to enable,
it is required to set the
<<config-disable-instrumentations, `disable_instrumentations`>>
configuration property to an empty string.
* Improved OSGi support: added a configuration option for `bootdelegation` packages {pull}641[#641]
* Better span names for SQL spans. For example, `SELECT FROM user` instead of just `SELECT` {pull}633[#633]

[float]
===== Bug Fixes
* ClassCastException related to async instrumentation of Pilotfish Executor causing thread hang (applied workaround)
* NullPointerException when computing Servlet transaction name with null HTTP method name
* FileNotFoundException when trying to find implementation version of jar with encoded URL
* NullPointerException when closing Apache AsyncHttpClient request producer
* Fixes loading of `elasticapm.properties` for Spring Boot applications
* Fix startup error on WebLogic 12.2.1.2.0 {pull}649[#649]
* Disable metrics reporting and APM Server health check when active=false {pull}653[#653]

[[release-notes-1.6.1]]
==== 1.6.1 - 2019/04/26

[float]
===== Bug Fixes
* Fixes transaction name for non-sampled transactions https://github.com/elastic/apm-agent-java/issues/581[#581]
* Makes log_file option work again https://github.com/elastic/apm-agent-java/issues/594[#594]
* Async context propagation fixes
** Fixing some async mechanisms lifecycle issues https://github.com/elastic/apm-agent-java/issues/605[#605]
** Fixes exceptions when using WildFly managed executor services https://github.com/elastic/apm-agent-java/issues/589[#589]
** Exclude glassfish Executor which does not permit wrapped runnables https://github.com/elastic/apm-agent-java/issues/596[#596]
** Exclude DumbExecutor https://github.com/elastic/apm-agent-java/issues/598[#598]
* Fixes Manifest version reading error to support `jar:file` protocol https://github.com/elastic/apm-agent-java/issues/601[#601]
* Fixes transaction name for non-sampled transactions https://github.com/elastic/apm-agent-java/issues/597[#597]
* Fixes potential classloader deadlock by preloading `FileSystems.getDefault()` https://github.com/elastic/apm-agent-java/issues/603[#603]

[[release-notes-1.6.0]]
==== 1.6.0 - 2019/04/16

[float]
===== Related Announcements
* Java APM Agent became part of the Cloud Foundry Java Buildpack as of https://github.com/cloudfoundry/java-buildpack/releases/tag/v4.19[Release v4.19]

[float]
===== Features
* Support Apache HttpAsyncClient - span creation and cross-service trace context propagation
* Added the `jvm.thread.count` metric, indicating the number of live threads in the JVM (daemon and non-daemon)
* Added support for WebLogic
* Added support for Spring `@Scheduled` and EJB `@Schedule` annotations - https://github.com/elastic/apm-agent-java/pull/569[#569]

[float]
===== Bug Fixes
* Avoid that the agent blocks server shutdown in case the APM Server is not available - https://github.com/elastic/apm-agent-java/pull/554[#554]
* Public API annotations improper retention prevents it from being used with Groovy - https://github.com/elastic/apm-agent-java/pull/567[#567]
* Eliminate side effects of class loading related to Instrumentation matching mechanism

[[release-notes-1.5.0]]
==== 1.5.0 - 2019/03/26

[float]
===== Potentially breaking changes
* If you didn't explicitly set the <<config-service-name, `service_name`>>
previously and you are dealing with a servlet-based application (including Spring Boot),
your `service_name` will change.
See the documentation for <<config-service-name[`service_name`]
and the corresponding section in _Features_ for more information.
Note: this requires APM Server 7.0+. If using previous versions, nothing will change.

[float]
===== Features
* Added property `"allow_path_on_hierarchy"` to JAX-RS plugin, to lookup inherited usage of `@path`
* Support for number and boolean labels in the public API {pull}497[497].
This change also renames `tag` to `label` on the API level to be compliant with the https://github.com/elastic/ecs#-base-fields[Elastic Common Schema (ECS)].
The `addTag(String, String)` method is still supported but deprecated in favor of `addLabel(String, String)`.
As of version 7.x of the stack, labels will be stored under `labels` in Elasticsearch.
Previously, they were stored under `context.tags`.
* Support async queries made by Elasticsearch REST client
* Added `setStartTimestamp(long epochMicros)` and `end(long epochMicros)` API methods to `Span` and `Transaction`,
allowing to set custom start and end timestamps.
* Auto-detection of the `service_name` based on the `<display-name>` element of the `web.xml` with a fallback to the servlet context path.
If you are using a spring-based application, the agent will use the setting for `spring.application.name` for its `service_name`.
See the documentation for <<config-service-name, `service_name`>>
for more information.
Note: this requires APM Server 7.0+. If using previous versions, nothing will change.
* Previously, enabling <<config-capture-body, `capture_body`>> could only capture form parameters.
Now it supports all UTF-8 encoded plain-text content types.
The option <<config-capture-body-content-types, `capture_body_content_types`>>
controls which `Content-Type`s should be captured.
* Support async calls made by OkHttp client (`Call#enqueue`)
* Added support for providing config options on agent attach.
** CLI example: `--config server_urls=http://localhost:8200,http://localhost:8201`
** API example: `ElasticApmAttacher.attach(Map.of("server_urls", "http://localhost:8200,http://localhost:8201"));`

[float]
===== Bug Fixes
* Logging integration through MDC is not working properly - https://github.com/elastic/apm-agent-java/issues/499[#499]
* ClassCastException with adoptopenjdk/openjdk11-openj9 - https://github.com/elastic/apm-agent-java/issues/505[#505]
* Span count limitation is not working properly - reported https://discuss.elastic.co/t/kibana-apm-not-showing-spans-which-are-visible-in-discover-too-many-spans/171690[in our forum]
* Java agent causes Exceptions in Alfresco cluster environment due to failure in the instrumentation of Hazelcast `Executor`s - reported https://discuss.elastic.co/t/cant-run-apm-java-agent-in-alfresco-cluster-environment/172962[in our forum]

[[release-notes-1.4.0]]
==== 1.4.0 - 2019/02/14

[float]
===== Features
* Added support for sync calls of OkHttp client
* Added support for context propagation for `java.util.concurrent.ExecutorService`s
* The `trace_methods` configuration now allows to omit the method matcher.
   Example: `com.example.*` traces all classes and methods within the `com.example` package and sub-packages.
* Added support for JSF. Tested on WildFly, WebSphere Liberty and Payara with embedded JSF implementation and on Tomcat and Jetty with
 MyFaces 2.2 and 2.3
* Introduces a new configuration option `disable_metrics` which disables the collection of metrics via a wildcard expression.
* Support for HttpUrlConnection
* Adds `subtype` and `action` to spans. This replaces former typing mechanism where type, subtype and action were all set through
   the type in an hierarchical dotted-syntax. In order to support existing API usages, dotted types are parsed into subtype and action,
   however `Span.createSpan` and `Span.setType` are deprecated starting this version. Instead, type-less spans can be created using the new
   `Span.startSpan` API and typed spans can be created using the new `Span.startSpan(String type, String subtype, String action)` API
* Support for JBoss EAP 6.4, 7.0, 7.1 and 7.2
* Improved startup times
* Support for SOAP (JAX-WS).
   SOAP client create spans and propagate context.
   Transactions are created for `@WebService` classes and `@WebMethod` methods.

[float]
===== Bug Fixes
* Fixes a failure in BitBucket when agent deployed https://github.com/elastic/apm-agent-java/issues/349[#349]
* Fixes increased CPU consumption https://github.com/elastic/apm-agent-java/issues/453[#453] and https://github.com/elastic/apm-agent-java/issues/443[#443]
* Fixed some OpenTracing bridge functionalities that were not working when auto-instrumentation is disabled
* Fixed an error occurring when ending an OpenTracing span before deactivating
* Sending proper `null` for metrics that have a NaN value
* Fixes JVM crash with Java 7 https://github.com/elastic/apm-agent-java/issues/458[#458]
* Fixes an application deployment failure when using EclipseLink and `trace_methods` configuration https://github.com/elastic/apm-agent-java/issues/474[#474]

[[release-notes-1.3.0]]
==== 1.3.0 - 2019/01/10

[float]
===== Features
* The agent now collects system and JVM metrics https://github.com/elastic/apm-agent-java/pull/360[#360]
* Add API methods `ElasticApm#startTransactionWithRemoteParent` and `Span#injectTraceHeaders` to allow for manual context propagation https://github.com/elastic/apm-agent-java/pull/396[#396].
* Added `trace_methods` configuration option which lets you define which methods in your project or 3rd party libraries should be traced.
   To create spans for all `public` methods of classes whose name ends in `Service` which are in a sub-package of `org.example.services` use this matcher:
   `public org.example.services.*.*Service#*` https://github.com/elastic/apm-agent-java/pull/398[#398]
* Added span for `DispatcherServlet#render` https://github.com/elastic/apm-agent-java/pull/409[#409].
* Flush reporter on shutdown to make sure all recorded Spans are sent to the server before the program exits https://github.com/elastic/apm-agent-java/pull/397[#397]
* Adds Kubernetes https://github.com/elastic/apm-agent-java/issues/383[#383] and Docker metadata to, enabling correlation with the Kibana Infra UI.
* Improved error handling of the Servlet Async API https://github.com/elastic/apm-agent-java/issues/399[#399]
* Support async API’s used with AsyncContext.start https://github.com/elastic/apm-agent-java/issues/388[#388]

[float]
===== Bug Fixes
* Fixing a potential memory leak when there is no connection with APM server
* Fixes NoSuchMethodError CharBuffer.flip() which occurs when using the Elasticsearch RestClient and Java 7 or 8 https://github.com/elastic/apm-agent-java/pull/401[#401]


[[release-notes-1.2.0]]
==== 1.2.0 - 2018/12/19

[float]
===== Features
* Added `capture_headers` configuration option.
   Set to `false` to disable capturing request and response headers.
   This will reduce the allocation rate of the agent and can save you network bandwidth and disk space.
* Makes the API methods `addTag`, `setName`, `setType`, `setUser` and `setResult` fluent, so that calls can be chained.

[float]
===== Bug Fixes
* Catch all errors thrown within agent injected code
* Enable public APIs and OpenTracing bridge to work properly in OSGi systems, fixes https://github.com/elastic/apm-agent-java/issues/362[this WildFly issue]
* Remove module-info.java to enable agent working on early Tomcat 8.5 versions
* Fix https://github.com/elastic/apm-agent-java/issues/371[async Servlet API issue]

[[release-notes-1.1.0]]
==== 1.1.0 - 2018/11/28

[float]
===== Features
* Some memory allocation improvements
* Enabling bootdelegation for agent classes in Atlassian OSGI systems

[float]
===== Bug Fixes
* Update dsl-json which fixes a memory leak.
 See https://github.com/ngs-doo/dsl-json/pull/102[ngs-doo/dsl-json#102] for details.
* Avoid `VerifyError`s by non instrumenting classes compiled for Java 4 or earlier
* Enable APM Server URL configuration with path (fixes #339)
* Reverse `system.hostname` and `system.platform` order sent to APM server

[[release-notes-1.0.1]]
==== 1.0.1 - 2018/11/15

[float]
===== Bug Fixes
* Fixes NoSuchMethodError CharBuffer.flip() which occurs when using the Elasticsearch RestClient and Java 7 or 8 {pull}313[#313]

[[release-notes-1.0.0]]
==== 1.0.0 - 2018/11/14

[float]
===== Breaking changes
* Remove intake v1 support. This version requires APM Server 6.5.0+ which supports the intake api v2.
   Until the time the APM Server 6.5.0 is officially released,
   you can test with docker by pulling the APM Server image via
   `docker pull docker.elastic.co/apm/apm-server:6.5.0-SNAPSHOT`.

[float]
===== Features
* Adds `@CaptureTransaction` and `@CaptureSpan` annotations which let you declaratively add custom transactions and spans.
   Note that it is required to configure the `application_packages` for this to work.
   See the <<api-annotation, documentation>> for more information.
* The public API now supports to activate a span on the current thread.
   This makes the span available via `ElasticApm#currentSpan()`
   Refer to the <<api-span-activate, documentation>> for more details.
* Capturing of Elasticsearch RestClient 5.0.2+ calls.
   Currently, the `*Async` methods are not supported, only their synchronous counterparts.
* Added API methods to enable correlating the spans created from the JavaScrip Real User Monitoring agent with the Java agent transaction.
   More information can be found in the <<api-ensure-parent-id, documentation>>.
* Added `Transaction.isSampled()` and `Span.isSampled()` methods to the public API
* Added `Transaction#setResult` to the public API {pull}293[#293]

[float]
===== Bug Fixes
* Fix for situations where status code is reported as `200`, even though it actually was `500` {pull}225[#225]
* Capturing the username now properly works when using Spring security {pull}183[#183]

[[release-notes-1.0.0.rc1]]
==== 1.0.0.RC1 - 2018/11/06

[float]
===== Breaking changes
* Remove intake v1 support. This version requires APM Server 6.5.0+ which supports the intake api v2.
   Until the time the APM Server 6.5.0 is officially released,
   you can test with docker by pulling the APM Server image via
   `docker pull docker.elastic.co/apm/apm-server:6.5.0-SNAPSHOT`.
* Wildcard patterns are case insensitive by default. Prepend `(?-i)` to make the matching case sensitive.

[float]
===== Features
* Support for Distributed Tracing
* Adds `@CaptureTransaction` and `@CaptureSpan` annotations which let you declaratively add custom transactions and spans.
   Note that it is required to configure the `application_packages` for this to work.
   See the <<api-annotation, documentation>> for more information.
* The public API now supports to activate a span on the current thread.
   This makes the span available via `ElasticApm#currentSpan()`
   Refer to the <<api-span-activate, documentation>> for more details.
* Capturing of Elasticsearch RestClient 5.0.2+ calls.
   Currently, the `*Async` methods are not supported, only their synchronous counterparts.
* Added API methods to enable correlating the spans created from the JavaScrip Real User Monitoring agent with the Java agent transaction.
   More information can be found in the <<api-ensure-parent-id, documentation>>.
* Microsecond accurate timestamps {pull}261[#261]
* Support for JAX-RS annotations.
Transactions are named based on your resources (`ResourceClass#resourceMethod`).

[float]
===== Bug Fixes
* Fix for situations where status code is reported as `200`, even though it actually was `500` {pull}225[#225]

[[release-notes-0.8.x]]
=== Java Agent version 0.8.x

[[release-notes-0.8.0]]
==== 0.8.0

[float]
===== Breaking changes
* Wildcard patterns are case insensitive by default. Prepend `(?-i)` to make the matching case sensitive.

[float]
===== Features
* Wildcard patterns are now not limited to only one wildcard in the middle and can be arbitrarily complex now.
   Example: `*foo*bar*baz`.
* Support for JAX-RS annotations.
   Transactions are named based on your resources (`ResourceClass#resourceMethod`).

[[release-notes-0.7.x]]
=== Java Agent version 0.7.x

[[release-notes-0.7.1]]
==== 0.7.1 - 2018/10/24

[float]
===== Bug Fixes
* Avoid recycling transactions twice {pull}178[#178]

[[release-notes-0.7.0]]
==== 0.7.0 - 2018/09/12

[float]
===== Breaking changes
* Removed `ElasticApm.startSpan`. Spans can now only be created from their transactions via `Transaction#createSpan`.
* `ElasticApm.startTransaction` and `Transaction#createSpan` don't activate the transaction and spans
   and are thus not available via `ElasticApm.activeTransaction` and `ElasticApm.activeSpan`.

[float]
===== Features
* Public API
** Add `Span#captureException` and `Transaction#captureException` to public API.
      `ElasticApm.captureException` is deprecated now. Use `ElasticApm.currentSpan().captureException(exception)` instead.
** Added `Transaction.getId` and `Span.getId` methods
* Added support for async servlet requests
* Added support for Payara/Glassfish
* Incubating support for Apache HttpClient
* Support for Spring RestTemplate
* Added configuration options `use_path_as_transaction_name` and `url_groups`,
   which allow to use the URL path as the transaction name.
   As that could contain path parameters, like `/user/$userId` however,
   You can set the `url_groups` option to define a wildcard pattern, like `/user/*`,
   to group those paths together.
   This is especially helpful when using an unsupported Servlet API-based framework.
* Support duration suffixes (`ms`, `s` and `m`) for duration configuration options.
   Not using the duration suffix logs out a deprecation warning and will not be supported in future versions.
* Add ability to add multiple APM server URLs, which enables client-side load balancing.
   The configuration option `server_url` has been renamed to `server_urls` to reflect this change.
   However, `server_url` still works for backwards compatibility.
* The configuration option `service_name` is now optional.
   It defaults to the main class name,
   the name of the executed jar file (removing the version number),
   or the application server name (for example `tomcat-application`).
   In a lot of cases,
   you will still want to set the `service_name` explicitly.
   But it helps getting started and seeing data easier,
   as there are no required configuration options anymore.
   In the future we will most likely determine more useful application names for Servlet API-based applications.<|MERGE_RESOLUTION|>--- conflicted
+++ resolved
@@ -37,11 +37,8 @@
 * Prevent potential connection leak on network failure - {pull}2869[#2869]
 * Fix for inferred spans where the parent id was also a child id - {pull}2686[#2686]
 * Fix context propagation for async 7.x and 8.x Elasticsearch clients - {pull}3015[#3015]
-<<<<<<< HEAD
+* Fix exceptions filtering based on <<config-ignore-exceptions>> when those are <<config-unnest-exceptions, nested>> - {pull}3025[#3025]
 * Fix for `HttpUrlConnection.getResponseCode` capturing an exception, also internally already handled - {pull}3024[#3024]
-=======
-* Fix exceptions filtering based on <<config-ignore-exceptions>> when those are <<config-unnest-exceptions, nested>> - {pull}3025[#3025]
->>>>>>> 557f1c71
 
 [[release-notes-1.x]]
 === Java Agent version 1.x
