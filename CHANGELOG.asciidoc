ifdef::env-github[]
NOTE: Release notes are best read in our documentation at
https://www.elastic.co/guide/en/apm/agent/java/current/release-notes.html[elastic.co]
endif::[]

////
[[release-notes-x.x.x]]
==== x.x.x - YYYY/MM/DD

[float]
===== Breaking changes

[float]
===== Features
* Cool new feature: {pull}2526[#2526]

[float]
===== Bug fixes
////

=== Unreleased

[[release-notes-1.28.2]]
==== 1.28.2 - YYYY/MM/DD

[float]
===== Features
<<<<<<< HEAD
* Added support to selectively enable instrumentations - {pull}2292[#2292]
* Unsampled transactions are dropped and not sent to the APM-Server if the APM-Server version is 8.0+ - {pull}2329[#2329]
=======
>>>>>>> 565ee907

[float]
===== Bug fixes

[[release-notes-1.x]]
=== Java Agent version 1.x

[[release-notes-1.28.1]]
==== 1.28.1 - 2021/12/10

[float]
===== Security 
* Fix for "Log4Shell" RCE 0-day exploit in log4j https://nvd.nist.gov/vuln/detail/CVE-2021-44228[CVE-2021-44228] - {pull}2332[#2332]

[float]
===== Features
* Added support to selectively enable instrumentations - {pull}2292[#2292]

[float]
===== Bug fixes
* Preferring controller names for Spring MVC transactions, `use_path_as_transaction_name` only as a fallback - {pull}2320[#2320]

[[release-notes-1.28.0]]
==== 1.28.0 - 2021/12/07

[float]
===== Features
* Adding experimental support for <<aws-lambda, AWS Lambda>> - {pull}1951[#1951]
* Now supporting tomcat 10 - {pull}2229[#2229]

[float]
===== Bug fixes
* Fix error with parsing APM Server version for 7.16+ - {pull}2313[#2313]

[[release-notes-1.27.1]]
==== 1.27.1 - 2021/11/30

[float]
===== Security
* Resolves Local Privilege Escalation issue https://discuss.elastic.co/t/apm-java-agent-security-update/291355[ESA-2021-30] https://cve.mitre.org/cgi-bin/cvename.cgi?name=CVE-2021-37942[CVE-2021-37942]

[float]
===== Features
* Add support to Jakarta EE for JSF - {pull}2254[#2254]

[float]
===== Bug fixes
* Fixing missing Micrometer metrics in Spring boot due to premature initialization - {pull}2255[#2255]
* Fixing hostname trimming of FQDN too aggressive - {pull}2286[#2286]
* Fixing agent `unknown` version - {pull}2289[#2289]
* Improve runtime attach configuration reliability - {pull}2283[#2283]

[[release-notes-1.27.0]]
==== 1.27.0 - 2021/11/15

[float]
===== Security
* Resolves Local Privilege Escalation issue https://discuss.elastic.co/t/apm-java-agent-security-update/289627[ESA-2021-29] https://cve.mitre.org/cgi-bin/cvename.cgi?name=CVE-2021-37941[CVE-2021-37941]

[float]
===== Potentially breaking changes
* `transaction_ignore_urls` now relies on full request URL path - {pull}2146[#2146]
** On a typical application server like Tomcat, deploying an `app.war` application to the non-ROOT context makes it accessible with `http://localhost:8080/app/`
** Ignoring the whole webapp through `/app/*` was not possible until now.
** Existing configuration may need to be updated to include the deployment context, thus for example `/static/*.js` used to
exclude known static files in all applications might be changed to `/app/static/*.js` or `*/static/*.js`.
** It only impacts prefix patterns due to the additional context path in pattern.
** It does not impact deployment within the `ROOT` context like Spring-boot which do not have such context path prefix.
* The metrics `transaction.duration.sum.us`, `transaction.duration.count` and `transaciton.breakdown.count` are no longer recorded - {pull}2194[#2194]
* Automatic hostname discovery mechanism had changed, so the resulted `host.name` and `host.hostname` in events reported
by the agent may be different. This was done in order to improve the integration with host metrics in the APM UI.

[float]
===== Features
* Improved capturing of logged exceptions when using Log4j2 - {pull}2139[#2139]
* Update to async-profiler 1.8.7 and set configured `safemode` at load time though a new system property - {pull}2165[#2165]
* Added support to capture `context.message.routing-key` in rabbitmq, spring amqp instrumentations - {pull}1767[#1767]
* Breakdown metrics are now tracked per service (when using APM Server 8.0) - {pull}2208[#2208]
* Add support for Spring AMQP batch API - {pull}1716[#1716]
* Add the (current) transaction name to the error (when using APM Server 8.0) - {pull}2235[#2235]
* The JVM/JMX metrics are reported for each service name individually (when using APM Server 8.0) - {pull}2233[#2233]
* Added <<config-span-stack-trace-min-duration,`span_stack_trace_min_duration`>> option.
 This replaces the now deprecated `span_frames_min_duration` option.
 The difference is that the new option has more intuitive semantics for negative values (never collect stack trace) and zero (always collect stack trace). - {pull}2220[#2220]
* Add support to Jakarta EE for JAX-WS - {pull}2247[#2247]
* Add support to Jakarta EE for JAX-RS - {pull}2248[#2248]
* Add support for Jakarta EE EJB annotations `@Schedule`, `@Schedules` - {pull}2250[#2250]
* Add support to Jakarta EE for Servlets - {pull}1912[#1912]
* Added support to Quartz 1.x - {pull}2219[#2219]

[float]
===== Performance improvements
* Disable compression when sending data to a local APM Server
* Reducing startup contention related to instrumentation through `ensureInstrumented` - {pull}2150[#2150]

[float]
===== Bug fixes
* Fix k8s metadata discovery for containerd-cri envs - {pull}2126[#2126]
* Fixing/reducing startup delays related to `ensureInstrumented` - {pull}2150[#2150]
* Fix runtime attach when bytebuddy is in application classpath - {pull}2116[#2116]
* Fix failed integration between agent traces and host metrics coming from Beats/Elastic-Agent due to incorrect hostname
discovery - {pull}2205[#2205]
* Fix infinitely kept-alive transactions in Hikari connection pool - {pull}2210[#2210]
* Fix few Webflux exceptions and missing reactor module - {pull}2207[#2207]

[float]
===== Refactorings
* Loading the agent from an isolated class loader - {pull}2109[#2109]
* Refactorings in the `apm-agent-plugin-sdk` that may imply breaking changes for beta users of the external plugin mechanism
** `WeakMapSupplier.createMap()` is now `WeakConcurrent.buildMap()` and contains more builders - {pull}2136[#2136]
** `GlobalThreadLocal` has been removed in favor of `DetachedThreadLocal`. To make it global, use `GlobalVariables` - {pull}2136[#2136]
** `DynamicTransformer.Accessor.get().ensureInstrumented` is now `DynamicTransformer.ensureInstrumented` - {pull}2164[#2164]
** The `@AssignTo.*` annotations have been removed.
   Use the `@Advice.AssignReturned.*` annotations that come with the latest version of Byte Buddy.
   If your plugin uses the old annotations, it will be skipped.
   {pull}2171[#2171]
* Switching last instrumentations (`trace_methods`, sparkjava, JDK `HttpServer` and Struts 2) to
`TracerAwareInstrumentation` - {pull}2170[#2170]
* Replace concurrency plugin maps to `SpanConcurrentHashMap` ones - {pull}2173[#2173]
* Align User-Agent HTTP header with other APM agents - {pull}2177[#2177]

[[release-notes-1.26.0]]
==== 1.26.0 - 2021/09/14

===== Potentially breaking changes
* If you rely on Database span subtype and use Microsoft SQL Server, the span subtype has been changed from `sqlserver`
to `mssql` to align with other agents.

[float]
===== Breaking changes
* Stop collecting the field `http.request.socket.encrypted` in http requests - {pull}2136[#2136]

[float]
===== Features
* Improved naming for Spring controllers - {pull}1906[#1906]
* ECS log reformatting improvements - {pull}1910[#1910]
** Automatically sets `service.node.name` in all log events if set through agent configuration
** Add `log_ecs_reformatting_additional_fields` option to support arbitrary fields in logs
** Automatically serialize markers as tags where relevant (log4j2 and logback)
* gRPC spans (client and server) can detect errors or cancellation through custom listeners - {pull}2067[#2067]
* Add `-download-agent-version` to the agent <<setup-attach-cli-usage-options, attach CLI tool options>>, allowing the
user to configure an arbitrary agent version that will be downloaded from maven and attached - {pull}1959[#1959]
* Add extra check to detect improper agent setup - {pull}2076[#2076]
* In redis tests - embedded RedisServer is replaced by testcontainers - {pull}2221[#2221]

[float]
===== Performance improvements
* Reduce GC time overhead caused by WeakReferences - {pull}2086[#2086], {pull}2081[#2081]
* Reduced memory overhead by a smarter type pool caching strategy - {pull}2102[#2102]. +
  The type pool cache improves the startup times by speeding up type matching
  (determining whether a class that's about to be loaded should be instrumented).
  Generally, the more types that are cached, the faster the startup. +
  The old strategy did not impose a limit to the cache but cleared it after it hasn't been accessed in a while.
  However, load test have discovered that the cache may never be cleared and leave a permanent overhead of 23mb.
  The actual size of the cache highly depends on the application and loosely correlates with the number of loaded classes. +
  The new caching strategy targets to allocate 1% of the committed heap, at least 0.5mb and max 10mb.
  If a particular entry hasn't been accessed within 20s, it will be removed from the cache. +
  The results based on load testing are very positive:
** Equivalent startup times (within the margins of error of the previous strategy)
** Equivalent allocation rate (within the margins of error of the previous strategy)
** Reduced avg heap utilization from 10%/15mb (previous strategy) to within margins of error without the agent
** Reduced GC time due to the additional headroom that the application can utilize.
** Based on heap dump analysis, after warmup, the cache size is now around 59kb (down from 23mb with the previous strategy).

[float]
===== Bug fixes
* Fix failure to parse some forms of the `Implementation-Version` property from jar manifest files - {pull}1931[#1931]
* Ensure single value for context-propagation header - {pull}1937[#1937]
* Fix gRPC non-terminated (therefore non-reported) client spans - {pull}2067[#2067]
* Fix Webflux response status code - {pull}1948[#1948]
* Ensure path filtering is applied when Servlet path is not available - {pull}2099[#2099]
* Align span subtype for MS SqlServer - {pull}2112[#2112]
* Fix potential destination host name corruption in OkHttp client spans - {pull}2118[#2118]

[float]
===== Refactorings
* Migrate several plugins to indy dispatcher {pull}2087[#2087], {pull}2088[#2088], {pull}2090[#2090], {pull}2094[#2094], {pull}2095[#2095]

[[release-notes-1.25.0]]
==== 1.25.0 - 2021/07/22

[float]
===== Potentially breaking changes
* If you rely on instrumentations that are in the `experimental` group, you must now set `enable_experimental_instrumentations=true` otherwise
the experimental instrumentations will be disabled by default. Up to version `1.24.0` using an empty value for `disable_instrumentations` was
the recommended way to override the default `disable_instrumentations=experimental`.

[float]
===== Features
* Support for inheritance of public API annotations - {pull}1805[#1805]
* JDBC instrumentation sets `context.db.instance` - {pull}1820[#1820]
* Add support for Vert.x web client- {pull}1824[#1824]
* Avoid recycling of spans and transactions that are using through the public API, so to avoid
reference-counting-related errors - {pull}1859[#1859]
* Add <<config-enable-experimental-instrumentations>> configuration option to enable experimental features - {pull}1863[#1863]
** Previously, when adding an instrumentation group to `disable_instrumentations`, we had to make sure to not forget the
default `experimental` value, for example when disabling `jdbc` instrumentation we had to set `disable_instrumentations=experimental,jdbc` otherwise
setting `disable_instrumentations=jdbc` would disable jdbc and also enable experimental features, which would not be the desired effect.
** Previously, by default `disable_instrumentations` contained `experimental`
** Now by default `disable_instrumentations` is empty and `enable_experimental_instrumentations=false`
** Set `enable_experimental_instrumentations=true` to enable experimental instrumentations
* Eliminating concerns related to log4j2 vulnerability - https://nvd.nist.gov/vuln/detail/CVE-2020-9488#vulnCurrentDescriptionTitle.
We cannot upgrade to version above 2.12.1 because this is the last version of log4j that is compatible with Java 7.
Instead, we exclude the SMTP appender (which is the vulnerable one) from our artifacts. Note that older versions of
our agent are not vulnerable as well, as the SMTP appender was never used, this is only to further reduce our users' concerns.
* Adding public APIs for setting `destination.service.resource`, `destination.address` and `destination.port` fields
for exit spans - {pull}1788[#1788]
* Only use emulated runtime attachment as fallback, remove the `--without-emulated-attach` option - {pull}1865[#1865]
* Instrument `javax.servlet.Filter` the same way as `javax.servlet.FilterChain` - {pull}1858[#1858]
* Propagate trace context headers in HTTP calls occurring from within traced exit points, for example - when using
Elasticsearch's REST client - {pull}1883[#1883]
* Added support for naming sparkjava (not Apache Spark) transactions {pull}1894[#1894]
* Added the ability to manually create exit spans, which will result with the auto creation of service nodes in the
service map and downstream service in the dependencies table - {pull}1898[#1898]
* Basic support for `com.sun.net.httpserver.HttpServer` - {pull}1854[#1854]
* Update to async-profiler 1.8.6 {pull}1907[#1907]
* Added support for setting the framework using the public api (#1908) - {pull}1909[#1909]

[float]
===== Bug fixes
* Fix NPE with `null` binary header values + properly serialize them - {pull}1842[#1842]
* Fix `ListenerExecutionFailedException` when using Spring AMQP's ReplyTo container - {pull}1872[#1872]
* Enabling log ECS reformatting when using Logback configured with `LayoutWrappingEncoder` and a pattern layout - {pull}1879[#1879]
* Fix NPE with Webflux + context propagation headers - {pull}1871[#1871]
* Fix `ClassCastException` with `ConnnectionMetaData` and multiple classloaders - {pull}1864[#1864]
* Fix NPE in `co.elastic.apm.agent.servlet.helper.ServletTransactionCreationHelper.getClassloader` - {pull}1861[#1861]
* Fix for Jboss JMX unexpected notifications - {pull}1895[#1895]

[[release-notes-1.24.0]]
==== 1.24.0 - 2021/05/31

[float]
===== Features
* Basic support for Apache Struts 2 {pull}1763[#1763]
* Extending the <<config-log-ecs-reformatting>> config option to enable the overriding of logs with ECS-reformatted
events. With the new `OVERRIDE` option, non-file logs can be ECS-reformatted automatically as well - {pull}1793[#1793]
* Instrumentation for Vert.x Web {pull}1697[#1697]
* Changed log level of vm arguments to debug
* Giving precedence for the W3C `tracecontext` header over the `elastic-apm-traceparent` header - {pull}1821[#1821]
* Add instrumentation for Webflux - {pull}1305[#1305]
* Add instrumentation for Javalin {pull}1822[#1822]

[float]
===== Bug fixes
* Fix another error related to instrumentation plugins loading on Windows - {pull}1785[#1785]
* Load Spring AMQP plugin- {pull}1784[#1784]
* Avoid `IllegalStateException` when multiple `tracestate` headers are used - {pull}1808[#1808]
* Ensure CLI attach avoids `sudo` only when required and avoid blocking - {pull}1819[#1819]
* Avoid sending metric-sets without samples, so to adhere to the intake API - {pull}1826[#1826]
* Fixing our type-pool cache, so that it can't cause OOM (softly-referenced), and it gets cleared when not used for
a while - {pull}1828[#1828]

[float]
===== Refactors
* Remove single-package limitation for embedded plugins - {pull}1780[#1780]

[[release-notes-1.23.0]]
==== 1.23.0 - 2021/04/22

[float]
===== Breaking changes
* There are breaking changes in the <<setup-attach-cli,attacher cli>>.
  See the Features section for more information.

[float]
===== Features
* Overhaul of the <<setup-attach-cli,attacher cli>> application that allows to attach the agent to running JVMs - {pull}1667[#1667]
** The artifact of the standalone cli application is now called `apm-agent-attach-cli`. The attacher API is still called `apm-agent-attach`.
** There is also a slim version of the cli application that does not bundle the Java agent.
It requires the `--agent-jar` option to be set.
** Improved logging +
The application uses {ecs-logging-java-ref}/intro.html[Java ECS logging] to emit JSON logs.
The log level can be configured with the `--log-level` option.
By default, the program is logging to the console but using the `--log-file` option, it can also log to a file.
** Attach to JVMs running under a different user (unix only) +
The JVM requires the attacher to be running under the same user as the target VM (the attachee).
The `apm-agent-attach-standalone.jar` can now be run with a user that has permissions to switch to the user that runs the target VM.
On Windows, the attacher can still only attach to JVMs that are running with under the same user.
** New include/exclude discovery rules +
*** `--include-all`: Attach to all discovered JVMs. If no matchers are provided, it will not attach to any JVMs.
*** `--include-user`/`--exclude-user`: Attach to all JVMs of a given operating system user.
*** `--include-main`/`--exclude-main`: Attach to all JVMs that whose main class/jar name, or system properties match the provided regex.
*** `--include-vmargs`/`--exclude-vmargs`: Attach to all JVMs that whose main class/jar name, or system properties match the provided regex.
** Removal of options +
*** The deprecated `--arg` option has been removed.
*** The `-i`/`--include`, `-e`/`exclude` options have been removed in favor of the `--<include|exclude>-<main|vmargs>` options.
*** The `-p`/`--pid` options have been removed in favor of the `--include-pid` option.
** Changed behavior of  the `-l`/`--list` option +
The option now only lists JVMs that match the include/exclude discovery rules.
Thus, it can be used to do a dry-run of the matchers without actually performing an attachment.
It even works in combination with `--continuous` now.
By default, the VM arguments are not printed, but only when the `-a`/`--list-vmargs` option is set.
** Remove dependency on `jps` +
Even when matching on the main class name or on system properties,
** Checks the Java version before attaching to avoid attachment on unsupported JVMs.
* Cassandra instrumentation - {pull}1712[#1712]
* Log correlation supports JBoss Logging - {pull}1737[#1737]
* Update Byte-buddy to `1.11.0` - {pull}1769[#1769]
* Support for user.domain {pull}1756[#1756]
* JAX-RS supports javax.ws.rs.PATCH
* Enabling build and unit tests on Windows - {pull}1671[#1671]

[float]
===== Bug fixes
* Fixed log correlation for log4j2 - {pull}1720[#1720]
* Fix apm-log4j1-plugin and apm-log4j2-plugin dependency on slf4j - {pull}1723[#1723]
* Avoid systematic `MessageNotWriteableException` error logging, now only visible in `debug` - {pull}1715[#1715] and {pull}1730[#1730]
* Fix rounded number format for non-english locales - {pull}1728[#1728]
* Fix `NullPointerException` on legacy Apache client instrumentation when host is `null` - {pull}1746[#1746]
* Apply consistent proxy class exclusion heuristic - {pull}1738[#1738]
* Fix micrometer serialization error - {pull}1741[#1741]
* Optimize & avoid `ensureInstrumented` deadlock by skipping stack-frame computation for Java7+ bytecode - {pull}1758[#1758]
* Fix instrumentation plugins loading on Windows - {pull}1671[#1671]

[float]
===== Refactors
* Migrate some plugins to indy dispatcher {pull}1369[#1369] {pull}1410[#1410] {pull}1374[#1374]

[[release-notes-1.22.0]]
==== 1.22.0 - 2021/03/24

[float]
===== Breaking changes
* Dots in metric names of Micrometer metrics get replaced with underscores to avoid mapping conflicts.
De-dotting be disabled via <<config-dedot-custom-metrics, `dedot_custom_metrics`>>. - {pull}1700[#1700]

[float]
===== Features
* Introducing a new mechanism to ease the development of community instrumentation plugins. See <<config-plugins-dir>> for
more details. This configuration was already added in 1.18.0, but more extensive and continuous integration testing
allows us to expose it now. It is still marked as "experimental" though, meaning that future changes in the mechanism
may break early contributed plugins. However, we highly encourage our community to try it out and we will do our best
to assist with such efforts.
* Deprecating `ignore_user_agents` in favour of `transaction_ignore_user_agents`, maintaining the same functionality -
{pull}1644[#1644]
* Update existing Hibernate Search 6 instrumentation to the final relase
* The <<config-use-path-as-transaction-name, `use_path_as_transaction_name`>> option is now dynamic
* Flushing internal and micrometer metrics before the agent shuts down - {pull}1658[#1658]
* Support for OkHttp 4.4+ -  {pull}1672[#1672]
* Adding capability to automatically create ECS-JSON-formatted version of the original application log files, through
the <<config-log-ecs-reformatting>> config option. This allows effortless ingestion of logs to Elasticsearch without
any further configuration. Supports log4j1, log4j2 and Logback. {pull}1261[#1261]
* Add support to Spring AMQP - {pull}1657[#1657]
* Adds the ability to automatically configure usage of the OpenTracing bridge in systems using ServiceLoader - {pull}1708[#1708]
* Update to async-profiler 1.8.5 - includes a fix to a Java 7 crash and enhanced safe mode to better deal with
corrupted stack frames.
* Add a warning on startup when `-Xverify:none` or `-noverify` flags are set as this can lead to crashes that are very
difficult to debug - {pull}1593[#1593]. In an upcoming version, the agent will not start when these flags are set,
unless the system property `elastic.apm.disable_bootstrap_checks` is set to true.

[float]
===== Bug fixes
* fix sample rate rounded to zero when lower than precision - {pull}1655[#1655]
* fixed a couple of bugs with the external plugin mechanism (not documented until now) - {pull}1660[#1660]
* Fix runtime attach conflict with multiple users - {pull}1704[#1704]

[[release-notes-1.21.0]]
==== 1.21.0 - 2021/02/09

[float]
===== Breaking changes
* Following PR {pull}1650[#1650], there are two slight changes with the <<config-server-url>> and <<config-server-urls>>
configuration options:
    1.  So far, setting `server_urls` with an empty string would allow the agent to work normally, apart from any action
        that requires communication with the APM Server, including the attempt to fetch a central configuration.
        Starting in this agent version, setting `server_urls` to empty string doesn't have any special meaning, it is
        the default expected configuration, where `server_url` will be used instead. In order to achieve the same
        behaviour, use the new <<config-disable-send>> configuration.
    2.  Up to this version, `server_url` was used as an alias to `server_urls`, meaning that one could potentially set
        the `server_url` config with a comma-separated list of multiple APM Server addresses, and that would have been a
        valid configuration. Starting in this agent version, `server_url` is a separate configuration, and it only accepts
        Strings that represent a single valid URL. Specifically, empty strings and commas are invalid.

[float]
===== Features
* Add cloud provider metadata to reported events, see
https://github.com/elastic/apm/blob/master/specs/agents/metadata.md#cloud-provider-metadata[spec] for details.
By default, the agent will try to automatically detect the cloud provider on startup, but this can be
configured through the <<config-cloud-provider, `cloud_provider`>> config option - {pull}1599[#1599]
* Add span & transaction `outcome` field to improve error rate calculations - {pull}1613[#1613]

[float]
===== Bug fixes
* Fixing crashes observed in Java 7 at sporadic timing by applying a few seconds delay on bootstrap - {pull}1594[#1594]
* Fallback to using "TLS" `SSLContext` when "SSL" is not available - {pull}1633[#1633]
* Fixing agent startup failure with `NullPointerException` thrown by Byte-buddy's `MultipleParentClassLoader` - {pull}1647[#1647]
* Fix cached type resolution triggering `ClassCastException` - {pull}1649[#1649]

[[release-notes-1.20.0]]
==== 1.20.0 - 2021/01/07

[float]
===== Breaking changes
* The following public API types were `public` so far and became package-private: `NoopScope`, `ScopeImpl` and `AbstractSpanImpl`.
  If your code is using them, you will need to change that when upgrading to this version.
  Related PR: {pull}1532[#1532]

[float]
===== Features
* Add support for RabbitMQ clients - {pull}1328[#1328]

[float]
===== Bug fixes
* Fix small memory allocation regression introduced with tracestate header {pull}1508[#1508]
* Fix `NullPointerException` from `WeakConcurrentMap.put` through the Elasticsearch client instrumentation - {pull}1531[#1531]
* Sending `transaction_id` and `parent_id` only for events that contain a valid `trace_id` as well - {pull}1537[#1537]
* Fix `ClassNotFoundError` with old versions of Spring resttemplate {pull}1524[#1524]
* Fix Micrometer-driven metrics validation errors by the APM Server when sending with illegal values - {pull}1559[#1559]
* Serialize all stack trace frames when setting `stack_trace_limit=-1` instead of none - {pull}1571[#1571]
* Fix `UnsupportedOperationException` when calling `ServletContext.getClassLoader()` - {pull}1576[#1576]
* Fix improper request body capturing - {pull}1579[#1579]
* Avoid `NullPointerException` due to null return values instrumentation advices - {pull}1601[#1601]
* Update async-profiler to 1.8.3 {pull}1602[1602]
* Use null-safe data structures to avoid `NullPointerException` {pull}1597[1597]
* Fix memory leak in sampling profiler mechanism - {pull}1592[#1592]

[float]
===== Refactors
* Migrate some plugins to indy dispatcher {pull}1405[#1405] {pull}1394[#1394]

[[release-notes-1.19.0]]
==== 1.19.0 - 2020/11/10

[float]
===== Features
* The agent version now includes a git hash if it's a snapshot version.
  This makes it easier to differ distinct snapshot builds of the same version.
  Example: `1.18.1-SNAPSHOT.4655910`
* Add support for sampling weight with propagation in `tracestate` W3C header {pull}1384[#1384]
* Adding two more valid options to the `log_level` config: `WARNING` (equivalent to `WARN`) and `CRITICAL`
  (will be treated as `ERROR`) - {pull}1431[1431]
* Add the ability to disable Servlet-related spans for `INCLUDE`, `FORWARD` and `ERROR` dispatches (without affecting
  basic Servlet capturing) by adding `servlet-api-dispatch` to <<config-disable-instrumentations>> - {pull}1448[1448]
* Add Sampling Profiler support for AArch64 architectures - {pull}1443[1443]
* Support proper transaction naming when using Spring's `ServletWrappingController` - {pull}1461[#1461]
* Update async-profiler to 1.8.2 {pull}1471[1471]
* Update existing Hibernate Search 6 instrumentation to work with the latest CR1 release
* Deprecating the `addLabel` public API in favor of `setLabel` (still supporting `addLabel`) - {pull}1449[#1449]

[float]
===== Bug fixes
* Fix `HttpUrlConnection` instrumentation issue (affecting distributed tracing as well) when using HTTPS without using
  `java.net.HttpURLConnection#disconnect` - {pull}1447[1447]
* Fixes class loading issue that can occur when deploying multiple applications to the same application server - {pull}1458[#1458]
* Fix ability to disable agent on startup wasn't working for runtime attach {pull}1444[1444]
* Avoid `UnsupportedOperationException` on some spring application startup {pull}1464[1464]
* Fix ignored runtime attach `config_file` {pull}1469[1469]
* Fix `IllegalAccessError: Module 'java.base' no access to: package 'java.lang'...` in J9 VMs of Java version >= 9 -
  {pull}1468[#1468]
* Fix JVM version parsing on HP-UX {pull}1477[#1477]
* Fix Spring-JMS transactions lifecycle management when using multiple concurrent consumers - {pull}1496[#1496]

[float]
===== Refactors
* Migrate some plugins to indy dispatcher {pull}1404[1404] {pull}1411[1411]
* Replace System Rules with System Lambda {pull}1434[#1434]

[[release-notes-1.18.1]]
==== 1.18.1 - 2020/10/06

[float]
===== Refactors
* Migrate some plugins to indy dispatcher {pull}1362[1362] {pull}1366[1366] {pull}1363[1363] {pull}1383[1383] {pull}1368[1368] {pull}1364[1364] {pull}1365[1365] {pull}1367[1367] {pull}1371[1371]

[float]
===== Bug fixes
* Fix instrumentation error for HttpClient - {pull}1402[#1402]
* Eliminate `unsupported class version error` messages related to loading the Java 11 HttpClient plugin in pre-Java-11 JVMs {pull}1397[1397]
* Fix rejected metric events by APM Server with response code 400 due to data validation error - sanitizing Micrometer
metricset tag keys - {pull}1413[1413]
* Fix invalid micrometer metrics with non-numeric values {pull}1419[1419]
* Fix `NoClassDefFoundError` with JDBC instrumentation plugin {pull}1409[1409]
* Apply `disable_metrics` config to Micrometer metrics - {pull}1421[1421]
* Remove cgroup `inactive_file.bytes` metric according to spec {pull}1422[1422]

[[release-notes-1.18.0]]
==== 1.18.0 - 2020/09/08

[float]
===== Features
* Deprecating `ignore_urls` config in favour of <<config-transaction-ignore-urls, `transaction_ignore_urls`>> to align
  with other agents, while still allowing the old config name for backward compatibility - {pull}1315[#1315]
* Enabling instrumentation of classes compiled with Java 1.4. This is reverting the restriction of instrumenting only
  bytecode of Java 1.5 or higher ({pull}320[#320]), which was added due to potential `VerifyError`. Such errors should be
  avoided now by the usage of `TypeConstantAdjustment` - {pull}1317[#1317]
* Enabling agent to work without attempting any communication with APM server, by allowing setting `server_urls` with
  an empty string - {pull}1295[#1295]
* Add <<metrics-micrometer, micrometer support>> - {pull}1303[#1303]
* Add `profiling_inferred_spans_lib_directory` option to override the default temp directory used for exporting the async-profiler library.
  This is useful for server-hardened environments where `/tmp` is often configured with `noexec`, leading to `java.lang.UnsatisfiedLinkError` errors - {pull}1350[#1350]
* Create spans for Servlet dispatches to FORWARD, INCLUDE and ERROR - {pull}1212[#1212]
* Support JDK 11 HTTPClient - {pull}1307[#1307]
* Lazily create profiler temporary files {pull}1360[#1360]
* Convert the followings to Indy Plugins (see details in <<release-notes-1.18.0.rc1, 1.18.0-rc1 relase notes>>): gRPC,
  AsyncHttpClient, Apache HttpClient
* The agent now collects cgroup memory metrics (see details in <<metrics-cgroup,Metrics page>>)
* Update async-profiler to 1.8.1 {pull}1382[#1382]
* Runtime attach install option is promoted to 'beta' status (was experimental).

[float]
===== Bug fixes
* Fixes a `NoClassDefFoundError` in the JMS instrumentation of `MessageListener` - {pull}1287[#1287]
* Fix `/ by zero` error message when setting `server_urls` with an empty string - {pull}1295[#1295]
* Fix `ClassNotFoundException` or `ClassCastException` in some cases where special log4j configurations are used - {pull}1322[#1322]
* Fix `NumberFormatException` when using early access Java version - {pull}1325[#1325]
* Fix `service_name` config being ignored when set to the same auto-discovered default value - {pull}1324[#1324]
* Fix service name error when updating a web app on a Servlet container - {pull}1326[#1326]
* Fix remote attach 'jps' executable not found when 'java' binary is symlinked ot a JRE - {pull}1352[#1352]

[[release-notes-1.18.0.rc1]]
==== 1.18.0.RC1 - 2020/07/22

This release candidate adds some highly anticipated features:
It’s now possible to attach the agent at runtime in more cases than before.
Most notably, it enables runtime attachment on JBoss, WildFly, Glassfish/Payara,
and other OSGi runtimes such as Atlassian Jira and Confluence.

To make this and other significant features, such as https://github.com/elastic/apm-agent-java/issues/937[external plugins], possible,
we have implemented major changes to the architecture of the agent.
The agent now relies on the `invokedynamic` bytecode instruction to make plugin development easier, safer, and more efficient.
As early versions of Java 7 and Java 8 have unreliable support for invokedynamic,
we now require a minimum update level of 60 for Java 7 (7u60+) in addition to the existing minimum update level of 40 for Java 8 (8u40+).

We’re looking for users who would like to try this out to give feedback.
If we see that the `invokedynamic`-based approach (https://github.com/elastic/apm-agent-java/pull/1230[indy plugins]) works well, we can continue and migrate the rest of the plugins.
After the migration has completed, we can move forward with external plugins and remove the experimental label from runtime attachment.

If all works like in our testing, you would not see `NoClassDefFoundError` s anymore when, for example, trying to attach the agent at runtime to an OSGi container or a JBoss server.
Also, non-standard OSGi containers, such as Atlassian Jira and other technologies with restrictive class loading policies, such as MuleSoft ESB, will benefit from this change.

In the worst case, there might be JVM crashes due to `invokedynamic`-related JVM bugs.
However, we already disable the agent when attached to JVM versions that are known to be problematic.
Another potentially problematic area is that we now dynamically raise the bytecode version of instrumented classes to be at least bytecode version 51 (Java 7).
This is needed in order to be able to use the `invokedynamic` instruction.
This requires re-computation of stack map frames which makes instrumentation a bit slower.
We don't anticipate notable slowdowns unless you extensively (over-)use <<config-trace-methods, `trace_methods`>>.

[float]
===== Breaking changes
* Early Java 7 versions, prior to update 60, are not supported anymore.
  When trying to attach to a non-supported version, the agent will disable itself and not apply any instrumentations.

[float]
===== Features
* Experimental support for runtime attachment now also for OSGi containers, JBoss, and WildFly
* New mitigation of OSGi bootdelegation errors (`NoClassDefFoundError`).
  You can remove any `org.osgi.framework.bootdelegation` related configuration.
  This release also removes the configuration option `boot_delegation_packages`.
* Overhaul of the `ExecutorService` instrumentation that avoids `ClassCastException` issues - {pull}1206[#1206]
* Support for `ForkJoinPool` and `ScheduledExecutorService` (see <<supported-async-frameworks>>)
* Support for `ExecutorService#invokeAny` and `ExecutorService#invokeAll`
* Added support for `java.util.TimerTask` - {pull}1235[#1235]
* Add capturing of request body in Elasticsearch queries: `_msearch`, `_count`, `_msearch/template`, `_search/template`, `_rollup_search` - {pull}1222[#1222]
* Add <<config-enabled,`enabled`>> flag
* Add experimental support for Scala Futures
* The agent now collects heap memory pools metrics - {pull}1228[#1228]

[float]
===== Bug fixes
* Fixes error capturing for log4j2 loggers. Version 1.17.0 introduced a regression.
* Fixes `NullPointerException` related to JAX-RS and Quartz instrumentation - {pull}1249[#1249]
* Expanding k8s pod ID discovery to some formerly non-supported environments
* When `recording` is set to `false`, the agent will not send captured errors anymore.
* Fixes NPE in Dubbo instrumentation that occurs when the application is acting both as a provider and as a consumer - {pull}1260[#1260]
* Adding a delay by default what attaching the agent to Tomcat using the premain route to work around the JUL
  deadlock issue - {pull}1262[#1262]
* Fixes missing `jboss.as:*` MBeans on JBoss - {pull}1257[#1257]


[[release-notes-1.17.0]]
==== 1.17.0 - 2020/06/17

[float]
===== Features
* Log files are now rotated after they reach <<config-log-file-size>>.
There will always be one history file `${log_file}.1`.
* Add <<config-log-format-sout>> and <<config-log-format-file>> with the options `PLAIN_TEXT` and `JSON`.
The latter uses https://github.com/elastic/ecs-logging-java[ecs-logging-java] to format the logs.
* Exposing <<config-classes-excluded-from-instrumentation>> config - {pull}1187[#1187]
* Add support for naming transactions based on Grails controllers. Supports Grails 3+ - {pull}1171[#1171]
* Add support for the Apache/Alibaba Dubbo RPC framework
* Async Profiler version upgraded to 1.7.1, with a new debugging flag for the stack frame recovery mechanism - {pull}1173[#1173]

[float]
===== Bug fixes
* Fixes `IndexOutOfBoundsException` that can occur when profiler-inferred spans are enabled.
  This also makes the profiler more resilient by just removing the call tree related to the exception (which might be in an invalid state)
  as opposed to stopping the profiler when an exception occurs.
* Fix `NumberFormatException` when parsing Ingres/Actian JDBC connection strings - {pull}1198[#1198]
* Prevent agent from overriding JVM configured truststore when not using HTTPS for communication with APM server - {pull}1203[#1203]
* Fix `java.lang.IllegalStateException` with `jps` JVM when using continuous runtime attach - {pull}1205[1205]
* Fix agent trying to load log4j2 plugins from application - {pull}1214[1214]
* Fix memory leak in gRPC instrumentation plugin - {pull}1196[1196]
* Fix HTTPS connection failures when agent is configured to use HTTPS to communicate with APM server {pull}1209[1209]

[[release-notes-1.16.0]]
==== 1.16.0 - 2020/05/13

[float]
===== Features

* The log correlation feature now adds `error.id` to the MDC. See <<supported-logging-frameworks>> for details. - {pull}1050[#1050]
* Deprecating the `incubating` tag in favour of the `experimental` tag. This is not a breaking change, so former
<<config-disable-instrumentations,`disable_instrumentation`>> configuration containing the `incubating` tag will still be respected - {pull}1123[#1123]
* Add a `--without-emulated-attach` option for runtime attachment to allow disabling this feature as a workaround.
* Add workaround for JDK bug JDK-8236039 with TLS 1.3 {pull}1149[#1149]
* Add log level `OFF` to silence agent logging
* Adds <<config-span-min-duration,`span_min_duration`>> option to exclude fast executing spans.
  When set together with one of the more specific thresholds - `trace_methods_duration_threshold` or `profiling_inferred_spans_min_duration`,
  the higher threshold will determine which spans will be discarded.
* Automatically instrument quartz jobs from the quartz-jobs artifact {pull}1170[#1170]
* Perform re-parenting of regular spans to be a child of profiler-inferred spans. Requires APM Server and Kibana 7.8.0. {pull}1117[#1117]
* Upgrade Async Profiler version to 1.7.0

[float]
===== Bug fixes

* When Servlet-related Exceptions are handled through exception handlers that return a 200 status code, agent shouldn't override with 500 - {pull}1103[#1103]
* Exclude Quartz 1 from instrumentation to avoid
  `IncompatibleClassChangeError: Found class org.quartz.JobExecutionContext, but interface was expected` - {pull}1108[#1108]
* Fix breakdown metrics span sub-types {pull}1113[#1113]
* Fix flaky gRPC server instrumentation {pull}1122[#1122]
* Fix side effect of calling `Statement.getUpdateCount` more than once {pull}1139[#1139]
* Stop capturing JDBC affected rows count using `Statement.getUpdateCount` to prevent unreliable side-effects {pull}1147[#1147]
* Fix OpenTracing error tag handling (set transaction error result when tag value is `true`) {pull}1159[#1159]
* Due to a bug in the build we didn't include the gRPC plugin in the build so far
* `java.lang.ClassNotFoundException: Unable to load class 'jdk.internal...'` is thrown when tracing specific versions of Atlassian systems {pull}1168[#1168]
* Make sure spans are kept active during `AsyncHandler` methods in the `AsyncHttpClient`
* CPU and memory metrics are sometimes not reported properly when using IBM J9 {pull}1148[#1148]
* `NullPointerException` thrown by the agent on WebLogic {pull}1142[#1142]

[[release-notes-1.15.0]]
==== 1.15.0 - 2020/03/27

[float]
===== Breaking changes

* Ordering of configuration sources has slightly changed, please review <<configuration>>:
** `elasticapm.properties` file now has higher priority over java system properties and environment variables, +
This change allows to change dynamic options values at runtime by editing file, previously values set in java properties
or environment variables could not be overridden, even if they were dynamic.
* Renamed some configuration options related to the experimental profiler-inferred spans feature ({pull}1084[#1084]):
** `profiling_spans_enabled` -> `profiling_inferred_spans_enabled`
** `profiling_sampling_interval` -> `profiling_inferred_spans_sampling_interval`
** `profiling_spans_min_duration` -> `profiling_inferred_spans_min_duration`
** `profiling_included_classes` -> `profiling_inferred_spans_included_classes`
** `profiling_excluded_classes` -> `profiling_inferred_spans_excluded_classes`
** Removed `profiling_interval` and `profiling_duration` (both are fixed to 5s now)

[float]
===== Features

* Gracefully abort agent init when running on a known Java 8 buggy JVM {pull}1075[#1075].
* Add support for <<supported-databases, Redis Redisson client>>
* Makes <<config-instrument>>, <<config-trace-methods>>, and <<config-disable-instrumentations>> dynamic.
Note that changing these values at runtime can slow down the application temporarily.
* Do not instrument Servlet API before 3.0 {pull}1077[#1077]
* Add support for API keys for apm backend authentication {pull}1083[#1083]
* Add support for <<supported-rpc-frameworks, gRPC>> client & server instrumentation {pull}1019[#1019]
* Deprecating `active` configuration option in favor of `recording`.
  Setting `active` still works as it's now an alias for `recording`.

[float]
===== Bug fixes

* When JAX-RS-annotated method delegates to another JAX-RS-annotated method, transaction name should include method A - {pull}1062[#1062]
* Fixed bug that prevented an APM Error from being created when calling `org.slf4j.Logger#error` - {pull}1049[#1049]
* Wrong address in JDBC spans for Oracle, MySQL and MariaDB when multiple hosts are configured - {pull}1082[#1082]
* Document and re-order configuration priorities {pull}1087[#1087]
* Improve heuristic for `service_name` when not set through config {pull}1097[#1097]


[[release-notes-1.14.0]]
==== 1.14.0 - 2020/03/04

[float]
===== Features

* Support for the official https://www.w3.org/TR/trace-context[W3C] `traceparent` and `tracestate` headers. +
  The agent now accepts both the `elastic-apm-traceparent` and the official `traceparent` header.
By default, it sends both headers on outgoing requests, unless <<config-use-elastic-traceparent-header, `use_elastic_traceparent_header`>> is set to false.
* Creating spans for slow methods with the help of the sampling profiler https://github.com/jvm-profiling-tools/async-profiler[async-profiler].
This is a low-overhead way of seeing which methods make your transactions slow and a replacement for the `trace_methods` configuration option.
See <<supported-java-methods>> for more details
* Adding a Circuit Breaker to pause the agent when stress is detected on the system and resume when the stress is relieved.
See <<circuit-breaker>> and {pull}1040[#1040] for more info.
* `Span#captureException` and `Transaction#captureException` in public API return reported error id - {pull}1015[#1015]

[float]
===== Bug fixes

* java.lang.IllegalStateException: Cannot resolve type description for <com.another.commercial.apm.agent.Class> - {pull}1037[#1037]
* properly handle `java.sql.SQLException` for unsupported JDBC features {pull}[#1035] https://github.com/elastic/apm-agent-java/issues/1025[#1025]

[[release-notes-1.13.0]]
==== 1.13.0 - 2020/02/11

[float]
===== Features

* Add support for <<supported-databases, Redis Lettuce client>>
* Add `context.message.age.ms` field for JMS message receiving spans and transactions - {pull}970[#970]
* Instrument log4j2 Logger#error(String, Throwable) ({pull}919[#919]) Automatically captures exceptions when calling `logger.error("message", exception)`
* Add instrumentation for external process execution through `java.lang.Process` and Apache `commons-exec` - {pull}903[#903]
* Add `destination` fields to exit span contexts - {pull}976[#976]
* Removed `context.message.topic.name` field - {pull}993[#993]
* Add support for Kafka clients - {pull}981[#981]
* Add support for binary `traceparent` header format (see the https://github.com/elastic/apm/blob/master/docs/agent-development.md#Binary-Fields[spec]
for more details) - {pull}1009[#1009]
* Add support for log correlation for log4j and log4j2, even when not used in combination with slf4j.
  See <<supported-logging-frameworks>> for details.

[float]
===== Bug Fixes

* Fix parsing value of `trace_methods` configuration property {pull}930[#930]
* Workaround for `java.util.logging` deadlock {pull}965[#965]
* JMS should propagate traceparent header when transactions are not sampled {pull}999[#999]
* Spans are not closed if JDBC implementation does not support `getUpdateCount` {pull}1008[#1008]

[[release-notes-1.12.0]]
==== 1.12.0 - 2019/11/21

[float]
===== Features
* JMS Enhancements {pull}911[#911]:
** Add special handling for temporary queues/topics
** Capture message bodies of text Messages
*** Rely on the existing `ELASTIC_APM_CAPTURE_BODY` agent config option (off by default).
*** Send as `context.message.body`
*** Limit size to 10000 characters. If longer than this size, trim to 9999 and append with ellipsis
** Introduce the `ignore_message_queues` configuration to disable instrumentation (message tagging) for specific 
      queues/topics as suggested in {pull}710[#710]
** Capture predefined message headers and all properties
*** Rely on the existing `ELASTIC_APM_CAPTURE_HEADERS` agent config option.
*** Send as `context.message.headers`
*** Sanitize sensitive headers/properties based on the `sanitize_field_names` config option
* Added support for the MongoDB sync driver. See https://www.elastic.co/guide/en/apm/agent/java/master/supported-technologies-details.html#supported-databases[supported data stores].

[float]
===== Bug Fixes
* JDBC regression- `PreparedStatement#executeUpdate()` and `PreparedStatement#executeLargeUpdate()` are not traced {pull}918[#918]
* When systemd cgroup driver is used, the discovered Kubernetes pod UID contains "_" instead of "-" {pull}920[#920]
* DB2 jcc4 driver is not traced properly {pull}926[#926]

[[release-notes-1.11.0]]
==== 1.11.0 - 2019/10/31

[float]
===== Features
* Add the ability to configure a unique name for a JVM within a service through the
https://www.elastic.co/guide/en/apm/agent/java/master/config-core.html#config-service-node-name[`service_node_name`]
config option]
* Add ability to ignore some exceptions to be reported as errors https://www.elastic.co/guide/en/apm/agent/java/master/config-core.html#config-ignore-exceptions[ignore_exceptions]
* Applying new logic for JMS `javax.jms.MessageConsumer#receive` so that, instead of the transaction created for the 
   polling method itself (ie from `receive` start to end), the agent will create a transaction attempting to capture 
   the code executed during actual message handling.
   This logic is suitable for environments where polling APIs are invoked within dedicated polling threads.
   This polling transaction creation strategy can be reversed through a configuration option (`message_polling_transaction_strategy`) 
   that is not exposed in the properties file by default.  
* Send IP obtained through `javax.servlet.ServletRequest#getRemoteAddr()` in `context.request.socket.remote_address` 
   instead of parsing from headers {pull}889[#889]
* Added `ElasticApmAttacher.attach(String propertiesLocation)` to specify a custom properties location
* Logs message when `transaction_max_spans` has been exceeded {pull}849[#849]
* Report the number of affected rows by a SQL statement (UPDATE,DELETE,INSERT) in 'affected_rows' span attribute {pull}707[#707]
* Add https://www.elastic.co/guide/en/apm/agent/java/master/public-api.html#api-traced[`@Traced`] annotation which either creates a span or a transaction, depending on the context
* Report JMS destination as a span/transaction context field {pull}906[#906]
* Added https://www.elastic.co/guide/en/apm/agent/java/master/config-jmx.html#config-capture-jmx-metrics[`capture_jmx_metrics`] configuration option

[float]
===== Bug Fixes
* JMS creates polling transactions even when the API invocations return without a message
* Support registering MBeans which are added after agent startup

[[release-notes-1.10.0]]
==== 1.10.0 - 2019/09/30

[float]
===== Features
* Add ability to manually specify reported https://www.elastic.co/guide/en/apm/agent/java/master/config-core.html#config-hostname[hostname]
* Add support for https://www.elastic.co/guide/en/apm/agent/java/master/supported-technologies-details.html#supported-databases[Redis Jedis client]
* Add support for identifying target JVM to attach apm agent to using JVM property. See also the documentation of the <<setup-attach-cli-usage-options, `--include` and `--exclude` flags>>
* Added https://www.elastic.co/guide/en/apm/agent/java/master/config-jmx.html#config-capture-jmx-metrics[`capture_jmx_metrics`] configuration option
* Improve servlet error capture {pull}812[#812]
  Among others, now also takes Spring MVC `@ExceptionHandler`s into account 
* Instrument Logger#error(String, Throwable) {pull}821[#821]
  Automatically captures exceptions when calling `logger.error("message", exception)`
* Easier log correlation with https://github.com/elastic/java-ecs-logging. See https://www.elastic.co/guide/en/apm/agent/java/master/log-correlation.html[docs].
* Avoid creating a temp agent file for each attachment {pull}859[#859]
* Instrument `View#render` instead of `DispatcherServlet#render` {pull}829[#829]
  This makes the transaction breakdown graph more useful. Instead of `dispatcher-servlet`, the graph now shows a type which is based on the view name, for example, `FreeMarker` or `Thymeleaf`.

[float]
===== Bug Fixes
* Error in log when setting https://www.elastic.co/guide/en/apm/agent/java/current/config-reporter.html#config-server-urls[server_urls] 
 to an empty string - `co.elastic.apm.agent.configuration.ApmServerConfigurationSource - Expected previousException not to be null`
* Avoid terminating the TCP connection to APM Server when polling for configuration updates {pull}823[#823]
 
[[release-notes-1.9.0]]
==== 1.9.0 - 2019/08/22

[float]
===== Features
* Upgrading supported OpenTracing version from 0.31 to 0.33
* Added annotation and meta-annotation matching support for `trace_methods`, for example:
** `public @java.inject.* org.example.*` (for annotation)
** `public @@javax.enterprise.context.NormalScope org.example.*` (for meta-annotation)
* The runtime attachment now also works when the `tools.jar` or the `jdk.attach` module is not available.
This means you don't need a full JDK installation - the JRE is sufficient.
This makes the runtime attachment work in more environments such as minimal Docker containers.
Note that the runtime attachment currently does not work for OSGi containers like those used in many application servers such as JBoss and WildFly.
See the https://www.elastic.co/guide/en/apm/agent/java/master/setup-attach-cli.html[documentation] for more information.
* Support for Hibernate Search

[float]
===== Bug Fixes
* A warning in logs saying APM server is not available when using 1.8 with APM server 6.x.
Due to that, agent 1.8.0 will silently ignore non-string labels, even if used with APM server of versions 6.7.x or 6.8.x that support such.
If APM server version is <6.7 or 7.0+, this should have no effect. Otherwise, upgrade the Java agent to 1.9.0+.
* `ApacheHttpAsyncClientInstrumentation` matching increases startup time considerably
* Log correlation feature is active when `active==false`
* Tomcat's memory leak prevention mechanism is causing a... memory leak. JDBC statement map is leaking in Tomcat if the application that first used it is undeployed/redeployed.
See https://discuss.elastic.co/t/elastic-apm-agent-jdbchelper-seems-to-use-a-lot-of-memory/195295[this related discussion].

[float]
==== Breaking Changes
* The `apm-agent-attach.jar` is not executable anymore.
Use `apm-agent-attach-standalone.jar` instead. 

[[release-notes-1.8.0]]
==== 1.8.0 - 2019/07/30

[float]
===== Features
* Added support for tracking https://www.elastic.co/guide/en/kibana/7.3/transactions.html[time spent by span type].
   Can be disabled by setting https://www.elastic.co/guide/en/apm/agent/java/current/config-core.html#config-breakdown-metrics[`breakdown_metrics`] to `false`. 
* Added support for https://www.elastic.co/guide/en/kibana/7.3/agent-configuration.html[central configuration].
   Can be disabled by setting https://www.elastic.co/guide/en/apm/agent/java/current/config-core.html#config-central-config[`central_config`] to `false`.
* Added support for Spring's JMS flavor - instrumenting `org.springframework.jms.listener.SessionAwareMessageListener`
* Added support to legacy ApacheHttpClient APIs (which adds support to Axis2 configured to use ApacheHttpClient)
* Added support for setting https://www.elastic.co/guide/en/apm/agent/java/1.x/config-reporter.html#config-server-urls[`server_urls`] dynamically via properties file {pull}723[#723]
* Added https://www.elastic.co/guide/en/apm/agent/java/current/config-core.html#config-config-file[`config_file`] option 
* Added option to use `@javax.ws.rs.Path` value as transaction name https://www.elastic.co/guide/en/apm/agent/java/current/config-jax-rs.html#config-use-jaxrs-path-as-transaction-name[`use_jaxrs_path_as_transaction_name`]
* Instrument quartz jobs https://www.elastic.co/guide/en/apm/agent/java/current/supported-technologies-details.html#supported-scheduling-frameworks[docs]
* SQL parsing improvements {pull}696[#696]
* Introduce priorities for transaction name {pull}748[#748].
   Now uses the path as transaction name if https://www.elastic.co/guide/en/apm/agent/java/current/config-http.html#config-use-path-as-transaction-name[`use_path_as_transaction_name`] is set to `true`
   rather than `ServletClass#doGet`.
   But if a name can be determined from a high level framework,
   like Spring MVC, that takes precedence.
   User-supplied names from the API always take precedence over any others.
* Use JSP path name as transaction name as opposed to the generated servlet class name {pull}751[#751]

[float]
===== Bug Fixes
* Some JMS Consumers and Producers are filtered due to class name filtering in instrumentation matching
* Jetty: When no display name is set and context path is "/" transaction service names will now correctly fall back to configured values
* JDBC's `executeBatch` is not traced
* Drops non-String labels when connected to APM Server < 6.7 to avoid validation errors {pull}687[#687]
* Parsing container ID in cloud foundry garden {pull}695[#695]
* Automatic instrumentation should not override manual results {pull}752[#752]

[float]
===== Breaking changes
* The log correlation feature does not add `span.id` to the MDC anymore but only `trace.id` and `transaction.id` {pull}742[#742].

[[release-notes-1.7.0]]
==== 1.7.0 - 2019/06/13

[float]
===== Features
* Added the `trace_methods_duration_threshold` config option. When using the `trace_methods` config option with wild cards,
this enables considerable reduction of overhead by limiting the number of spans captured and reported
(see more details in config documentation).
NOTE: Using wildcards is still not the recommended approach for the `trace_methods` feature.
* Add `Transaction#addCustomContext(String key, String|Number|boolean value)` to public API
* Added support for AsyncHttpClient 2.x
* Added https://www.elastic.co/guide/en/apm/agent/java/current/config-core.html#config-global-labels[`global_labels`] configuration option.
This requires APM Server 7.2+.
* Added basic support for JMS- distributed tracing for basic scenarios of `send`, `receive`, `receiveNoWait` and `onMessage`.
Both Queues and Topics are supported.
Async `send` APIs are not supported in this version. 
NOTE: This feature is currently marked as "experimental" and is disabled by default. In order to enable,
it is required to set the
https://www.elastic.co/guide/en/apm/agent/java/1.x/config-core.html#config-disable-instrumentations[`disable_instrumentations`] 
configuration property to an empty string.
* Improved OSGi support: added a configuration option for `bootdelegation` packages {pull}641[#641]
* Better span names for SQL spans. For example, `SELECT FROM user` instead of just `SELECT` {pull}633[#633]

[float]
===== Bug Fixes
* ClassCastException related to async instrumentation of Pilotfish Executor causing thread hang (applied workaround)
* NullPointerException when computing Servlet transaction name with null HTTP method name
* FileNotFoundException when trying to find implementation version of jar with encoded URL
* NullPointerException when closing Apache AsyncHttpClient request producer
* Fixes loading of `elasticapm.properties` for Spring Boot applications
* Fix startup error on WebLogic 12.2.1.2.0 {pull}649[#649]
* Disable metrics reporting and APM Server health check when active=false {pull}653[#653]

[[release-notes-1.6.1]]
==== 1.6.1 - 2019/04/26

[float]
===== Bug Fixes
* Fixes transaction name for non-sampled transactions https://github.com/elastic/apm-agent-java/issues/581[#581]
* Makes log_file option work again https://github.com/elastic/apm-agent-java/issues/594[#594]
* Async context propagation fixes
** Fixing some async mechanisms lifecycle issues https://github.com/elastic/apm-agent-java/issues/605[#605]
** Fixes exceptions when using WildFly managed executor services https://github.com/elastic/apm-agent-java/issues/589[#589]
** Exclude glassfish Executor which does not permit wrapped runnables https://github.com/elastic/apm-agent-java/issues/596[#596]
** Exclude DumbExecutor https://github.com/elastic/apm-agent-java/issues/598[#598]
* Fixes Manifest version reading error to support `jar:file` protocol https://github.com/elastic/apm-agent-java/issues/601[#601]
* Fixes transaction name for non-sampled transactions https://github.com/elastic/apm-agent-java/issues/597[#597]
* Fixes potential classloader deadlock by preloading `FileSystems.getDefault()` https://github.com/elastic/apm-agent-java/issues/603[#603]

[[release-notes-1.6.0]]
==== 1.6.0 - 2019/04/16

[float]
===== Related Announcements
* Java APM Agent became part of the Cloud Foundry Java Buildpack as of https://github.com/cloudfoundry/java-buildpack/releases/tag/v4.19[Release v4.19]
 
[float]
===== Features
* Support Apache HttpAsyncClient - span creation and cross-service trace context propagation
* Added the `jvm.thread.count` metric, indicating the number of live threads in the JVM (daemon and non-daemon) 
* Added support for WebLogic
* Added support for Spring `@Scheduled` and EJB `@Schedule` annotations - https://github.com/elastic/apm-agent-java/pull/569[#569]

[float]
===== Bug Fixes
* Avoid that the agent blocks server shutdown in case the APM Server is not available - https://github.com/elastic/apm-agent-java/pull/554[#554]
* Public API annotations improper retention prevents it from being used with Groovy - https://github.com/elastic/apm-agent-java/pull/567[#567]
* Eliminate side effects of class loading related to Instrumentation matching mechanism

[[release-notes-1.5.0]]
==== 1.5.0 - 2019/03/26

[float]
===== Potentially breaking changes
* If you didn't explicitly set the https://www.elastic.co/guide/en/apm/agent/java/master/config-core.html#config-service-name[`service_name`]
previously and you are dealing with a servlet-based application (including Spring Boot),
your `service_name` will change.
See the documentation for https://www.elastic.co/guide/en/apm/agent/java/master/config-core.html#config-service-name[`service_name`]
and the corresponding section in _Features_ for more information.
Note: this requires APM Server 7.0+. If using previous versions, nothing will change.

[float]
===== Features
* Added property `"allow_path_on_hierarchy"` to JAX-RS plugin, to lookup inherited usage of `@path`
* Support for number and boolean labels in the public API {pull}497[497].
This change also renames `tag` to `label` on the API level to be compliant with the https://github.com/elastic/ecs#-base-fields[Elastic Common Schema (ECS)].
The `addTag(String, String)` method is still supported but deprecated in favor of `addLabel(String, String)`.
As of version 7.x of the stack, labels will be stored under `labels` in Elasticsearch.
Previously, they were stored under `context.tags`.
* Support async queries made by Elasticsearch REST client 
* Added `setStartTimestamp(long epochMicros)` and `end(long epochMicros)` API methods to `Span` and `Transaction`,
allowing to set custom start and end timestamps.
* Auto-detection of the `service_name` based on the `<display-name>` element of the `web.xml` with a fallback to the servlet context path.
If you are using a spring-based application, the agent will use the setting for `spring.application.name` for its `service_name`.
See the documentation for https://www.elastic.co/guide/en/apm/agent/java/master/config-core.html#config-service-name[`service_name`]
for more information.
Note: this requires APM Server 7.0+. If using previous versions, nothing will change.
* Previously, enabling https://www.elastic.co/guide/en/apm/agent/java/master/config-core.html#config-capture-body[`capture_body`] could only capture form parameters.
Now it supports all UTF-8 encoded plain-text content types.
The option https://www.elastic.co/guide/en/apm/agent/java/master/config-http.html#config-capture-body-content-types[`capture_body_content_types`]
controls which `Content-Type`s should be captured.
* Support async calls made by OkHttp client (`Call#enqueue`)
* Added support for providing config options on agent attach.
** CLI example: `--config server_urls=http://localhost:8200,http://localhost:8201`
** API example: `ElasticApmAttacher.attach(Map.of("server_urls", "http://localhost:8200,http://localhost:8201"));`

[float]
===== Bug Fixes
* Logging integration through MDC is not working properly - https://github.com/elastic/apm-agent-java/issues/499[#499]
* ClassCastException with adoptopenjdk/openjdk11-openj9 - https://github.com/elastic/apm-agent-java/issues/505[#505]
* Span count limitation is not working properly - reported https://discuss.elastic.co/t/kibana-apm-not-showing-spans-which-are-visible-in-discover-too-many-spans/171690[in our forum]
* Java agent causes Exceptions in Alfresco cluster environment due to failure in the instrumentation of Hazelcast `Executor`s - reported https://discuss.elastic.co/t/cant-run-apm-java-agent-in-alfresco-cluster-environment/172962[in our forum]

[[release-notes-1.4.0]]
==== 1.4.0 - 2019/02/14

[float]
===== Features
* Added support for sync calls of OkHttp client
* Added support for context propagation for `java.util.concurrent.ExecutorService`s
* The `trace_methods` configuration now allows to omit the method matcher.
   Example: `com.example.*` traces all classes and methods within the `com.example` package and sub-packages.
* Added support for JSF. Tested on WildFly, WebSphere Liberty and Payara with embedded JSF implementation and on Tomcat and Jetty with
 MyFaces 2.2 and 2.3
* Introduces a new configuration option `disable_metrics` which disables the collection of metrics via a wildcard expression.
* Support for HttpUrlConnection
* Adds `subtype` and `action` to spans. This replaces former typing mechanism where type, subtype and action were all set through
   the type in an hierarchical dotted-syntax. In order to support existing API usages, dotted types are parsed into subtype and action, 
   however `Span.createSpan` and `Span.setType` are deprecated starting this version. Instead, type-less spans can be created using the new 
   `Span.startSpan` API and typed spans can be created using the new `Span.startSpan(String type, String subtype, String action)` API
* Support for JBoss EAP 6.4, 7.0, 7.1 and 7.2
* Improved startup times
* Support for SOAP (JAX-WS).
   SOAP client create spans and propagate context.
   Transactions are created for `@WebService` classes and `@WebMethod` methods.  

[float]
===== Bug Fixes
* Fixes a failure in BitBucket when agent deployed https://github.com/elastic/apm-agent-java/issues/349[#349]
* Fixes increased CPU consumption https://github.com/elastic/apm-agent-java/issues/453[#453] and https://github.com/elastic/apm-agent-java/issues/443[#443]
* Fixed some OpenTracing bridge functionalities that were not working when auto-instrumentation is disabled
* Fixed an error occurring when ending an OpenTracing span before deactivating
* Sending proper `null` for metrics that have a NaN value
* Fixes JVM crash with Java 7 https://github.com/elastic/apm-agent-java/issues/458[#458]
* Fixes an application deployment failure when using EclipseLink and `trace_methods` configuration https://github.com/elastic/apm-agent-java/issues/474[#474]

[[release-notes-1.3.0]]
==== 1.3.0 - 2019/01/10

[float]
===== Features
* The agent now collects system and JVM metrics https://github.com/elastic/apm-agent-java/pull/360[#360]
* Add API methods `ElasticApm#startTransactionWithRemoteParent` and `Span#injectTraceHeaders` to allow for manual context propagation https://github.com/elastic/apm-agent-java/pull/396[#396].
* Added `trace_methods` configuration option which lets you define which methods in your project or 3rd party libraries should be traced.
   To create spans for all `public` methods of classes whose name ends in `Service` which are in a sub-package of `org.example.services` use this matcher:
   `public org.example.services.*.*Service#*` https://github.com/elastic/apm-agent-java/pull/398[#398]
* Added span for `DispatcherServlet#render` https://github.com/elastic/apm-agent-java/pull/409[#409].
* Flush reporter on shutdown to make sure all recorded Spans are sent to the server before the program exits https://github.com/elastic/apm-agent-java/pull/397[#397]
* Adds Kubernetes https://github.com/elastic/apm-agent-java/issues/383[#383] and Docker metadata to, enabling correlation with the Kibana Infra UI.
* Improved error handling of the Servlet Async API https://github.com/elastic/apm-agent-java/issues/399[#399]
* Support async API’s used with AsyncContext.start https://github.com/elastic/apm-agent-java/issues/388[#388]

[float]
===== Bug Fixes
* Fixing a potential memory leak when there is no connection with APM server
* Fixes NoSuchMethodError CharBuffer.flip() which occurs when using the Elasticsearch RestClient and Java 7 or 8 https://github.com/elastic/apm-agent-java/pull/401[#401]

 
[[release-notes-1.2.0]]
==== 1.2.0 - 2018/12/19

[float]
===== Features
* Added `capture_headers` configuration option.
   Set to `false` to disable capturing request and response headers.
   This will reduce the allocation rate of the agent and can save you network bandwidth and disk space.
* Makes the API methods `addTag`, `setName`, `setType`, `setUser` and `setResult` fluent, so that calls can be chained. 

[float]
===== Bug Fixes
* Catch all errors thrown within agent injected code
* Enable public APIs and OpenTracing bridge to work properly in OSGi systems, fixes https://github.com/elastic/apm-agent-java/issues/362[this WildFly issue]
* Remove module-info.java to enable agent working on early Tomcat 8.5 versions
* Fix https://github.com/elastic/apm-agent-java/issues/371[async Servlet API issue]

[[release-notes-1.1.0]]
==== 1.1.0 - 2018/11/28

[float]
===== Features
* Some memory allocation improvements
* Enabling bootdelegation for agent classes in Atlassian OSGI systems

[float]
===== Bug Fixes
* Update dsl-json which fixes a memory leak.
 See https://github.com/ngs-doo/dsl-json/pull/102[ngs-doo/dsl-json#102] for details. 
* Avoid `VerifyError`s by non instrumenting classes compiled for Java 4 or earlier
* Enable APM Server URL configuration with path (fixes #339)
* Reverse `system.hostname` and `system.platform` order sent to APM server

[[release-notes-1.0.1]]
==== 1.0.1 - 2018/11/15

[float]
===== Bug Fixes
* Fixes NoSuchMethodError CharBuffer.flip() which occurs when using the Elasticsearch RestClient and Java 7 or 8 {pull}313[#313]

[[release-notes-1.0.0]]
==== 1.0.0 - 2018/11/14

[float]
===== Breaking changes
* Remove intake v1 support. This version requires APM Server 6.5.0+ which supports the intake api v2.
   Until the time the APM Server 6.5.0 is officially released,
   you can test with docker by pulling the APM Server image via
   `docker pull docker.elastic.co/apm/apm-server:6.5.0-SNAPSHOT`. 

[float]
===== Features
* Adds `@CaptureTransaction` and `@CaptureSpan` annotations which let you declaratively add custom transactions and spans.
   Note that it is required to configure the `application_packages` for this to work.
   See the https://www.elastic.co/guide/en/apm/agent/java/master/public-api.html#api-annotation[documentation] for more information.
* The public API now supports to activate a span on the current thread.
   This makes the span available via `ElasticApm#currentSpan()`
   Refer to the https://www.elastic.co/guide/en/apm/agent/java/master/public-api.html#api-span-activate[documentation] for more details.
* Capturing of Elasticsearch RestClient 5.0.2+ calls.
   Currently, the `*Async` methods are not supported, only their synchronous counterparts.
* Added API methods to enable correlating the spans created from the JavaScrip Real User Monitoring agent with the Java agent transaction.
   More information can be found in the https://www.elastic.co/guide/en/apm/agent/java/master/public-api.html#api-ensure-parent-id[documentation].
* Added `Transaction.isSampled()` and `Span.isSampled()` methods to the public API
* Added `Transaction#setResult` to the public API {pull}293[#293]

[float]
===== Bug Fixes
* Fix for situations where status code is reported as `200`, even though it actually was `500` {pull}225[#225]
* Capturing the username now properly works when using Spring security {pull}183[#183]

[[release-notes-1.0.0.rc1]]
==== 1.0.0.RC1 - 2018/11/06

[float]
===== Breaking changes
* Remove intake v1 support. This version requires APM Server 6.5.0+ which supports the intake api v2.
   Until the time the APM Server 6.5.0 is officially released,
   you can test with docker by pulling the APM Server image via
   `docker pull docker.elastic.co/apm/apm-server:6.5.0-SNAPSHOT`.
* Wildcard patterns are case insensitive by default. Prepend `(?-i)` to make the matching case sensitive.

[float]
===== Features
* Support for Distributed Tracing
* Adds `@CaptureTransaction` and `@CaptureSpan` annotations which let you declaratively add custom transactions and spans.
   Note that it is required to configure the `application_packages` for this to work.
   See the https://www.elastic.co/guide/en/apm/agent/java/master/public-api.html#api-annotation[documentation] for more information.
* The public API now supports to activate a span on the current thread.
   This makes the span available via `ElasticApm#currentSpan()`
   Refer to the https://www.elastic.co/guide/en/apm/agent/java/master/public-api.html#api-span-activate[documentation] for more details.
* Capturing of Elasticsearch RestClient 5.0.2+ calls.
   Currently, the `*Async` methods are not supported, only their synchronous counterparts.
* Added API methods to enable correlating the spans created from the JavaScrip Real User Monitoring agent with the Java agent transaction.
   More information can be found in the https://www.elastic.co/guide/en/apm/agent/java/master/public-api.html#api-ensure-parent-id[documentation].
* Microsecond accurate timestamps {pull}261[#261]
* Support for JAX-RS annotations.
Transactions are named based on your resources (`ResourceClass#resourceMethod`).

[float]
===== Bug Fixes
* Fix for situations where status code is reported as `200`, even though it actually was `500` {pull}225[#225]

[[release-notes-0.8.x]]
=== Java Agent version 0.8.x

[[release-notes-0.8.0]]
==== 0.8.0

[float]
===== Breaking changes
* Wildcard patterns are case insensitive by default. Prepend `(?-i)` to make the matching case sensitive.

[float]
===== Features
* Wildcard patterns are now not limited to only one wildcard in the middle and can be arbitrarily complex now.
   Example: `*foo*bar*baz`.
* Support for JAX-RS annotations.
   Transactions are named based on your resources (`ResourceClass#resourceMethod`).

[[release-notes-0.7.x]]
=== Java Agent version 0.7.x

[[release-notes-0.7.1]]
==== 0.7.1 - 2018/10/24

[float]
===== Bug Fixes
* Avoid recycling transactions twice {pull}178[#178]

[[release-notes-0.7.0]]
==== 0.7.0 - 2018/09/12

[float]
===== Breaking changes
* Removed `ElasticApm.startSpan`. Spans can now only be created from their transactions via `Transaction#createSpan`.
* `ElasticApm.startTransaction` and `Transaction#createSpan` don't activate the transaction and spans
   and are thus not available via `ElasticApm.activeTransaction` and `ElasticApm.activeSpan`.

[float]
===== Features
* Public API
** Add `Span#captureException` and `Transaction#captureException` to public API.
      `ElasticApm.captureException` is deprecated now. Use `ElasticApm.currentSpan().captureException(exception)` instead.
** Added `Transaction.getId` and `Span.getId` methods 
* Added support for async servlet requests
* Added support for Payara/Glassfish
* Incubating support for Apache HttpClient
* Support for Spring RestTemplate
* Added configuration options `use_path_as_transaction_name` and `url_groups`,
   which allow to use the URL path as the transaction name.
   As that could contain path parameters, like `/user/$userId` however,
   You can set the `url_groups` option to define a wildcard pattern, like `/user/*`,
   to group those paths together.
   This is especially helpful when using an unsupported Servlet API-based framework. 
* Support duration suffixes (`ms`, `s` and `m`) for duration configuration options.
   Not using the duration suffix logs out a deprecation warning and will not be supported in future versions.
* Add ability to add multiple APM server URLs, which enables client-side load balancing.
   The configuration option `server_url` has been renamed to `server_urls` to reflect this change.
   However, `server_url` still works for backwards compatibility.
* The configuration option `service_name` is now optional.
   It defaults to the main class name,
   the name of the executed jar file (removing the version number),
   or the application server name (for example `tomcat-application`).
   In a lot of cases,
   you will still want to set the `service_name` explicitly.
   But it helps getting started and seeing data easier,
   as there are no required configuration options anymore.
   In the future we will most likely determine more useful application names for Servlet API-based applications.<|MERGE_RESOLUTION|>--- conflicted
+++ resolved
@@ -25,11 +25,7 @@
 
 [float]
 ===== Features
-<<<<<<< HEAD
-* Added support to selectively enable instrumentations - {pull}2292[#2292]
 * Unsampled transactions are dropped and not sent to the APM-Server if the APM-Server version is 8.0+ - {pull}2329[#2329]
-=======
->>>>>>> 565ee907
 
 [float]
 ===== Bug fixes
