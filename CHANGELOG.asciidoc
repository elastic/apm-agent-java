--- conflicted
+++ resolved
@@ -40,11 +40,8 @@
 * Attacher CLI: added a `--no-fork` config to opt out from executing a forked process as different user.If `--no-fork` is used alongside discovery rules that contain only `--include-pid` rules, the attacher will not execute JVM discovery - {pull}2863[#2863]
 * Add the option to instrument very old bytecode through the <<config-instrument-ancient-bytecode, `instrument_ancient_bytecode`>> config option - {pull}2866[#2866]
 * Capture MongoDB statements - {pull}2806[#2806]
-<<<<<<< HEAD
+* Added agent health metrics (experimental) - {pull}2864[#2864]
 * Add support for Apache HTTP client 3.x - {pull}2853[#2853]
-=======
-* Added agent health metrics (experimental) - {pull}2864[#2864]
->>>>>>> 965c6567
 
 [float]
 ===== Bug fixes
