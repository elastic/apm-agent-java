ifdef::env-github[]
NOTE: Release notes are best read in our documentation at
https://www.elastic.co/guide/en/apm/agent/java/current/release-notes.html[elastic.co]
endif::[]

////
[[release-notes-x.x.x]]
==== x.x.x - YYYY/MM/DD

[float]
===== Breaking changes

[float]
===== Features
* Cool new feature: {pull}2526[#2526]

[float]
===== Bug fixes
////

=== Unreleased

[[release-notes-1.31.1]]
==== 1.31.1 - YYYY/MM/DD

[float]
===== Features
<<<<<<< HEAD
* Added support for setting the remote address of a transaction via the public api - {pull}2522[#2522]
=======
* Struts action invocations via an action chain result start a new span - {pull}2513[#2513]
>>>>>>> 19390d8c

[float]
===== Bug fixes

[[release-notes-1.x]]
=== Java Agent version 1.x

[[release-notes-1.31.0]]
==== 1.31.0 - 2022/05/17

[float]
===== Potentially breaking changes
* Starting this version, when using <<config-log-ecs-reformatting>>, the agent will automatically set the `service.version` field.
If you are using ECS-logging and set the `service.version` through a custom field, the behaviour is not strictly defined. Remove the
custom `service.name` field setting and either allow the agent to automatically discover and set it, or use the
<<config-service-version>> config option to set it manually.

[float]
===== Refactorings
* Vert.x 3.x instrumentation was refactored to remove constructor instrumentation as well as wrapping of response handler. In addition, in
HTTP 2 request handling, transactions are ended when the request end event occurs and are kept alive until response end, when they are allowed
to recycle. This allows for spans representing asynchronous handling of requests for which the corresponding transaction has ended -
{pull}2564[#2564]
* Jedis clients instrumentation was changed

[float]
===== Features
* Set the service version when using the ECS reformatting of the application logs: {pull}2603[#2603]
* Add ECS-reformatting support for `java.util.logging` - {pull}2591[#2591]
* Added support for setting the service version on Log4j2's EcsLayout - {pull}2604[#2604]
* Added support for AWS S3 and DynamoDB - {pull}2606[#2606]
* Added support for Jedis 4.x clients - {pull}2626[#2626]

[float]
===== Bug fixes
* Fixed multiple dropped stats types in a transaction producing invalid JSON: {pull}2589[#2589]
* Fixed NoClassDefFoundError when using OTel bridge and span.*current() : {pull}2596[#2596]
* Fallback to standard output when Security Manager prevents writing to log file - {pull}2581[#2581]
* Fix missing transactions when using Vert.x 3.x with HTTP 1 - {pull}2564[#2564]
* Fix Vert.x `GET null` transactions to be named `GET unknown route`, according to spec - {pull}2564[#2564]
* Fix OpenTelemetry bridge span end with explicit timestamp - {pull}2615[#2615]
* Fix improper naming for `scheduled` transactions created by `java.util.TimerTask` instrumentation - {pull}2620[#2620]
* Properly handle `java.lang.IllegalStateException` related to premature invocation of `ServletConfig#getServletContext()` in
`Servlet#init()` instrumentations - {pull}2627[#2627]

[[release-notes-1.30.1]]
==== 1.30.1 - 2022/04/12

[float]
===== Bug fixes
* Fixed AWS Lambda instrumentation for AWS handler classes with input object types that are not AWS Events classes  - {pull}2551[#2551]
* Fixed service name discovery based on MANIFEST.MF file through `ServletContainerInitializer#onStartup` on Jakarta Servlet containers -
{pull}2546[#2546]
* Fix shaded classloader package definition - {pull}2566[#2566]
* Fix logging initialization with Security Manager - {pull}2568[#2568]
* normalize empty `transaction.type` and `span.type` - {pull}2525[#2525]
* Allowing square brackets within the <<config-capture-jmx-metrics>> config value - {pull}2547[#2547]
* Fixed duplicated ending of `HttpUrlConnection` spans - {pull}2530[#2530]
* Compressed span fixes - {pull}2576[#2576], {pull}2552[#2552], {pull}2558[#2558]


[[release-notes-1.30.0]]
==== 1.30.0 - 2022/03/22

[float]
===== Potentially breaking changes
* Create the JDBC spans as exit spans- {pull}2484[#2484]
* WebSocket requests are now captured with transaction type request instead of custom - {pull}2501[#2501]

[float]
===== Refactorings
* Logging frameworks instrumentations - {pull}2428[#2428]. This refactoring includes:
** Log correlation now works based on bytecode instrumentation rather than `ActivationListener` that directly updates the MDC
** Merging the different instrumentations (log-correlation, error-capturing and ECS-reformatting) into a single plugin
** Module structure and package naming changes

[float]
===== Features
* Added support for setting service name and version for a transaction via the public api - {pull}2451[#2451]
* Added support for en-/disabling each public annotation on each own - {pull}2472[#2472]
* Added support for compressing spans - {pull}2477[#2477]
* Added microsecond durations with `us` as unit - {pull}2496[#2496]
* Added support for dropping fast exit spans - {pull}2491[#2491]
* Added support for collecting statistics about dropped exit spans - {pull}2505[#2505]
* Making AWS Lambda instrumentation GA - includes some changes in Lambda transaction metadata fields and a dedicated flush HTTP request
to the AWS Lambda extension - {pull}2424[#2424]
* Changed logging correlation to be on by default. This change includes the removal of the now redundant `enable_log_correlation` config
option. If there's a need to disable the log correlation mechanism, this can be done now through the `disable_instrumentations` config -
{pull}2428[#2428]
* Added automatic error event capturing for log4j1 and JBoss LogManager - {pull}2428[#2428]
* Issue a warning when security manager is mis-configured - {pull}2510[#2510]
* Add experimental OpenTelemetry API bridge - {pull}1631[#1631]

[float]
===== Performance improvements
* Proxy classes are excluded from instrumentation in more cases - {pull}2474[#2474]
* Only time type/method matching if the debug logging is enabled as the results are only used when debug logging is enabled - {pull}2471[#2471]

[float]
===== Bug fixes
* Fix cross-plugin dependencies triggering NoClassDefFound - {pull}2509[#2509]
* Fix status code setting in AWS Lambda transactions triggered by API Gateway V1 - {pull}2346[#2346]
* Fix classloading OSGi bundles with partial dependency on Servlet API + avoid SecurityException with Apache Sling - {pull}2418[2418]
* Respect `transaction_ignore_urls` and `transaction_ignore_user_agents` when creating transactions in the spring webflux instrumentation - {pull}2515[#2515]

[[release-notes-1.29.0]]
==== 1.29.0 - 2022/02/09

[float]
===== Breaking changes
* Changes in service name auto-discovery of jar files (see Features section)

[float]
===== Features
* Exceptions that are logged using the fatal log level are now captured (log4j2 only) - {pull}2377[#2377]
* Replaced `authorization` in the default value of `sanitize_field_names` with `*auth*` - {pull}2326[#2326]
* Unsampled transactions are dropped and not sent to the APM-Server if the APM-Server version is 8.0+ - {pull}2329[#2329]
* Adding agent logging capabilities to our SDK, making it available for external plugins - {pull}2390[#2390]
* Service name auto-discovery improvements
** For applications deployed to application servers (`war` files) and standalone jars that are started with `java -jar`,
   the agent now discovers the `META-INF/MANIFEST.MF` file.
** If the manifest contains the `Implementation-Title` attribute, it is used as the default service name - {pull}1921[#1921], {pull}2434[#2434] +
  *Note*: this may change your service names if you relied on the auto-discovery that uses the name of the jar file.
  If that jar file also contains an `Implementation-Title` attribute in the `MANIFEST.MF` file, the latter will take precedence.
** When the manifest contains the `Implementation-Version` attribute, it is used as the default service version - {pull}1726[#1726], {pull}1922[#1922], {pull}2434[#2434]
* Added support for instrumenting Struts 2 static resource requests - {pull}1949[#1949]
* Added support for Java/Jakarta WebSocket ServerEndpoint - {pull}2281[#2281]
* Added support for setting the service name on Log4j2's EcsLayout - {pull}2296[#2296]
* Print the used instrumentation groups when the application stops - {pull}2448[#2448]
* Add `elastic.apm.start_async` property that makes the agent start on a non-premain/main thread - {pull}2454[#2454]

[float]
===== Bug fixes
* Fix runtime attach with some docker images - {pull}2385[#2385]
* Restore dynamic capability to `log_level` config for plugin loggers - {pull}2384[#2384]
* Fix slf4j-related `LinkageError` - {pull}2390[#2390] and {pull}2376[#2376]
* Fix possible deadlock occurring when Byte Buddy reads System properties by warming up bytecode instrumentation code
paths. The BCI warmup is on by default and may be disabled through the internal `warmup_byte_buddy` config option - {pull}2368[#2368]
* Fixed few dubbo plugin issues - {pull}2149[#2149]
** Dubbo transaction will should be created at the provider side
** APM headers conversion issue within dubbo transaction
* Fix External plugins automatic setting of span outcome - {pull}2376[#2376]
* Avoid early initialization of JMX on Weblogic - {pull}2420[#2420]
* Automatically disable class sharing on AWS lambda layer - {pull}2438[#2438]
* Avoid standalone spring applications to have two different service names, one based on the jar name, the other based on `spring.application.name`.

[[release-notes-1.28.4]]
==== 1.28.4 - 2021/12/30

[float]
===== Bug fixes
* Fix `@Traced` annotation to return proper outcome instead of `failed` - {pull}2370[#2370]

[float]
===== Dependency updates
* Update Log4j to 2.12.4 and log4j2-ecs-layout to 1.3.2 - {pull}2378[#2378]

[[release-notes-1.28.3]]
==== 1.28.3 - 2021/12/22

[float]
===== Dependency updates
* Update Log4j to 2.12.3
* Update ecs-logging-java to 1.3.0

[float]
===== Potentially breaking changes
* If the agent cannot discover a service name, it now uses `unknown-java-service` instead of `my-service` - {pull}2325[#2325]

[float]
===== Bug fixes
* Gracefully handle JDBC drivers which don't support `Connection#getCatalog` - {pull}2340[#2340]
* Fix using JVM keystore options for communication with APM Server - {pull}2362[#2362]

[[release-notes-1.28.2]]
==== 1.28.2 - 2021/12/16

[float]
===== Dependency updates
* Update Log4j to 2.12.2

[float]
===== Bug fixes
* Fix module loading errors on J9 JVM - {pull}2341[#2341]
* Fixing log4j configuration error - {pull}2343[#2343]

[[release-notes-1.28.1]]
==== 1.28.1 - 2021/12/10

[float]
===== Security
* Fix for "Log4Shell" RCE 0-day exploit in log4j https://nvd.nist.gov/vuln/detail/CVE-2021-44228[CVE-2021-44228] - {pull}2332[#2332]

[float]
===== Features
* Added support to selectively enable instrumentations - {pull}2292[#2292]

[float]
===== Bug fixes
* Preferring controller names for Spring MVC transactions, `use_path_as_transaction_name` only as a fallback - {pull}2320[#2320]

[[release-notes-1.28.0]]
==== 1.28.0 - 2021/12/07

[float]
===== Features
* Adding experimental support for <<aws-lambda, AWS Lambda>> - {pull}1951[#1951]
* Now supporting tomcat 10 - {pull}2229[#2229]

[float]
===== Bug fixes
* Fix error with parsing APM Server version for 7.16+ - {pull}2313[#2313]

[[release-notes-1.27.1]]
==== 1.27.1 - 2021/11/30

[float]
===== Security
* Resolves Local Privilege Escalation issue https://discuss.elastic.co/t/apm-java-agent-security-update/291355[ESA-2021-30] https://cve.mitre.org/cgi-bin/cvename.cgi?name=CVE-2021-37942[CVE-2021-37942]

[float]
===== Features
* Add support to Jakarta EE for JSF - {pull}2254[#2254]

[float]
===== Bug fixes
* Fixing missing Micrometer metrics in Spring boot due to premature initialization - {pull}2255[#2255]
* Fixing hostname trimming of FQDN too aggressive - {pull}2286[#2286]
* Fixing agent `unknown` version - {pull}2289[#2289]
* Improve runtime attach configuration reliability - {pull}2283[#2283]

[[release-notes-1.27.0]]
==== 1.27.0 - 2021/11/15

[float]
===== Security
* Resolves Local Privilege Escalation issue https://discuss.elastic.co/t/apm-java-agent-security-update/289627[ESA-2021-29] https://cve.mitre.org/cgi-bin/cvename.cgi?name=CVE-2021-37941[CVE-2021-37941]

[float]
===== Potentially breaking changes
* `transaction_ignore_urls` now relies on full request URL path - {pull}2146[#2146]
** On a typical application server like Tomcat, deploying an `app.war` application to the non-ROOT context makes it accessible with `http://localhost:8080/app/`
** Ignoring the whole webapp through `/app/*` was not possible until now.
** Existing configuration may need to be updated to include the deployment context, thus for example `/static/*.js` used to
exclude known static files in all applications might be changed to `/app/static/*.js` or `*/static/*.js`.
** It only impacts prefix patterns due to the additional context path in pattern.
** It does not impact deployment within the `ROOT` context like Spring-boot which do not have such context path prefix.
* The metrics `transaction.duration.sum.us`, `transaction.duration.count` and `transaciton.breakdown.count` are no longer recorded - {pull}2194[#2194]
* Automatic hostname discovery mechanism had changed, so the resulted `host.name` and `host.hostname` in events reported
by the agent may be different. This was done in order to improve the integration with host metrics in the APM UI.

[float]
===== Features
* Improved capturing of logged exceptions when using Log4j2 - {pull}2139[#2139]
* Update to async-profiler 1.8.7 and set configured `safemode` at load time though a new system property - {pull}2165[#2165]
* Added support to capture `context.message.routing-key` in rabbitmq, spring amqp instrumentations - {pull}1767[#1767]
* Breakdown metrics are now tracked per service (when using APM Server 8.0) - {pull}2208[#2208]
* Add support for Spring AMQP batch API - {pull}1716[#1716]
* Add the (current) transaction name to the error (when using APM Server 8.0) - {pull}2235[#2235]
* The JVM/JMX metrics are reported for each service name individually (when using APM Server 8.0) - {pull}2233[#2233]
* Added <<config-span-stack-trace-min-duration,`span_stack_trace_min_duration`>> option.
 This replaces the now deprecated `span_frames_min_duration` option.
 The difference is that the new option has more intuitive semantics for negative values (never collect stack trace) and zero (always collect stack trace). - {pull}2220[#2220]
* Add support to Jakarta EE for JAX-WS - {pull}2247[#2247]
* Add support to Jakarta EE for JAX-RS - {pull}2248[#2248]
* Add support for Jakarta EE EJB annotations `@Schedule`, `@Schedules` - {pull}2250[#2250]
* Add support to Jakarta EE for Servlets - {pull}1912[#1912]
* Added support to Quartz 1.x - {pull}2219[#2219]

[float]
===== Performance improvements
* Disable compression when sending data to a local APM Server
* Reducing startup contention related to instrumentation through `ensureInstrumented` - {pull}2150[#2150]

[float]
===== Bug fixes
* Fix k8s metadata discovery for containerd-cri envs - {pull}2126[#2126]
* Fixing/reducing startup delays related to `ensureInstrumented` - {pull}2150[#2150]
* Fix runtime attach when bytebuddy is in application classpath - {pull}2116[#2116]
* Fix failed integration between agent traces and host metrics coming from Beats/Elastic-Agent due to incorrect hostname
discovery - {pull}2205[#2205]
* Fix infinitely kept-alive transactions in Hikari connection pool - {pull}2210[#2210]
* Fix few Webflux exceptions and missing reactor module - {pull}2207[#2207]

[float]
===== Refactorings
* Loading the agent from an isolated class loader - {pull}2109[#2109]
* Refactorings in the `apm-agent-plugin-sdk` that may imply breaking changes for beta users of the external plugin mechanism
** `WeakMapSupplier.createMap()` is now `WeakConcurrent.buildMap()` and contains more builders - {pull}2136[#2136]
** `GlobalThreadLocal` has been removed in favor of `DetachedThreadLocal`. To make it global, use `GlobalVariables` - {pull}2136[#2136]
** `DynamicTransformer.Accessor.get().ensureInstrumented` is now `DynamicTransformer.ensureInstrumented` - {pull}2164[#2164]
** The `@AssignTo.*` annotations have been removed.
   Use the `@Advice.AssignReturned.*` annotations that come with the latest version of Byte Buddy.
   If your plugin uses the old annotations, it will be skipped.
   {pull}2171[#2171]
* Switching last instrumentations (`trace_methods`, sparkjava, JDK `HttpServer` and Struts 2) to
`TracerAwareInstrumentation` - {pull}2170[#2170]
* Replace concurrency plugin maps to `SpanConcurrentHashMap` ones - {pull}2173[#2173]
* Align User-Agent HTTP header with other APM agents - {pull}2177[#2177]

[[release-notes-1.26.2]]
==== 1.26.2 - 2021/12/30

[float]
===== Dependency updates
* Update Log4j to 2.12.4 and log4j2-ecs-layout to 1.3.2 - {pull}2378[#2378]

[[release-notes-1.26.1]]
==== 1.26.1 - 2021/12/22

[float]
===== Dependency updates
* Update Log4j to 2.12.3
* Update ecs-logging-java to 1.3.0

[[release-notes-1.26.0]]
==== 1.26.0 - 2021/09/14

===== Potentially breaking changes
* If you rely on Database span subtype and use Microsoft SQL Server, the span subtype has been changed from `sqlserver`
to `mssql` to align with other agents.

[float]
===== Breaking changes
* Stop collecting the field `http.request.socket.encrypted` in http requests - {pull}2136[#2136]

[float]
===== Features
* Improved naming for Spring controllers - {pull}1906[#1906]
* ECS log reformatting improvements - {pull}1910[#1910]
** Automatically sets `service.node.name` in all log events if set through agent configuration
** Add `log_ecs_reformatting_additional_fields` option to support arbitrary fields in logs
** Automatically serialize markers as tags where relevant (log4j2 and logback)
* gRPC spans (client and server) can detect errors or cancellation through custom listeners - {pull}2067[#2067]
* Add `-download-agent-version` to the agent <<setup-attach-cli-usage-options, attach CLI tool options>>, allowing the
user to configure an arbitrary agent version that will be downloaded from maven and attached - {pull}1959[#1959]
* Add extra check to detect improper agent setup - {pull}2076[#2076]
* In redis tests - embedded RedisServer is replaced by testcontainers - {pull}2221[#2221]

[float]
===== Performance improvements
* Reduce GC time overhead caused by WeakReferences - {pull}2086[#2086], {pull}2081[#2081]
* Reduced memory overhead by a smarter type pool caching strategy - {pull}2102[#2102]. +
  The type pool cache improves the startup times by speeding up type matching
  (determining whether a class that's about to be loaded should be instrumented).
  Generally, the more types that are cached, the faster the startup. +
  The old strategy did not impose a limit to the cache but cleared it after it hasn't been accessed in a while.
  However, load test have discovered that the cache may never be cleared and leave a permanent overhead of 23mb.
  The actual size of the cache highly depends on the application and loosely correlates with the number of loaded classes. +
  The new caching strategy targets to allocate 1% of the committed heap, at least 0.5mb and max 10mb.
  If a particular entry hasn't been accessed within 20s, it will be removed from the cache. +
  The results based on load testing are very positive:
** Equivalent startup times (within the margins of error of the previous strategy)
** Equivalent allocation rate (within the margins of error of the previous strategy)
** Reduced avg heap utilization from 10%/15mb (previous strategy) to within margins of error without the agent
** Reduced GC time due to the additional headroom that the application can utilize.
** Based on heap dump analysis, after warmup, the cache size is now around 59kb (down from 23mb with the previous strategy).

[float]
===== Bug fixes
* Fix failure to parse some forms of the `Implementation-Version` property from jar manifest files - {pull}1931[#1931]
* Ensure single value for context-propagation header - {pull}1937[#1937]
* Fix gRPC non-terminated (therefore non-reported) client spans - {pull}2067[#2067]
* Fix Webflux response status code - {pull}1948[#1948]
* Ensure path filtering is applied when Servlet path is not available - {pull}2099[#2099]
* Align span subtype for MS SqlServer - {pull}2112[#2112]
* Fix potential destination host name corruption in OkHttp client spans - {pull}2118[#2118]

[float]
===== Refactorings
* Migrate several plugins to indy dispatcher {pull}2087[#2087], {pull}2088[#2088], {pull}2090[#2090], {pull}2094[#2094], {pull}2095[#2095]

[[release-notes-1.25.0]]
==== 1.25.0 - 2021/07/22

[float]
===== Potentially breaking changes
* If you rely on instrumentations that are in the `experimental` group, you must now set `enable_experimental_instrumentations=true` otherwise
the experimental instrumentations will be disabled by default. Up to version `1.24.0` using an empty value for `disable_instrumentations` was
the recommended way to override the default `disable_instrumentations=experimental`.

[float]
===== Features
* Support for inheritance of public API annotations - {pull}1805[#1805]
* JDBC instrumentation sets `context.db.instance` - {pull}1820[#1820]
* Add support for Vert.x web client- {pull}1824[#1824]
* Avoid recycling of spans and transactions that are using through the public API, so to avoid
reference-counting-related errors - {pull}1859[#1859]
* Add <<config-enable-experimental-instrumentations>> configuration option to enable experimental features - {pull}1863[#1863]
** Previously, when adding an instrumentation group to `disable_instrumentations`, we had to make sure to not forget the
default `experimental` value, for example when disabling `jdbc` instrumentation we had to set `disable_instrumentations=experimental,jdbc` otherwise
setting `disable_instrumentations=jdbc` would disable jdbc and also enable experimental features, which would not be the desired effect.
** Previously, by default `disable_instrumentations` contained `experimental`
** Now by default `disable_instrumentations` is empty and `enable_experimental_instrumentations=false`
** Set `enable_experimental_instrumentations=true` to enable experimental instrumentations
* Eliminating concerns related to log4j2 vulnerability - https://nvd.nist.gov/vuln/detail/CVE-2020-9488#vulnCurrentDescriptionTitle.
We cannot upgrade to version above 2.12.1 because this is the last version of log4j that is compatible with Java 7.
Instead, we exclude the SMTP appender (which is the vulnerable one) from our artifacts. Note that older versions of
our agent are not vulnerable as well, as the SMTP appender was never used, this is only to further reduce our users' concerns.
* Adding public APIs for setting `destination.service.resource`, `destination.address` and `destination.port` fields
for exit spans - {pull}1788[#1788]
* Only use emulated runtime attachment as fallback, remove the `--without-emulated-attach` option - {pull}1865[#1865]
* Instrument `javax.servlet.Filter` the same way as `javax.servlet.FilterChain` - {pull}1858[#1858]
* Propagate trace context headers in HTTP calls occurring from within traced exit points, for example - when using
Elasticsearch's REST client - {pull}1883[#1883]
* Added support for naming sparkjava (not Apache Spark) transactions {pull}1894[#1894]
* Added the ability to manually create exit spans, which will result with the auto creation of service nodes in the
service map and downstream service in the dependencies table - {pull}1898[#1898]
* Basic support for `com.sun.net.httpserver.HttpServer` - {pull}1854[#1854]
* Update to async-profiler 1.8.6 {pull}1907[#1907]
* Added support for setting the framework using the public api (#1908) - {pull}1909[#1909]

[float]
===== Bug fixes
* Fix NPE with `null` binary header values + properly serialize them - {pull}1842[#1842]
* Fix `ListenerExecutionFailedException` when using Spring AMQP's ReplyTo container - {pull}1872[#1872]
* Enabling log ECS reformatting when using Logback configured with `LayoutWrappingEncoder` and a pattern layout - {pull}1879[#1879]
* Fix NPE with Webflux + context propagation headers - {pull}1871[#1871]
* Fix `ClassCastException` with `ConnnectionMetaData` and multiple classloaders - {pull}1864[#1864]
* Fix NPE in `co.elastic.apm.agent.servlet.helper.ServletTransactionCreationHelper.getClassloader` - {pull}1861[#1861]
* Fix for Jboss JMX unexpected notifications - {pull}1895[#1895]

[[release-notes-1.24.0]]
==== 1.24.0 - 2021/05/31

[float]
===== Features
* Basic support for Apache Struts 2 {pull}1763[#1763]
* Extending the <<config-log-ecs-reformatting>> config option to enable the overriding of logs with ECS-reformatted
events. With the new `OVERRIDE` option, non-file logs can be ECS-reformatted automatically as well - {pull}1793[#1793]
* Instrumentation for Vert.x Web {pull}1697[#1697]
* Changed log level of vm arguments to debug
* Giving precedence for the W3C `tracecontext` header over the `elastic-apm-traceparent` header - {pull}1821[#1821]
* Add instrumentation for Webflux - {pull}1305[#1305]
* Add instrumentation for Javalin {pull}1822[#1822]

[float]
===== Bug fixes
* Fix another error related to instrumentation plugins loading on Windows - {pull}1785[#1785]
* Load Spring AMQP plugin- {pull}1784[#1784]
* Avoid `IllegalStateException` when multiple `tracestate` headers are used - {pull}1808[#1808]
* Ensure CLI attach avoids `sudo` only when required and avoid blocking - {pull}1819[#1819]
* Avoid sending metric-sets without samples, so to adhere to the intake API - {pull}1826[#1826]
* Fixing our type-pool cache, so that it can't cause OOM (softly-referenced), and it gets cleared when not used for
a while - {pull}1828[#1828]

[float]
===== Refactors
* Remove single-package limitation for embedded plugins - {pull}1780[#1780]

[[release-notes-1.23.0]]
==== 1.23.0 - 2021/04/22

[float]
===== Breaking changes
* There are breaking changes in the <<setup-attach-cli,attacher cli>>.
  See the Features section for more information.

[float]
===== Features
* Overhaul of the <<setup-attach-cli,attacher cli>> application that allows to attach the agent to running JVMs - {pull}1667[#1667]
** The artifact of the standalone cli application is now called `apm-agent-attach-cli`. The attacher API is still called `apm-agent-attach`.
** There is also a slim version of the cli application that does not bundle the Java agent.
It requires the `--agent-jar` option to be set.
** Improved logging +
The application uses {ecs-logging-java-ref}/intro.html[Java ECS logging] to emit JSON logs.
The log level can be configured with the `--log-level` option.
By default, the program is logging to the console but using the `--log-file` option, it can also log to a file.
** Attach to JVMs running under a different user (unix only) +
The JVM requires the attacher to be running under the same user as the target VM (the attachee).
The `apm-agent-attach-standalone.jar` can now be run with a user that has permissions to switch to the user that runs the target VM.
On Windows, the attacher can still only attach to JVMs that are running with under the same user.
** New include/exclude discovery rules +
*** `--include-all`: Attach to all discovered JVMs. If no matchers are provided, it will not attach to any JVMs.
*** `--include-user`/`--exclude-user`: Attach to all JVMs of a given operating system user.
*** `--include-main`/`--exclude-main`: Attach to all JVMs that whose main class/jar name, or system properties match the provided regex.
*** `--include-vmargs`/`--exclude-vmargs`: Attach to all JVMs that whose main class/jar name, or system properties match the provided regex.
** Removal of options +
*** The deprecated `--arg` option has been removed.
*** The `-i`/`--include`, `-e`/`exclude` options have been removed in favor of the `--<include|exclude>-<main|vmargs>` options.
*** The `-p`/`--pid` options have been removed in favor of the `--include-pid` option.
** Changed behavior of  the `-l`/`--list` option +
The option now only lists JVMs that match the include/exclude discovery rules.
Thus, it can be used to do a dry-run of the matchers without actually performing an attachment.
It even works in combination with `--continuous` now.
By default, the VM arguments are not printed, but only when the `-a`/`--list-vmargs` option is set.
** Remove dependency on `jps` +
Even when matching on the main class name or on system properties,
** Checks the Java version before attaching to avoid attachment on unsupported JVMs.
* Cassandra instrumentation - {pull}1712[#1712]
* Log correlation supports JBoss Logging - {pull}1737[#1737]
* Update Byte-buddy to `1.11.0` - {pull}1769[#1769]
* Support for user.domain {pull}1756[#1756]
* JAX-RS supports javax.ws.rs.PATCH
* Enabling build and unit tests on Windows - {pull}1671[#1671]

[float]
===== Bug fixes
* Fixed log correlation for log4j2 - {pull}1720[#1720]
* Fix apm-log4j1-plugin and apm-log4j2-plugin dependency on slf4j - {pull}1723[#1723]
* Avoid systematic `MessageNotWriteableException` error logging, now only visible in `debug` - {pull}1715[#1715] and {pull}1730[#1730]
* Fix rounded number format for non-english locales - {pull}1728[#1728]
* Fix `NullPointerException` on legacy Apache client instrumentation when host is `null` - {pull}1746[#1746]
* Apply consistent proxy class exclusion heuristic - {pull}1738[#1738]
* Fix micrometer serialization error - {pull}1741[#1741]
* Optimize & avoid `ensureInstrumented` deadlock by skipping stack-frame computation for Java7+ bytecode - {pull}1758[#1758]
* Fix instrumentation plugins loading on Windows - {pull}1671[#1671]

[float]
===== Refactors
* Migrate some plugins to indy dispatcher {pull}1369[#1369] {pull}1410[#1410] {pull}1374[#1374]

[[release-notes-1.22.0]]
==== 1.22.0 - 2021/03/24

[float]
===== Breaking changes
* Dots in metric names of Micrometer metrics get replaced with underscores to avoid mapping conflicts.
De-dotting be disabled via <<config-dedot-custom-metrics, `dedot_custom_metrics`>>. - {pull}1700[#1700]

[float]
===== Features
* Introducing a new mechanism to ease the development of community instrumentation plugins. See <<config-plugins-dir>> for
more details. This configuration was already added in 1.18.0, but more extensive and continuous integration testing
allows us to expose it now. It is still marked as "experimental" though, meaning that future changes in the mechanism
may break early contributed plugins. However, we highly encourage our community to try it out and we will do our best
to assist with such efforts.
* Deprecating `ignore_user_agents` in favour of `transaction_ignore_user_agents`, maintaining the same functionality -
{pull}1644[#1644]
* Update existing Hibernate Search 6 instrumentation to the final relase
* The <<config-use-path-as-transaction-name, `use_path_as_transaction_name`>> option is now dynamic
* Flushing internal and micrometer metrics before the agent shuts down - {pull}1658[#1658]
* Support for OkHttp 4.4+ -  {pull}1672[#1672]
* Adding capability to automatically create ECS-JSON-formatted version of the original application log files, through
the <<config-log-ecs-reformatting>> config option. This allows effortless ingestion of logs to Elasticsearch without
any further configuration. Supports log4j1, log4j2 and Logback. {pull}1261[#1261]
* Add support to Spring AMQP - {pull}1657[#1657]
* Adds the ability to automatically configure usage of the OpenTracing bridge in systems using ServiceLoader - {pull}1708[#1708]
* Update to async-profiler 1.8.5 - includes a fix to a Java 7 crash and enhanced safe mode to better deal with
corrupted stack frames.
* Add a warning on startup when `-Xverify:none` or `-noverify` flags are set as this can lead to crashes that are very
difficult to debug - {pull}1593[#1593]. In an upcoming version, the agent will not start when these flags are set,
unless the system property `elastic.apm.disable_bootstrap_checks` is set to true.

[float]
===== Bug fixes
* fix sample rate rounded to zero when lower than precision - {pull}1655[#1655]
* fixed a couple of bugs with the external plugin mechanism (not documented until now) - {pull}1660[#1660]
* Fix runtime attach conflict with multiple users - {pull}1704[#1704]

[[release-notes-1.21.0]]
==== 1.21.0 - 2021/02/09

[float]
===== Breaking changes
* Following PR {pull}1650[#1650], there are two slight changes with the <<config-server-url>> and <<config-server-urls>>
configuration options:
    1.  So far, setting `server_urls` with an empty string would allow the agent to work normally, apart from any action
        that requires communication with the APM Server, including the attempt to fetch a central configuration.
        Starting in this agent version, setting `server_urls` to empty string doesn't have any special meaning, it is
        the default expected configuration, where `server_url` will be used instead. In order to achieve the same
        behaviour, use the new <<config-disable-send>> configuration.
    2.  Up to this version, `server_url` was used as an alias to `server_urls`, meaning that one could potentially set
        the `server_url` config with a comma-separated list of multiple APM Server addresses, and that would have been a
        valid configuration. Starting in this agent version, `server_url` is a separate configuration, and it only accepts
        Strings that represent a single valid URL. Specifically, empty strings and commas are invalid.

[float]
===== Features
* Add cloud provider metadata to reported events, see
https://github.com/elastic/apm/blob/master/specs/agents/metadata.md#cloud-provider-metadata[spec] for details.
By default, the agent will try to automatically detect the cloud provider on startup, but this can be
configured through the <<config-cloud-provider, `cloud_provider`>> config option - {pull}1599[#1599]
* Add span & transaction `outcome` field to improve error rate calculations - {pull}1613[#1613]

[float]
===== Bug fixes
* Fixing crashes observed in Java 7 at sporadic timing by applying a few seconds delay on bootstrap - {pull}1594[#1594]
* Fallback to using "TLS" `SSLContext` when "SSL" is not available - {pull}1633[#1633]
* Fixing agent startup failure with `NullPointerException` thrown by Byte-buddy's `MultipleParentClassLoader` - {pull}1647[#1647]
* Fix cached type resolution triggering `ClassCastException` - {pull}1649[#1649]

[[release-notes-1.20.0]]
==== 1.20.0 - 2021/01/07

[float]
===== Breaking changes
* The following public API types were `public` so far and became package-private: `NoopScope`, `ScopeImpl` and `AbstractSpanImpl`.
  If your code is using them, you will need to change that when upgrading to this version.
  Related PR: {pull}1532[#1532]

[float]
===== Features
* Add support for RabbitMQ clients - {pull}1328[#1328]

[float]
===== Bug fixes
* Fix small memory allocation regression introduced with tracestate header {pull}1508[#1508]
* Fix `NullPointerException` from `WeakConcurrentMap.put` through the Elasticsearch client instrumentation - {pull}1531[#1531]
* Sending `transaction_id` and `parent_id` only for events that contain a valid `trace_id` as well - {pull}1537[#1537]
* Fix `ClassNotFoundError` with old versions of Spring resttemplate {pull}1524[#1524]
* Fix Micrometer-driven metrics validation errors by the APM Server when sending with illegal values - {pull}1559[#1559]
* Serialize all stack trace frames when setting `stack_trace_limit=-1` instead of none - {pull}1571[#1571]
* Fix `UnsupportedOperationException` when calling `ServletContext.getClassLoader()` - {pull}1576[#1576]
* Fix improper request body capturing - {pull}1579[#1579]
* Avoid `NullPointerException` due to null return values instrumentation advices - {pull}1601[#1601]
* Update async-profiler to 1.8.3 {pull}1602[1602]
* Use null-safe data structures to avoid `NullPointerException` {pull}1597[1597]
* Fix memory leak in sampling profiler mechanism - {pull}1592[#1592]

[float]
===== Refactors
* Migrate some plugins to indy dispatcher {pull}1405[#1405] {pull}1394[#1394]

[[release-notes-1.19.0]]
==== 1.19.0 - 2020/11/10

[float]
===== Features
* The agent version now includes a git hash if it's a snapshot version.
  This makes it easier to differ distinct snapshot builds of the same version.
  Example: `1.18.1-SNAPSHOT.4655910`
* Add support for sampling weight with propagation in `tracestate` W3C header {pull}1384[#1384]
* Adding two more valid options to the `log_level` config: `WARNING` (equivalent to `WARN`) and `CRITICAL`
  (will be treated as `ERROR`) - {pull}1431[1431]
* Add the ability to disable Servlet-related spans for `INCLUDE`, `FORWARD` and `ERROR` dispatches (without affecting
  basic Servlet capturing) by adding `servlet-api-dispatch` to <<config-disable-instrumentations>> - {pull}1448[1448]
* Add Sampling Profiler support for AArch64 architectures - {pull}1443[1443]
* Support proper transaction naming when using Spring's `ServletWrappingController` - {pull}1461[#1461]
* Update async-profiler to 1.8.2 {pull}1471[1471]
* Update existing Hibernate Search 6 instrumentation to work with the latest CR1 release
* Deprecating the `addLabel` public API in favor of `setLabel` (still supporting `addLabel`) - {pull}1449[#1449]

[float]
===== Bug fixes
* Fix `HttpUrlConnection` instrumentation issue (affecting distributed tracing as well) when using HTTPS without using
  `java.net.HttpURLConnection#disconnect` - {pull}1447[1447]
* Fixes class loading issue that can occur when deploying multiple applications to the same application server - {pull}1458[#1458]
* Fix ability to disable agent on startup wasn't working for runtime attach {pull}1444[1444]
* Avoid `UnsupportedOperationException` on some spring application startup {pull}1464[1464]
* Fix ignored runtime attach `config_file` {pull}1469[1469]
* Fix `IllegalAccessError: Module 'java.base' no access to: package 'java.lang'...` in J9 VMs of Java version >= 9 -
  {pull}1468[#1468]
* Fix JVM version parsing on HP-UX {pull}1477[#1477]
* Fix Spring-JMS transactions lifecycle management when using multiple concurrent consumers - {pull}1496[#1496]

[float]
===== Refactors
* Migrate some plugins to indy dispatcher {pull}1404[1404] {pull}1411[1411]
* Replace System Rules with System Lambda {pull}1434[#1434]

[[release-notes-1.18.1]]
==== 1.18.1 - 2020/10/06

[float]
===== Refactors
* Migrate some plugins to indy dispatcher {pull}1362[1362] {pull}1366[1366] {pull}1363[1363] {pull}1383[1383] {pull}1368[1368] {pull}1364[1364] {pull}1365[1365] {pull}1367[1367] {pull}1371[1371]

[float]
===== Bug fixes
* Fix instrumentation error for HttpClient - {pull}1402[#1402]
* Eliminate `unsupported class version error` messages related to loading the Java 11 HttpClient plugin in pre-Java-11 JVMs {pull}1397[1397]
* Fix rejected metric events by APM Server with response code 400 due to data validation error - sanitizing Micrometer
metricset tag keys - {pull}1413[1413]
* Fix invalid micrometer metrics with non-numeric values {pull}1419[1419]
* Fix `NoClassDefFoundError` with JDBC instrumentation plugin {pull}1409[1409]
* Apply `disable_metrics` config to Micrometer metrics - {pull}1421[1421]
* Remove cgroup `inactive_file.bytes` metric according to spec {pull}1422[1422]

[[release-notes-1.18.0]]
==== 1.18.0 - 2020/09/08

[float]
===== Features
* Deprecating `ignore_urls` config in favour of <<config-transaction-ignore-urls, `transaction_ignore_urls`>> to align
  with other agents, while still allowing the old config name for backward compatibility - {pull}1315[#1315]
* Enabling instrumentation of classes compiled with Java 1.4. This is reverting the restriction of instrumenting only
  bytecode of Java 1.5 or higher ({pull}320[#320]), which was added due to potential `VerifyError`. Such errors should be
  avoided now by the usage of `TypeConstantAdjustment` - {pull}1317[#1317]
* Enabling agent to work without attempting any communication with APM server, by allowing setting `server_urls` with
  an empty string - {pull}1295[#1295]
* Add <<metrics-micrometer, micrometer support>> - {pull}1303[#1303]
* Add `profiling_inferred_spans_lib_directory` option to override the default temp directory used for exporting the async-profiler library.
  This is useful for server-hardened environments where `/tmp` is often configured with `noexec`, leading to `java.lang.UnsatisfiedLinkError` errors - {pull}1350[#1350]
* Create spans for Servlet dispatches to FORWARD, INCLUDE and ERROR - {pull}1212[#1212]
* Support JDK 11 HTTPClient - {pull}1307[#1307]
* Lazily create profiler temporary files {pull}1360[#1360]
* Convert the followings to Indy Plugins (see details in <<release-notes-1.18.0.rc1, 1.18.0-rc1 relase notes>>): gRPC,
  AsyncHttpClient, Apache HttpClient
* The agent now collects cgroup memory metrics (see details in <<metrics-cgroup,Metrics page>>)
* Update async-profiler to 1.8.1 {pull}1382[#1382]
* Runtime attach install option is promoted to 'beta' status (was experimental).

[float]
===== Bug fixes
* Fixes a `NoClassDefFoundError` in the JMS instrumentation of `MessageListener` - {pull}1287[#1287]
* Fix `/ by zero` error message when setting `server_urls` with an empty string - {pull}1295[#1295]
* Fix `ClassNotFoundException` or `ClassCastException` in some cases where special log4j configurations are used - {pull}1322[#1322]
* Fix `NumberFormatException` when using early access Java version - {pull}1325[#1325]
* Fix `service_name` config being ignored when set to the same auto-discovered default value - {pull}1324[#1324]
* Fix service name error when updating a web app on a Servlet container - {pull}1326[#1326]
* Fix remote attach 'jps' executable not found when 'java' binary is symlinked ot a JRE - {pull}1352[#1352]

[[release-notes-1.18.0.rc1]]
==== 1.18.0.RC1 - 2020/07/22

This release candidate adds some highly anticipated features:
It’s now possible to attach the agent at runtime in more cases than before.
Most notably, it enables runtime attachment on JBoss, WildFly, Glassfish/Payara,
and other OSGi runtimes such as Atlassian Jira and Confluence.

To make this and other significant features, such as https://github.com/elastic/apm-agent-java/issues/937[external plugins], possible,
we have implemented major changes to the architecture of the agent.
The agent now relies on the `invokedynamic` bytecode instruction to make plugin development easier, safer, and more efficient.
As early versions of Java 7 and Java 8 have unreliable support for invokedynamic,
we now require a minimum update level of 60 for Java 7 (7u60+) in addition to the existing minimum update level of 40 for Java 8 (8u40+).

We’re looking for users who would like to try this out to give feedback.
If we see that the `invokedynamic`-based approach (https://github.com/elastic/apm-agent-java/pull/1230[indy plugins]) works well, we can continue and migrate the rest of the plugins.
After the migration has completed, we can move forward with external plugins and remove the experimental label from runtime attachment.

If all works like in our testing, you would not see `NoClassDefFoundError` s anymore when, for example, trying to attach the agent at runtime to an OSGi container or a JBoss server.
Also, non-standard OSGi containers, such as Atlassian Jira and other technologies with restrictive class loading policies, such as MuleSoft ESB, will benefit from this change.

In the worst case, there might be JVM crashes due to `invokedynamic`-related JVM bugs.
However, we already disable the agent when attached to JVM versions that are known to be problematic.
Another potentially problematic area is that we now dynamically raise the bytecode version of instrumented classes to be at least bytecode version 51 (Java 7).
This is needed in order to be able to use the `invokedynamic` instruction.
This requires re-computation of stack map frames which makes instrumentation a bit slower.
We don't anticipate notable slowdowns unless you extensively (over-)use <<config-trace-methods, `trace_methods`>>.

[float]
===== Breaking changes
* Early Java 7 versions, prior to update 60, are not supported anymore.
  When trying to attach to a non-supported version, the agent will disable itself and not apply any instrumentations.

[float]
===== Features
* Experimental support for runtime attachment now also for OSGi containers, JBoss, and WildFly
* New mitigation of OSGi bootdelegation errors (`NoClassDefFoundError`).
  You can remove any `org.osgi.framework.bootdelegation` related configuration.
  This release also removes the configuration option `boot_delegation_packages`.
* Overhaul of the `ExecutorService` instrumentation that avoids `ClassCastException` issues - {pull}1206[#1206]
* Support for `ForkJoinPool` and `ScheduledExecutorService` (see <<supported-async-frameworks>>)
* Support for `ExecutorService#invokeAny` and `ExecutorService#invokeAll`
* Added support for `java.util.TimerTask` - {pull}1235[#1235]
* Add capturing of request body in Elasticsearch queries: `_msearch`, `_count`, `_msearch/template`, `_search/template`, `_rollup_search` - {pull}1222[#1222]
* Add <<config-enabled,`enabled`>> flag
* Add experimental support for Scala Futures
* The agent now collects heap memory pools metrics - {pull}1228[#1228]

[float]
===== Bug fixes
* Fixes error capturing for log4j2 loggers. Version 1.17.0 introduced a regression.
* Fixes `NullPointerException` related to JAX-RS and Quartz instrumentation - {pull}1249[#1249]
* Expanding k8s pod ID discovery to some formerly non-supported environments
* When `recording` is set to `false`, the agent will not send captured errors anymore.
* Fixes NPE in Dubbo instrumentation that occurs when the application is acting both as a provider and as a consumer - {pull}1260[#1260]
* Adding a delay by default what attaching the agent to Tomcat using the premain route to work around the JUL
  deadlock issue - {pull}1262[#1262]
* Fixes missing `jboss.as:*` MBeans on JBoss - {pull}1257[#1257]


[[release-notes-1.17.0]]
==== 1.17.0 - 2020/06/17

[float]
===== Features
* Log files are now rotated after they reach <<config-log-file-size>>.
There will always be one history file `${log_file}.1`.
* Add <<config-log-format-sout>> and <<config-log-format-file>> with the options `PLAIN_TEXT` and `JSON`.
The latter uses https://github.com/elastic/ecs-logging-java[ecs-logging-java] to format the logs.
* Exposing <<config-classes-excluded-from-instrumentation>> config - {pull}1187[#1187]
* Add support for naming transactions based on Grails controllers. Supports Grails 3+ - {pull}1171[#1171]
* Add support for the Apache/Alibaba Dubbo RPC framework
* Async Profiler version upgraded to 1.7.1, with a new debugging flag for the stack frame recovery mechanism - {pull}1173[#1173]

[float]
===== Bug fixes
* Fixes `IndexOutOfBoundsException` that can occur when profiler-inferred spans are enabled.
  This also makes the profiler more resilient by just removing the call tree related to the exception (which might be in an invalid state)
  as opposed to stopping the profiler when an exception occurs.
* Fix `NumberFormatException` when parsing Ingres/Actian JDBC connection strings - {pull}1198[#1198]
* Prevent agent from overriding JVM configured truststore when not using HTTPS for communication with APM server - {pull}1203[#1203]
* Fix `java.lang.IllegalStateException` with `jps` JVM when using continuous runtime attach - {pull}1205[1205]
* Fix agent trying to load log4j2 plugins from application - {pull}1214[1214]
* Fix memory leak in gRPC instrumentation plugin - {pull}1196[1196]
* Fix HTTPS connection failures when agent is configured to use HTTPS to communicate with APM server {pull}1209[1209]

[[release-notes-1.16.0]]
==== 1.16.0 - 2020/05/13

[float]
===== Features

* The log correlation feature now adds `error.id` to the MDC. See <<supported-logging-frameworks>> for details. - {pull}1050[#1050]
* Deprecating the `incubating` tag in favour of the `experimental` tag. This is not a breaking change, so former
<<config-disable-instrumentations,`disable_instrumentation`>> configuration containing the `incubating` tag will still be respected - {pull}1123[#1123]
* Add a `--without-emulated-attach` option for runtime attachment to allow disabling this feature as a workaround.
* Add workaround for JDK bug JDK-8236039 with TLS 1.3 {pull}1149[#1149]
* Add log level `OFF` to silence agent logging
* Adds <<config-span-min-duration,`span_min_duration`>> option to exclude fast executing spans.
  When set together with one of the more specific thresholds - `trace_methods_duration_threshold` or `profiling_inferred_spans_min_duration`,
  the higher threshold will determine which spans will be discarded.
* Automatically instrument quartz jobs from the quartz-jobs artifact {pull}1170[#1170]
* Perform re-parenting of regular spans to be a child of profiler-inferred spans. Requires APM Server and Kibana 7.8.0. {pull}1117[#1117]
* Upgrade Async Profiler version to 1.7.0

[float]
===== Bug fixes

* When Servlet-related Exceptions are handled through exception handlers that return a 200 status code, agent shouldn't override with 500 - {pull}1103[#1103]
* Exclude Quartz 1 from instrumentation to avoid
  `IncompatibleClassChangeError: Found class org.quartz.JobExecutionContext, but interface was expected` - {pull}1108[#1108]
* Fix breakdown metrics span sub-types {pull}1113[#1113]
* Fix flaky gRPC server instrumentation {pull}1122[#1122]
* Fix side effect of calling `Statement.getUpdateCount` more than once {pull}1139[#1139]
* Stop capturing JDBC affected rows count using `Statement.getUpdateCount` to prevent unreliable side-effects {pull}1147[#1147]
* Fix OpenTracing error tag handling (set transaction error result when tag value is `true`) {pull}1159[#1159]
* Due to a bug in the build we didn't include the gRPC plugin in the build so far
* `java.lang.ClassNotFoundException: Unable to load class 'jdk.internal...'` is thrown when tracing specific versions of Atlassian systems {pull}1168[#1168]
* Make sure spans are kept active during `AsyncHandler` methods in the `AsyncHttpClient`
* CPU and memory metrics are sometimes not reported properly when using IBM J9 {pull}1148[#1148]
* `NullPointerException` thrown by the agent on WebLogic {pull}1142[#1142]

[[release-notes-1.15.0]]
==== 1.15.0 - 2020/03/27

[float]
===== Breaking changes

* Ordering of configuration sources has slightly changed, please review <<configuration>>:
** `elasticapm.properties` file now has higher priority over java system properties and environment variables, +
This change allows to change dynamic options values at runtime by editing file, previously values set in java properties
or environment variables could not be overridden, even if they were dynamic.
* Renamed some configuration options related to the experimental profiler-inferred spans feature ({pull}1084[#1084]):
** `profiling_spans_enabled` -> `profiling_inferred_spans_enabled`
** `profiling_sampling_interval` -> `profiling_inferred_spans_sampling_interval`
** `profiling_spans_min_duration` -> `profiling_inferred_spans_min_duration`
** `profiling_included_classes` -> `profiling_inferred_spans_included_classes`
** `profiling_excluded_classes` -> `profiling_inferred_spans_excluded_classes`
** Removed `profiling_interval` and `profiling_duration` (both are fixed to 5s now)

[float]
===== Features

* Gracefully abort agent init when running on a known Java 8 buggy JVM {pull}1075[#1075].
* Add support for <<supported-databases, Redis Redisson client>>
* Makes <<config-instrument>>, <<config-trace-methods>>, and <<config-disable-instrumentations>> dynamic.
Note that changing these values at runtime can slow down the application temporarily.
* Do not instrument Servlet API before 3.0 {pull}1077[#1077]
* Add support for API keys for apm backend authentication {pull}1083[#1083]
* Add support for <<supported-rpc-frameworks, gRPC>> client & server instrumentation {pull}1019[#1019]
* Deprecating `active` configuration option in favor of `recording`.
  Setting `active` still works as it's now an alias for `recording`.

[float]
===== Bug fixes

* When JAX-RS-annotated method delegates to another JAX-RS-annotated method, transaction name should include method A - {pull}1062[#1062]
* Fixed bug that prevented an APM Error from being created when calling `org.slf4j.Logger#error` - {pull}1049[#1049]
* Wrong address in JDBC spans for Oracle, MySQL and MariaDB when multiple hosts are configured - {pull}1082[#1082]
* Document and re-order configuration priorities {pull}1087[#1087]
* Improve heuristic for `service_name` when not set through config {pull}1097[#1097]


[[release-notes-1.14.0]]
==== 1.14.0 - 2020/03/04

[float]
===== Features

* Support for the official https://www.w3.org/TR/trace-context[W3C] `traceparent` and `tracestate` headers. +
  The agent now accepts both the `elastic-apm-traceparent` and the official `traceparent` header.
By default, it sends both headers on outgoing requests, unless <<config-use-elastic-traceparent-header, `use_elastic_traceparent_header`>> is set to false.
* Creating spans for slow methods with the help of the sampling profiler https://github.com/jvm-profiling-tools/async-profiler[async-profiler].
This is a low-overhead way of seeing which methods make your transactions slow and a replacement for the `trace_methods` configuration option.
See <<supported-java-methods>> for more details
* Adding a Circuit Breaker to pause the agent when stress is detected on the system and resume when the stress is relieved.
See <<circuit-breaker>> and {pull}1040[#1040] for more info.
* `Span#captureException` and `Transaction#captureException` in public API return reported error id - {pull}1015[#1015]

[float]
===== Bug fixes

* java.lang.IllegalStateException: Cannot resolve type description for <com.another.commercial.apm.agent.Class> - {pull}1037[#1037]
* properly handle `java.sql.SQLException` for unsupported JDBC features {pull}[#1035] https://github.com/elastic/apm-agent-java/issues/1025[#1025]

[[release-notes-1.13.0]]
==== 1.13.0 - 2020/02/11

[float]
===== Features

* Add support for <<supported-databases, Redis Lettuce client>>
* Add `context.message.age.ms` field for JMS message receiving spans and transactions - {pull}970[#970]
* Instrument log4j2 Logger#error(String, Throwable) ({pull}919[#919]) Automatically captures exceptions when calling `logger.error("message", exception)`
* Add instrumentation for external process execution through `java.lang.Process` and Apache `commons-exec` - {pull}903[#903]
* Add `destination` fields to exit span contexts - {pull}976[#976]
* Removed `context.message.topic.name` field - {pull}993[#993]
* Add support for Kafka clients - {pull}981[#981]
* Add support for binary `traceparent` header format (see the https://github.com/elastic/apm/blob/master/docs/agent-development.md#Binary-Fields[spec]
for more details) - {pull}1009[#1009]
* Add support for log correlation for log4j and log4j2, even when not used in combination with slf4j.
  See <<supported-logging-frameworks>> for details.

[float]
===== Bug Fixes

* Fix parsing value of `trace_methods` configuration property {pull}930[#930]
* Workaround for `java.util.logging` deadlock {pull}965[#965]
* JMS should propagate traceparent header when transactions are not sampled {pull}999[#999]
* Spans are not closed if JDBC implementation does not support `getUpdateCount` {pull}1008[#1008]

[[release-notes-1.12.0]]
==== 1.12.0 - 2019/11/21

[float]
===== Features
* JMS Enhancements {pull}911[#911]:
** Add special handling for temporary queues/topics
** Capture message bodies of text Messages
*** Rely on the existing `ELASTIC_APM_CAPTURE_BODY` agent config option (off by default).
*** Send as `context.message.body`
*** Limit size to 10000 characters. If longer than this size, trim to 9999 and append with ellipsis
** Introduce the `ignore_message_queues` configuration to disable instrumentation (message tagging) for specific
      queues/topics as suggested in {pull}710[#710]
** Capture predefined message headers and all properties
*** Rely on the existing `ELASTIC_APM_CAPTURE_HEADERS` agent config option.
*** Send as `context.message.headers`
*** Sanitize sensitive headers/properties based on the `sanitize_field_names` config option
* Added support for the MongoDB sync driver. See <<supported-databases, supported data stores>>.

[float]
===== Bug Fixes
* JDBC regression- `PreparedStatement#executeUpdate()` and `PreparedStatement#executeLargeUpdate()` are not traced {pull}918[#918]
* When systemd cgroup driver is used, the discovered Kubernetes pod UID contains "_" instead of "-" {pull}920[#920]
* DB2 jcc4 driver is not traced properly {pull}926[#926]

[[release-notes-1.11.0]]
==== 1.11.0 - 2019/10/31

[float]
===== Features
* Add the ability to configure a unique name for a JVM within a service through the
<<config-service-node-name, `service_node_name`>>
config option]
* Add ability to ignore some exceptions to be reported as errors <<config-ignore-exceptions[ignore_exceptions]
* Applying new logic for JMS `javax.jms.MessageConsumer#receive` so that, instead of the transaction created for the 
   polling method itself (ie from `receive` start to end), the agent will create a transaction attempting to capture
   the code executed during actual message handling.
   This logic is suitable for environments where polling APIs are invoked within dedicated polling threads.
   This polling transaction creation strategy can be reversed through a configuration option (`message_polling_transaction_strategy`)
   that is not exposed in the properties file by default.
* Send IP obtained through `javax.servlet.ServletRequest#getRemoteAddr()` in `context.request.socket.remote_address`
   instead of parsing from headers {pull}889[#889]
* Added `ElasticApmAttacher.attach(String propertiesLocation)` to specify a custom properties location
* Logs message when `transaction_max_spans` has been exceeded {pull}849[#849]
* Report the number of affected rows by a SQL statement (UPDATE,DELETE,INSERT) in 'affected_rows' span attribute {pull}707[#707]
* Add <<public-api, `@Traced`>> annotation which either creates a span or a transaction, depending on the context
* Report JMS destination as a span/transaction context field {pull}906[#906]
* Added <<config-capture-jmx-metrics, `capture_jmx_metrics`>> configuration option

[float]
===== Bug Fixes
* JMS creates polling transactions even when the API invocations return without a message
* Support registering MBeans which are added after agent startup

[[release-notes-1.10.0]]
==== 1.10.0 - 2019/09/30

[float]
===== Features
* Add ability to manually specify reported <<config-hostname, hostname>>
* Add support for <<supported-databases, Redis Jedis client>>.
* Add support for identifying target JVM to attach apm agent to using JVM property. See also the documentation of the <<setup-attach-cli-usage-options, `--include` and `--exclude` flags>>
* Added <<config-capture-jmx-metrics, `capture_jmx_metrics`>> configuration option
* Improve servlet error capture {pull}812[#812]
  Among others, now also takes Spring MVC `@ExceptionHandler`s into account
* Instrument Logger#error(String, Throwable) {pull}821[#821]
  Automatically captures exceptions when calling `logger.error("message", exception)`
* Easier log correlation with https://github.com/elastic/java-ecs-logging. See <<log-correlation, docs>>.
* Avoid creating a temp agent file for each attachment {pull}859[#859]
* Instrument `View#render` instead of `DispatcherServlet#render` {pull}829[#829]
  This makes the transaction breakdown graph more useful. Instead of `dispatcher-servlet`, the graph now shows a type which is based on the view name, for example, `FreeMarker` or `Thymeleaf`.

[float]
===== Bug Fixes
* Error in log when setting <<config-server-urls, server_urls>>
 to an empty string - `co.elastic.apm.agent.configuration.ApmServerConfigurationSource - Expected previousException not to be null`
* Avoid terminating the TCP connection to APM Server when polling for configuration updates {pull}823[#823]

[[release-notes-1.9.0]]
==== 1.9.0 - 2019/08/22

[float]
===== Features
* Upgrading supported OpenTracing version from 0.31 to 0.33
* Added annotation and meta-annotation matching support for `trace_methods`, for example:
** `public @java.inject.* org.example.*` (for annotation)
** `public @@javax.enterprise.context.NormalScope org.example.*` (for meta-annotation)
* The runtime attachment now also works when the `tools.jar` or the `jdk.attach` module is not available.
This means you don't need a full JDK installation - the JRE is sufficient.
This makes the runtime attachment work in more environments such as minimal Docker containers.
Note that the runtime attachment currently does not work for OSGi containers like those used in many application servers such as JBoss and WildFly.
See the <<setup-attach-cli, documentation>> for more information.
* Support for Hibernate Search

[float]
===== Bug Fixes
* A warning in logs saying APM server is not available when using 1.8 with APM server 6.x.
Due to that, agent 1.8.0 will silently ignore non-string labels, even if used with APM server of versions 6.7.x or 6.8.x that support such.
If APM server version is <6.7 or 7.0+, this should have no effect. Otherwise, upgrade the Java agent to 1.9.0+.
* `ApacheHttpAsyncClientInstrumentation` matching increases startup time considerably
* Log correlation feature is active when `active==false`
* Tomcat's memory leak prevention mechanism is causing a... memory leak. JDBC statement map is leaking in Tomcat if the application that first used it is undeployed/redeployed.
See https://discuss.elastic.co/t/elastic-apm-agent-jdbchelper-seems-to-use-a-lot-of-memory/195295[this related discussion].

[float]
==== Breaking Changes
* The `apm-agent-attach.jar` is not executable anymore.
Use `apm-agent-attach-standalone.jar` instead.

[[release-notes-1.8.0]]
==== 1.8.0 - 2019/07/30

[float]
===== Features
* Added support for tracking https://www.elastic.co/guide/en/kibana/7.3/transactions.html[time spent by span type].
   Can be disabled by setting https://www.elastic.co/guide/en/apm/agent/java/current/config-core.html#config-breakdown-metrics[`breakdown_metrics`] to `false`.
* Added support for https://www.elastic.co/guide/en/kibana/7.3/agent-configuration.html[central configuration].
   Can be disabled by setting <<config-central-config, `central_config`>> to `false`.
* Added support for Spring's JMS flavor - instrumenting `org.springframework.jms.listener.SessionAwareMessageListener`
* Added support to legacy ApacheHttpClient APIs (which adds support to Axis2 configured to use ApacheHttpClient)
* Added support for setting <<config-server-urls, `server_urls`>> dynamically via properties file {pull}723[#723]
* Added <<config-config-file, `config_file`>> option
* Added option to use `@javax.ws.rs.Path` value as transaction name <<config-use-jaxrs-path-as-transaction-name, `use_jaxrs_path_as_transaction_name`>>
* Instrument quartz jobs <<supported-scheduling-frameworks, docs>>
* SQL parsing improvements {pull}696[#696]
* Introduce priorities for transaction name {pull}748[#748].
   Now uses the path as transaction name if <<config-use-path-as-transaction-name, `use_path_as_transaction_name`>> is set to `true`
   rather than `ServletClass#doGet`.
   But if a name can be determined from a high level framework,
   like Spring MVC, that takes precedence.
   User-supplied names from the API always take precedence over any others.
* Use JSP path name as transaction name as opposed to the generated servlet class name {pull}751[#751]

[float]
===== Bug Fixes
* Some JMS Consumers and Producers are filtered due to class name filtering in instrumentation matching
* Jetty: When no display name is set and context path is "/" transaction service names will now correctly fall back to configured values
* JDBC's `executeBatch` is not traced
* Drops non-String labels when connected to APM Server < 6.7 to avoid validation errors {pull}687[#687]
* Parsing container ID in cloud foundry garden {pull}695[#695]
* Automatic instrumentation should not override manual results {pull}752[#752]

[float]
===== Breaking changes
* The log correlation feature does not add `span.id` to the MDC anymore but only `trace.id` and `transaction.id` {pull}742[#742].

[[release-notes-1.7.0]]
==== 1.7.0 - 2019/06/13

[float]
===== Features
* Added the `trace_methods_duration_threshold` config option. When using the `trace_methods` config option with wild cards,
this enables considerable reduction of overhead by limiting the number of spans captured and reported
(see more details in config documentation).
NOTE: Using wildcards is still not the recommended approach for the `trace_methods` feature.
* Add `Transaction#addCustomContext(String key, String|Number|boolean value)` to public API
* Added support for AsyncHttpClient 2.x
* Added <<config-global-labels, `global_labels`>> configuration option.
This requires APM Server 7.2+.
* Added basic support for JMS- distributed tracing for basic scenarios of `send`, `receive`, `receiveNoWait` and `onMessage`.
Both Queues and Topics are supported.
Async `send` APIs are not supported in this version.
NOTE: This feature is currently marked as "experimental" and is disabled by default. In order to enable,
it is required to set the
<<config-disable-instrumentations, `disable_instrumentations`>>
configuration property to an empty string.
* Improved OSGi support: added a configuration option for `bootdelegation` packages {pull}641[#641]
* Better span names for SQL spans. For example, `SELECT FROM user` instead of just `SELECT` {pull}633[#633]

[float]
===== Bug Fixes
* ClassCastException related to async instrumentation of Pilotfish Executor causing thread hang (applied workaround)
* NullPointerException when computing Servlet transaction name with null HTTP method name
* FileNotFoundException when trying to find implementation version of jar with encoded URL
* NullPointerException when closing Apache AsyncHttpClient request producer
* Fixes loading of `elasticapm.properties` for Spring Boot applications
* Fix startup error on WebLogic 12.2.1.2.0 {pull}649[#649]
* Disable metrics reporting and APM Server health check when active=false {pull}653[#653]

[[release-notes-1.6.1]]
==== 1.6.1 - 2019/04/26

[float]
===== Bug Fixes
* Fixes transaction name for non-sampled transactions https://github.com/elastic/apm-agent-java/issues/581[#581]
* Makes log_file option work again https://github.com/elastic/apm-agent-java/issues/594[#594]
* Async context propagation fixes
** Fixing some async mechanisms lifecycle issues https://github.com/elastic/apm-agent-java/issues/605[#605]
** Fixes exceptions when using WildFly managed executor services https://github.com/elastic/apm-agent-java/issues/589[#589]
** Exclude glassfish Executor which does not permit wrapped runnables https://github.com/elastic/apm-agent-java/issues/596[#596]
** Exclude DumbExecutor https://github.com/elastic/apm-agent-java/issues/598[#598]
* Fixes Manifest version reading error to support `jar:file` protocol https://github.com/elastic/apm-agent-java/issues/601[#601]
* Fixes transaction name for non-sampled transactions https://github.com/elastic/apm-agent-java/issues/597[#597]
* Fixes potential classloader deadlock by preloading `FileSystems.getDefault()` https://github.com/elastic/apm-agent-java/issues/603[#603]

[[release-notes-1.6.0]]
==== 1.6.0 - 2019/04/16

[float]
===== Related Announcements
* Java APM Agent became part of the Cloud Foundry Java Buildpack as of https://github.com/cloudfoundry/java-buildpack/releases/tag/v4.19[Release v4.19]

[float]
===== Features
* Support Apache HttpAsyncClient - span creation and cross-service trace context propagation
* Added the `jvm.thread.count` metric, indicating the number of live threads in the JVM (daemon and non-daemon)
* Added support for WebLogic
* Added support for Spring `@Scheduled` and EJB `@Schedule` annotations - https://github.com/elastic/apm-agent-java/pull/569[#569]

[float]
===== Bug Fixes
* Avoid that the agent blocks server shutdown in case the APM Server is not available - https://github.com/elastic/apm-agent-java/pull/554[#554]
* Public API annotations improper retention prevents it from being used with Groovy - https://github.com/elastic/apm-agent-java/pull/567[#567]
* Eliminate side effects of class loading related to Instrumentation matching mechanism

[[release-notes-1.5.0]]
==== 1.5.0 - 2019/03/26

[float]
===== Potentially breaking changes
* If you didn't explicitly set the <<config-service-name, `service_name`>>
previously and you are dealing with a servlet-based application (including Spring Boot),
your `service_name` will change.
See the documentation for <<config-service-name[`service_name`]
and the corresponding section in _Features_ for more information.
Note: this requires APM Server 7.0+. If using previous versions, nothing will change.

[float]
===== Features
* Added property `"allow_path_on_hierarchy"` to JAX-RS plugin, to lookup inherited usage of `@path`
* Support for number and boolean labels in the public API {pull}497[497].
This change also renames `tag` to `label` on the API level to be compliant with the https://github.com/elastic/ecs#-base-fields[Elastic Common Schema (ECS)].
The `addTag(String, String)` method is still supported but deprecated in favor of `addLabel(String, String)`.
As of version 7.x of the stack, labels will be stored under `labels` in Elasticsearch.
Previously, they were stored under `context.tags`.
* Support async queries made by Elasticsearch REST client
* Added `setStartTimestamp(long epochMicros)` and `end(long epochMicros)` API methods to `Span` and `Transaction`,
allowing to set custom start and end timestamps.
* Auto-detection of the `service_name` based on the `<display-name>` element of the `web.xml` with a fallback to the servlet context path.
If you are using a spring-based application, the agent will use the setting for `spring.application.name` for its `service_name`.
See the documentation for <<config-service-name, `service_name`>>
for more information.
Note: this requires APM Server 7.0+. If using previous versions, nothing will change.
* Previously, enabling <<config-capture-body, `capture_body`>> could only capture form parameters.
Now it supports all UTF-8 encoded plain-text content types.
The option <<config-capture-body-content-types, `capture_body_content_types`>>
controls which `Content-Type`s should be captured.
* Support async calls made by OkHttp client (`Call#enqueue`)
* Added support for providing config options on agent attach.
** CLI example: `--config server_urls=http://localhost:8200,http://localhost:8201`
** API example: `ElasticApmAttacher.attach(Map.of("server_urls", "http://localhost:8200,http://localhost:8201"));`

[float]
===== Bug Fixes
* Logging integration through MDC is not working properly - https://github.com/elastic/apm-agent-java/issues/499[#499]
* ClassCastException with adoptopenjdk/openjdk11-openj9 - https://github.com/elastic/apm-agent-java/issues/505[#505]
* Span count limitation is not working properly - reported https://discuss.elastic.co/t/kibana-apm-not-showing-spans-which-are-visible-in-discover-too-many-spans/171690[in our forum]
* Java agent causes Exceptions in Alfresco cluster environment due to failure in the instrumentation of Hazelcast `Executor`s - reported https://discuss.elastic.co/t/cant-run-apm-java-agent-in-alfresco-cluster-environment/172962[in our forum]

[[release-notes-1.4.0]]
==== 1.4.0 - 2019/02/14

[float]
===== Features
* Added support for sync calls of OkHttp client
* Added support for context propagation for `java.util.concurrent.ExecutorService`s
* The `trace_methods` configuration now allows to omit the method matcher.
   Example: `com.example.*` traces all classes and methods within the `com.example` package and sub-packages.
* Added support for JSF. Tested on WildFly, WebSphere Liberty and Payara with embedded JSF implementation and on Tomcat and Jetty with
 MyFaces 2.2 and 2.3
* Introduces a new configuration option `disable_metrics` which disables the collection of metrics via a wildcard expression.
* Support for HttpUrlConnection
* Adds `subtype` and `action` to spans. This replaces former typing mechanism where type, subtype and action were all set through
   the type in an hierarchical dotted-syntax. In order to support existing API usages, dotted types are parsed into subtype and action,
   however `Span.createSpan` and `Span.setType` are deprecated starting this version. Instead, type-less spans can be created using the new
   `Span.startSpan` API and typed spans can be created using the new `Span.startSpan(String type, String subtype, String action)` API
* Support for JBoss EAP 6.4, 7.0, 7.1 and 7.2
* Improved startup times
* Support for SOAP (JAX-WS).
   SOAP client create spans and propagate context.
   Transactions are created for `@WebService` classes and `@WebMethod` methods.

[float]
===== Bug Fixes
* Fixes a failure in BitBucket when agent deployed https://github.com/elastic/apm-agent-java/issues/349[#349]
* Fixes increased CPU consumption https://github.com/elastic/apm-agent-java/issues/453[#453] and https://github.com/elastic/apm-agent-java/issues/443[#443]
* Fixed some OpenTracing bridge functionalities that were not working when auto-instrumentation is disabled
* Fixed an error occurring when ending an OpenTracing span before deactivating
* Sending proper `null` for metrics that have a NaN value
* Fixes JVM crash with Java 7 https://github.com/elastic/apm-agent-java/issues/458[#458]
* Fixes an application deployment failure when using EclipseLink and `trace_methods` configuration https://github.com/elastic/apm-agent-java/issues/474[#474]

[[release-notes-1.3.0]]
==== 1.3.0 - 2019/01/10

[float]
===== Features
* The agent now collects system and JVM metrics https://github.com/elastic/apm-agent-java/pull/360[#360]
* Add API methods `ElasticApm#startTransactionWithRemoteParent` and `Span#injectTraceHeaders` to allow for manual context propagation https://github.com/elastic/apm-agent-java/pull/396[#396].
* Added `trace_methods` configuration option which lets you define which methods in your project or 3rd party libraries should be traced.
   To create spans for all `public` methods of classes whose name ends in `Service` which are in a sub-package of `org.example.services` use this matcher:
   `public org.example.services.*.*Service#*` https://github.com/elastic/apm-agent-java/pull/398[#398]
* Added span for `DispatcherServlet#render` https://github.com/elastic/apm-agent-java/pull/409[#409].
* Flush reporter on shutdown to make sure all recorded Spans are sent to the server before the program exits https://github.com/elastic/apm-agent-java/pull/397[#397]
* Adds Kubernetes https://github.com/elastic/apm-agent-java/issues/383[#383] and Docker metadata to, enabling correlation with the Kibana Infra UI.
* Improved error handling of the Servlet Async API https://github.com/elastic/apm-agent-java/issues/399[#399]
* Support async API’s used with AsyncContext.start https://github.com/elastic/apm-agent-java/issues/388[#388]

[float]
===== Bug Fixes
* Fixing a potential memory leak when there is no connection with APM server
* Fixes NoSuchMethodError CharBuffer.flip() which occurs when using the Elasticsearch RestClient and Java 7 or 8 https://github.com/elastic/apm-agent-java/pull/401[#401]


[[release-notes-1.2.0]]
==== 1.2.0 - 2018/12/19

[float]
===== Features
* Added `capture_headers` configuration option.
   Set to `false` to disable capturing request and response headers.
   This will reduce the allocation rate of the agent and can save you network bandwidth and disk space.
* Makes the API methods `addTag`, `setName`, `setType`, `setUser` and `setResult` fluent, so that calls can be chained.

[float]
===== Bug Fixes
* Catch all errors thrown within agent injected code
* Enable public APIs and OpenTracing bridge to work properly in OSGi systems, fixes https://github.com/elastic/apm-agent-java/issues/362[this WildFly issue]
* Remove module-info.java to enable agent working on early Tomcat 8.5 versions
* Fix https://github.com/elastic/apm-agent-java/issues/371[async Servlet API issue]

[[release-notes-1.1.0]]
==== 1.1.0 - 2018/11/28

[float]
===== Features
* Some memory allocation improvements
* Enabling bootdelegation for agent classes in Atlassian OSGI systems

[float]
===== Bug Fixes
* Update dsl-json which fixes a memory leak.
 See https://github.com/ngs-doo/dsl-json/pull/102[ngs-doo/dsl-json#102] for details.
* Avoid `VerifyError`s by non instrumenting classes compiled for Java 4 or earlier
* Enable APM Server URL configuration with path (fixes #339)
* Reverse `system.hostname` and `system.platform` order sent to APM server

[[release-notes-1.0.1]]
==== 1.0.1 - 2018/11/15

[float]
===== Bug Fixes
* Fixes NoSuchMethodError CharBuffer.flip() which occurs when using the Elasticsearch RestClient and Java 7 or 8 {pull}313[#313]

[[release-notes-1.0.0]]
==== 1.0.0 - 2018/11/14

[float]
===== Breaking changes
* Remove intake v1 support. This version requires APM Server 6.5.0+ which supports the intake api v2.
   Until the time the APM Server 6.5.0 is officially released,
   you can test with docker by pulling the APM Server image via
   `docker pull docker.elastic.co/apm/apm-server:6.5.0-SNAPSHOT`.

[float]
===== Features
* Adds `@CaptureTransaction` and `@CaptureSpan` annotations which let you declaratively add custom transactions and spans.
   Note that it is required to configure the `application_packages` for this to work.
   See the <<api-annotation, documentation>> for more information.
* The public API now supports to activate a span on the current thread.
   This makes the span available via `ElasticApm#currentSpan()`
   Refer to the <<api-span-activate, documentation>> for more details.
* Capturing of Elasticsearch RestClient 5.0.2+ calls.
   Currently, the `*Async` methods are not supported, only their synchronous counterparts.
* Added API methods to enable correlating the spans created from the JavaScrip Real User Monitoring agent with the Java agent transaction.
   More information can be found in the <<api-ensure-parent-id, documentation>>.
* Added `Transaction.isSampled()` and `Span.isSampled()` methods to the public API
* Added `Transaction#setResult` to the public API {pull}293[#293]

[float]
===== Bug Fixes
* Fix for situations where status code is reported as `200`, even though it actually was `500` {pull}225[#225]
* Capturing the username now properly works when using Spring security {pull}183[#183]

[[release-notes-1.0.0.rc1]]
==== 1.0.0.RC1 - 2018/11/06

[float]
===== Breaking changes
* Remove intake v1 support. This version requires APM Server 6.5.0+ which supports the intake api v2.
   Until the time the APM Server 6.5.0 is officially released,
   you can test with docker by pulling the APM Server image via
   `docker pull docker.elastic.co/apm/apm-server:6.5.0-SNAPSHOT`.
* Wildcard patterns are case insensitive by default. Prepend `(?-i)` to make the matching case sensitive.

[float]
===== Features
* Support for Distributed Tracing
* Adds `@CaptureTransaction` and `@CaptureSpan` annotations which let you declaratively add custom transactions and spans.
   Note that it is required to configure the `application_packages` for this to work.
   See the <<api-annotation, documentation>> for more information.
* The public API now supports to activate a span on the current thread.
   This makes the span available via `ElasticApm#currentSpan()`
   Refer to the <<api-span-activate, documentation>> for more details.
* Capturing of Elasticsearch RestClient 5.0.2+ calls.
   Currently, the `*Async` methods are not supported, only their synchronous counterparts.
* Added API methods to enable correlating the spans created from the JavaScrip Real User Monitoring agent with the Java agent transaction.
   More information can be found in the <<api-ensure-parent-id, documentation>>.
* Microsecond accurate timestamps {pull}261[#261]
* Support for JAX-RS annotations.
Transactions are named based on your resources (`ResourceClass#resourceMethod`).

[float]
===== Bug Fixes
* Fix for situations where status code is reported as `200`, even though it actually was `500` {pull}225[#225]

[[release-notes-0.8.x]]
=== Java Agent version 0.8.x

[[release-notes-0.8.0]]
==== 0.8.0

[float]
===== Breaking changes
* Wildcard patterns are case insensitive by default. Prepend `(?-i)` to make the matching case sensitive.

[float]
===== Features
* Wildcard patterns are now not limited to only one wildcard in the middle and can be arbitrarily complex now.
   Example: `*foo*bar*baz`.
* Support for JAX-RS annotations.
   Transactions are named based on your resources (`ResourceClass#resourceMethod`).

[[release-notes-0.7.x]]
=== Java Agent version 0.7.x

[[release-notes-0.7.1]]
==== 0.7.1 - 2018/10/24

[float]
===== Bug Fixes
* Avoid recycling transactions twice {pull}178[#178]

[[release-notes-0.7.0]]
==== 0.7.0 - 2018/09/12

[float]
===== Breaking changes
* Removed `ElasticApm.startSpan`. Spans can now only be created from their transactions via `Transaction#createSpan`.
* `ElasticApm.startTransaction` and `Transaction#createSpan` don't activate the transaction and spans
   and are thus not available via `ElasticApm.activeTransaction` and `ElasticApm.activeSpan`.

[float]
===== Features
* Public API
** Add `Span#captureException` and `Transaction#captureException` to public API.
      `ElasticApm.captureException` is deprecated now. Use `ElasticApm.currentSpan().captureException(exception)` instead.
** Added `Transaction.getId` and `Span.getId` methods
* Added support for async servlet requests
* Added support for Payara/Glassfish
* Incubating support for Apache HttpClient
* Support for Spring RestTemplate
* Added configuration options `use_path_as_transaction_name` and `url_groups`,
   which allow to use the URL path as the transaction name.
   As that could contain path parameters, like `/user/$userId` however,
   You can set the `url_groups` option to define a wildcard pattern, like `/user/*`,
   to group those paths together.
   This is especially helpful when using an unsupported Servlet API-based framework.
* Support duration suffixes (`ms`, `s` and `m`) for duration configuration options.
   Not using the duration suffix logs out a deprecation warning and will not be supported in future versions.
* Add ability to add multiple APM server URLs, which enables client-side load balancing.
   The configuration option `server_url` has been renamed to `server_urls` to reflect this change.
   However, `server_url` still works for backwards compatibility.
* The configuration option `service_name` is now optional.
   It defaults to the main class name,
   the name of the executed jar file (removing the version number),
   or the application server name (for example `tomcat-application`).
   In a lot of cases,
   you will still want to set the `service_name` explicitly.
   But it helps getting started and seeing data easier,
   as there are no required configuration options anymore.
   In the future we will most likely determine more useful application names for Servlet API-based applications.<|MERGE_RESOLUTION|>--- conflicted
+++ resolved
@@ -25,11 +25,8 @@
 
 [float]
 ===== Features
-<<<<<<< HEAD
+* Struts action invocations via an action chain result start a new span - {pull}2513[#2513]
 * Added support for setting the remote address of a transaction via the public api - {pull}2522[#2522]
-=======
-* Struts action invocations via an action chain result start a new span - {pull}2513[#2513]
->>>>>>> 19390d8c
 
 [float]
 ===== Bug fixes
