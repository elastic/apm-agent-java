ifdef::env-github[]
NOTE: Release notes are best read in our documentation at
https://www.elastic.co/guide/en/apm/agent/java/current/release-notes.html[elastic.co]
endif::[]

////
[[release-notes-x.x.x]]
==== x.x.x - YYYY/MM/DD

[float]
===== Breaking changes

[float]
===== Features
* Cool new feature: {pull}2526[#2526]

[float]
===== Bug fixes
////

=== Unreleased

[[release-notes-1.24.1]]
==== 1.24.1 - YYYY/MM/DD

[float]
===== Features

[float]
===== Bug fixes

[[release-notes-1.x]]
=== Java Agent version 1.x

[[release-notes-1.24.0]]
==== 1.24.0 - 2021/05/31

[float]
===== Features
* Basic support for Apache Struts 2 {pull}1763[#1763]
* Extending the <<config-log-ecs-reformatting>> config option to enable the overriding of logs with ECS-reformatted
events. With the new `OVERRIDE` option, non-file logs can be ECS-reformatted automatically as well - {pull}1793[#1793]
* Instrumentation for Vert.x Web {pull}1697[#1697]
* Changed log level of vm arguments to debug
* Giving precedence for the W3C `tracecontext` header over the `elastic-apm-traceparent` header - {pull}1821[#1821]
<<<<<<< HEAD
* JDBC instrumentation sets context.db.instance {pull}1820[#1820]
=======
* Add instrumentation for Webflux - {pull}1305[#1305]
>>>>>>> 04eea1ba

[float]
===== Bug fixes
* Fix another error related to instrumentation plugins loading on Windows - {pull}1785[#1785]
* Load Spring AMQP plugin- {pull}1784[#1784]
* Avoid `IllegalStateException` when multiple `tracestate` headers are used - {pull}1808[#1808]
* Ensure CLI attach avoids `sudo` only when required and avoid blocking - {pull}1819[#1819]
* Avoid sending metric-sets without samples, so to adhere to the intake API - {pull}1826[#1826]
* Fixing our type-pool cache, so that it can't cause OOM (softly-referenced), and it gets cleared when not used for
a while - {pull}1828[#1828]

[float]
===== Refactors
* Remove single-package limitation for embedded plugins - {pull}1780[#1780]

[[release-notes-1.23.0]]
==== 1.23.0 - 2021/04/22

[float]
===== Breaking changes
* There are breaking changes in the <<setup-attach-cli,attacher cli>>.
  See the Features section for more information.

[float]
===== Features
* Overhaul of the <<setup-attach-cli,attacher cli>> application that allows to attach the agent to running JVMs - {pull}1667[#1667]
** The artifact of the standalone cli application is now called `apm-agent-attach-cli`. The attacher API is still called `apm-agent-attach`.
** There is also a slim version of the cli application that does not bundle the Java agent.
It requires the `--agent-jar` option to be set.
** Improved logging +
The application uses {ecs-logging-java-ref}/intro.html[Java ECS logging] to emit JSON logs.
The log level can be configured with the `--log-level` option.
By default, the program is logging to the console but using the `--log-file` option, it can also log to a file.
** Attach to JVMs running under a different user (unix only) +
The JVM requires the attacher to be running under the same user as the target VM (the attachee).
The `apm-agent-attach-standalone.jar` can now be run with a user that has permissions to switch to the user that runs the target VM.
On Windows, the attacher can still only attach to JVMs that are running with under the same user.
** New include/exclude discovery rules +
*** `--include-all`: Attach to all discovered JVMs. If no matchers are provided, it will not attach to any JVMs.
*** `--include-user`/`--exclude-user`: Attach to all JVMs of a given operating system user.
*** `--include-main`/`--exclude-main`: Attach to all JVMs that whose main class/jar name, or system properties match the provided regex.
*** `--include-vmargs`/`--exclude-vmargs`: Attach to all JVMs that whose main class/jar name, or system properties match the provided regex.
** Removal of options +
*** The deprecated `--arg` option has been removed.
*** The `-i`/`--include`, `-e`/`exclude` options have been removed in favor of the `--<include|exclude>-<main|vmargs>` options.
*** The `-p`/`--pid` options have been removed in favor of the `--include-pid` option.
** Changed behavior of  the `-l`/`--list` option +
The option now only lists JVMs that match the include/exclude discovery rules.
Thus, it can be used to do a dry-run of the matchers without actually performing an attachment.
It even works in combination with `--continuous` now.
By default, the VM arguments are not printed, but only when the `-a`/`--list-vmargs` option is set.
** Remove dependency on `jps` +
Even when matching on the main class name or on system properties,
** Checks the Java version before attaching to avoid attachment on unsupported JVMs.
* Cassandra instrumentation - {pull}1712[#1712]
* Log correlation supports JBoss Logging - {pull}1737[#1737]
* Update Byte-buddy to `1.11.0` - {pull}1769[#1769]
* Support for user.domain {pull}1756[#1756]
* JAX-RS supports javax.ws.rs.PATCH
* Enabling build and unit tests on Windows - {pull}1671[#1671]

[float]
===== Bug fixes
* Fixed log correlation for log4j2 - {pull}1720[#1720]
* Fix apm-log4j1-plugin and apm-log4j2-plugin dependency on slf4j - {pull}1723[#1723]
* Avoid systematic `MessageNotWriteableException` error logging, now only visible in `debug` - {pull}1715[#1715] and {pull}1730[#1730]
* Fix rounded number format for non-english locales - {pull}1728[#1728]
* Fix `NullPointerException` on legacy Apache client instrumentation when host is `null` - {pull}1746[#1746]
* Apply consistent proxy class exclusion heuristic - {pull}1738[#1738]
* Fix micrometer serialization error - {pull}1741[#1741]
* Optimize & avoid `ensureInstrumented` deadlock by skipping stack-frame computation for Java7+ bytecode - {pull}1758[#1758]
* Fix instrumentation plugins loading on Windows - {pull}1671[#1671]

[float]
===== Refactors
* Migrate some plugins to indy dispatcher {pull}1369[#1369] {pull}1410[#1410] {pull}1374[#1374]

[[release-notes-1.22.0]]
==== 1.22.0 - 2021/03/24

[float]
===== Breaking changes
* Dots in metric names of Micrometer metrics get replaced with underscores to avoid mapping conflicts.
De-dotting be disabled via <<config-dedot-custom-metrics, `dedot_custom_metrics`>>. - {pull}1700[#1700]

[float]
===== Features
* Introducing a new mechanism to ease the development of community instrumentation plugins. See <<config-plugins-dir>> for
more details. This configuration was already added in 1.18.0, but more extensive and continuous integration testing
allows us to expose it now. It is still marked as "experimental" though, meaning that future changes in the mechanism
may break early contributed plugins. However, we highly encourage our community to try it out and we will do our best
to assist with such efforts.
* Deprecating `ignore_user_agents` in favour of `transaction_ignore_user_agents`, maintaining the same functionality -
{pull}1644[#1644]
* Update existing Hibernate Search 6 instrumentation to the final relase
* The <<config-use-path-as-transaction-name, `use_path_as_transaction_name`>> option is now dynamic
* Flushing internal and micrometer metrics before the agent shuts down - {pull}1658[#1658]
* Support for OkHttp 4.4+ -  {pull}1672[#1672]
* Adding capability to automatically create ECS-JSON-formatted version of the original application log files, through
the <<config-log-ecs-reformatting>> config option. This allows effortless ingestion of logs to Elasticsearch without
any further configuration. Supports log4j1, log4j2 and Logback. {pull}1261[#1261]
* Add support to Spring AMQP - {pull}1657[#1657]
* Adds the ability to automatically configure usage of the OpenTracing bridge in systems using ServiceLoader - {pull}1708[#1708]
* Update to async-profiler 1.8.5 - includes a fix to a Java 7 crash and enhanced safe mode to better deal with
corrupted stack frames.
* Add a warning on startup when `-Xverify:none` or `-noverify` flags are set as this can lead to crashes that are very
difficult to debug - {pull}1593[#1593]. In an upcoming version, the agent will not start when these flags are set,
unless the system property `elastic.apm.disable_bootstrap_checks` is set to true.

[float]
===== Bug fixes
* fix sample rate rounded to zero when lower than precision - {pull}1655[#1655]
* fixed a couple of bugs with the external plugin mechanism (not documented until now) - {pull}1660[#1660]
* Fix runtime attach conflict with multiple users - {pull}1704[#1704]

[[release-notes-1.21.0]]
==== 1.21.0 - 2021/02/09

[float]
===== Breaking changes
* Following PR {pull}1650[#1650], there are two slight changes with the <<config-server-url>> and <<config-server-urls>>
configuration options:
    1.  So far, setting `server_urls` with an empty string would allow the agent to work normally, apart from any action
        that requires communication with the APM Server, including the attempt to fetch a central configuration.
        Starting in this agent version, setting `server_urls` to empty string doesn't have any special meaning, it is
        the default expected configuration, where `server_url` will be used instead. In order to achieve the same
        behaviour, use the new <<config-disable-send>> configuration.
    2.  Up to this version, `server_url` was used as an alias to `server_urls`, meaning that one could potentially set
        the `server_url` config with a comma-separated list of multiple APM Server addresses, and that would have been a
        valid configuration. Starting in this agent version, `server_url` is a separate configuration, and it only accepts
        Strings that represent a single valid URL. Specifically, empty strings and commas are invalid.

[float]
===== Features
* Add cloud provider metadata to reported events, see
https://github.com/elastic/apm/blob/master/specs/agents/metadata.md#cloud-provider-metadata[spec] for details.
By default, the agent will try to automatically detect the cloud provider on startup, but this can be
configured through the <<config-cloud-provider, `cloud_provider`>> config option - {pull}1599[#1599]
* Add span & transaction `outcome` field to improve error rate calculations - {pull}1613[#1613]

[float]
===== Bug fixes
* Fixing crashes observed in Java 7 at sporadic timing by applying a few seconds delay on bootstrap - {pull}1594[#1594]
* Fallback to using "TLS" `SSLContext` when "SSL" is not available - {pull}1633[#1633]
* Fixing agent startup failure with `NullPointerException` thrown by Byte-buddy's `MultipleParentClassLoader` - {pull}1647[#1647]
* Fix cached type resolution triggering `ClassCastException` - {pull}1649[#1649]

[[release-notes-1.20.0]]
==== 1.20.0 - 2021/01/07

[float]
===== Breaking changes
* The following public API types were `public` so far and became package-private: `NoopScope`, `ScopeImpl` and `AbstractSpanImpl`.
  If your code is using them, you will need to change that when upgrading to this version.
  Related PR: {pull}1532[#1532]

[float]
===== Features
* Add support for RabbitMQ clients - {pull}1328[#1328]

[float]
===== Bug fixes
* Fix small memory allocation regression introduced with tracestate header {pull}1508[#1508]
* Fix `NullPointerException` from `WeakConcurrentMap.put` through the Elasticsearch client instrumentation - {pull}1531[#1531]
* Sending `transaction_id` and `parent_id` only for events that contain a valid `trace_id` as well - {pull}1537[#1537]
* Fix `ClassNotFoundError` with old versions of Spring resttemplate {pull}1524[#1524]
* Fix Micrometer-driven metrics validation errors by the APM Server when sending with illegal values - {pull}1559[#1559]
* Serialize all stack trace frames when setting `stack_trace_limit=-1` instead of none - {pull}1571[#1571]
* Fix `UnsupportedOperationException` when calling `ServletContext.getClassLoader()` - {pull}1576[#1576]
* Fix improper request body capturing - {pull}1579[#1579]
* Avoid `NullPointerException` due to null return values instrumentation advices - {pull}1601[#1601]
* Update async-profiler to 1.8.3 {pull}1602[1602]
* Use null-safe data structures to avoid `NullPointerException` {pull}1597[1597]
* Fix memory leak in sampling profiler mechanism - {pull}1592[#1592]

[float]
===== Refactors
* Migrate some plugins to indy dispatcher {pull}1405[#1405] {pull}1394[#1394]

[[release-notes-1.19.0]]
==== 1.19.0 - 2020/11/10

[float]
===== Features
* The agent version now includes a git hash if it's a snapshot version.
  This makes it easier to differ distinct snapshot builds of the same version.
  Example: `1.18.1-SNAPSHOT.4655910`
* Add support for sampling weight with propagation in `tracestate` W3C header {pull}1384[#1384]
* Adding two more valid options to the `log_level` config: `WARNING` (equivalent to `WARN`) and `CRITICAL`
  (will be treated as `ERROR`) - {pull}1431[1431]
* Add the ability to disable Servlet-related spans for `INCLUDE`, `FORWARD` and `ERROR` dispatches (without affecting
  basic Servlet capturing) by adding `servlet-api-dispatch` to <<config-disable-instrumentations>> - {pull}1448[1448]
* Add Sampling Profiler support for AArch64 architectures - {pull}1443[1443]
* Support proper transaction naming when using Spring's `ServletWrappingController` - {pull}1461[#1461]
* Update async-profiler to 1.8.2 {pull}1471[1471]
* Update existing Hibernate Search 6 instrumentation to work with the latest CR1 release
* Deprecating the `addLabel` public API in favor of `setLabel` (still supporting `addLabel`) - {pull}1449[#1449]

[float]
===== Bug fixes
* Fix `HttpUrlConnection` instrumentation issue (affecting distributed tracing as well) when using HTTPS without using
  `java.net.HttpURLConnection#disconnect` - {pull}1447[1447]
* Fixes class loading issue that can occur when deploying multiple applications to the same application server - {pull}1458[#1458]
* Fix ability to disable agent on startup wasn't working for runtime attach {pull}1444[1444]
* Avoid `UnsupportedOperationException` on some spring application startup {pull}1464[1464]
* Fix ignored runtime attach `config_file` {pull}1469[1469]
* Fix `IllegalAccessError: Module 'java.base' no access to: package 'java.lang'...` in J9 VMs of Java version >= 9 -
  {pull}1468[#1468]
* Fix JVM version parsing on HP-UX {pull}1477[#1477]
* Fix Spring-JMS transactions lifecycle management when using multiple concurrent consumers - {pull}1496[#1496]

[float]
===== Refactors
* Migrate some plugins to indy dispatcher {pull}1404[1404] {pull}1411[1411]
* Replace System Rules with System Lambda {pull}1434[#1434]

[[release-notes-1.18.1]]
==== 1.18.1 - 2020/10/06

[float]
===== Refactors
* Migrate some plugins to indy dispatcher {pull}1362[1362] {pull}1366[1366] {pull}1363[1363] {pull}1383[1383] {pull}1368[1368] {pull}1364[1364] {pull}1365[1365] {pull}1367[1367] {pull}1371[1371]

[float]
===== Bug fixes
* Fix instrumentation error for HttpClient - {pull}1402[#1402]
* Eliminate `unsupported class version error` messages related to loading the Java 11 HttpClient plugin in pre-Java-11 JVMs {pull}1397[1397]
* Fix rejected metric events by APM Server with response code 400 due to data validation error - sanitizing Micrometer
metricset tag keys - {pull}1413[1413]
* Fix invalid micrometer metrics with non-numeric values {pull}1419[1419]
* Fix `NoClassDefFoundError` with JDBC instrumentation plugin {pull}1409[1409]
* Apply `disable_metrics` config to Micrometer metrics - {pull}1421[1421]
* Remove cgroup `inactive_file.bytes` metric according to spec {pull}1422[1422]

[[release-notes-1.18.0]]
==== 1.18.0 - 2020/09/08

[float]
===== Features
* Deprecating `ignore_urls` config in favour of <<config-transaction-ignore-urls, `transaction_ignore_urls`>> to align
  with other agents, while still allowing the old config name for backward compatibility - {pull}1315[#1315]
* Enabling instrumentation of classes compiled with Java 1.4. This is reverting the restriction of instrumenting only
  bytecode of Java 1.5 or higher ({pull}320[#320]), which was added due to potential `VerifyError`. Such errors should be
  avoided now by the usage of `TypeConstantAdjustment` - {pull}1317[#1317]
* Enabling agent to work without attempting any communication with APM server, by allowing setting `server_urls` with
  an empty string - {pull}1295[#1295]
* Add <<metrics-micrometer, micrometer support>> - {pull}1303[#1303]
* Add `profiling_inferred_spans_lib_directory` option to override the default temp directory used for exporting the async-profiler library.
  This is useful for server-hardened environments where `/tmp` is often configured with `noexec`, leading to `java.lang.UnsatisfiedLinkError` errors - {pull}1350[#1350]
* Create spans for Servlet dispatches to FORWARD, INCLUDE and ERROR - {pull}1212[#1212]
* Support JDK 11 HTTPClient - {pull}1307[#1307]
* Lazily create profiler temporary files {pull}1360[#1360]
* Convert the followings to Indy Plugins (see details in <<release-notes-1.18.0.rc1, 1.18.0-rc1 relase notes>>): gRPC,
  AsyncHttpClient, Apache HttpClient
* The agent now collects cgroup memory metrics (see details in <<metrics-cgroup,Metrics page>>)
* Update async-profiler to 1.8.1 {pull}1382[#1382]
* Runtime attach install option is promoted to 'beta' status (was experimental).

[float]
===== Bug fixes
* Fixes a `NoClassDefFoundError` in the JMS instrumentation of `MessageListener` - {pull}1287[#1287]
* Fix `/ by zero` error message when setting `server_urls` with an empty string - {pull}1295[#1295]
* Fix `ClassNotFoundException` or `ClassCastException` in some cases where special log4j configurations are used - {pull}1322[#1322]
* Fix `NumberFormatException` when using early access Java version - {pull}1325[#1325]
* Fix `service_name` config being ignored when set to the same auto-discovered default value - {pull}1324[#1324]
* Fix service name error when updating a web app on a Servlet container - {pull}1326[#1326]
* Fix remote attach 'jps' executable not found when 'java' binary is symlinked ot a JRE - {pull}1352[#1352]

[[release-notes-1.18.0.rc1]]
==== 1.18.0.RC1 - 2020/07/22

This release candidate adds some highly anticipated features:
It’s now possible to attach the agent at runtime in more cases than before.
Most notably, it enables runtime attachment on JBoss, WildFly, Glassfish/Payara,
and other OSGi runtimes such as Atlassian Jira and Confluence.

To make this and other significant features, such as https://github.com/elastic/apm-agent-java/issues/937[external plugins], possible,
we have implemented major changes to the architecture of the agent.
The agent now relies on the `invokedynamic` bytecode instruction to make plugin development easier, safer, and more efficient.
As early versions of Java 7 and Java 8 have unreliable support for invokedynamic,
we now require a minimum update level of 60 for Java 7 (7u60+) in addition to the existing minimum update level of 40 for Java 8 (8u40+).

We’re looking for users who would like to try this out to give feedback.
If we see that the `invokedynamic`-based approach (https://github.com/elastic/apm-agent-java/pull/1230[indy plugins]) works well, we can continue and migrate the rest of the plugins.
After the migration has completed, we can move forward with external plugins and remove the experimental label from runtime attachment.

If all works like in our testing, you would not see `NoClassDefFoundError` s anymore when, for example, trying to attach the agent at runtime to an OSGi container or a JBoss server.
Also, non-standard OSGi containers, such as Atlassian Jira and other technologies with restrictive class loading policies, such as MuleSoft ESB, will benefit from this change.

In the worst case, there might be JVM crashes due to `invokedynamic`-related JVM bugs.
However, we already disable the agent when attached to JVM versions that are known to be problematic.
Another potentially problematic area is that we now dynamically raise the bytecode version of instrumented classes to be at least bytecode version 51 (Java 7).
This is needed in order to be able to use the `invokedynamic` instruction.
This requires re-computation of stack map frames which makes instrumentation a bit slower.
We don't anticipate notable slowdowns unless you extensively (over-)use <<config-trace-methods, `trace_methods`>>.

[float]
===== Breaking changes
* Early Java 7 versions, prior to update 60, are not supported anymore.
  When trying to attach to a non-supported version, the agent will disable itself and not apply any instrumentations.

[float]
===== Features
* Experimental support for runtime attachment now also for OSGi containers, JBoss, and WildFly
* New mitigation of OSGi bootdelegation errors (`NoClassDefFoundError`).
  You can remove any `org.osgi.framework.bootdelegation` related configuration.
  This release also removes the configuration option `boot_delegation_packages`.
* Overhaul of the `ExecutorService` instrumentation that avoids `ClassCastException` issues - {pull}1206[#1206]
* Support for `ForkJoinPool` and `ScheduledExecutorService` (see <<supported-async-frameworks>>)
* Support for `ExecutorService#invokeAny` and `ExecutorService#invokeAll`
* Added support for `java.util.TimerTask` - {pull}1235[#1235]
* Add capturing of request body in Elasticsearch queries: `_msearch`, `_count`, `_msearch/template`, `_search/template`, `_rollup_search` - {pull}1222[#1222]
* Add <<config-enabled,`enabled`>> flag
* Add experimental support for Scala Futures
* The agent now collects heap memory pools metrics - {pull}1228[#1228]

[float]
===== Bug fixes
* Fixes error capturing for log4j2 loggers. Version 1.17.0 introduced a regression.
* Fixes `NullPointerException` related to JAX-RS and Quartz instrumentation - {pull}1249[#1249]
* Expanding k8s pod ID discovery to some formerly non-supported environments
* When `recording` is set to `false`, the agent will not send captured errors anymore.
* Fixes NPE in Dubbo instrumentation that occurs when the application is acting both as a provider and as a consumer - {pull}1260[#1260]
* Adding a delay by default what attaching the agent to Tomcat using the premain route to work around the JUL
  deadlock issue - {pull}1262[#1262]
* Fixes missing `jboss.as:*` MBeans on JBoss - {pull}1257[#1257]


[[release-notes-1.17.0]]
==== 1.17.0 - 2020/06/17

[float]
===== Features
* Log files are now rotated after they reach <<config-log-file-size>>.
There will always be one history file `${log_file}.1`.
* Add <<config-log-format-sout>> and <<config-log-format-file>> with the options `PLAIN_TEXT` and `JSON`.
The latter uses https://github.com/elastic/ecs-logging-java[ecs-logging-java] to format the logs.
* Exposing <<config-classes-excluded-from-instrumentation>> config - {pull}1187[#1187]
* Add support for naming transactions based on Grails controllers. Supports Grails 3+ - {pull}1171[#1171]
* Add support for the Apache/Alibaba Dubbo RPC framework
* Async Profiler version upgraded to 1.7.1, with a new debugging flag for the stack frame recovery mechanism - {pull}1173[#1173]

[float]
===== Bug fixes
* Fixes `IndexOutOfBoundsException` that can occur when profiler-inferred spans are enabled.
  This also makes the profiler more resilient by just removing the call tree related to the exception (which might be in an invalid state)
  as opposed to stopping the profiler when an exception occurs.
* Fix `NumberFormatException` when parsing Ingres/Actian JDBC connection strings - {pull}1198[#1198]
* Prevent agent from overriding JVM configured truststore when not using HTTPS for communication with APM server - {pull}1203[#1203]
* Fix `java.lang.IllegalStateException` with `jps` JVM when using continuous runtime attach - {pull}1205[1205]
* Fix agent trying to load log4j2 plugins from application - {pull}1214[1214]
* Fix memory leak in gRPC instrumentation plugin - {pull}1196[1196]
* Fix HTTPS connection failures when agent is configured to use HTTPS to communicate with APM server {pull}1209[1209]

[[release-notes-1.16.0]]
==== 1.16.0 - 2020/05/13

[float]
===== Features

* The log correlation feature now adds `error.id` to the MDC. See <<supported-logging-frameworks>> for details. - {pull}1050[#1050]
* Deprecating the `incubating` tag in favour of the `experimental` tag. This is not a breaking change, so former
<<config-disable-instrumentations,`disable_instrumentation`>> configuration containing the `incubating` tag will still be respected - {pull}1123[#1123]
* Add a `--without-emulated-attach` option for runtime attachment to allow disabling this feature as a workaround.
* Add workaround for JDK bug JDK-8236039 with TLS 1.3 {pull}1149[#1149]
* Add log level `OFF` to silence agent logging
* Adds <<config-span-min-duration,`span_min_duration`>> option to exclude fast executing spans.
  When set together with one of the more specific thresholds - `trace_methods_duration_threshold` or `profiling_inferred_spans_min_duration`,
  the higher threshold will determine which spans will be discarded.
* Automatically instrument quartz jobs from the quartz-jobs artifact {pull}1170[#1170]
* Perform re-parenting of regular spans to be a child of profiler-inferred spans. Requires APM Server and Kibana 7.8.0. {pull}1117[#1117]
* Upgrade Async Profiler version to 1.7.0

[float]
===== Bug fixes

* When Servlet-related Exceptions are handled through exception handlers that return a 200 status code, agent shouldn't override with 500 - {pull}1103[#1103]
* Exclude Quartz 1 from instrumentation to avoid
  `IncompatibleClassChangeError: Found class org.quartz.JobExecutionContext, but interface was expected` - {pull}1108[#1108]
* Fix breakdown metrics span sub-types {pull}1113[#1113]
* Fix flaky gRPC server instrumentation {pull}1122[#1122]
* Fix side effect of calling `Statement.getUpdateCount` more than once {pull}1139[#1139]
* Stop capturing JDBC affected rows count using `Statement.getUpdateCount` to prevent unreliable side-effects {pull}1147[#1147]
* Fix OpenTracing error tag handling (set transaction error result when tag value is `true`) {pull}1159[#1159]
* Due to a bug in the build we didn't include the gRPC plugin in the build so far
* `java.lang.ClassNotFoundException: Unable to load class 'jdk.internal...'` is thrown when tracing specific versions of Atlassian systems {pull}1168[#1168]
* Make sure spans are kept active during `AsyncHandler` methods in the `AsyncHttpClient`
* CPU and memory metrics are sometimes not reported properly when using IBM J9 {pull}1148[#1148]
* `NullPointerException` thrown by the agent on WebLogic {pull}1142[#1142]

[[release-notes-1.15.0]]
==== 1.15.0 - 2020/03/27

[float]
===== Breaking changes

* Ordering of configuration sources has slightly changed, please review <<configuration>>:
** `elasticapm.properties` file now has higher priority over java system properties and environment variables, +
This change allows to change dynamic options values at runtime by editing file, previously values set in java properties
or environment variables could not be overridden, even if they were dynamic.
* Renamed some configuration options related to the experimental profiler-inferred spans feature ({pull}1084[#1084]):
** `profiling_spans_enabled` -> `profiling_inferred_spans_enabled`
** `profiling_sampling_interval` -> `profiling_inferred_spans_sampling_interval`
** `profiling_spans_min_duration` -> `profiling_inferred_spans_min_duration`
** `profiling_included_classes` -> `profiling_inferred_spans_included_classes`
** `profiling_excluded_classes` -> `profiling_inferred_spans_excluded_classes`
** Removed `profiling_interval` and `profiling_duration` (both are fixed to 5s now)

[float]
===== Features

* Gracefully abort agent init when running on a known Java 8 buggy JVM {pull}1075[#1075].
* Add support for <<supported-databases, Redis Redisson client>>
* Makes <<config-instrument>>, <<config-trace-methods>>, and <<config-disable-instrumentations>> dynamic.
Note that changing these values at runtime can slow down the application temporarily.
* Do not instrument Servlet API before 3.0 {pull}1077[#1077]
* Add support for API keys for apm backend authentication {pull}1083[#1083]
* Add support for <<supported-rpc-frameworks, gRPC>> client & server instrumentation {pull}1019[#1019]
* Deprecating `active` configuration option in favor of `recording`.
  Setting `active` still works as it's now an alias for `recording`.

[float]
===== Bug fixes

* When JAX-RS-annotated method delegates to another JAX-RS-annotated method, transaction name should include method A - {pull}1062[#1062]
* Fixed bug that prevented an APM Error from being created when calling `org.slf4j.Logger#error` - {pull}1049[#1049]
* Wrong address in JDBC spans for Oracle, MySQL and MariaDB when multiple hosts are configured - {pull}1082[#1082]
* Document and re-order configuration priorities {pull}1087[#1087]
* Improve heuristic for `service_name` when not set through config {pull}1097[#1097]


[[release-notes-1.14.0]]
==== 1.14.0 - 2020/03/04

[float]
===== Features

* Support for the official https://www.w3.org/TR/trace-context[W3C] `traceparent` and `tracestate` headers. +
  The agent now accepts both the `elastic-apm-traceparent` and the official `traceparent` header.
By default, it sends both headers on outgoing requests, unless <<config-use-elastic-traceparent-header, `use_elastic_traceparent_header`>> is set to false.
* Creating spans for slow methods with the help of the sampling profiler https://github.com/jvm-profiling-tools/async-profiler[async-profiler].
This is a low-overhead way of seeing which methods make your transactions slow and a replacement for the `trace_methods` configuration option.
See <<supported-java-methods>> for more details
* Adding a Circuit Breaker to pause the agent when stress is detected on the system and resume when the stress is relieved.
See <<circuit-breaker>> and {pull}1040[#1040] for more info.
* `Span#captureException` and `Transaction#captureException` in public API return reported error id - {pull}1015[#1015]

[float]
===== Bug fixes

* java.lang.IllegalStateException: Cannot resolve type description for <com.another.commercial.apm.agent.Class> - {pull}1037[#1037]
* properly handle `java.sql.SQLException` for unsupported JDBC features {pull}[#1035] https://github.com/elastic/apm-agent-java/issues/1025[#1025]

[[release-notes-1.13.0]]
==== 1.13.0 - 2020/02/11

[float]
===== Features

* Add support for <<supported-databases, Redis Lettuce client>>
* Add `context.message.age.ms` field for JMS message receiving spans and transactions - {pull}970[#970]
* Instrument log4j2 Logger#error(String, Throwable) ({pull}919[#919]) Automatically captures exceptions when calling `logger.error("message", exception)`
* Add instrumentation for external process execution through `java.lang.Process` and Apache `commons-exec` - {pull}903[#903]
* Add `destination` fields to exit span contexts - {pull}976[#976]
* Removed `context.message.topic.name` field - {pull}993[#993]
* Add support for Kafka clients - {pull}981[#981]
* Add support for binary `traceparent` header format (see the https://github.com/elastic/apm/blob/master/docs/agent-development.md#Binary-Fields[spec]
for more details) - {pull}1009[#1009]
* Add support for log correlation for log4j and log4j2, even when not used in combination with slf4j.
  See <<supported-logging-frameworks>> for details.

[float]
===== Bug Fixes

* Fix parsing value of `trace_methods` configuration property {pull}930[#930]
* Workaround for `java.util.logging` deadlock {pull}965[#965]
* JMS should propagate traceparent header when transactions are not sampled {pull}999[#999]
* Spans are not closed if JDBC implementation does not support `getUpdateCount` {pull}1008[#1008]

[[release-notes-1.12.0]]
==== 1.12.0 - 2019/11/21

[float]
===== Features
* JMS Enhancements {pull}911[#911]:
** Add special handling for temporary queues/topics
** Capture message bodies of text Messages
*** Rely on the existing `ELASTIC_APM_CAPTURE_BODY` agent config option (off by default).
*** Send as `context.message.body`
*** Limit size to 10000 characters. If longer than this size, trim to 9999 and append with ellipsis
** Introduce the `ignore_message_queues` configuration to disable instrumentation (message tagging) for specific 
      queues/topics as suggested in {pull}710[#710]
** Capture predefined message headers and all properties
*** Rely on the existing `ELASTIC_APM_CAPTURE_HEADERS` agent config option.
*** Send as `context.message.headers`
*** Sanitize sensitive headers/properties based on the `sanitize_field_names` config option
* Added support for the MongoDB sync driver. See https://www.elastic.co/guide/en/apm/agent/java/master/supported-technologies-details.html#supported-databases[supported data stores].

[float]
===== Bug Fixes
* JDBC regression- `PreparedStatement#executeUpdate()` and `PreparedStatement#executeLargeUpdate()` are not traced {pull}918[#918]
* When systemd cgroup driver is used, the discovered Kubernetes pod UID contains "_" instead of "-" {pull}920[#920]
* DB2 jcc4 driver is not traced properly {pull}926[#926]

[[release-notes-1.11.0]]
==== 1.11.0 - 2019/10/31

[float]
===== Features
* Add the ability to configure a unique name for a JVM within a service through the
https://www.elastic.co/guide/en/apm/agent/java/master/config-core.html#config-service-node-name[`service_node_name`]
config option]
* Add ability to ignore some exceptions to be reported as errors https://www.elastic.co/guide/en/apm/agent/java/master/config-core.html#config-ignore-exceptions[ignore_exceptions]
* Applying new logic for JMS `javax.jms.MessageConsumer#receive` so that, instead of the transaction created for the 
   polling method itself (ie from `receive` start to end), the agent will create a transaction attempting to capture 
   the code executed during actual message handling.
   This logic is suitable for environments where polling APIs are invoked within dedicated polling threads.
   This polling transaction creation strategy can be reversed through a configuration option (`message_polling_transaction_strategy`) 
   that is not exposed in the properties file by default.  
* Send IP obtained through `javax.servlet.ServletRequest#getRemoteAddr()` in `context.request.socket.remote_address` 
   instead of parsing from headers {pull}889[#889]
* Added `ElasticApmAttacher.attach(String propertiesLocation)` to specify a custom properties location
* Logs message when `transaction_max_spans` has been exceeded {pull}849[#849]
* Report the number of affected rows by a SQL statement (UPDATE,DELETE,INSERT) in 'affected_rows' span attribute {pull}707[#707]
* Add https://www.elastic.co/guide/en/apm/agent/java/master/public-api.html#api-traced[`@Traced`] annotation which either creates a span or a transaction, depending on the context
* Report JMS destination as a span/transaction context field {pull}906[#906]
* Added https://www.elastic.co/guide/en/apm/agent/java/master/config-jmx.html#config-capture-jmx-metrics[`capture_jmx_metrics`] configuration option

[float]
===== Bug Fixes
* JMS creates polling transactions even when the API invocations return without a message
* Support registering MBeans which are added after agent startup

[[release-notes-1.10.0]]
==== 1.10.0 - 2019/09/30

[float]
===== Features
* Add ability to manually specify reported https://www.elastic.co/guide/en/apm/agent/java/master/config-core.html#config-hostname[hostname]
* Add support for https://www.elastic.co/guide/en/apm/agent/java/master/supported-technologies-details.html#supported-databases[Redis Jedis client]
* Add support for identifying target JVM to attach apm agent to using JVM property. See also the documentation of the <<setup-attach-cli-usage-options, `--include` and `--exclude` flags>>
* Added https://www.elastic.co/guide/en/apm/agent/java/master/config-jmx.html#config-capture-jmx-metrics[`capture_jmx_metrics`] configuration option
* Improve servlet error capture {pull}812[#812]
  Among others, now also takes Spring MVC `@ExceptionHandler`s into account 
* Instrument Logger#error(String, Throwable) {pull}821[#821]
  Automatically captures exceptions when calling `logger.error("message", exception)`
* Easier log correlation with https://github.com/elastic/java-ecs-logging. See https://www.elastic.co/guide/en/apm/agent/java/master/log-correlation.html[docs].
* Avoid creating a temp agent file for each attachment {pull}859[#859]
* Instrument `View#render` instead of `DispatcherServlet#render` {pull}829[#829]
  This makes the transaction breakdown graph more useful. Instead of `dispatcher-servlet`, the graph now shows a type which is based on the view name, for example, `FreeMarker` or `Thymeleaf`.

[float]
===== Bug Fixes
* Error in log when setting https://www.elastic.co/guide/en/apm/agent/java/current/config-reporter.html#config-server-urls[server_urls] 
 to an empty string - `co.elastic.apm.agent.configuration.ApmServerConfigurationSource - Expected previousException not to be null`
* Avoid terminating the TCP connection to APM Server when polling for configuration updates {pull}823[#823]
 
[[release-notes-1.9.0]]
==== 1.9.0 - 2019/08/22

[float]
===== Features
* Upgrading supported OpenTracing version from 0.31 to 0.33
* Added annotation and meta-annotation matching support for `trace_methods`, for example:
** `public @java.inject.* org.example.*` (for annotation)
** `public @@javax.enterprise.context.NormalScope org.example.*` (for meta-annotation)
* The runtime attachment now also works when the `tools.jar` or the `jdk.attach` module is not available.
This means you don't need a full JDK installation - the JRE is sufficient.
This makes the runtime attachment work in more environments such as minimal Docker containers.
Note that the runtime attachment currently does not work for OSGi containers like those used in many application servers such as JBoss and WildFly.
See the https://www.elastic.co/guide/en/apm/agent/java/master/setup-attach-cli.html[documentation] for more information.
* Support for Hibernate Search

[float]
===== Bug Fixes
* A warning in logs saying APM server is not available when using 1.8 with APM server 6.x.
Due to that, agent 1.8.0 will silently ignore non-string labels, even if used with APM server of versions 6.7.x or 6.8.x that support such.
If APM server version is <6.7 or 7.0+, this should have no effect. Otherwise, upgrade the Java agent to 1.9.0+.
* `ApacheHttpAsyncClientInstrumentation` matching increases startup time considerably
* Log correlation feature is active when `active==false`
* Tomcat's memory leak prevention mechanism is causing a... memory leak. JDBC statement map is leaking in Tomcat if the application that first used it is undeployed/redeployed.
See https://discuss.elastic.co/t/elastic-apm-agent-jdbchelper-seems-to-use-a-lot-of-memory/195295[this related discussion].

[float]
==== Breaking Changes
* The `apm-agent-attach.jar` is not executable anymore.
Use `apm-agent-attach-standalone.jar` instead. 

[[release-notes-1.8.0]]
==== 1.8.0 - 2019/07/30

[float]
===== Features
* Added support for tracking https://www.elastic.co/guide/en/kibana/7.3/transactions.html[time spent by span type].
   Can be disabled by setting https://www.elastic.co/guide/en/apm/agent/java/current/config-core.html#config-breakdown-metrics[`breakdown_metrics`] to `false`. 
* Added support for https://www.elastic.co/guide/en/kibana/7.3/agent-configuration.html[central configuration].
   Can be disabled by setting https://www.elastic.co/guide/en/apm/agent/java/current/config-core.html#config-central-config[`central_config`] to `false`.
* Added support for Spring's JMS flavor - instrumenting `org.springframework.jms.listener.SessionAwareMessageListener`
* Added support to legacy ApacheHttpClient APIs (which adds support to Axis2 configured to use ApacheHttpClient)
* Added support for setting https://www.elastic.co/guide/en/apm/agent/java/1.x/config-reporter.html#config-server-urls[`server_urls`] dynamically via properties file {pull}723[#723]
* Added https://www.elastic.co/guide/en/apm/agent/java/current/config-core.html#config-config-file[`config_file`] option 
* Added option to use `@javax.ws.rs.Path` value as transaction name https://www.elastic.co/guide/en/apm/agent/java/current/config-jax-rs.html#config-use-jaxrs-path-as-transaction-name[`use_jaxrs_path_as_transaction_name`]
* Instrument quartz jobs https://www.elastic.co/guide/en/apm/agent/java/current/supported-technologies-details.html#supported-scheduling-frameworks[docs]
* SQL parsing improvements {pull}696[#696]
* Introduce priorities for transaction name {pull}748[#748].
   Now uses the path as transaction name if https://www.elastic.co/guide/en/apm/agent/java/current/config-http.html#config-use-path-as-transaction-name[`use_path_as_transaction_name`] is set to `true`
   rather than `ServletClass#doGet`.
   But if a name can be determined from a high level framework,
   like Spring MVC, that takes precedence.
   User-supplied names from the API always take precedence over any others.
* Use JSP path name as transaction name as opposed to the generated servlet class name {pull}751[#751]

[float]
===== Bug Fixes
* Some JMS Consumers and Producers are filtered due to class name filtering in instrumentation matching
* Jetty: When no display name is set and context path is "/" transaction service names will now correctly fall back to configured values
* JDBC's `executeBatch` is not traced
* Drops non-String labels when connected to APM Server < 6.7 to avoid validation errors {pull}687[#687]
* Parsing container ID in cloud foundry garden {pull}695[#695]
* Automatic instrumentation should not override manual results {pull}752[#752]

[float]
===== Breaking changes
* The log correlation feature does not add `span.id` to the MDC anymore but only `trace.id` and `transaction.id` {pull}742[#742].

[[release-notes-1.7.0]]
==== 1.7.0 - 2019/06/13

[float]
===== Features
* Added the `trace_methods_duration_threshold` config option. When using the `trace_methods` config option with wild cards,
this enables considerable reduction of overhead by limiting the number of spans captured and reported
(see more details in config documentation).
NOTE: Using wildcards is still not the recommended approach for the `trace_methods` feature.
* Add `Transaction#addCustomContext(String key, String|Number|boolean value)` to public API
* Added support for AsyncHttpClient 2.x
* Added https://www.elastic.co/guide/en/apm/agent/java/current/config-core.html#config-global-labels[`global_labels`] configuration option.
This requires APM Server 7.2+.
* Added basic support for JMS- distributed tracing for basic scenarios of `send`, `receive`, `receiveNoWait` and `onMessage`.
Both Queues and Topics are supported.
Async `send` APIs are not supported in this version. 
NOTE: This feature is currently marked as "experimental" and is disabled by default. In order to enable,
it is required to set the
https://www.elastic.co/guide/en/apm/agent/java/1.x/config-core.html#config-disable-instrumentations[`disable_instrumentations`] 
configuration property to an empty string.
* Improved OSGi support: added a configuration option for `bootdelegation` packages {pull}641[#641]
* Better span names for SQL spans. For example, `SELECT FROM user` instead of just `SELECT` {pull}633[#633]

[float]
===== Bug Fixes
* ClassCastException related to async instrumentation of Pilotfish Executor causing thread hang (applied workaround)
* NullPointerException when computing Servlet transaction name with null HTTP method name
* FileNotFoundException when trying to find implementation version of jar with encoded URL
* NullPointerException when closing Apache AsyncHttpClient request producer
* Fixes loading of `elasticapm.properties` for Spring Boot applications
* Fix startup error on WebLogic 12.2.1.2.0 {pull}649[#649]
* Disable metrics reporting and APM Server health check when active=false {pull}653[#653]

[[release-notes-1.6.1]]
==== 1.6.1 - 2019/04/26

[float]
===== Bug Fixes
* Fixes transaction name for non-sampled transactions https://github.com/elastic/apm-agent-java/issues/581[#581]
* Makes log_file option work again https://github.com/elastic/apm-agent-java/issues/594[#594]
* Async context propagation fixes
** Fixing some async mechanisms lifecycle issues https://github.com/elastic/apm-agent-java/issues/605[#605]
** Fixes exceptions when using WildFly managed executor services https://github.com/elastic/apm-agent-java/issues/589[#589]
** Exclude glassfish Executor which does not permit wrapped runnables https://github.com/elastic/apm-agent-java/issues/596[#596]
** Exclude DumbExecutor https://github.com/elastic/apm-agent-java/issues/598[#598]
* Fixes Manifest version reading error to support `jar:file` protocol https://github.com/elastic/apm-agent-java/issues/601[#601]
* Fixes transaction name for non-sampled transactions https://github.com/elastic/apm-agent-java/issues/597[#597]
* Fixes potential classloader deadlock by preloading `FileSystems.getDefault()` https://github.com/elastic/apm-agent-java/issues/603[#603]

[[release-notes-1.6.0]]
==== 1.6.0 - 2019/04/16

[float]
===== Related Announcements
* Java APM Agent became part of the Cloud Foundry Java Buildpack as of https://github.com/cloudfoundry/java-buildpack/releases/tag/v4.19[Release v4.19]
 
[float]
===== Features
* Support Apache HttpAsyncClient - span creation and cross-service trace context propagation
* Added the `jvm.thread.count` metric, indicating the number of live threads in the JVM (daemon and non-daemon) 
* Added support for WebLogic
* Added support for Spring `@Scheduled` and EJB `@Schedule` annotations - https://github.com/elastic/apm-agent-java/pull/569[#569]

[float]
===== Bug Fixes
* Avoid that the agent blocks server shutdown in case the APM Server is not available - https://github.com/elastic/apm-agent-java/pull/554[#554]
* Public API annotations improper retention prevents it from being used with Groovy - https://github.com/elastic/apm-agent-java/pull/567[#567]
* Eliminate side effects of class loading related to Instrumentation matching mechanism

[[release-notes-1.5.0]]
==== 1.5.0 - 2019/03/26

[float]
===== Potentially breaking changes
* If you didn't explicitly set the https://www.elastic.co/guide/en/apm/agent/java/master/config-core.html#config-service-name[`service_name`]
previously and you are dealing with a servlet-based application (including Spring Boot),
your `service_name` will change.
See the documentation for https://www.elastic.co/guide/en/apm/agent/java/master/config-core.html#config-service-name[`service_name`]
and the corresponding section in _Features_ for more information.
Note: this requires APM Server 7.0+. If using previous versions, nothing will change.

[float]
===== Features
* Added property `"allow_path_on_hierarchy"` to JAX-RS plugin, to lookup inherited usage of `@path`
* Support for number and boolean labels in the public API {pull}497[497].
This change also renames `tag` to `label` on the API level to be compliant with the https://github.com/elastic/ecs#-base-fields[Elastic Common Schema (ECS)].
The `addTag(String, String)` method is still supported but deprecated in favor of `addLabel(String, String)`.
As of version 7.x of the stack, labels will be stored under `labels` in Elasticsearch.
Previously, they were stored under `context.tags`.
* Support async queries made by Elasticsearch REST client 
* Added `setStartTimestamp(long epochMicros)` and `end(long epochMicros)` API methods to `Span` and `Transaction`,
allowing to set custom start and end timestamps.
* Auto-detection of the `service_name` based on the `<display-name>` element of the `web.xml` with a fallback to the servlet context path.
If you are using a spring-based application, the agent will use the setting for `spring.application.name` for its `service_name`.
See the documentation for https://www.elastic.co/guide/en/apm/agent/java/master/config-core.html#config-service-name[`service_name`]
for more information.
Note: this requires APM Server 7.0+. If using previous versions, nothing will change.
* Previously, enabling https://www.elastic.co/guide/en/apm/agent/java/master/config-core.html#config-capture-body[`capture_body`] could only capture form parameters.
Now it supports all UTF-8 encoded plain-text content types.
The option https://www.elastic.co/guide/en/apm/agent/java/master/config-http.html#config-capture-body-content-types[`capture_body_content_types`]
controls which `Content-Type`s should be captured.
* Support async calls made by OkHttp client (`Call#enqueue`)
* Added support for providing config options on agent attach.
** CLI example: `--config server_urls=http://localhost:8200,http://localhost:8201`
** API example: `ElasticApmAttacher.attach(Map.of("server_urls", "http://localhost:8200,http://localhost:8201"));`

[float]
===== Bug Fixes
* Logging integration through MDC is not working properly - https://github.com/elastic/apm-agent-java/issues/499[#499]
* ClassCastException with adoptopenjdk/openjdk11-openj9 - https://github.com/elastic/apm-agent-java/issues/505[#505]
* Span count limitation is not working properly - reported https://discuss.elastic.co/t/kibana-apm-not-showing-spans-which-are-visible-in-discover-too-many-spans/171690[in our forum]
* Java agent causes Exceptions in Alfresco cluster environment due to failure in the instrumentation of Hazelcast `Executor`s - reported https://discuss.elastic.co/t/cant-run-apm-java-agent-in-alfresco-cluster-environment/172962[in our forum]

[[release-notes-1.4.0]]
==== 1.4.0 - 2019/02/14

[float]
===== Features
* Added support for sync calls of OkHttp client
* Added support for context propagation for `java.util.concurrent.ExecutorService`s
* The `trace_methods` configuration now allows to omit the method matcher.
   Example: `com.example.*` traces all classes and methods within the `com.example` package and sub-packages.
* Added support for JSF. Tested on WildFly, WebSphere Liberty and Payara with embedded JSF implementation and on Tomcat and Jetty with
 MyFaces 2.2 and 2.3
* Introduces a new configuration option `disable_metrics` which disables the collection of metrics via a wildcard expression.
* Support for HttpUrlConnection
* Adds `subtype` and `action` to spans. This replaces former typing mechanism where type, subtype and action were all set through
   the type in an hierarchical dotted-syntax. In order to support existing API usages, dotted types are parsed into subtype and action, 
   however `Span.createSpan` and `Span.setType` are deprecated starting this version. Instead, type-less spans can be created using the new 
   `Span.startSpan` API and typed spans can be created using the new `Span.startSpan(String type, String subtype, String action)` API
* Support for JBoss EAP 6.4, 7.0, 7.1 and 7.2
* Improved startup times
* Support for SOAP (JAX-WS).
   SOAP client create spans and propagate context.
   Transactions are created for `@WebService` classes and `@WebMethod` methods.  

[float]
===== Bug Fixes
* Fixes a failure in BitBucket when agent deployed https://github.com/elastic/apm-agent-java/issues/349[#349]
* Fixes increased CPU consumption https://github.com/elastic/apm-agent-java/issues/453[#453] and https://github.com/elastic/apm-agent-java/issues/443[#443]
* Fixed some OpenTracing bridge functionalities that were not working when auto-instrumentation is disabled
* Fixed an error occurring when ending an OpenTracing span before deactivating
* Sending proper `null` for metrics that have a NaN value
* Fixes JVM crash with Java 7 https://github.com/elastic/apm-agent-java/issues/458[#458]
* Fixes an application deployment failure when using EclipseLink and `trace_methods` configuration https://github.com/elastic/apm-agent-java/issues/474[#474]

[[release-notes-1.3.0]]
==== 1.3.0 - 2019/01/10

[float]
===== Features
* The agent now collects system and JVM metrics https://github.com/elastic/apm-agent-java/pull/360[#360]
* Add API methods `ElasticApm#startTransactionWithRemoteParent` and `Span#injectTraceHeaders` to allow for manual context propagation https://github.com/elastic/apm-agent-java/pull/396[#396].
* Added `trace_methods` configuration option which lets you define which methods in your project or 3rd party libraries should be traced.
   To create spans for all `public` methods of classes whose name ends in `Service` which are in a sub-package of `org.example.services` use this matcher:
   `public org.example.services.*.*Service#*` https://github.com/elastic/apm-agent-java/pull/398[#398]
* Added span for `DispatcherServlet#render` https://github.com/elastic/apm-agent-java/pull/409[#409].
* Flush reporter on shutdown to make sure all recorded Spans are sent to the server before the program exits https://github.com/elastic/apm-agent-java/pull/397[#397]
* Adds Kubernetes https://github.com/elastic/apm-agent-java/issues/383[#383] and Docker metadata to, enabling correlation with the Kibana Infra UI.
* Improved error handling of the Servlet Async API https://github.com/elastic/apm-agent-java/issues/399[#399]
* Support async API’s used with AsyncContext.start https://github.com/elastic/apm-agent-java/issues/388[#388]

[float]
===== Bug Fixes
* Fixing a potential memory leak when there is no connection with APM server
* Fixes NoSuchMethodError CharBuffer.flip() which occurs when using the Elasticsearch RestClient and Java 7 or 8 https://github.com/elastic/apm-agent-java/pull/401[#401]

 
[[release-notes-1.2.0]]
==== 1.2.0 - 2018/12/19

[float]
===== Features
* Added `capture_headers` configuration option.
   Set to `false` to disable capturing request and response headers.
   This will reduce the allocation rate of the agent and can save you network bandwidth and disk space.
* Makes the API methods `addTag`, `setName`, `setType`, `setUser` and `setResult` fluent, so that calls can be chained. 

[float]
===== Bug Fixes
* Catch all errors thrown within agent injected code
* Enable public APIs and OpenTracing bridge to work properly in OSGi systems, fixes https://github.com/elastic/apm-agent-java/issues/362[this WildFly issue]
* Remove module-info.java to enable agent working on early Tomcat 8.5 versions
* Fix https://github.com/elastic/apm-agent-java/issues/371[async Servlet API issue]

[[release-notes-1.1.0]]
==== 1.1.0 - 2018/11/28

[float]
===== Features
* Some memory allocation improvements
* Enabling bootdelegation for agent classes in Atlassian OSGI systems

[float]
===== Bug Fixes
* Update dsl-json which fixes a memory leak.
 See https://github.com/ngs-doo/dsl-json/pull/102[ngs-doo/dsl-json#102] for details. 
* Avoid `VerifyError`s by non instrumenting classes compiled for Java 4 or earlier
* Enable APM Server URL configuration with path (fixes #339)
* Reverse `system.hostname` and `system.platform` order sent to APM server

[[release-notes-1.0.1]]
==== 1.0.1 - 2018/11/15

[float]
===== Bug Fixes
* Fixes NoSuchMethodError CharBuffer.flip() which occurs when using the Elasticsearch RestClient and Java 7 or 8 {pull}313[#313]

[[release-notes-1.0.0]]
==== 1.0.0 - 2018/11/14

[float]
===== Breaking changes
* Remove intake v1 support. This version requires APM Server 6.5.0+ which supports the intake api v2.
   Until the time the APM Server 6.5.0 is officially released,
   you can test with docker by pulling the APM Server image via
   `docker pull docker.elastic.co/apm/apm-server:6.5.0-SNAPSHOT`. 

[float]
===== Features
* Adds `@CaptureTransaction` and `@CaptureSpan` annotations which let you declaratively add custom transactions and spans.
   Note that it is required to configure the `application_packages` for this to work.
   See the https://www.elastic.co/guide/en/apm/agent/java/master/public-api.html#api-annotation[documentation] for more information.
* The public API now supports to activate a span on the current thread.
   This makes the span available via `ElasticApm#currentSpan()`
   Refer to the https://www.elastic.co/guide/en/apm/agent/java/master/public-api.html#api-span-activate[documentation] for more details.
* Capturing of Elasticsearch RestClient 5.0.2+ calls.
   Currently, the `*Async` methods are not supported, only their synchronous counterparts.
* Added API methods to enable correlating the spans created from the JavaScrip Real User Monitoring agent with the Java agent transaction.
   More information can be found in the https://www.elastic.co/guide/en/apm/agent/java/master/public-api.html#api-ensure-parent-id[documentation].
* Added `Transaction.isSampled()` and `Span.isSampled()` methods to the public API
* Added `Transaction#setResult` to the public API {pull}293[#293]

[float]
===== Bug Fixes
* Fix for situations where status code is reported as `200`, even though it actually was `500` {pull}225[#225]
* Capturing the username now properly works when using Spring security {pull}183[#183]

[[release-notes-1.0.0.rc1]]
==== 1.0.0.RC1 - 2018/11/06

[float]
===== Breaking changes
* Remove intake v1 support. This version requires APM Server 6.5.0+ which supports the intake api v2.
   Until the time the APM Server 6.5.0 is officially released,
   you can test with docker by pulling the APM Server image via
   `docker pull docker.elastic.co/apm/apm-server:6.5.0-SNAPSHOT`.
* Wildcard patterns are case insensitive by default. Prepend `(?-i)` to make the matching case sensitive.

[float]
===== Features
* Support for Distributed Tracing
* Adds `@CaptureTransaction` and `@CaptureSpan` annotations which let you declaratively add custom transactions and spans.
   Note that it is required to configure the `application_packages` for this to work.
   See the https://www.elastic.co/guide/en/apm/agent/java/master/public-api.html#api-annotation[documentation] for more information.
* The public API now supports to activate a span on the current thread.
   This makes the span available via `ElasticApm#currentSpan()`
   Refer to the https://www.elastic.co/guide/en/apm/agent/java/master/public-api.html#api-span-activate[documentation] for more details.
* Capturing of Elasticsearch RestClient 5.0.2+ calls.
   Currently, the `*Async` methods are not supported, only their synchronous counterparts.
* Added API methods to enable correlating the spans created from the JavaScrip Real User Monitoring agent with the Java agent transaction.
   More information can be found in the https://www.elastic.co/guide/en/apm/agent/java/master/public-api.html#api-ensure-parent-id[documentation].
* Microsecond accurate timestamps {pull}261[#261]
* Support for JAX-RS annotations.
Transactions are named based on your resources (`ResourceClass#resourceMethod`).

[float]
===== Bug Fixes
* Fix for situations where status code is reported as `200`, even though it actually was `500` {pull}225[#225]

[[release-notes-0.8.x]]
=== Java Agent version 0.8.x

[[release-notes-0.8.0]]
==== 0.8.0

[float]
===== Breaking changes
* Wildcard patterns are case insensitive by default. Prepend `(?-i)` to make the matching case sensitive.

[float]
===== Features
* Wildcard patterns are now not limited to only one wildcard in the middle and can be arbitrarily complex now.
   Example: `*foo*bar*baz`.
* Support for JAX-RS annotations.
   Transactions are named based on your resources (`ResourceClass#resourceMethod`).

[[release-notes-0.7.x]]
=== Java Agent version 0.7.x

[[release-notes-0.7.1]]
==== 0.7.1 - 2018/10/24

[float]
===== Bug Fixes
* Avoid recycling transactions twice {pull}178[#178]

[[release-notes-0.7.0]]
==== 0.7.0 - 2018/09/12

[float]
===== Breaking changes
* Removed `ElasticApm.startSpan`. Spans can now only be created from their transactions via `Transaction#createSpan`.
* `ElasticApm.startTransaction` and `Transaction#createSpan` don't activate the transaction and spans
   and are thus not available via `ElasticApm.activeTransaction` and `ElasticApm.activeSpan`.

[float]
===== Features
* Public API
** Add `Span#captureException` and `Transaction#captureException` to public API.
      `ElasticApm.captureException` is deprecated now. Use `ElasticApm.currentSpan().captureException(exception)` instead.
** Added `Transaction.getId` and `Span.getId` methods 
* Added support for async servlet requests
* Added support for Payara/Glassfish
* Incubating support for Apache HttpClient
* Support for Spring RestTemplate
* Added configuration options `use_path_as_transaction_name` and `url_groups`,
   which allow to use the URL path as the transaction name.
   As that could contain path parameters, like `/user/$userId` however,
   You can set the `url_groups` option to define a wildcard pattern, like `/user/*`,
   to group those paths together.
   This is especially helpful when using an unsupported Servlet API-based framework. 
* Support duration suffixes (`ms`, `s` and `m`) for duration configuration options.
   Not using the duration suffix logs out a deprecation warning and will not be supported in future versions.
* Add ability to add multiple APM server URLs, which enables client-side load balancing.
   The configuration option `server_url` has been renamed to `server_urls` to reflect this change.
   However, `server_url` still works for backwards compatibility.
* The configuration option `service_name` is now optional.
   It defaults to the main class name,
   the name of the executed jar file (removing the version number),
   or the application server name (for example `tomcat-application`).
   In a lot of cases,
   you will still want to set the `service_name` explicitly.
   But it helps getting started and seeing data easier,
   as there are no required configuration options anymore.
   In the future we will most likely determine more useful application names for Servlet API-based applications.<|MERGE_RESOLUTION|>--- conflicted
+++ resolved
@@ -25,6 +25,7 @@
 
 [float]
 ===== Features
+* JDBC instrumentation sets context.db.instance {pull}1820[#1820]
 
 [float]
 ===== Bug fixes
@@ -43,11 +44,7 @@
 * Instrumentation for Vert.x Web {pull}1697[#1697]
 * Changed log level of vm arguments to debug
 * Giving precedence for the W3C `tracecontext` header over the `elastic-apm-traceparent` header - {pull}1821[#1821]
-<<<<<<< HEAD
-* JDBC instrumentation sets context.db.instance {pull}1820[#1820]
-=======
 * Add instrumentation for Webflux - {pull}1305[#1305]
->>>>>>> 04eea1ba
 
 [float]
 ===== Bug fixes
