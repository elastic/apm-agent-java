ifdef::env-github[]
NOTE: Release notes are best read in our documentation at
https://www.elastic.co/guide/en/apm/agent/java/current/release-notes.html[elastic.co]
endif::[]

////
[[release-notes-x.x.x]]
==== x.x.x - YYYY/MM/DD

[float]
===== Breaking changes

[float]
===== Features
* Cool new feature: {pull}2526[#2526]

[float]
===== Bug fixes
////

=== Unreleased

[[release-notes-1.32.0]]
==== 1.32.0 - YYYY/MM/DD

===== Potentially breaking changes
* For relational databases, the agent now captures the database name and makes it part of service dependencies and service map.
For example, with a `MySQL` database, previously a single `mysql` item was shown in the map and in service dependencies,
the agent will now include the database name in the dependency, thus `mysql/my-db1`, `mysql/my-db2` will now be captured.

[float]
===== Features
* Struts action invocations via an action chain result start a new span - {pull}2513[#2513]
* Added official support for Elasticsearch Java API client - {pull}2211[#2211]
* Added the ability to make spans non-discardable through the public API and the OpenTelemetry bridge - {pull}2632[#2632]
<<<<<<< HEAD
* Dubbo and OpenTelemetry bridge instrumentation are not experimental anymore and thus enabled by default - {pull}2632[#2632]
=======
* Added support for the new service target fields - {pull}2578[#2578]
* Capture the database name from JDBC connection string - {pull}2642[#2642]
* Added an additional span around Javalin template renderers - {pull}2381[#2381]
* Added support for downloading the latest agent version through the attach CLI by setting `--download-agent-version latest`. In
addition, when using the `apm-agent-attach-cli-slim.jar`, which does not contain a bundled agent, the latest version will be downloaded
from maven at runtime unless configured otherwise through  `--download-agent-version` - {pull}2659[#2659]
* Added span-links to messaging systems instrumentation (supported by APM Server 8.3+ only) - {pull}2610[#2610]
>>>>>>> 483c2eff

[float]
===== Bug fixes
* Fix missing attributes in bridged OTel transactions - {pull}2657[#2657]
* Fix `transaction.result` with bridged OTel transactions - {pull}2660[#2660]

[[release-notes-1.x]]
=== Java Agent version 1.x

[[release-notes-1.31.0]]
==== 1.31.0 - 2022/05/17

[float]
===== Potentially breaking changes
* Starting this version, when using <<config-log-ecs-reformatting>>, the agent will automatically set the `service.version` field.
If you are using ECS-logging and set the `service.version` through a custom field, the behaviour is not strictly defined. Remove the
custom `service.name` field setting and either allow the agent to automatically discover and set it, or use the
<<config-service-version>> config option to set it manually.

[float]
===== Refactorings
* Vert.x 3.x instrumentation was refactored to remove constructor instrumentation as well as wrapping of response handler. In addition, in
HTTP 2 request handling, transactions are ended when the request end event occurs and are kept alive until response end, when they are allowed
to recycle. This allows for spans representing asynchronous handling of requests for which the corresponding transaction has ended -
{pull}2564[#2564]
* Jedis clients instrumentation was changed

[float]
===== Features
* Set the service version when using the ECS reformatting of the application logs: {pull}2603[#2603]
* Add ECS-reformatting support for `java.util.logging` - {pull}2591[#2591]
* Added support for setting the service version on Log4j2's EcsLayout - {pull}2604[#2604]
* Added support for AWS S3 and DynamoDB - {pull}2606[#2606]
* Added support for Jedis 4.x clients - {pull}2626[#2626]

[float]
===== Bug fixes
* Fixed multiple dropped stats types in a transaction producing invalid JSON: {pull}2589[#2589]
* Fixed NoClassDefFoundError when using OTel bridge and span.*current() : {pull}2596[#2596]
* Fallback to standard output when Security Manager prevents writing to log file - {pull}2581[#2581]
* Fix missing transactions when using Vert.x 3.x with HTTP 1 - {pull}2564[#2564]
* Fix Vert.x `GET null` transactions to be named `GET unknown route`, according to spec - {pull}2564[#2564]
* Fix OpenTelemetry bridge span end with explicit timestamp - {pull}2615[#2615]
* Fix improper naming for `scheduled` transactions created by `java.util.TimerTask` instrumentation - {pull}2620[#2620]
* Properly handle `java.lang.IllegalStateException` related to premature invocation of `ServletConfig#getServletContext()` in
`Servlet#init()` instrumentations - {pull}2627[#2627]

[[release-notes-1.30.1]]
==== 1.30.1 - 2022/04/12

[float]
===== Bug fixes
* Fixed AWS Lambda instrumentation for AWS handler classes with input object types that are not AWS Events classes  - {pull}2551[#2551]
* Fixed service name discovery based on MANIFEST.MF file through `ServletContainerInitializer#onStartup` on Jakarta Servlet containers -
{pull}2546[#2546]
* Fix shaded classloader package definition - {pull}2566[#2566]
* Fix logging initialization with Security Manager - {pull}2568[#2568]
* normalize empty `transaction.type` and `span.type` - {pull}2525[#2525]
* Allowing square brackets within the <<config-capture-jmx-metrics>> config value - {pull}2547[#2547]
* Fixed duplicated ending of `HttpUrlConnection` spans - {pull}2530[#2530]
* Compressed span fixes - {pull}2576[#2576], {pull}2552[#2552], {pull}2558[#2558]


[[release-notes-1.30.0]]
==== 1.30.0 - 2022/03/22

[float]
===== Potentially breaking changes
* Create the JDBC spans as exit spans- {pull}2484[#2484]
* WebSocket requests are now captured with transaction type request instead of custom - {pull}2501[#2501]

[float]
===== Refactorings
* Logging frameworks instrumentations - {pull}2428[#2428]. This refactoring includes:
** Log correlation now works based on bytecode instrumentation rather than `ActivationListener` that directly updates the MDC
** Merging the different instrumentations (log-correlation, error-capturing and ECS-reformatting) into a single plugin
** Module structure and package naming changes

[float]
===== Features
* Added support for setting service name and version for a transaction via the public api - {pull}2451[#2451]
* Added support for en-/disabling each public annotation on each own - {pull}2472[#2472]
* Added support for compressing spans - {pull}2477[#2477]
* Added microsecond durations with `us` as unit - {pull}2496[#2496]
* Added support for dropping fast exit spans - {pull}2491[#2491]
* Added support for collecting statistics about dropped exit spans - {pull}2505[#2505]
* Making AWS Lambda instrumentation GA - includes some changes in Lambda transaction metadata fields and a dedicated flush HTTP request
to the AWS Lambda extension - {pull}2424[#2424]
* Changed logging correlation to be on by default. This change includes the removal of the now redundant `enable_log_correlation` config
option. If there's a need to disable the log correlation mechanism, this can be done now through the `disable_instrumentations` config -
{pull}2428[#2428]
* Added automatic error event capturing for log4j1 and JBoss LogManager - {pull}2428[#2428]
* Issue a warning when security manager is mis-configured - {pull}2510[#2510]
* Add experimental OpenTelemetry API bridge - {pull}1631[#1631]

[float]
===== Performance improvements
* Proxy classes are excluded from instrumentation in more cases - {pull}2474[#2474]
* Only time type/method matching if the debug logging is enabled as the results are only used when debug logging is enabled - {pull}2471[#2471]

[float]
===== Bug fixes
* Fix cross-plugin dependencies triggering NoClassDefFound - {pull}2509[#2509]
* Fix status code setting in AWS Lambda transactions triggered by API Gateway V1 - {pull}2346[#2346]
* Fix classloading OSGi bundles with partial dependency on Servlet API + avoid SecurityException with Apache Sling - {pull}2418[2418]
* Respect `transaction_ignore_urls` and `transaction_ignore_user_agents` when creating transactions in the spring webflux instrumentation - {pull}2515[#2515]

[[release-notes-1.29.0]]
==== 1.29.0 - 2022/02/09

[float]
===== Breaking changes
* Changes in service name auto-discovery of jar files (see Features section)

[float]
===== Features
* Exceptions that are logged using the fatal log level are now captured (log4j2 only) - {pull}2377[#2377]
* Replaced `authorization` in the default value of `sanitize_field_names` with `*auth*` - {pull}2326[#2326]
* Unsampled transactions are dropped and not sent to the APM-Server if the APM-Server version is 8.0+ - {pull}2329[#2329]
* Adding agent logging capabilities to our SDK, making it available for external plugins - {pull}2390[#2390]
* Service name auto-discovery improvements
** For applications deployed to application servers (`war` files) and standalone jars that are started with `java -jar`,
   the agent now discovers the `META-INF/MANIFEST.MF` file.
** If the manifest contains the `Implementation-Title` attribute, it is used as the default service name - {pull}1921[#1921], {pull}2434[#2434] +
  *Note*: this may change your service names if you relied on the auto-discovery that uses the name of the jar file.
  If that jar file also contains an `Implementation-Title` attribute in the `MANIFEST.MF` file, the latter will take precedence.
** When the manifest contains the `Implementation-Version` attribute, it is used as the default service version - {pull}1726[#1726], {pull}1922[#1922], {pull}2434[#2434]
* Added support for instrumenting Struts 2 static resource requests - {pull}1949[#1949]
* Added support for Java/Jakarta WebSocket ServerEndpoint - {pull}2281[#2281]
* Added support for setting the service name on Log4j2's EcsLayout - {pull}2296[#2296]
* Print the used instrumentation groups when the application stops - {pull}2448[#2448]
* Add `elastic.apm.start_async` property that makes the agent start on a non-premain/main thread - {pull}2454[#2454]

[float]
===== Bug fixes
* Fix runtime attach with some docker images - {pull}2385[#2385]
* Restore dynamic capability to `log_level` config for plugin loggers - {pull}2384[#2384]
* Fix slf4j-related `LinkageError` - {pull}2390[#2390] and {pull}2376[#2376]
* Fix possible deadlock occurring when Byte Buddy reads System properties by warming up bytecode instrumentation code
paths. The BCI warmup is on by default and may be disabled through the internal `warmup_byte_buddy` config option - {pull}2368[#2368]
* Fixed few dubbo plugin issues - {pull}2149[#2149]
** Dubbo transaction will should be created at the provider side
** APM headers conversion issue within dubbo transaction
* Fix External plugins automatic setting of span outcome - {pull}2376[#2376]
* Avoid early initialization of JMX on Weblogic - {pull}2420[#2420]
* Automatically disable class sharing on AWS lambda layer - {pull}2438[#2438]
* Avoid standalone spring applications to have two different service names, one based on the jar name, the other based on `spring.application.name`.

[[release-notes-1.28.4]]
==== 1.28.4 - 2021/12/30

[float]
===== Bug fixes
* Fix `@Traced` annotation to return proper outcome instead of `failed` - {pull}2370[#2370]

[float]
===== Dependency updates
* Update Log4j to 2.12.4 and log4j2-ecs-layout to 1.3.2 - {pull}2378[#2378]

[[release-notes-1.28.3]]
==== 1.28.3 - 2021/12/22

[float]
===== Dependency updates
* Update Log4j to 2.12.3
* Update ecs-logging-java to 1.3.0

[float]
===== Potentially breaking changes
* If the agent cannot discover a service name, it now uses `unknown-java-service` instead of `my-service` - {pull}2325[#2325]

[float]
===== Bug fixes
* Gracefully handle JDBC drivers which don't support `Connection#getCatalog` - {pull}2340[#2340]
* Fix using JVM keystore options for communication with APM Server - {pull}2362[#2362]

[[release-notes-1.28.2]]
==== 1.28.2 - 2021/12/16

[float]
===== Dependency updates
* Update Log4j to 2.12.2

[float]
===== Bug fixes
* Fix module loading errors on J9 JVM - {pull}2341[#2341]
* Fixing log4j configuration error - {pull}2343[#2343]

[[release-notes-1.28.1]]
==== 1.28.1 - 2021/12/10

[float]
===== Security
* Fix for "Log4Shell" RCE 0-day exploit in log4j https://nvd.nist.gov/vuln/detail/CVE-2021-44228[CVE-2021-44228] - {pull}2332[#2332]

[float]
===== Features
* Added support to selectively enable instrumentations - {pull}2292[#2292]

[float]
===== Bug fixes
* Preferring controller names for Spring MVC transactions, `use_path_as_transaction_name` only as a fallback - {pull}2320[#2320]

[[release-notes-1.28.0]]
==== 1.28.0 - 2021/12/07

[float]
===== Features
* Adding experimental support for <<aws-lambda, AWS Lambda>> - {pull}1951[#1951]
* Now supporting tomcat 10 - {pull}2229[#2229]

[float]
===== Bug fixes
* Fix error with parsing APM Server version for 7.16+ - {pull}2313[#2313]

[[release-notes-1.27.1]]
==== 1.27.1 - 2021/11/30

[float]
===== Security
* Resolves Local Privilege Escalation issue https://discuss.elastic.co/t/apm-java-agent-security-update/291355[ESA-2021-30] https://cve.mitre.org/cgi-bin/cvename.cgi?name=CVE-2021-37942[CVE-2021-37942]

[float]
===== Features
* Add support to Jakarta EE for JSF - {pull}2254[#2254]

[float]
===== Bug fixes
* Fixing missing Micrometer metrics in Spring boot due to premature initialization - {pull}2255[#2255]
* Fixing hostname trimming of FQDN too aggressive - {pull}2286[#2286]
* Fixing agent `unknown` version - {pull}2289[#2289]
* Improve runtime attach configuration reliability - {pull}2283[#2283]

[[release-notes-1.27.0]]
==== 1.27.0 - 2021/11/15

[float]
===== Security
* Resolves Local Privilege Escalation issue https://discuss.elastic.co/t/apm-java-agent-security-update/289627[ESA-2021-29] https://cve.mitre.org/cgi-bin/cvename.cgi?name=CVE-2021-37941[CVE-2021-37941]

[float]
===== Potentially breaking changes
* `transaction_ignore_urls` now relies on full request URL path - {pull}2146[#2146]
** On a typical application server like Tomcat, deploying an `app.war` application to the non-ROOT context makes it accessible with `http://localhost:8080/app/`
** Ignoring the whole webapp through `/app/*` was not possible until now.
** Existing configuration may need to be updated to include the deployment context, thus for example `/static/*.js` used to
exclude known static files in all applications might be changed to `/app/static/*.js` or `*/static/*.js`.
** It only impacts prefix patterns due to the additional context path in pattern.
** It does not impact deployment within the `ROOT` context like Spring-boot which do not have such context path prefix.
* The metrics `transaction.duration.sum.us`, `transaction.duration.count` and `transaciton.breakdown.count` are no longer recorded - {pull}2194[#2194]
* Automatic hostname discovery mechanism had changed, so the resulted `host.name` and `host.hostname` in events reported
by the agent may be different. This was done in order to improve the integration with host metrics in the APM UI.

[float]
===== Features
* Improved capturing of logged exceptions when using Log4j2 - {pull}2139[#2139]
* Update to async-profiler 1.8.7 and set configured `safemode` at load time though a new system property - {pull}2165[#2165]
* Added support to capture `context.message.routing-key` in rabbitmq, spring amqp instrumentations - {pull}1767[#1767]
* Breakdown metrics are now tracked per service (when using APM Server 8.0) - {pull}2208[#2208]
* Add support for Spring AMQP batch API - {pull}1716[#1716]
* Add the (current) transaction name to the error (when using APM Server 8.0) - {pull}2235[#2235]
* The JVM/JMX metrics are reported for each service name individually (when using APM Server 8.0) - {pull}2233[#2233]
* Added <<config-span-stack-trace-min-duration,`span_stack_trace_min_duration`>> option.
 This replaces the now deprecated `span_frames_min_duration` option.
 The difference is that the new option has more intuitive semantics for negative values (never collect stack trace) and zero (always collect stack trace). - {pull}2220[#2220]
* Add support to Jakarta EE for JAX-WS - {pull}2247[#2247]
* Add support to Jakarta EE for JAX-RS - {pull}2248[#2248]
* Add support for Jakarta EE EJB annotations `@Schedule`, `@Schedules` - {pull}2250[#2250]
* Add support to Jakarta EE for Servlets - {pull}1912[#1912]
* Added support to Quartz 1.x - {pull}2219[#2219]

[float]
===== Performance improvements
* Disable compression when sending data to a local APM Server
* Reducing startup contention related to instrumentation through `ensureInstrumented` - {pull}2150[#2150]

[float]
===== Bug fixes
* Fix k8s metadata discovery for containerd-cri envs - {pull}2126[#2126]
* Fixing/reducing startup delays related to `ensureInstrumented` - {pull}2150[#2150]
* Fix runtime attach when bytebuddy is in application classpath - {pull}2116[#2116]
* Fix failed integration between agent traces and host metrics coming from Beats/Elastic-Agent due to incorrect hostname
discovery - {pull}2205[#2205]
* Fix infinitely kept-alive transactions in Hikari connection pool - {pull}2210[#2210]
* Fix few Webflux exceptions and missing reactor module - {pull}2207[#2207]

[float]
===== Refactorings
* Loading the agent from an isolated class loader - {pull}2109[#2109]
* Refactorings in the `apm-agent-plugin-sdk` that may imply breaking changes for beta users of the external plugin mechanism
** `WeakMapSupplier.createMap()` is now `WeakConcurrent.buildMap()` and contains more builders - {pull}2136[#2136]
** `GlobalThreadLocal` has been removed in favor of `DetachedThreadLocal`. To make it global, use `GlobalVariables` - {pull}2136[#2136]
** `DynamicTransformer.Accessor.get().ensureInstrumented` is now `DynamicTransformer.ensureInstrumented` - {pull}2164[#2164]
** The `@AssignTo.*` annotations have been removed.
   Use the `@Advice.AssignReturned.*` annotations that come with the latest version of Byte Buddy.
   If your plugin uses the old annotations, it will be skipped.
   {pull}2171[#2171]
* Switching last instrumentations (`trace_methods`, sparkjava, JDK `HttpServer` and Struts 2) to
`TracerAwareInstrumentation` - {pull}2170[#2170]
* Replace concurrency plugin maps to `SpanConcurrentHashMap` ones - {pull}2173[#2173]
* Align User-Agent HTTP header with other APM agents - {pull}2177[#2177]

[[release-notes-1.26.2]]
==== 1.26.2 - 2021/12/30

[float]
===== Dependency updates
* Update Log4j to 2.12.4 and log4j2-ecs-layout to 1.3.2 - {pull}2378[#2378]

[[release-notes-1.26.1]]
==== 1.26.1 - 2021/12/22

[float]
===== Dependency updates
* Update Log4j to 2.12.3
* Update ecs-logging-java to 1.3.0

[[release-notes-1.26.0]]
==== 1.26.0 - 2021/09/14

===== Potentially breaking changes
* If you rely on Database span subtype and use Microsoft SQL Server, the span subtype has been changed from `sqlserver`
to `mssql` to align with other agents.

[float]
===== Breaking changes
* Stop collecting the field `http.request.socket.encrypted` in http requests - {pull}2136[#2136]

[float]
===== Features
* Improved naming for Spring controllers - {pull}1906[#1906]
* ECS log reformatting improvements - {pull}1910[#1910]
** Automatically sets `service.node.name` in all log events if set through agent configuration
** Add `log_ecs_reformatting_additional_fields` option to support arbitrary fields in logs
** Automatically serialize markers as tags where relevant (log4j2 and logback)
* gRPC spans (client and server) can detect errors or cancellation through custom listeners - {pull}2067[#2067]
* Add `-download-agent-version` to the agent <<setup-attach-cli-usage-options, attach CLI tool options>>, allowing the
user to configure an arbitrary agent version that will be downloaded from maven and attached - {pull}1959[#1959]
* Add extra check to detect improper agent setup - {pull}2076[#2076]
* In redis tests - embedded RedisServer is replaced by testcontainers - {pull}2221[#2221]

[float]
===== Performance improvements
* Reduce GC time overhead caused by WeakReferences - {pull}2086[#2086], {pull}2081[#2081]
* Reduced memory overhead by a smarter type pool caching strategy - {pull}2102[#2102]. +
  The type pool cache improves the startup times by speeding up type matching
  (determining whether a class that's about to be loaded should be instrumented).
  Generally, the more types that are cached, the faster the startup. +
  The old strategy did not impose a limit to the cache but cleared it after it hasn't been accessed in a while.
  However, load test have discovered that the cache may never be cleared and leave a permanent overhead of 23mb.
  The actual size of the cache highly depends on the application and loosely correlates with the number of loaded classes. +
  The new caching strategy targets to allocate 1% of the committed heap, at least 0.5mb and max 10mb.
  If a particular entry hasn't been accessed within 20s, it will be removed from the cache. +
  The results based on load testing are very positive:
** Equivalent startup times (within the margins of error of the previous strategy)
** Equivalent allocation rate (within the margins of error of the previous strategy)
** Reduced avg heap utilization from 10%/15mb (previous strategy) to within margins of error without the agent
** Reduced GC time due to the additional headroom that the application can utilize.
** Based on heap dump analysis, after warmup, the cache size is now around 59kb (down from 23mb with the previous strategy).

[float]
===== Bug fixes
* Fix failure to parse some forms of the `Implementation-Version` property from jar manifest files - {pull}1931[#1931]
* Ensure single value for context-propagation header - {pull}1937[#1937]
* Fix gRPC non-terminated (therefore non-reported) client spans - {pull}2067[#2067]
* Fix Webflux response status code - {pull}1948[#1948]
* Ensure path filtering is applied when Servlet path is not available - {pull}2099[#2099]
* Align span subtype for MS SqlServer - {pull}2112[#2112]
* Fix potential destination host name corruption in OkHttp client spans - {pull}2118[#2118]

[float]
===== Refactorings
* Migrate several plugins to indy dispatcher {pull}2087[#2087], {pull}2088[#2088], {pull}2090[#2090], {pull}2094[#2094], {pull}2095[#2095]

[[release-notes-1.25.0]]
==== 1.25.0 - 2021/07/22

[float]
===== Potentially breaking changes
* If you rely on instrumentations that are in the `experimental` group, you must now set `enable_experimental_instrumentations=true` otherwise
the experimental instrumentations will be disabled by default. Up to version `1.24.0` using an empty value for `disable_instrumentations` was
the recommended way to override the default `disable_instrumentations=experimental`.

[float]
===== Features
* Support for inheritance of public API annotations - {pull}1805[#1805]
* JDBC instrumentation sets `context.db.instance` - {pull}1820[#1820]
* Add support for Vert.x web client- {pull}1824[#1824]
* Avoid recycling of spans and transactions that are using through the public API, so to avoid
reference-counting-related errors - {pull}1859[#1859]
* Add <<config-enable-experimental-instrumentations>> configuration option to enable experimental features - {pull}1863[#1863]
** Previously, when adding an instrumentation group to `disable_instrumentations`, we had to make sure to not forget the
default `experimental` value, for example when disabling `jdbc` instrumentation we had to set `disable_instrumentations=experimental,jdbc` otherwise
setting `disable_instrumentations=jdbc` would disable jdbc and also enable experimental features, which would not be the desired effect.
** Previously, by default `disable_instrumentations` contained `experimental`
** Now by default `disable_instrumentations` is empty and `enable_experimental_instrumentations=false`
** Set `enable_experimental_instrumentations=true` to enable experimental instrumentations
* Eliminating concerns related to log4j2 vulnerability - https://nvd.nist.gov/vuln/detail/CVE-2020-9488#vulnCurrentDescriptionTitle.
We cannot upgrade to version above 2.12.1 because this is the last version of log4j that is compatible with Java 7.
Instead, we exclude the SMTP appender (which is the vulnerable one) from our artifacts. Note that older versions of
our agent are not vulnerable as well, as the SMTP appender was never used, this is only to further reduce our users' concerns.
* Adding public APIs for setting `destination.service.resource`, `destination.address` and `destination.port` fields
for exit spans - {pull}1788[#1788]
* Only use emulated runtime attachment as fallback, remove the `--without-emulated-attach` option - {pull}1865[#1865]
* Instrument `javax.servlet.Filter` the same way as `javax.servlet.FilterChain` - {pull}1858[#1858]
* Propagate trace context headers in HTTP calls occurring from within traced exit points, for example - when using
Elasticsearch's REST client - {pull}1883[#1883]
* Added support for naming sparkjava (not Apache Spark) transactions {pull}1894[#1894]
* Added the ability to manually create exit spans, which will result with the auto creation of service nodes in the
service map and downstream service in the dependencies table - {pull}1898[#1898]
* Basic support for `com.sun.net.httpserver.HttpServer` - {pull}1854[#1854]
* Update to async-profiler 1.8.6 {pull}1907[#1907]
* Added support for setting the framework using the public api (#1908) - {pull}1909[#1909]

[float]
===== Bug fixes
* Fix NPE with `null` binary header values + properly serialize them - {pull}1842[#1842]
* Fix `ListenerExecutionFailedException` when using Spring AMQP's ReplyTo container - {pull}1872[#1872]
* Enabling log ECS reformatting when using Logback configured with `LayoutWrappingEncoder` and a pattern layout - {pull}1879[#1879]
* Fix NPE with Webflux + context propagation headers - {pull}1871[#1871]
* Fix `ClassCastException` with `ConnnectionMetaData` and multiple classloaders - {pull}1864[#1864]
* Fix NPE in `co.elastic.apm.agent.servlet.helper.ServletTransactionCreationHelper.getClassloader` - {pull}1861[#1861]
* Fix for Jboss JMX unexpected notifications - {pull}1895[#1895]

[[release-notes-1.24.0]]
==== 1.24.0 - 2021/05/31

[float]
===== Features
* Basic support for Apache Struts 2 {pull}1763[#1763]
* Extending the <<config-log-ecs-reformatting>> config option to enable the overriding of logs with ECS-reformatted
events. With the new `OVERRIDE` option, non-file logs can be ECS-reformatted automatically as well - {pull}1793[#1793]
* Instrumentation for Vert.x Web {pull}1697[#1697]
* Changed log level of vm arguments to debug
* Giving precedence for the W3C `tracecontext` header over the `elastic-apm-traceparent` header - {pull}1821[#1821]
* Add instrumentation for Webflux - {pull}1305[#1305]
* Add instrumentation for Javalin {pull}1822[#1822]

[float]
===== Bug fixes
* Fix another error related to instrumentation plugins loading on Windows - {pull}1785[#1785]
* Load Spring AMQP plugin- {pull}1784[#1784]
* Avoid `IllegalStateException` when multiple `tracestate` headers are used - {pull}1808[#1808]
* Ensure CLI attach avoids `sudo` only when required and avoid blocking - {pull}1819[#1819]
* Avoid sending metric-sets without samples, so to adhere to the intake API - {pull}1826[#1826]
* Fixing our type-pool cache, so that it can't cause OOM (softly-referenced), and it gets cleared when not used for
a while - {pull}1828[#1828]

[float]
===== Refactors
* Remove single-package limitation for embedded plugins - {pull}1780[#1780]

[[release-notes-1.23.0]]
==== 1.23.0 - 2021/04/22

[float]
===== Breaking changes
* There are breaking changes in the <<setup-attach-cli,attacher cli>>.
  See the Features section for more information.

[float]
===== Features
* Overhaul of the <<setup-attach-cli,attacher cli>> application that allows to attach the agent to running JVMs - {pull}1667[#1667]
** The artifact of the standalone cli application is now called `apm-agent-attach-cli`. The attacher API is still called `apm-agent-attach`.
** There is also a slim version of the cli application that does not bundle the Java agent.
It requires the `--agent-jar` option to be set.
** Improved logging +
The application uses {ecs-logging-java-ref}/intro.html[Java ECS logging] to emit JSON logs.
The log level can be configured with the `--log-level` option.
By default, the program is logging to the console but using the `--log-file` option, it can also log to a file.
** Attach to JVMs running under a different user (unix only) +
The JVM requires the attacher to be running under the same user as the target VM (the attachee).
The `apm-agent-attach-standalone.jar` can now be run with a user that has permissions to switch to the user that runs the target VM.
On Windows, the attacher can still only attach to JVMs that are running with under the same user.
** New include/exclude discovery rules +
*** `--include-all`: Attach to all discovered JVMs. If no matchers are provided, it will not attach to any JVMs.
*** `--include-user`/`--exclude-user`: Attach to all JVMs of a given operating system user.
*** `--include-main`/`--exclude-main`: Attach to all JVMs that whose main class/jar name, or system properties match the provided regex.
*** `--include-vmargs`/`--exclude-vmargs`: Attach to all JVMs that whose main class/jar name, or system properties match the provided regex.
** Removal of options +
*** The deprecated `--arg` option has been removed.
*** The `-i`/`--include`, `-e`/`exclude` options have been removed in favor of the `--<include|exclude>-<main|vmargs>` options.
*** The `-p`/`--pid` options have been removed in favor of the `--include-pid` option.
** Changed behavior of  the `-l`/`--list` option +
The option now only lists JVMs that match the include/exclude discovery rules.
Thus, it can be used to do a dry-run of the matchers without actually performing an attachment.
It even works in combination with `--continuous` now.
By default, the VM arguments are not printed, but only when the `-a`/`--list-vmargs` option is set.
** Remove dependency on `jps` +
Even when matching on the main class name or on system properties,
** Checks the Java version before attaching to avoid attachment on unsupported JVMs.
* Cassandra instrumentation - {pull}1712[#1712]
* Log correlation supports JBoss Logging - {pull}1737[#1737]
* Update Byte-buddy to `1.11.0` - {pull}1769[#1769]
* Support for user.domain {pull}1756[#1756]
* JAX-RS supports javax.ws.rs.PATCH
* Enabling build and unit tests on Windows - {pull}1671[#1671]

[float]
===== Bug fixes
* Fixed log correlation for log4j2 - {pull}1720[#1720]
* Fix apm-log4j1-plugin and apm-log4j2-plugin dependency on slf4j - {pull}1723[#1723]
* Avoid systematic `MessageNotWriteableException` error logging, now only visible in `debug` - {pull}1715[#1715] and {pull}1730[#1730]
* Fix rounded number format for non-english locales - {pull}1728[#1728]
* Fix `NullPointerException` on legacy Apache client instrumentation when host is `null` - {pull}1746[#1746]
* Apply consistent proxy class exclusion heuristic - {pull}1738[#1738]
* Fix micrometer serialization error - {pull}1741[#1741]
* Optimize & avoid `ensureInstrumented` deadlock by skipping stack-frame computation for Java7+ bytecode - {pull}1758[#1758]
* Fix instrumentation plugins loading on Windows - {pull}1671[#1671]

[float]
===== Refactors
* Migrate some plugins to indy dispatcher {pull}1369[#1369] {pull}1410[#1410] {pull}1374[#1374]

[[release-notes-1.22.0]]
==== 1.22.0 - 2021/03/24

[float]
===== Breaking changes
* Dots in metric names of Micrometer metrics get replaced with underscores to avoid mapping conflicts.
De-dotting be disabled via <<config-dedot-custom-metrics, `dedot_custom_metrics`>>. - {pull}1700[#1700]

[float]
===== Features
* Introducing a new mechanism to ease the development of community instrumentation plugins. See <<config-plugins-dir>> for
more details. This configuration was already added in 1.18.0, but more extensive and continuous integration testing
allows us to expose it now. It is still marked as "experimental" though, meaning that future changes in the mechanism
may break early contributed plugins. However, we highly encourage our community to try it out and we will do our best
to assist with such efforts.
* Deprecating `ignore_user_agents` in favour of `transaction_ignore_user_agents`, maintaining the same functionality -
{pull}1644[#1644]
* Update existing Hibernate Search 6 instrumentation to the final relase
* The <<config-use-path-as-transaction-name, `use_path_as_transaction_name`>> option is now dynamic
* Flushing internal and micrometer metrics before the agent shuts down - {pull}1658[#1658]
* Support for OkHttp 4.4+ -  {pull}1672[#1672]
* Adding capability to automatically create ECS-JSON-formatted version of the original application log files, through
the <<config-log-ecs-reformatting>> config option. This allows effortless ingestion of logs to Elasticsearch without
any further configuration. Supports log4j1, log4j2 and Logback. {pull}1261[#1261]
* Add support to Spring AMQP - {pull}1657[#1657]
* Adds the ability to automatically configure usage of the OpenTracing bridge in systems using ServiceLoader - {pull}1708[#1708]
* Update to async-profiler 1.8.5 - includes a fix to a Java 7 crash and enhanced safe mode to better deal with
corrupted stack frames.
* Add a warning on startup when `-Xverify:none` or `-noverify` flags are set as this can lead to crashes that are very
difficult to debug - {pull}1593[#1593]. In an upcoming version, the agent will not start when these flags are set,
unless the system property `elastic.apm.disable_bootstrap_checks` is set to true.

[float]
===== Bug fixes
* fix sample rate rounded to zero when lower than precision - {pull}1655[#1655]
* fixed a couple of bugs with the external plugin mechanism (not documented until now) - {pull}1660[#1660]
* Fix runtime attach conflict with multiple users - {pull}1704[#1704]

[[release-notes-1.21.0]]
==== 1.21.0 - 2021/02/09

[float]
===== Breaking changes
* Following PR {pull}1650[#1650], there are two slight changes with the <<config-server-url>> and <<config-server-urls>>
configuration options:
    1.  So far, setting `server_urls` with an empty string would allow the agent to work normally, apart from any action
        that requires communication with the APM Server, including the attempt to fetch a central configuration.
        Starting in this agent version, setting `server_urls` to empty string doesn't have any special meaning, it is
        the default expected configuration, where `server_url` will be used instead. In order to achieve the same
        behaviour, use the new <<config-disable-send>> configuration.
    2.  Up to this version, `server_url` was used as an alias to `server_urls`, meaning that one could potentially set
        the `server_url` config with a comma-separated list of multiple APM Server addresses, and that would have been a
        valid configuration. Starting in this agent version, `server_url` is a separate configuration, and it only accepts
        Strings that represent a single valid URL. Specifically, empty strings and commas are invalid.

[float]
===== Features
* Add cloud provider metadata to reported events, see
https://github.com/elastic/apm/blob/master/specs/agents/metadata.md#cloud-provider-metadata[spec] for details.
By default, the agent will try to automatically detect the cloud provider on startup, but this can be
configured through the <<config-cloud-provider, `cloud_provider`>> config option - {pull}1599[#1599]
* Add span & transaction `outcome` field to improve error rate calculations - {pull}1613[#1613]

[float]
===== Bug fixes
* Fixing crashes observed in Java 7 at sporadic timing by applying a few seconds delay on bootstrap - {pull}1594[#1594]
* Fallback to using "TLS" `SSLContext` when "SSL" is not available - {pull}1633[#1633]
* Fixing agent startup failure with `NullPointerException` thrown by Byte-buddy's `MultipleParentClassLoader` - {pull}1647[#1647]
* Fix cached type resolution triggering `ClassCastException` - {pull}1649[#1649]

[[release-notes-1.20.0]]
==== 1.20.0 - 2021/01/07

[float]
===== Breaking changes
* The following public API types were `public` so far and became package-private: `NoopScope`, `ScopeImpl` and `AbstractSpanImpl`.
  If your code is using them, you will need to change that when upgrading to this version.
  Related PR: {pull}1532[#1532]

[float]
===== Features
* Add support for RabbitMQ clients - {pull}1328[#1328]

[float]
===== Bug fixes
* Fix small memory allocation regression introduced with tracestate header {pull}1508[#1508]
* Fix `NullPointerException` from `WeakConcurrentMap.put` through the Elasticsearch client instrumentation - {pull}1531[#1531]
* Sending `transaction_id` and `parent_id` only for events that contain a valid `trace_id` as well - {pull}1537[#1537]
* Fix `ClassNotFoundError` with old versions of Spring resttemplate {pull}1524[#1524]
* Fix Micrometer-driven metrics validation errors by the APM Server when sending with illegal values - {pull}1559[#1559]
* Serialize all stack trace frames when setting `stack_trace_limit=-1` instead of none - {pull}1571[#1571]
* Fix `UnsupportedOperationException` when calling `ServletContext.getClassLoader()` - {pull}1576[#1576]
* Fix improper request body capturing - {pull}1579[#1579]
* Avoid `NullPointerException` due to null return values instrumentation advices - {pull}1601[#1601]
* Update async-profiler to 1.8.3 {pull}1602[1602]
* Use null-safe data structures to avoid `NullPointerException` {pull}1597[1597]
* Fix memory leak in sampling profiler mechanism - {pull}1592[#1592]

[float]
===== Refactors
* Migrate some plugins to indy dispatcher {pull}1405[#1405] {pull}1394[#1394]

[[release-notes-1.19.0]]
==== 1.19.0 - 2020/11/10

[float]
===== Features
* The agent version now includes a git hash if it's a snapshot version.
  This makes it easier to differ distinct snapshot builds of the same version.
  Example: `1.18.1-SNAPSHOT.4655910`
* Add support for sampling weight with propagation in `tracestate` W3C header {pull}1384[#1384]
* Adding two more valid options to the `log_level` config: `WARNING` (equivalent to `WARN`) and `CRITICAL`
  (will be treated as `ERROR`) - {pull}1431[1431]
* Add the ability to disable Servlet-related spans for `INCLUDE`, `FORWARD` and `ERROR` dispatches (without affecting
  basic Servlet capturing) by adding `servlet-api-dispatch` to <<config-disable-instrumentations>> - {pull}1448[1448]
* Add Sampling Profiler support for AArch64 architectures - {pull}1443[1443]
* Support proper transaction naming when using Spring's `ServletWrappingController` - {pull}1461[#1461]
* Update async-profiler to 1.8.2 {pull}1471[1471]
* Update existing Hibernate Search 6 instrumentation to work with the latest CR1 release
* Deprecating the `addLabel` public API in favor of `setLabel` (still supporting `addLabel`) - {pull}1449[#1449]

[float]
===== Bug fixes
* Fix `HttpUrlConnection` instrumentation issue (affecting distributed tracing as well) when using HTTPS without using
  `java.net.HttpURLConnection#disconnect` - {pull}1447[1447]
* Fixes class loading issue that can occur when deploying multiple applications to the same application server - {pull}1458[#1458]
* Fix ability to disable agent on startup wasn't working for runtime attach {pull}1444[1444]
* Avoid `UnsupportedOperationException` on some spring application startup {pull}1464[1464]
* Fix ignored runtime attach `config_file` {pull}1469[1469]
* Fix `IllegalAccessError: Module 'java.base' no access to: package 'java.lang'...` in J9 VMs of Java version >= 9 -
  {pull}1468[#1468]
* Fix JVM version parsing on HP-UX {pull}1477[#1477]
* Fix Spring-JMS transactions lifecycle management when using multiple concurrent consumers - {pull}1496[#1496]

[float]
===== Refactors
* Migrate some plugins to indy dispatcher {pull}1404[1404] {pull}1411[1411]
* Replace System Rules with System Lambda {pull}1434[#1434]

[[release-notes-1.18.1]]
==== 1.18.1 - 2020/10/06

[float]
===== Refactors
* Migrate some plugins to indy dispatcher {pull}1362[1362] {pull}1366[1366] {pull}1363[1363] {pull}1383[1383] {pull}1368[1368] {pull}1364[1364] {pull}1365[1365] {pull}1367[1367] {pull}1371[1371]

[float]
===== Bug fixes
* Fix instrumentation error for HttpClient - {pull}1402[#1402]
* Eliminate `unsupported class version error` messages related to loading the Java 11 HttpClient plugin in pre-Java-11 JVMs {pull}1397[1397]
* Fix rejected metric events by APM Server with response code 400 due to data validation error - sanitizing Micrometer
metricset tag keys - {pull}1413[1413]
* Fix invalid micrometer metrics with non-numeric values {pull}1419[1419]
* Fix `NoClassDefFoundError` with JDBC instrumentation plugin {pull}1409[1409]
* Apply `disable_metrics` config to Micrometer metrics - {pull}1421[1421]
* Remove cgroup `inactive_file.bytes` metric according to spec {pull}1422[1422]

[[release-notes-1.18.0]]
==== 1.18.0 - 2020/09/08

[float]
===== Features
* Deprecating `ignore_urls` config in favour of <<config-transaction-ignore-urls, `transaction_ignore_urls`>> to align
  with other agents, while still allowing the old config name for backward compatibility - {pull}1315[#1315]
* Enabling instrumentation of classes compiled with Java 1.4. This is reverting the restriction of instrumenting only
  bytecode of Java 1.5 or higher ({pull}320[#320]), which was added due to potential `VerifyError`. Such errors should be
  avoided now by the usage of `TypeConstantAdjustment` - {pull}1317[#1317]
* Enabling agent to work without attempting any communication with APM server, by allowing setting `server_urls` with
  an empty string - {pull}1295[#1295]
* Add <<metrics-micrometer, micrometer support>> - {pull}1303[#1303]
* Add `profiling_inferred_spans_lib_directory` option to override the default temp directory used for exporting the async-profiler library.
  This is useful for server-hardened environments where `/tmp` is often configured with `noexec`, leading to `java.lang.UnsatisfiedLinkError` errors - {pull}1350[#1350]
* Create spans for Servlet dispatches to FORWARD, INCLUDE and ERROR - {pull}1212[#1212]
* Support JDK 11 HTTPClient - {pull}1307[#1307]
* Lazily create profiler temporary files {pull}1360[#1360]
* Convert the followings to Indy Plugins (see details in <<release-notes-1.18.0.rc1, 1.18.0-rc1 relase notes>>): gRPC,
  AsyncHttpClient, Apache HttpClient
* The agent now collects cgroup memory metrics (see details in <<metrics-cgroup,Metrics page>>)
* Update async-profiler to 1.8.1 {pull}1382[#1382]
* Runtime attach install option is promoted to 'beta' status (was experimental).

[float]
===== Bug fixes
* Fixes a `NoClassDefFoundError` in the JMS instrumentation of `MessageListener` - {pull}1287[#1287]
* Fix `/ by zero` error message when setting `server_urls` with an empty string - {pull}1295[#1295]
* Fix `ClassNotFoundException` or `ClassCastException` in some cases where special log4j configurations are used - {pull}1322[#1322]
* Fix `NumberFormatException` when using early access Java version - {pull}1325[#1325]
* Fix `service_name` config being ignored when set to the same auto-discovered default value - {pull}1324[#1324]
* Fix service name error when updating a web app on a Servlet container - {pull}1326[#1326]
* Fix remote attach 'jps' executable not found when 'java' binary is symlinked ot a JRE - {pull}1352[#1352]

[[release-notes-1.18.0.rc1]]
==== 1.18.0.RC1 - 2020/07/22

This release candidate adds some highly anticipated features:
It’s now possible to attach the agent at runtime in more cases than before.
Most notably, it enables runtime attachment on JBoss, WildFly, Glassfish/Payara,
and other OSGi runtimes such as Atlassian Jira and Confluence.

To make this and other significant features, such as https://github.com/elastic/apm-agent-java/issues/937[external plugins], possible,
we have implemented major changes to the architecture of the agent.
The agent now relies on the `invokedynamic` bytecode instruction to make plugin development easier, safer, and more efficient.
As early versions of Java 7 and Java 8 have unreliable support for invokedynamic,
we now require a minimum update level of 60 for Java 7 (7u60+) in addition to the existing minimum update level of 40 for Java 8 (8u40+).

We’re looking for users who would like to try this out to give feedback.
If we see that the `invokedynamic`-based approach (https://github.com/elastic/apm-agent-java/pull/1230[indy plugins]) works well, we can continue and migrate the rest of the plugins.
After the migration has completed, we can move forward with external plugins and remove the experimental label from runtime attachment.

If all works like in our testing, you would not see `NoClassDefFoundError` s anymore when, for example, trying to attach the agent at runtime to an OSGi container or a JBoss server.
Also, non-standard OSGi containers, such as Atlassian Jira and other technologies with restrictive class loading policies, such as MuleSoft ESB, will benefit from this change.

In the worst case, there might be JVM crashes due to `invokedynamic`-related JVM bugs.
However, we already disable the agent when attached to JVM versions that are known to be problematic.
Another potentially problematic area is that we now dynamically raise the bytecode version of instrumented classes to be at least bytecode version 51 (Java 7).
This is needed in order to be able to use the `invokedynamic` instruction.
This requires re-computation of stack map frames which makes instrumentation a bit slower.
We don't anticipate notable slowdowns unless you extensively (over-)use <<config-trace-methods, `trace_methods`>>.

[float]
===== Breaking changes
* Early Java 7 versions, prior to update 60, are not supported anymore.
  When trying to attach to a non-supported version, the agent will disable itself and not apply any instrumentations.

[float]
===== Features
* Experimental support for runtime attachment now also for OSGi containers, JBoss, and WildFly
* New mitigation of OSGi bootdelegation errors (`NoClassDefFoundError`).
  You can remove any `org.osgi.framework.bootdelegation` related configuration.
  This release also removes the configuration option `boot_delegation_packages`.
* Overhaul of the `ExecutorService` instrumentation that avoids `ClassCastException` issues - {pull}1206[#1206]
* Support for `ForkJoinPool` and `ScheduledExecutorService` (see <<supported-async-frameworks>>)
* Support for `ExecutorService#invokeAny` and `ExecutorService#invokeAll`
* Added support for `java.util.TimerTask` - {pull}1235[#1235]
* Add capturing of request body in Elasticsearch queries: `_msearch`, `_count`, `_msearch/template`, `_search/template`, `_rollup_search` - {pull}1222[#1222]
* Add <<config-enabled,`enabled`>> flag
* Add experimental support for Scala Futures
* The agent now collects heap memory pools metrics - {pull}1228[#1228]

[float]
===== Bug fixes
* Fixes error capturing for log4j2 loggers. Version 1.17.0 introduced a regression.
* Fixes `NullPointerException` related to JAX-RS and Quartz instrumentation - {pull}1249[#1249]
* Expanding k8s pod ID discovery to some formerly non-supported environments
* When `recording` is set to `false`, the agent will not send captured errors anymore.
* Fixes NPE in Dubbo instrumentation that occurs when the application is acting both as a provider and as a consumer - {pull}1260[#1260]
* Adding a delay by default what attaching the agent to Tomcat using the premain route to work around the JUL
  deadlock issue - {pull}1262[#1262]
* Fixes missing `jboss.as:*` MBeans on JBoss - {pull}1257[#1257]


[[release-notes-1.17.0]]
==== 1.17.0 - 2020/06/17

[float]
===== Features
* Log files are now rotated after they reach <<config-log-file-size>>.
There will always be one history file `${log_file}.1`.
* Add <<config-log-format-sout>> and <<config-log-format-file>> with the options `PLAIN_TEXT` and `JSON`.
The latter uses https://github.com/elastic/ecs-logging-java[ecs-logging-java] to format the logs.
* Exposing <<config-classes-excluded-from-instrumentation>> config - {pull}1187[#1187]
* Add support for naming transactions based on Grails controllers. Supports Grails 3+ - {pull}1171[#1171]
* Add support for the Apache/Alibaba Dubbo RPC framework
* Async Profiler version upgraded to 1.7.1, with a new debugging flag for the stack frame recovery mechanism - {pull}1173[#1173]

[float]
===== Bug fixes
* Fixes `IndexOutOfBoundsException` that can occur when profiler-inferred spans are enabled.
  This also makes the profiler more resilient by just removing the call tree related to the exception (which might be in an invalid state)
  as opposed to stopping the profiler when an exception occurs.
* Fix `NumberFormatException` when parsing Ingres/Actian JDBC connection strings - {pull}1198[#1198]
* Prevent agent from overriding JVM configured truststore when not using HTTPS for communication with APM server - {pull}1203[#1203]
* Fix `java.lang.IllegalStateException` with `jps` JVM when using continuous runtime attach - {pull}1205[1205]
* Fix agent trying to load log4j2 plugins from application - {pull}1214[1214]
* Fix memory leak in gRPC instrumentation plugin - {pull}1196[1196]
* Fix HTTPS connection failures when agent is configured to use HTTPS to communicate with APM server {pull}1209[1209]

[[release-notes-1.16.0]]
==== 1.16.0 - 2020/05/13

[float]
===== Features

* The log correlation feature now adds `error.id` to the MDC. See <<supported-logging-frameworks>> for details. - {pull}1050[#1050]
* Deprecating the `incubating` tag in favour of the `experimental` tag. This is not a breaking change, so former
<<config-disable-instrumentations,`disable_instrumentation`>> configuration containing the `incubating` tag will still be respected - {pull}1123[#1123]
* Add a `--without-emulated-attach` option for runtime attachment to allow disabling this feature as a workaround.
* Add workaround for JDK bug JDK-8236039 with TLS 1.3 {pull}1149[#1149]
* Add log level `OFF` to silence agent logging
* Adds <<config-span-min-duration,`span_min_duration`>> option to exclude fast executing spans.
  When set together with one of the more specific thresholds - `trace_methods_duration_threshold` or `profiling_inferred_spans_min_duration`,
  the higher threshold will determine which spans will be discarded.
* Automatically instrument quartz jobs from the quartz-jobs artifact {pull}1170[#1170]
* Perform re-parenting of regular spans to be a child of profiler-inferred spans. Requires APM Server and Kibana 7.8.0. {pull}1117[#1117]
* Upgrade Async Profiler version to 1.7.0

[float]
===== Bug fixes

* When Servlet-related Exceptions are handled through exception handlers that return a 200 status code, agent shouldn't override with 500 - {pull}1103[#1103]
* Exclude Quartz 1 from instrumentation to avoid
  `IncompatibleClassChangeError: Found class org.quartz.JobExecutionContext, but interface was expected` - {pull}1108[#1108]
* Fix breakdown metrics span sub-types {pull}1113[#1113]
* Fix flaky gRPC server instrumentation {pull}1122[#1122]
* Fix side effect of calling `Statement.getUpdateCount` more than once {pull}1139[#1139]
* Stop capturing JDBC affected rows count using `Statement.getUpdateCount` to prevent unreliable side-effects {pull}1147[#1147]
* Fix OpenTracing error tag handling (set transaction error result when tag value is `true`) {pull}1159[#1159]
* Due to a bug in the build we didn't include the gRPC plugin in the build so far
* `java.lang.ClassNotFoundException: Unable to load class 'jdk.internal...'` is thrown when tracing specific versions of Atlassian systems {pull}1168[#1168]
* Make sure spans are kept active during `AsyncHandler` methods in the `AsyncHttpClient`
* CPU and memory metrics are sometimes not reported properly when using IBM J9 {pull}1148[#1148]
* `NullPointerException` thrown by the agent on WebLogic {pull}1142[#1142]

[[release-notes-1.15.0]]
==== 1.15.0 - 2020/03/27

[float]
===== Breaking changes

* Ordering of configuration sources has slightly changed, please review <<configuration>>:
** `elasticapm.properties` file now has higher priority over java system properties and environment variables, +
This change allows to change dynamic options values at runtime by editing file, previously values set in java properties
or environment variables could not be overridden, even if they were dynamic.
* Renamed some configuration options related to the experimental profiler-inferred spans feature ({pull}1084[#1084]):
** `profiling_spans_enabled` -> `profiling_inferred_spans_enabled`
** `profiling_sampling_interval` -> `profiling_inferred_spans_sampling_interval`
** `profiling_spans_min_duration` -> `profiling_inferred_spans_min_duration`
** `profiling_included_classes` -> `profiling_inferred_spans_included_classes`
** `profiling_excluded_classes` -> `profiling_inferred_spans_excluded_classes`
** Removed `profiling_interval` and `profiling_duration` (both are fixed to 5s now)

[float]
===== Features

* Gracefully abort agent init when running on a known Java 8 buggy JVM {pull}1075[#1075].
* Add support for <<supported-databases, Redis Redisson client>>
* Makes <<config-instrument>>, <<config-trace-methods>>, and <<config-disable-instrumentations>> dynamic.
Note that changing these values at runtime can slow down the application temporarily.
* Do not instrument Servlet API before 3.0 {pull}1077[#1077]
* Add support for API keys for apm backend authentication {pull}1083[#1083]
* Add support for <<supported-rpc-frameworks, gRPC>> client & server instrumentation {pull}1019[#1019]
* Deprecating `active` configuration option in favor of `recording`.
  Setting `active` still works as it's now an alias for `recording`.

[float]
===== Bug fixes

* When JAX-RS-annotated method delegates to another JAX-RS-annotated method, transaction name should include method A - {pull}1062[#1062]
* Fixed bug that prevented an APM Error from being created when calling `org.slf4j.Logger#error` - {pull}1049[#1049]
* Wrong address in JDBC spans for Oracle, MySQL and MariaDB when multiple hosts are configured - {pull}1082[#1082]
* Document and re-order configuration priorities {pull}1087[#1087]
* Improve heuristic for `service_name` when not set through config {pull}1097[#1097]


[[release-notes-1.14.0]]
==== 1.14.0 - 2020/03/04

[float]
===== Features

* Support for the official https://www.w3.org/TR/trace-context[W3C] `traceparent` and `tracestate` headers. +
  The agent now accepts both the `elastic-apm-traceparent` and the official `traceparent` header.
By default, it sends both headers on outgoing requests, unless <<config-use-elastic-traceparent-header, `use_elastic_traceparent_header`>> is set to false.
* Creating spans for slow methods with the help of the sampling profiler https://github.com/jvm-profiling-tools/async-profiler[async-profiler].
This is a low-overhead way of seeing which methods make your transactions slow and a replacement for the `trace_methods` configuration option.
See <<supported-java-methods>> for more details
* Adding a Circuit Breaker to pause the agent when stress is detected on the system and resume when the stress is relieved.
See <<circuit-breaker>> and {pull}1040[#1040] for more info.
* `Span#captureException` and `Transaction#captureException` in public API return reported error id - {pull}1015[#1015]

[float]
===== Bug fixes

* java.lang.IllegalStateException: Cannot resolve type description for <com.another.commercial.apm.agent.Class> - {pull}1037[#1037]
* properly handle `java.sql.SQLException` for unsupported JDBC features {pull}[#1035] https://github.com/elastic/apm-agent-java/issues/1025[#1025]

[[release-notes-1.13.0]]
==== 1.13.0 - 2020/02/11

[float]
===== Features

* Add support for <<supported-databases, Redis Lettuce client>>
* Add `context.message.age.ms` field for JMS message receiving spans and transactions - {pull}970[#970]
* Instrument log4j2 Logger#error(String, Throwable) ({pull}919[#919]) Automatically captures exceptions when calling `logger.error("message", exception)`
* Add instrumentation for external process execution through `java.lang.Process` and Apache `commons-exec` - {pull}903[#903]
* Add `destination` fields to exit span contexts - {pull}976[#976]
* Removed `context.message.topic.name` field - {pull}993[#993]
* Add support for Kafka clients - {pull}981[#981]
* Add support for binary `traceparent` header format (see the https://github.com/elastic/apm/blob/master/docs/agent-development.md#Binary-Fields[spec]
for more details) - {pull}1009[#1009]
* Add support for log correlation for log4j and log4j2, even when not used in combination with slf4j.
  See <<supported-logging-frameworks>> for details.

[float]
===== Bug Fixes

* Fix parsing value of `trace_methods` configuration property {pull}930[#930]
* Workaround for `java.util.logging` deadlock {pull}965[#965]
* JMS should propagate traceparent header when transactions are not sampled {pull}999[#999]
* Spans are not closed if JDBC implementation does not support `getUpdateCount` {pull}1008[#1008]

[[release-notes-1.12.0]]
==== 1.12.0 - 2019/11/21

[float]
===== Features
* JMS Enhancements {pull}911[#911]:
** Add special handling for temporary queues/topics
** Capture message bodies of text Messages
*** Rely on the existing `ELASTIC_APM_CAPTURE_BODY` agent config option (off by default).
*** Send as `context.message.body`
*** Limit size to 10000 characters. If longer than this size, trim to 9999 and append with ellipsis
** Introduce the `ignore_message_queues` configuration to disable instrumentation (message tagging) for specific
      queues/topics as suggested in {pull}710[#710]
** Capture predefined message headers and all properties
*** Rely on the existing `ELASTIC_APM_CAPTURE_HEADERS` agent config option.
*** Send as `context.message.headers`
*** Sanitize sensitive headers/properties based on the `sanitize_field_names` config option
* Added support for the MongoDB sync driver. See <<supported-databases, supported data stores>>.

[float]
===== Bug Fixes
* JDBC regression- `PreparedStatement#executeUpdate()` and `PreparedStatement#executeLargeUpdate()` are not traced {pull}918[#918]
* When systemd cgroup driver is used, the discovered Kubernetes pod UID contains "_" instead of "-" {pull}920[#920]
* DB2 jcc4 driver is not traced properly {pull}926[#926]

[[release-notes-1.11.0]]
==== 1.11.0 - 2019/10/31

[float]
===== Features
* Add the ability to configure a unique name for a JVM within a service through the
<<config-service-node-name, `service_node_name`>>
config option]
* Add ability to ignore some exceptions to be reported as errors <<config-ignore-exceptions[ignore_exceptions]
* Applying new logic for JMS `javax.jms.MessageConsumer#receive` so that, instead of the transaction created for the 
   polling method itself (ie from `receive` start to end), the agent will create a transaction attempting to capture
   the code executed during actual message handling.
   This logic is suitable for environments where polling APIs are invoked within dedicated polling threads.
   This polling transaction creation strategy can be reversed through a configuration option (`message_polling_transaction_strategy`)
   that is not exposed in the properties file by default.
* Send IP obtained through `javax.servlet.ServletRequest#getRemoteAddr()` in `context.request.socket.remote_address`
   instead of parsing from headers {pull}889[#889]
* Added `ElasticApmAttacher.attach(String propertiesLocation)` to specify a custom properties location
* Logs message when `transaction_max_spans` has been exceeded {pull}849[#849]
* Report the number of affected rows by a SQL statement (UPDATE,DELETE,INSERT) in 'affected_rows' span attribute {pull}707[#707]
* Add <<public-api, `@Traced`>> annotation which either creates a span or a transaction, depending on the context
* Report JMS destination as a span/transaction context field {pull}906[#906]
* Added <<config-capture-jmx-metrics, `capture_jmx_metrics`>> configuration option

[float]
===== Bug Fixes
* JMS creates polling transactions even when the API invocations return without a message
* Support registering MBeans which are added after agent startup

[[release-notes-1.10.0]]
==== 1.10.0 - 2019/09/30

[float]
===== Features
* Add ability to manually specify reported <<config-hostname, hostname>>
* Add support for <<supported-databases, Redis Jedis client>>.
* Add support for identifying target JVM to attach apm agent to using JVM property. See also the documentation of the <<setup-attach-cli-usage-options, `--include` and `--exclude` flags>>
* Added <<config-capture-jmx-metrics, `capture_jmx_metrics`>> configuration option
* Improve servlet error capture {pull}812[#812]
  Among others, now also takes Spring MVC `@ExceptionHandler`s into account
* Instrument Logger#error(String, Throwable) {pull}821[#821]
  Automatically captures exceptions when calling `logger.error("message", exception)`
* Easier log correlation with https://github.com/elastic/java-ecs-logging. See <<log-correlation, docs>>.
* Avoid creating a temp agent file for each attachment {pull}859[#859]
* Instrument `View#render` instead of `DispatcherServlet#render` {pull}829[#829]
  This makes the transaction breakdown graph more useful. Instead of `dispatcher-servlet`, the graph now shows a type which is based on the view name, for example, `FreeMarker` or `Thymeleaf`.

[float]
===== Bug Fixes
* Error in log when setting <<config-server-urls, server_urls>>
 to an empty string - `co.elastic.apm.agent.configuration.ApmServerConfigurationSource - Expected previousException not to be null`
* Avoid terminating the TCP connection to APM Server when polling for configuration updates {pull}823[#823]

[[release-notes-1.9.0]]
==== 1.9.0 - 2019/08/22

[float]
===== Features
* Upgrading supported OpenTracing version from 0.31 to 0.33
* Added annotation and meta-annotation matching support for `trace_methods`, for example:
** `public @java.inject.* org.example.*` (for annotation)
** `public @@javax.enterprise.context.NormalScope org.example.*` (for meta-annotation)
* The runtime attachment now also works when the `tools.jar` or the `jdk.attach` module is not available.
This means you don't need a full JDK installation - the JRE is sufficient.
This makes the runtime attachment work in more environments such as minimal Docker containers.
Note that the runtime attachment currently does not work for OSGi containers like those used in many application servers such as JBoss and WildFly.
See the <<setup-attach-cli, documentation>> for more information.
* Support for Hibernate Search

[float]
===== Bug Fixes
* A warning in logs saying APM server is not available when using 1.8 with APM server 6.x.
Due to that, agent 1.8.0 will silently ignore non-string labels, even if used with APM server of versions 6.7.x or 6.8.x that support such.
If APM server version is <6.7 or 7.0+, this should have no effect. Otherwise, upgrade the Java agent to 1.9.0+.
* `ApacheHttpAsyncClientInstrumentation` matching increases startup time considerably
* Log correlation feature is active when `active==false`
* Tomcat's memory leak prevention mechanism is causing a... memory leak. JDBC statement map is leaking in Tomcat if the application that first used it is undeployed/redeployed.
See https://discuss.elastic.co/t/elastic-apm-agent-jdbchelper-seems-to-use-a-lot-of-memory/195295[this related discussion].

[float]
==== Breaking Changes
* The `apm-agent-attach.jar` is not executable anymore.
Use `apm-agent-attach-standalone.jar` instead.

[[release-notes-1.8.0]]
==== 1.8.0 - 2019/07/30

[float]
===== Features
* Added support for tracking https://www.elastic.co/guide/en/kibana/7.3/transactions.html[time spent by span type].
   Can be disabled by setting https://www.elastic.co/guide/en/apm/agent/java/current/config-core.html#config-breakdown-metrics[`breakdown_metrics`] to `false`.
* Added support for https://www.elastic.co/guide/en/kibana/7.3/agent-configuration.html[central configuration].
   Can be disabled by setting <<config-central-config, `central_config`>> to `false`.
* Added support for Spring's JMS flavor - instrumenting `org.springframework.jms.listener.SessionAwareMessageListener`
* Added support to legacy ApacheHttpClient APIs (which adds support to Axis2 configured to use ApacheHttpClient)
* Added support for setting <<config-server-urls, `server_urls`>> dynamically via properties file {pull}723[#723]
* Added <<config-config-file, `config_file`>> option
* Added option to use `@javax.ws.rs.Path` value as transaction name <<config-use-jaxrs-path-as-transaction-name, `use_jaxrs_path_as_transaction_name`>>
* Instrument quartz jobs <<supported-scheduling-frameworks, docs>>
* SQL parsing improvements {pull}696[#696]
* Introduce priorities for transaction name {pull}748[#748].
   Now uses the path as transaction name if <<config-use-path-as-transaction-name, `use_path_as_transaction_name`>> is set to `true`
   rather than `ServletClass#doGet`.
   But if a name can be determined from a high level framework,
   like Spring MVC, that takes precedence.
   User-supplied names from the API always take precedence over any others.
* Use JSP path name as transaction name as opposed to the generated servlet class name {pull}751[#751]

[float]
===== Bug Fixes
* Some JMS Consumers and Producers are filtered due to class name filtering in instrumentation matching
* Jetty: When no display name is set and context path is "/" transaction service names will now correctly fall back to configured values
* JDBC's `executeBatch` is not traced
* Drops non-String labels when connected to APM Server < 6.7 to avoid validation errors {pull}687[#687]
* Parsing container ID in cloud foundry garden {pull}695[#695]
* Automatic instrumentation should not override manual results {pull}752[#752]

[float]
===== Breaking changes
* The log correlation feature does not add `span.id` to the MDC anymore but only `trace.id` and `transaction.id` {pull}742[#742].

[[release-notes-1.7.0]]
==== 1.7.0 - 2019/06/13

[float]
===== Features
* Added the `trace_methods_duration_threshold` config option. When using the `trace_methods` config option with wild cards,
this enables considerable reduction of overhead by limiting the number of spans captured and reported
(see more details in config documentation).
NOTE: Using wildcards is still not the recommended approach for the `trace_methods` feature.
* Add `Transaction#addCustomContext(String key, String|Number|boolean value)` to public API
* Added support for AsyncHttpClient 2.x
* Added <<config-global-labels, `global_labels`>> configuration option.
This requires APM Server 7.2+.
* Added basic support for JMS- distributed tracing for basic scenarios of `send`, `receive`, `receiveNoWait` and `onMessage`.
Both Queues and Topics are supported.
Async `send` APIs are not supported in this version.
NOTE: This feature is currently marked as "experimental" and is disabled by default. In order to enable,
it is required to set the
<<config-disable-instrumentations, `disable_instrumentations`>>
configuration property to an empty string.
* Improved OSGi support: added a configuration option for `bootdelegation` packages {pull}641[#641]
* Better span names for SQL spans. For example, `SELECT FROM user` instead of just `SELECT` {pull}633[#633]

[float]
===== Bug Fixes
* ClassCastException related to async instrumentation of Pilotfish Executor causing thread hang (applied workaround)
* NullPointerException when computing Servlet transaction name with null HTTP method name
* FileNotFoundException when trying to find implementation version of jar with encoded URL
* NullPointerException when closing Apache AsyncHttpClient request producer
* Fixes loading of `elasticapm.properties` for Spring Boot applications
* Fix startup error on WebLogic 12.2.1.2.0 {pull}649[#649]
* Disable metrics reporting and APM Server health check when active=false {pull}653[#653]

[[release-notes-1.6.1]]
==== 1.6.1 - 2019/04/26

[float]
===== Bug Fixes
* Fixes transaction name for non-sampled transactions https://github.com/elastic/apm-agent-java/issues/581[#581]
* Makes log_file option work again https://github.com/elastic/apm-agent-java/issues/594[#594]
* Async context propagation fixes
** Fixing some async mechanisms lifecycle issues https://github.com/elastic/apm-agent-java/issues/605[#605]
** Fixes exceptions when using WildFly managed executor services https://github.com/elastic/apm-agent-java/issues/589[#589]
** Exclude glassfish Executor which does not permit wrapped runnables https://github.com/elastic/apm-agent-java/issues/596[#596]
** Exclude DumbExecutor https://github.com/elastic/apm-agent-java/issues/598[#598]
* Fixes Manifest version reading error to support `jar:file` protocol https://github.com/elastic/apm-agent-java/issues/601[#601]
* Fixes transaction name for non-sampled transactions https://github.com/elastic/apm-agent-java/issues/597[#597]
* Fixes potential classloader deadlock by preloading `FileSystems.getDefault()` https://github.com/elastic/apm-agent-java/issues/603[#603]

[[release-notes-1.6.0]]
==== 1.6.0 - 2019/04/16

[float]
===== Related Announcements
* Java APM Agent became part of the Cloud Foundry Java Buildpack as of https://github.com/cloudfoundry/java-buildpack/releases/tag/v4.19[Release v4.19]

[float]
===== Features
* Support Apache HttpAsyncClient - span creation and cross-service trace context propagation
* Added the `jvm.thread.count` metric, indicating the number of live threads in the JVM (daemon and non-daemon)
* Added support for WebLogic
* Added support for Spring `@Scheduled` and EJB `@Schedule` annotations - https://github.com/elastic/apm-agent-java/pull/569[#569]

[float]
===== Bug Fixes
* Avoid that the agent blocks server shutdown in case the APM Server is not available - https://github.com/elastic/apm-agent-java/pull/554[#554]
* Public API annotations improper retention prevents it from being used with Groovy - https://github.com/elastic/apm-agent-java/pull/567[#567]
* Eliminate side effects of class loading related to Instrumentation matching mechanism

[[release-notes-1.5.0]]
==== 1.5.0 - 2019/03/26

[float]
===== Potentially breaking changes
* If you didn't explicitly set the <<config-service-name, `service_name`>>
previously and you are dealing with a servlet-based application (including Spring Boot),
your `service_name` will change.
See the documentation for <<config-service-name[`service_name`]
and the corresponding section in _Features_ for more information.
Note: this requires APM Server 7.0+. If using previous versions, nothing will change.

[float]
===== Features
* Added property `"allow_path_on_hierarchy"` to JAX-RS plugin, to lookup inherited usage of `@path`
* Support for number and boolean labels in the public API {pull}497[497].
This change also renames `tag` to `label` on the API level to be compliant with the https://github.com/elastic/ecs#-base-fields[Elastic Common Schema (ECS)].
The `addTag(String, String)` method is still supported but deprecated in favor of `addLabel(String, String)`.
As of version 7.x of the stack, labels will be stored under `labels` in Elasticsearch.
Previously, they were stored under `context.tags`.
* Support async queries made by Elasticsearch REST client
* Added `setStartTimestamp(long epochMicros)` and `end(long epochMicros)` API methods to `Span` and `Transaction`,
allowing to set custom start and end timestamps.
* Auto-detection of the `service_name` based on the `<display-name>` element of the `web.xml` with a fallback to the servlet context path.
If you are using a spring-based application, the agent will use the setting for `spring.application.name` for its `service_name`.
See the documentation for <<config-service-name, `service_name`>>
for more information.
Note: this requires APM Server 7.0+. If using previous versions, nothing will change.
* Previously, enabling <<config-capture-body, `capture_body`>> could only capture form parameters.
Now it supports all UTF-8 encoded plain-text content types.
The option <<config-capture-body-content-types, `capture_body_content_types`>>
controls which `Content-Type`s should be captured.
* Support async calls made by OkHttp client (`Call#enqueue`)
* Added support for providing config options on agent attach.
** CLI example: `--config server_urls=http://localhost:8200,http://localhost:8201`
** API example: `ElasticApmAttacher.attach(Map.of("server_urls", "http://localhost:8200,http://localhost:8201"));`

[float]
===== Bug Fixes
* Logging integration through MDC is not working properly - https://github.com/elastic/apm-agent-java/issues/499[#499]
* ClassCastException with adoptopenjdk/openjdk11-openj9 - https://github.com/elastic/apm-agent-java/issues/505[#505]
* Span count limitation is not working properly - reported https://discuss.elastic.co/t/kibana-apm-not-showing-spans-which-are-visible-in-discover-too-many-spans/171690[in our forum]
* Java agent causes Exceptions in Alfresco cluster environment due to failure in the instrumentation of Hazelcast `Executor`s - reported https://discuss.elastic.co/t/cant-run-apm-java-agent-in-alfresco-cluster-environment/172962[in our forum]

[[release-notes-1.4.0]]
==== 1.4.0 - 2019/02/14

[float]
===== Features
* Added support for sync calls of OkHttp client
* Added support for context propagation for `java.util.concurrent.ExecutorService`s
* The `trace_methods` configuration now allows to omit the method matcher.
   Example: `com.example.*` traces all classes and methods within the `com.example` package and sub-packages.
* Added support for JSF. Tested on WildFly, WebSphere Liberty and Payara with embedded JSF implementation and on Tomcat and Jetty with
 MyFaces 2.2 and 2.3
* Introduces a new configuration option `disable_metrics` which disables the collection of metrics via a wildcard expression.
* Support for HttpUrlConnection
* Adds `subtype` and `action` to spans. This replaces former typing mechanism where type, subtype and action were all set through
   the type in an hierarchical dotted-syntax. In order to support existing API usages, dotted types are parsed into subtype and action,
   however `Span.createSpan` and `Span.setType` are deprecated starting this version. Instead, type-less spans can be created using the new
   `Span.startSpan` API and typed spans can be created using the new `Span.startSpan(String type, String subtype, String action)` API
* Support for JBoss EAP 6.4, 7.0, 7.1 and 7.2
* Improved startup times
* Support for SOAP (JAX-WS).
   SOAP client create spans and propagate context.
   Transactions are created for `@WebService` classes and `@WebMethod` methods.

[float]
===== Bug Fixes
* Fixes a failure in BitBucket when agent deployed https://github.com/elastic/apm-agent-java/issues/349[#349]
* Fixes increased CPU consumption https://github.com/elastic/apm-agent-java/issues/453[#453] and https://github.com/elastic/apm-agent-java/issues/443[#443]
* Fixed some OpenTracing bridge functionalities that were not working when auto-instrumentation is disabled
* Fixed an error occurring when ending an OpenTracing span before deactivating
* Sending proper `null` for metrics that have a NaN value
* Fixes JVM crash with Java 7 https://github.com/elastic/apm-agent-java/issues/458[#458]
* Fixes an application deployment failure when using EclipseLink and `trace_methods` configuration https://github.com/elastic/apm-agent-java/issues/474[#474]

[[release-notes-1.3.0]]
==== 1.3.0 - 2019/01/10

[float]
===== Features
* The agent now collects system and JVM metrics https://github.com/elastic/apm-agent-java/pull/360[#360]
* Add API methods `ElasticApm#startTransactionWithRemoteParent` and `Span#injectTraceHeaders` to allow for manual context propagation https://github.com/elastic/apm-agent-java/pull/396[#396].
* Added `trace_methods` configuration option which lets you define which methods in your project or 3rd party libraries should be traced.
   To create spans for all `public` methods of classes whose name ends in `Service` which are in a sub-package of `org.example.services` use this matcher:
   `public org.example.services.*.*Service#*` https://github.com/elastic/apm-agent-java/pull/398[#398]
* Added span for `DispatcherServlet#render` https://github.com/elastic/apm-agent-java/pull/409[#409].
* Flush reporter on shutdown to make sure all recorded Spans are sent to the server before the program exits https://github.com/elastic/apm-agent-java/pull/397[#397]
* Adds Kubernetes https://github.com/elastic/apm-agent-java/issues/383[#383] and Docker metadata to, enabling correlation with the Kibana Infra UI.
* Improved error handling of the Servlet Async API https://github.com/elastic/apm-agent-java/issues/399[#399]
* Support async API’s used with AsyncContext.start https://github.com/elastic/apm-agent-java/issues/388[#388]

[float]
===== Bug Fixes
* Fixing a potential memory leak when there is no connection with APM server
* Fixes NoSuchMethodError CharBuffer.flip() which occurs when using the Elasticsearch RestClient and Java 7 or 8 https://github.com/elastic/apm-agent-java/pull/401[#401]


[[release-notes-1.2.0]]
==== 1.2.0 - 2018/12/19

[float]
===== Features
* Added `capture_headers` configuration option.
   Set to `false` to disable capturing request and response headers.
   This will reduce the allocation rate of the agent and can save you network bandwidth and disk space.
* Makes the API methods `addTag`, `setName`, `setType`, `setUser` and `setResult` fluent, so that calls can be chained.

[float]
===== Bug Fixes
* Catch all errors thrown within agent injected code
* Enable public APIs and OpenTracing bridge to work properly in OSGi systems, fixes https://github.com/elastic/apm-agent-java/issues/362[this WildFly issue]
* Remove module-info.java to enable agent working on early Tomcat 8.5 versions
* Fix https://github.com/elastic/apm-agent-java/issues/371[async Servlet API issue]

[[release-notes-1.1.0]]
==== 1.1.0 - 2018/11/28

[float]
===== Features
* Some memory allocation improvements
* Enabling bootdelegation for agent classes in Atlassian OSGI systems

[float]
===== Bug Fixes
* Update dsl-json which fixes a memory leak.
 See https://github.com/ngs-doo/dsl-json/pull/102[ngs-doo/dsl-json#102] for details.
* Avoid `VerifyError`s by non instrumenting classes compiled for Java 4 or earlier
* Enable APM Server URL configuration with path (fixes #339)
* Reverse `system.hostname` and `system.platform` order sent to APM server

[[release-notes-1.0.1]]
==== 1.0.1 - 2018/11/15

[float]
===== Bug Fixes
* Fixes NoSuchMethodError CharBuffer.flip() which occurs when using the Elasticsearch RestClient and Java 7 or 8 {pull}313[#313]

[[release-notes-1.0.0]]
==== 1.0.0 - 2018/11/14

[float]
===== Breaking changes
* Remove intake v1 support. This version requires APM Server 6.5.0+ which supports the intake api v2.
   Until the time the APM Server 6.5.0 is officially released,
   you can test with docker by pulling the APM Server image via
   `docker pull docker.elastic.co/apm/apm-server:6.5.0-SNAPSHOT`.

[float]
===== Features
* Adds `@CaptureTransaction` and `@CaptureSpan` annotations which let you declaratively add custom transactions and spans.
   Note that it is required to configure the `application_packages` for this to work.
   See the <<api-annotation, documentation>> for more information.
* The public API now supports to activate a span on the current thread.
   This makes the span available via `ElasticApm#currentSpan()`
   Refer to the <<api-span-activate, documentation>> for more details.
* Capturing of Elasticsearch RestClient 5.0.2+ calls.
   Currently, the `*Async` methods are not supported, only their synchronous counterparts.
* Added API methods to enable correlating the spans created from the JavaScrip Real User Monitoring agent with the Java agent transaction.
   More information can be found in the <<api-ensure-parent-id, documentation>>.
* Added `Transaction.isSampled()` and `Span.isSampled()` methods to the public API
* Added `Transaction#setResult` to the public API {pull}293[#293]

[float]
===== Bug Fixes
* Fix for situations where status code is reported as `200`, even though it actually was `500` {pull}225[#225]
* Capturing the username now properly works when using Spring security {pull}183[#183]

[[release-notes-1.0.0.rc1]]
==== 1.0.0.RC1 - 2018/11/06

[float]
===== Breaking changes
* Remove intake v1 support. This version requires APM Server 6.5.0+ which supports the intake api v2.
   Until the time the APM Server 6.5.0 is officially released,
   you can test with docker by pulling the APM Server image via
   `docker pull docker.elastic.co/apm/apm-server:6.5.0-SNAPSHOT`.
* Wildcard patterns are case insensitive by default. Prepend `(?-i)` to make the matching case sensitive.

[float]
===== Features
* Support for Distributed Tracing
* Adds `@CaptureTransaction` and `@CaptureSpan` annotations which let you declaratively add custom transactions and spans.
   Note that it is required to configure the `application_packages` for this to work.
   See the <<api-annotation, documentation>> for more information.
* The public API now supports to activate a span on the current thread.
   This makes the span available via `ElasticApm#currentSpan()`
   Refer to the <<api-span-activate, documentation>> for more details.
* Capturing of Elasticsearch RestClient 5.0.2+ calls.
   Currently, the `*Async` methods are not supported, only their synchronous counterparts.
* Added API methods to enable correlating the spans created from the JavaScrip Real User Monitoring agent with the Java agent transaction.
   More information can be found in the <<api-ensure-parent-id, documentation>>.
* Microsecond accurate timestamps {pull}261[#261]
* Support for JAX-RS annotations.
Transactions are named based on your resources (`ResourceClass#resourceMethod`).

[float]
===== Bug Fixes
* Fix for situations where status code is reported as `200`, even though it actually was `500` {pull}225[#225]

[[release-notes-0.8.x]]
=== Java Agent version 0.8.x

[[release-notes-0.8.0]]
==== 0.8.0

[float]
===== Breaking changes
* Wildcard patterns are case insensitive by default. Prepend `(?-i)` to make the matching case sensitive.

[float]
===== Features
* Wildcard patterns are now not limited to only one wildcard in the middle and can be arbitrarily complex now.
   Example: `*foo*bar*baz`.
* Support for JAX-RS annotations.
   Transactions are named based on your resources (`ResourceClass#resourceMethod`).

[[release-notes-0.7.x]]
=== Java Agent version 0.7.x

[[release-notes-0.7.1]]
==== 0.7.1 - 2018/10/24

[float]
===== Bug Fixes
* Avoid recycling transactions twice {pull}178[#178]

[[release-notes-0.7.0]]
==== 0.7.0 - 2018/09/12

[float]
===== Breaking changes
* Removed `ElasticApm.startSpan`. Spans can now only be created from their transactions via `Transaction#createSpan`.
* `ElasticApm.startTransaction` and `Transaction#createSpan` don't activate the transaction and spans
   and are thus not available via `ElasticApm.activeTransaction` and `ElasticApm.activeSpan`.

[float]
===== Features
* Public API
** Add `Span#captureException` and `Transaction#captureException` to public API.
      `ElasticApm.captureException` is deprecated now. Use `ElasticApm.currentSpan().captureException(exception)` instead.
** Added `Transaction.getId` and `Span.getId` methods
* Added support for async servlet requests
* Added support for Payara/Glassfish
* Incubating support for Apache HttpClient
* Support for Spring RestTemplate
* Added configuration options `use_path_as_transaction_name` and `url_groups`,
   which allow to use the URL path as the transaction name.
   As that could contain path parameters, like `/user/$userId` however,
   You can set the `url_groups` option to define a wildcard pattern, like `/user/*`,
   to group those paths together.
   This is especially helpful when using an unsupported Servlet API-based framework.
* Support duration suffixes (`ms`, `s` and `m`) for duration configuration options.
   Not using the duration suffix logs out a deprecation warning and will not be supported in future versions.
* Add ability to add multiple APM server URLs, which enables client-side load balancing.
   The configuration option `server_url` has been renamed to `server_urls` to reflect this change.
   However, `server_url` still works for backwards compatibility.
* The configuration option `service_name` is now optional.
   It defaults to the main class name,
   the name of the executed jar file (removing the version number),
   or the application server name (for example `tomcat-application`).
   In a lot of cases,
   you will still want to set the `service_name` explicitly.
   But it helps getting started and seeing data easier,
   as there are no required configuration options anymore.
   In the future we will most likely determine more useful application names for Servlet API-based applications.<|MERGE_RESOLUTION|>--- conflicted
+++ resolved
@@ -33,9 +33,6 @@
 * Struts action invocations via an action chain result start a new span - {pull}2513[#2513]
 * Added official support for Elasticsearch Java API client - {pull}2211[#2211]
 * Added the ability to make spans non-discardable through the public API and the OpenTelemetry bridge - {pull}2632[#2632]
-<<<<<<< HEAD
-* Dubbo and OpenTelemetry bridge instrumentation are not experimental anymore and thus enabled by default - {pull}2632[#2632]
-=======
 * Added support for the new service target fields - {pull}2578[#2578]
 * Capture the database name from JDBC connection string - {pull}2642[#2642]
 * Added an additional span around Javalin template renderers - {pull}2381[#2381]
@@ -43,7 +40,7 @@
 addition, when using the `apm-agent-attach-cli-slim.jar`, which does not contain a bundled agent, the latest version will be downloaded
 from maven at runtime unless configured otherwise through  `--download-agent-version` - {pull}2659[#2659]
 * Added span-links to messaging systems instrumentation (supported by APM Server 8.3+ only) - {pull}2610[#2610]
->>>>>>> 483c2eff
+* Dubbo and OpenTelemetry bridge instrumentation are not experimental anymore and thus enabled by default - {pull}2632[#2632]
 
 [float]
 ===== Bug fixes
