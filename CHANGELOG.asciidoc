ifdef::env-github[]
NOTE: Release notes are best read in our documentation at
https://www.elastic.co/guide/en/apm/agent/java/current/release-notes.html[elastic.co]
endif::[]

////
[[release-notes-x.x.x]]
==== x.x.x - YYYY/MM/DD

[float]
===== Breaking changes

[float]
===== Features
* Cool new feature: {pull}2526[#2526]

[float]
===== Bug fixes
////

=== Unreleased

[[release-notes-1.28.2]]
==== 1.28.2 - YYYY/MM/DD

[float]
===== Features
<<<<<<< HEAD
* Added support to selectively enable instrumentations - {pull}2292[#2292]
* Added support for instrumenting Struts 2 static resource requests - {pull}1949[#1949]
=======
>>>>>>> 565ee907

[float]
===== Bug fixes

[[release-notes-1.x]]
=== Java Agent version 1.x

[[release-notes-1.28.1]]
==== 1.28.1 - 2021/12/10

[float]
===== Security 
* Fix for "Log4Shell" RCE 0-day exploit in log4j https://nvd.nist.gov/vuln/detail/CVE-2021-44228[CVE-2021-44228] - {pull}2332[#2332]

[float]
===== Features
* Added support to selectively enable instrumentations - {pull}2292[#2292]

[float]
===== Bug fixes
* Preferring controller names for Spring MVC transactions, `use_path_as_transaction_name` only as a fallback - {pull}2320[#2320]

[[release-notes-1.28.0]]
==== 1.28.0 - 2021/12/07

[float]
===== Features
* Adding experimental support for <<aws-lambda, AWS Lambda>> - {pull}1951[#1951]
* Now supporting tomcat 10 - {pull}2229[#2229]

[float]
===== Bug fixes
* Fix error with parsing APM Server version for 7.16+ - {pull}2313[#2313]

[[release-notes-1.27.1]]
==== 1.27.1 - 2021/11/30

[float]
===== Security
* Resolves Local Privilege Escalation issue https://discuss.elastic.co/t/apm-java-agent-security-update/291355[ESA-2021-30] https://cve.mitre.org/cgi-bin/cvename.cgi?name=CVE-2021-37942[CVE-2021-37942]

[float]
===== Features
* Add support to Jakarta EE for JSF - {pull}2254[#2254]

[float]
===== Bug fixes
* Fixing missing Micrometer metrics in Spring boot due to premature initialization - {pull}2255[#2255]
* Fixing hostname trimming of FQDN too aggressive - {pull}2286[#2286]
* Fixing agent `unknown` version - {pull}2289[#2289]
* Improve runtime attach configuration reliability - {pull}2283[#2283]

[[release-notes-1.27.0]]
==== 1.27.0 - 2021/11/15

[float]
===== Security
* Resolves Local Privilege Escalation issue https://discuss.elastic.co/t/apm-java-agent-security-update/289627[ESA-2021-29] https://cve.mitre.org/cgi-bin/cvename.cgi?name=CVE-2021-37941[CVE-2021-37941]

[float]
===== Potentially breaking changes
* `transaction_ignore_urls` now relies on full request URL path - {pull}2146[#2146]
** On a typical application server like Tomcat, deploying an `app.war` application to the non-ROOT context makes it accessible with `http://localhost:8080/app/`
** Ignoring the whole webapp through `/app/*` was not possible until now.
** Existing configuration may need to be updated to include the deployment context, thus for example `/static/*.js` used to
exclude known static files in all applications might be changed to `/app/static/*.js` or `*/static/*.js`.
** It only impacts prefix patterns due to the additional context path in pattern.
** It does not impact deployment within the `ROOT` context like Spring-boot which do not have such context path prefix.
* The metrics `transaction.duration.sum.us`, `transaction.duration.count` and `transaciton.breakdown.count` are no longer recorded - {pull}2194[#2194]
* Automatic hostname discovery mechanism had changed, so the resulted `host.name` and `host.hostname` in events reported
by the agent may be different. This was done in order to improve the integration with host metrics in the APM UI.

[float]
===== Features
* Improved capturing of logged exceptions when using Log4j2 - {pull}2139[#2139]
* Update to async-profiler 1.8.7 and set configured `safemode` at load time though a new system property - {pull}2165[#2165]
* Added support to capture `context.message.routing-key` in rabbitmq, spring amqp instrumentations - {pull}1767[#1767]
* Breakdown metrics are now tracked per service (when using APM Server 8.0) - {pull}2208[#2208]
* Add support for Spring AMQP batch API - {pull}1716[#1716]
* Add the (current) transaction name to the error (when using APM Server 8.0) - {pull}2235[#2235]
* The JVM/JMX metrics are reported for each service name individually (when using APM Server 8.0) - {pull}2233[#2233]
* Added <<config-span-stack-trace-min-duration,`span_stack_trace_min_duration`>> option.
 This replaces the now deprecated `span_frames_min_duration` option.
 The difference is that the new option has more intuitive semantics for negative values (never collect stack trace) and zero (always collect stack trace). - {pull}2220[#2220]
* Add support to Jakarta EE for JAX-WS - {pull}2247[#2247]
* Add support to Jakarta EE for JAX-RS - {pull}2248[#2248]
* Add support for Jakarta EE EJB annotations `@Schedule`, `@Schedules` - {pull}2250[#2250]
* Add support to Jakarta EE for Servlets - {pull}1912[#1912]
* Added support to Quartz 1.x - {pull}2219[#2219]

[float]
===== Performance improvements
* Disable compression when sending data to a local APM Server
* Reducing startup contention related to instrumentation through `ensureInstrumented` - {pull}2150[#2150]

[float]
===== Bug fixes
* Fix k8s metadata discovery for containerd-cri envs - {pull}2126[#2126]
* Fixing/reducing startup delays related to `ensureInstrumented` - {pull}2150[#2150]
* Fix runtime attach when bytebuddy is in application classpath - {pull}2116[#2116]
* Fix failed integration between agent traces and host metrics coming from Beats/Elastic-Agent due to incorrect hostname
discovery - {pull}2205[#2205]
* Fix infinitely kept-alive transactions in Hikari connection pool - {pull}2210[#2210]
* Fix few Webflux exceptions and missing reactor module - {pull}2207[#2207]

[float]
===== Refactorings
* Loading the agent from an isolated class loader - {pull}2109[#2109]
* Refactorings in the `apm-agent-plugin-sdk` that may imply breaking changes for beta users of the external plugin mechanism
** `WeakMapSupplier.createMap()` is now `WeakConcurrent.buildMap()` and contains more builders - {pull}2136[#2136]
** `GlobalThreadLocal` has been removed in favor of `DetachedThreadLocal`. To make it global, use `GlobalVariables` - {pull}2136[#2136]
** `DynamicTransformer.Accessor.get().ensureInstrumented` is now `DynamicTransformer.ensureInstrumented` - {pull}2164[#2164]
** The `@AssignTo.*` annotations have been removed.
   Use the `@Advice.AssignReturned.*` annotations that come with the latest version of Byte Buddy.
   If your plugin uses the old annotations, it will be skipped.
   {pull}2171[#2171]
* Switching last instrumentations (`trace_methods`, sparkjava, JDK `HttpServer` and Struts 2) to
`TracerAwareInstrumentation` - {pull}2170[#2170]
* Replace concurrency plugin maps to `SpanConcurrentHashMap` ones - {pull}2173[#2173]
* Align User-Agent HTTP header with other APM agents - {pull}2177[#2177]

[[release-notes-1.26.0]]
==== 1.26.0 - 2021/09/14

===== Potentially breaking changes
* If you rely on Database span subtype and use Microsoft SQL Server, the span subtype has been changed from `sqlserver`
to `mssql` to align with other agents.

[float]
===== Breaking changes
* Stop collecting the field `http.request.socket.encrypted` in http requests - {pull}2136[#2136]

[float]
===== Features
* Improved naming for Spring controllers - {pull}1906[#1906]
* ECS log reformatting improvements - {pull}1910[#1910]
** Automatically sets `service.node.name` in all log events if set through agent configuration
** Add `log_ecs_reformatting_additional_fields` option to support arbitrary fields in logs
** Automatically serialize markers as tags where relevant (log4j2 and logback)
* gRPC spans (client and server) can detect errors or cancellation through custom listeners - {pull}2067[#2067]
* Add `-download-agent-version` to the agent <<setup-attach-cli-usage-options, attach CLI tool options>>, allowing the
user to configure an arbitrary agent version that will be downloaded from maven and attached - {pull}1959[#1959]
* Add extra check to detect improper agent setup - {pull}2076[#2076]
* In redis tests - embedded RedisServer is replaced by testcontainers - {pull}2221[#2221]

[float]
===== Performance improvements
* Reduce GC time overhead caused by WeakReferences - {pull}2086[#2086], {pull}2081[#2081]
* Reduced memory overhead by a smarter type pool caching strategy - {pull}2102[#2102]. +
  The type pool cache improves the startup times by speeding up type matching
  (determining whether a class that's about to be loaded should be instrumented).
  Generally, the more types that are cached, the faster the startup. +
  The old strategy did not impose a limit to the cache but cleared it after it hasn't been accessed in a while.
  However, load test have discovered that the cache may never be cleared and leave a permanent overhead of 23mb.
  The actual size of the cache highly depends on the application and loosely correlates with the number of loaded classes. +
  The new caching strategy targets to allocate 1% of the committed heap, at least 0.5mb and max 10mb.
  If a particular entry hasn't been accessed within 20s, it will be removed from the cache. +
  The results based on load testing are very positive:
** Equivalent startup times (within the margins of error of the previous strategy)
** Equivalent allocation rate (within the margins of error of the previous strategy)
** Reduced avg heap utilization from 10%/15mb (previous strategy) to within margins of error without the agent
** Reduced GC time due to the additional headroom that the application can utilize.
** Based on heap dump analysis, after warmup, the cache size is now around 59kb (down from 23mb with the previous strategy).

[float]
===== Bug fixes
* Fix failure to parse some forms of the `Implementation-Version` property from jar manifest files - {pull}1931[#1931]
* Ensure single value for context-propagation header - {pull}1937[#1937]
* Fix gRPC non-terminated (therefore non-reported) client spans - {pull}2067[#2067]
* Fix Webflux response status code - {pull}1948[#1948]
* Ensure path filtering is applied when Servlet path is not available - {pull}2099[#2099]
* Align span subtype for MS SqlServer - {pull}2112[#2112]
* Fix potential destination host name corruption in OkHttp client spans - {pull}2118[#2118]

[float]
===== Refactorings
* Migrate several plugins to indy dispatcher {pull}2087[#2087], {pull}2088[#2088], {pull}2090[#2090], {pull}2094[#2094], {pull}2095[#2095]

[[release-notes-1.25.0]]
==== 1.25.0 - 2021/07/22

[float]
===== Potentially breaking changes
* If you rely on instrumentations that are in the `experimental` group, you must now set `enable_experimental_instrumentations=true` otherwise
the experimental instrumentations will be disabled by default. Up to version `1.24.0` using an empty value for `disable_instrumentations` was
the recommended way to override the default `disable_instrumentations=experimental`.

[float]
===== Features
* Support for inheritance of public API annotations - {pull}1805[#1805]
* JDBC instrumentation sets `context.db.instance` - {pull}1820[#1820]
* Add support for Vert.x web client- {pull}1824[#1824]
* Avoid recycling of spans and transactions that are using through the public API, so to avoid
reference-counting-related errors - {pull}1859[#1859]
* Add <<config-enable-experimental-instrumentations>> configuration option to enable experimental features - {pull}1863[#1863]
** Previously, when adding an instrumentation group to `disable_instrumentations`, we had to make sure to not forget the
default `experimental` value, for example when disabling `jdbc` instrumentation we had to set `disable_instrumentations=experimental,jdbc` otherwise
setting `disable_instrumentations=jdbc` would disable jdbc and also enable experimental features, which would not be the desired effect.
** Previously, by default `disable_instrumentations` contained `experimental`
** Now by default `disable_instrumentations` is empty and `enable_experimental_instrumentations=false`
** Set `enable_experimental_instrumentations=true` to enable experimental instrumentations
* Eliminating concerns related to log4j2 vulnerability - https://nvd.nist.gov/vuln/detail/CVE-2020-9488#vulnCurrentDescriptionTitle.
We cannot upgrade to version above 2.12.1 because this is the last version of log4j that is compatible with Java 7.
Instead, we exclude the SMTP appender (which is the vulnerable one) from our artifacts. Note that older versions of
our agent are not vulnerable as well, as the SMTP appender was never used, this is only to further reduce our users' concerns.
* Adding public APIs for setting `destination.service.resource`, `destination.address` and `destination.port` fields
for exit spans - {pull}1788[#1788]
* Only use emulated runtime attachment as fallback, remove the `--without-emulated-attach` option - {pull}1865[#1865]
* Instrument `javax.servlet.Filter` the same way as `javax.servlet.FilterChain` - {pull}1858[#1858]
* Propagate trace context headers in HTTP calls occurring from within traced exit points, for example - when using
Elasticsearch's REST client - {pull}1883[#1883]
* Added support for naming sparkjava (not Apache Spark) transactions {pull}1894[#1894]
* Added the ability to manually create exit spans, which will result with the auto creation of service nodes in the
service map and downstream service in the dependencies table - {pull}1898[#1898]
* Basic support for `com.sun.net.httpserver.HttpServer` - {pull}1854[#1854]
* Update to async-profiler 1.8.6 {pull}1907[#1907]
* Added support for setting the framework using the public api (#1908) - {pull}1909[#1909]

[float]
===== Bug fixes
* Fix NPE with `null` binary header values + properly serialize them - {pull}1842[#1842]
* Fix `ListenerExecutionFailedException` when using Spring AMQP's ReplyTo container - {pull}1872[#1872]
* Enabling log ECS reformatting when using Logback configured with `LayoutWrappingEncoder` and a pattern layout - {pull}1879[#1879]
* Fix NPE with Webflux + context propagation headers - {pull}1871[#1871]
* Fix `ClassCastException` with `ConnnectionMetaData` and multiple classloaders - {pull}1864[#1864]
* Fix NPE in `co.elastic.apm.agent.servlet.helper.ServletTransactionCreationHelper.getClassloader` - {pull}1861[#1861]
* Fix for Jboss JMX unexpected notifications - {pull}1895[#1895]

[[release-notes-1.24.0]]
==== 1.24.0 - 2021/05/31

[float]
===== Features
* Basic support for Apache Struts 2 {pull}1763[#1763]
* Extending the <<config-log-ecs-reformatting>> config option to enable the overriding of logs with ECS-reformatted
events. With the new `OVERRIDE` option, non-file logs can be ECS-reformatted automatically as well - {pull}1793[#1793]
* Instrumentation for Vert.x Web {pull}1697[#1697]
* Changed log level of vm arguments to debug
* Giving precedence for the W3C `tracecontext` header over the `elastic-apm-traceparent` header - {pull}1821[#1821]
* Add instrumentation for Webflux - {pull}1305[#1305]
* Add instrumentation for Javalin {pull}1822[#1822]

[float]
===== Bug fixes
* Fix another error related to instrumentation plugins loading on Windows - {pull}1785[#1785]
* Load Spring AMQP plugin- {pull}1784[#1784]
* Avoid `IllegalStateException` when multiple `tracestate` headers are used - {pull}1808[#1808]
* Ensure CLI attach avoids `sudo` only when required and avoid blocking - {pull}1819[#1819]
* Avoid sending metric-sets without samples, so to adhere to the intake API - {pull}1826[#1826]
* Fixing our type-pool cache, so that it can't cause OOM (softly-referenced), and it gets cleared when not used for
a while - {pull}1828[#1828]

[float]
===== Refactors
* Remove single-package limitation for embedded plugins - {pull}1780[#1780]

[[release-notes-1.23.0]]
==== 1.23.0 - 2021/04/22

[float]
===== Breaking changes
* There are breaking changes in the <<setup-attach-cli,attacher cli>>.
  See the Features section for more information.

[float]
===== Features
* Overhaul of the <<setup-attach-cli,attacher cli>> application that allows to attach the agent to running JVMs - {pull}1667[#1667]
** The artifact of the standalone cli application is now called `apm-agent-attach-cli`. The attacher API is still called `apm-agent-attach`.
** There is also a slim version of the cli application that does not bundle the Java agent.
It requires the `--agent-jar` option to be set.
** Improved logging +
The application uses {ecs-logging-java-ref}/intro.html[Java ECS logging] to emit JSON logs.
The log level can be configured with the `--log-level` option.
By default, the program is logging to the console but using the `--log-file` option, it can also log to a file.
** Attach to JVMs running under a different user (unix only) +
The JVM requires the attacher to be running under the same user as the target VM (the attachee).
The `apm-agent-attach-standalone.jar` can now be run with a user that has permissions to switch to the user that runs the target VM.
On Windows, the attacher can still only attach to JVMs that are running with under the same user.
** New include/exclude discovery rules +
*** `--include-all`: Attach to all discovered JVMs. If no matchers are provided, it will not attach to any JVMs.
*** `--include-user`/`--exclude-user`: Attach to all JVMs of a given operating system user.
*** `--include-main`/`--exclude-main`: Attach to all JVMs that whose main class/jar name, or system properties match the provided regex.
*** `--include-vmargs`/`--exclude-vmargs`: Attach to all JVMs that whose main class/jar name, or system properties match the provided regex.
** Removal of options +
*** The deprecated `--arg` option has been removed.
*** The `-i`/`--include`, `-e`/`exclude` options have been removed in favor of the `--<include|exclude>-<main|vmargs>` options.
*** The `-p`/`--pid` options have been removed in favor of the `--include-pid` option.
** Changed behavior of  the `-l`/`--list` option +
The option now only lists JVMs that match the include/exclude discovery rules.
Thus, it can be used to do a dry-run of the matchers without actually performing an attachment.
It even works in combination with `--continuous` now.
By default, the VM arguments are not printed, but only when the `-a`/`--list-vmargs` option is set.
** Remove dependency on `jps` +
Even when matching on the main class name or on system properties,
** Checks the Java version before attaching to avoid attachment on unsupported JVMs.
* Cassandra instrumentation - {pull}1712[#1712]
* Log correlation supports JBoss Logging - {pull}1737[#1737]
* Update Byte-buddy to `1.11.0` - {pull}1769[#1769]
* Support for user.domain {pull}1756[#1756]
* JAX-RS supports javax.ws.rs.PATCH
* Enabling build and unit tests on Windows - {pull}1671[#1671]

[float]
===== Bug fixes
* Fixed log correlation for log4j2 - {pull}1720[#1720]
* Fix apm-log4j1-plugin and apm-log4j2-plugin dependency on slf4j - {pull}1723[#1723]
* Avoid systematic `MessageNotWriteableException` error logging, now only visible in `debug` - {pull}1715[#1715] and {pull}1730[#1730]
* Fix rounded number format for non-english locales - {pull}1728[#1728]
* Fix `NullPointerException` on legacy Apache client instrumentation when host is `null` - {pull}1746[#1746]
* Apply consistent proxy class exclusion heuristic - {pull}1738[#1738]
* Fix micrometer serialization error - {pull}1741[#1741]
* Optimize & avoid `ensureInstrumented` deadlock by skipping stack-frame computation for Java7+ bytecode - {pull}1758[#1758]
* Fix instrumentation plugins loading on Windows - {pull}1671[#1671]

[float]
===== Refactors
* Migrate some plugins to indy dispatcher {pull}1369[#1369] {pull}1410[#1410] {pull}1374[#1374]

[[release-notes-1.22.0]]
==== 1.22.0 - 2021/03/24

[float]
===== Breaking changes
* Dots in metric names of Micrometer metrics get replaced with underscores to avoid mapping conflicts.
De-dotting be disabled via <<config-dedot-custom-metrics, `dedot_custom_metrics`>>. - {pull}1700[#1700]

[float]
===== Features
* Introducing a new mechanism to ease the development of community instrumentation plugins. See <<config-plugins-dir>> for
more details. This configuration was already added in 1.18.0, but more extensive and continuous integration testing
allows us to expose it now. It is still marked as "experimental" though, meaning that future changes in the mechanism
may break early contributed plugins. However, we highly encourage our community to try it out and we will do our best
to assist with such efforts.
* Deprecating `ignore_user_agents` in favour of `transaction_ignore_user_agents`, maintaining the same functionality -
{pull}1644[#1644]
* Update existing Hibernate Search 6 instrumentation to the final relase
* The <<config-use-path-as-transaction-name, `use_path_as_transaction_name`>> option is now dynamic
* Flushing internal and micrometer metrics before the agent shuts down - {pull}1658[#1658]
* Support for OkHttp 4.4+ -  {pull}1672[#1672]
* Adding capability to automatically create ECS-JSON-formatted version of the original application log files, through
the <<config-log-ecs-reformatting>> config option. This allows effortless ingestion of logs to Elasticsearch without
any further configuration. Supports log4j1, log4j2 and Logback. {pull}1261[#1261]
* Add support to Spring AMQP - {pull}1657[#1657]
* Adds the ability to automatically configure usage of the OpenTracing bridge in systems using ServiceLoader - {pull}1708[#1708]
* Update to async-profiler 1.8.5 - includes a fix to a Java 7 crash and enhanced safe mode to better deal with
corrupted stack frames.
* Add a warning on startup when `-Xverify:none` or `-noverify` flags are set as this can lead to crashes that are very
difficult to debug - {pull}1593[#1593]. In an upcoming version, the agent will not start when these flags are set,
unless the system property `elastic.apm.disable_bootstrap_checks` is set to true.

[float]
===== Bug fixes
* fix sample rate rounded to zero when lower than precision - {pull}1655[#1655]
* fixed a couple of bugs with the external plugin mechanism (not documented until now) - {pull}1660[#1660]
* Fix runtime attach conflict with multiple users - {pull}1704[#1704]

[[release-notes-1.21.0]]
==== 1.21.0 - 2021/02/09

[float]
===== Breaking changes
* Following PR {pull}1650[#1650], there are two slight changes with the <<config-server-url>> and <<config-server-urls>>
configuration options:
    1.  So far, setting `server_urls` with an empty string would allow the agent to work normally, apart from any action
        that requires communication with the APM Server, including the attempt to fetch a central configuration.
        Starting in this agent version, setting `server_urls` to empty string doesn't have any special meaning, it is
        the default expected configuration, where `server_url` will be used instead. In order to achieve the same
        behaviour, use the new <<config-disable-send>> configuration.
    2.  Up to this version, `server_url` was used as an alias to `server_urls`, meaning that one could potentially set
        the `server_url` config with a comma-separated list of multiple APM Server addresses, and that would have been a
        valid configuration. Starting in this agent version, `server_url` is a separate configuration, and it only accepts
        Strings that represent a single valid URL. Specifically, empty strings and commas are invalid.

[float]
===== Features
* Add cloud provider metadata to reported events, see
https://github.com/elastic/apm/blob/master/specs/agents/metadata.md#cloud-provider-metadata[spec] for details.
By default, the agent will try to automatically detect the cloud provider on startup, but this can be
configured through the <<config-cloud-provider, `cloud_provider`>> config option - {pull}1599[#1599]
* Add span & transaction `outcome` field to improve error rate calculations - {pull}1613[#1613]

[float]
===== Bug fixes
* Fixing crashes observed in Java 7 at sporadic timing by applying a few seconds delay on bootstrap - {pull}1594[#1594]
* Fallback to using "TLS" `SSLContext` when "SSL" is not available - {pull}1633[#1633]
* Fixing agent startup failure with `NullPointerException` thrown by Byte-buddy's `MultipleParentClassLoader` - {pull}1647[#1647]
* Fix cached type resolution triggering `ClassCastException` - {pull}1649[#1649]

[[release-notes-1.20.0]]
==== 1.20.0 - 2021/01/07

[float]
===== Breaking changes
* The following public API types were `public` so far and became package-private: `NoopScope`, `ScopeImpl` and `AbstractSpanImpl`.
  If your code is using them, you will need to change that when upgrading to this version.
  Related PR: {pull}1532[#1532]

[float]
===== Features
* Add support for RabbitMQ clients - {pull}1328[#1328]

[float]
===== Bug fixes
* Fix small memory allocation regression introduced with tracestate header {pull}1508[#1508]
* Fix `NullPointerException` from `WeakConcurrentMap.put` through the Elasticsearch client instrumentation - {pull}1531[#1531]
* Sending `transaction_id` and `parent_id` only for events that contain a valid `trace_id` as well - {pull}1537[#1537]
* Fix `ClassNotFoundError` with old versions of Spring resttemplate {pull}1524[#1524]
* Fix Micrometer-driven metrics validation errors by the APM Server when sending with illegal values - {pull}1559[#1559]
* Serialize all stack trace frames when setting `stack_trace_limit=-1` instead of none - {pull}1571[#1571]
* Fix `UnsupportedOperationException` when calling `ServletContext.getClassLoader()` - {pull}1576[#1576]
* Fix improper request body capturing - {pull}1579[#1579]
* Avoid `NullPointerException` due to null return values instrumentation advices - {pull}1601[#1601]
* Update async-profiler to 1.8.3 {pull}1602[1602]
* Use null-safe data structures to avoid `NullPointerException` {pull}1597[1597]
* Fix memory leak in sampling profiler mechanism - {pull}1592[#1592]

[float]
===== Refactors
* Migrate some plugins to indy dispatcher {pull}1405[#1405] {pull}1394[#1394]

[[release-notes-1.19.0]]
==== 1.19.0 - 2020/11/10

[float]
===== Features
* The agent version now includes a git hash if it's a snapshot version.
  This makes it easier to differ distinct snapshot builds of the same version.
  Example: `1.18.1-SNAPSHOT.4655910`
* Add support for sampling weight with propagation in `tracestate` W3C header {pull}1384[#1384]
* Adding two more valid options to the `log_level` config: `WARNING` (equivalent to `WARN`) and `CRITICAL`
  (will be treated as `ERROR`) - {pull}1431[1431]
* Add the ability to disable Servlet-related spans for `INCLUDE`, `FORWARD` and `ERROR` dispatches (without affecting
  basic Servlet capturing) by adding `servlet-api-dispatch` to <<config-disable-instrumentations>> - {pull}1448[1448]
* Add Sampling Profiler support for AArch64 architectures - {pull}1443[1443]
* Support proper transaction naming when using Spring's `ServletWrappingController` - {pull}1461[#1461]
* Update async-profiler to 1.8.2 {pull}1471[1471]
* Update existing Hibernate Search 6 instrumentation to work with the latest CR1 release
* Deprecating the `addLabel` public API in favor of `setLabel` (still supporting `addLabel`) - {pull}1449[#1449]

[float]
===== Bug fixes
* Fix `HttpUrlConnection` instrumentation issue (affecting distributed tracing as well) when using HTTPS without using
  `java.net.HttpURLConnection#disconnect` - {pull}1447[1447]
* Fixes class loading issue that can occur when deploying multiple applications to the same application server - {pull}1458[#1458]
* Fix ability to disable agent on startup wasn't working for runtime attach {pull}1444[1444]
* Avoid `UnsupportedOperationException` on some spring application startup {pull}1464[1464]
* Fix ignored runtime attach `config_file` {pull}1469[1469]
* Fix `IllegalAccessError: Module 'java.base' no access to: package 'java.lang'...` in J9 VMs of Java version >= 9 -
  {pull}1468[#1468]
* Fix JVM version parsing on HP-UX {pull}1477[#1477]
* Fix Spring-JMS transactions lifecycle management when using multiple concurrent consumers - {pull}1496[#1496]

[float]
===== Refactors
* Migrate some plugins to indy dispatcher {pull}1404[1404] {pull}1411[1411]
* Replace System Rules with System Lambda {pull}1434[#1434]

[[release-notes-1.18.1]]
==== 1.18.1 - 2020/10/06

[float]
===== Refactors
* Migrate some plugins to indy dispatcher {pull}1362[1362] {pull}1366[1366] {pull}1363[1363] {pull}1383[1383] {pull}1368[1368] {pull}1364[1364] {pull}1365[1365] {pull}1367[1367] {pull}1371[1371]

[float]
===== Bug fixes
* Fix instrumentation error for HttpClient - {pull}1402[#1402]
* Eliminate `unsupported class version error` messages related to loading the Java 11 HttpClient plugin in pre-Java-11 JVMs {pull}1397[1397]
* Fix rejected metric events by APM Server with response code 400 due to data validation error - sanitizing Micrometer
metricset tag keys - {pull}1413[1413]
* Fix invalid micrometer metrics with non-numeric values {pull}1419[1419]
* Fix `NoClassDefFoundError` with JDBC instrumentation plugin {pull}1409[1409]
* Apply `disable_metrics` config to Micrometer metrics - {pull}1421[1421]
* Remove cgroup `inactive_file.bytes` metric according to spec {pull}1422[1422]

[[release-notes-1.18.0]]
==== 1.18.0 - 2020/09/08

[float]
===== Features
* Deprecating `ignore_urls` config in favour of <<config-transaction-ignore-urls, `transaction_ignore_urls`>> to align
  with other agents, while still allowing the old config name for backward compatibility - {pull}1315[#1315]
* Enabling instrumentation of classes compiled with Java 1.4. This is reverting the restriction of instrumenting only
  bytecode of Java 1.5 or higher ({pull}320[#320]), which was added due to potential `VerifyError`. Such errors should be
  avoided now by the usage of `TypeConstantAdjustment` - {pull}1317[#1317]
* Enabling agent to work without attempting any communication with APM server, by allowing setting `server_urls` with
  an empty string - {pull}1295[#1295]
* Add <<metrics-micrometer, micrometer support>> - {pull}1303[#1303]
* Add `profiling_inferred_spans_lib_directory` option to override the default temp directory used for exporting the async-profiler library.
  This is useful for server-hardened environments where `/tmp` is often configured with `noexec`, leading to `java.lang.UnsatisfiedLinkError` errors - {pull}1350[#1350]
* Create spans for Servlet dispatches to FORWARD, INCLUDE and ERROR - {pull}1212[#1212]
* Support JDK 11 HTTPClient - {pull}1307[#1307]
* Lazily create profiler temporary files {pull}1360[#1360]
* Convert the followings to Indy Plugins (see details in <<release-notes-1.18.0.rc1, 1.18.0-rc1 relase notes>>): gRPC,
  AsyncHttpClient, Apache HttpClient
* The agent now collects cgroup memory metrics (see details in <<metrics-cgroup,Metrics page>>)
* Update async-profiler to 1.8.1 {pull}1382[#1382]
* Runtime attach install option is promoted to 'beta' status (was experimental).

[float]
===== Bug fixes
* Fixes a `NoClassDefFoundError` in the JMS instrumentation of `MessageListener` - {pull}1287[#1287]
* Fix `/ by zero` error message when setting `server_urls` with an empty string - {pull}1295[#1295]
* Fix `ClassNotFoundException` or `ClassCastException` in some cases where special log4j configurations are used - {pull}1322[#1322]
* Fix `NumberFormatException` when using early access Java version - {pull}1325[#1325]
* Fix `service_name` config being ignored when set to the same auto-discovered default value - {pull}1324[#1324]
* Fix service name error when updating a web app on a Servlet container - {pull}1326[#1326]
* Fix remote attach 'jps' executable not found when 'java' binary is symlinked ot a JRE - {pull}1352[#1352]

[[release-notes-1.18.0.rc1]]
==== 1.18.0.RC1 - 2020/07/22

This release candidate adds some highly anticipated features:
It’s now possible to attach the agent at runtime in more cases than before.
Most notably, it enables runtime attachment on JBoss, WildFly, Glassfish/Payara,
and other OSGi runtimes such as Atlassian Jira and Confluence.

To make this and other significant features, such as https://github.com/elastic/apm-agent-java/issues/937[external plugins], possible,
we have implemented major changes to the architecture of the agent.
The agent now relies on the `invokedynamic` bytecode instruction to make plugin development easier, safer, and more efficient.
As early versions of Java 7 and Java 8 have unreliable support for invokedynamic,
we now require a minimum update level of 60 for Java 7 (7u60+) in addition to the existing minimum update level of 40 for Java 8 (8u40+).

We’re looking for users who would like to try this out to give feedback.
If we see that the `invokedynamic`-based approach (https://github.com/elastic/apm-agent-java/pull/1230[indy plugins]) works well, we can continue and migrate the rest of the plugins.
After the migration has completed, we can move forward with external plugins and remove the experimental label from runtime attachment.

If all works like in our testing, you would not see `NoClassDefFoundError` s anymore when, for example, trying to attach the agent at runtime to an OSGi container or a JBoss server.
Also, non-standard OSGi containers, such as Atlassian Jira and other technologies with restrictive class loading policies, such as MuleSoft ESB, will benefit from this change.

In the worst case, there might be JVM crashes due to `invokedynamic`-related JVM bugs.
However, we already disable the agent when attached to JVM versions that are known to be problematic.
Another potentially problematic area is that we now dynamically raise the bytecode version of instrumented classes to be at least bytecode version 51 (Java 7).
This is needed in order to be able to use the `invokedynamic` instruction.
This requires re-computation of stack map frames which makes instrumentation a bit slower.
We don't anticipate notable slowdowns unless you extensively (over-)use <<config-trace-methods, `trace_methods`>>.

[float]
===== Breaking changes
* Early Java 7 versions, prior to update 60, are not supported anymore.
  When trying to attach to a non-supported version, the agent will disable itself and not apply any instrumentations.

[float]
===== Features
* Experimental support for runtime attachment now also for OSGi containers, JBoss, and WildFly
* New mitigation of OSGi bootdelegation errors (`NoClassDefFoundError`).
  You can remove any `org.osgi.framework.bootdelegation` related configuration.
  This release also removes the configuration option `boot_delegation_packages`.
* Overhaul of the `ExecutorService` instrumentation that avoids `ClassCastException` issues - {pull}1206[#1206]
* Support for `ForkJoinPool` and `ScheduledExecutorService` (see <<supported-async-frameworks>>)
* Support for `ExecutorService#invokeAny` and `ExecutorService#invokeAll`
* Added support for `java.util.TimerTask` - {pull}1235[#1235]
* Add capturing of request body in Elasticsearch queries: `_msearch`, `_count`, `_msearch/template`, `_search/template`, `_rollup_search` - {pull}1222[#1222]
* Add <<config-enabled,`enabled`>> flag
* Add experimental support for Scala Futures
* The agent now collects heap memory pools metrics - {pull}1228[#1228]

[float]
===== Bug fixes
* Fixes error capturing for log4j2 loggers. Version 1.17.0 introduced a regression.
* Fixes `NullPointerException` related to JAX-RS and Quartz instrumentation - {pull}1249[#1249]
* Expanding k8s pod ID discovery to some formerly non-supported environments
* When `recording` is set to `false`, the agent will not send captured errors anymore.
* Fixes NPE in Dubbo instrumentation that occurs when the application is acting both as a provider and as a consumer - {pull}1260[#1260]
* Adding a delay by default what attaching the agent to Tomcat using the premain route to work around the JUL
  deadlock issue - {pull}1262[#1262]
* Fixes missing `jboss.as:*` MBeans on JBoss - {pull}1257[#1257]


[[release-notes-1.17.0]]
==== 1.17.0 - 2020/06/17

[float]
===== Features
* Log files are now rotated after they reach <<config-log-file-size>>.
There will always be one history file `${log_file}.1`.
* Add <<config-log-format-sout>> and <<config-log-format-file>> with the options `PLAIN_TEXT` and `JSON`.
The latter uses https://github.com/elastic/ecs-logging-java[ecs-logging-java] to format the logs.
* Exposing <<config-classes-excluded-from-instrumentation>> config - {pull}1187[#1187]
* Add support for naming transactions based on Grails controllers. Supports Grails 3+ - {pull}1171[#1171]
* Add support for the Apache/Alibaba Dubbo RPC framework
* Async Profiler version upgraded to 1.7.1, with a new debugging flag for the stack frame recovery mechanism - {pull}1173[#1173]

[float]
===== Bug fixes
* Fixes `IndexOutOfBoundsException` that can occur when profiler-inferred spans are enabled.
  This also makes the profiler more resilient by just removing the call tree related to the exception (which might be in an invalid state)
  as opposed to stopping the profiler when an exception occurs.
* Fix `NumberFormatException` when parsing Ingres/Actian JDBC connection strings - {pull}1198[#1198]
* Prevent agent from overriding JVM configured truststore when not using HTTPS for communication with APM server - {pull}1203[#1203]
* Fix `java.lang.IllegalStateException` with `jps` JVM when using continuous runtime attach - {pull}1205[1205]
* Fix agent trying to load log4j2 plugins from application - {pull}1214[1214]
* Fix memory leak in gRPC instrumentation plugin - {pull}1196[1196]
* Fix HTTPS connection failures when agent is configured to use HTTPS to communicate with APM server {pull}1209[1209]

[[release-notes-1.16.0]]
==== 1.16.0 - 2020/05/13

[float]
===== Features

* The log correlation feature now adds `error.id` to the MDC. See <<supported-logging-frameworks>> for details. - {pull}1050[#1050]
* Deprecating the `incubating` tag in favour of the `experimental` tag. This is not a breaking change, so former
<<config-disable-instrumentations,`disable_instrumentation`>> configuration containing the `incubating` tag will still be respected - {pull}1123[#1123]
* Add a `--without-emulated-attach` option for runtime attachment to allow disabling this feature as a workaround.
* Add workaround for JDK bug JDK-8236039 with TLS 1.3 {pull}1149[#1149]
* Add log level `OFF` to silence agent logging
* Adds <<config-span-min-duration,`span_min_duration`>> option to exclude fast executing spans.
  When set together with one of the more specific thresholds - `trace_methods_duration_threshold` or `profiling_inferred_spans_min_duration`,
  the higher threshold will determine which spans will be discarded.
* Automatically instrument quartz jobs from the quartz-jobs artifact {pull}1170[#1170]
* Perform re-parenting of regular spans to be a child of profiler-inferred spans. Requires APM Server and Kibana 7.8.0. {pull}1117[#1117]
* Upgrade Async Profiler version to 1.7.0

[float]
===== Bug fixes

* When Servlet-related Exceptions are handled through exception handlers that return a 200 status code, agent shouldn't override with 500 - {pull}1103[#1103]
* Exclude Quartz 1 from instrumentation to avoid
  `IncompatibleClassChangeError: Found class org.quartz.JobExecutionContext, but interface was expected` - {pull}1108[#1108]
* Fix breakdown metrics span sub-types {pull}1113[#1113]
* Fix flaky gRPC server instrumentation {pull}1122[#1122]
* Fix side effect of calling `Statement.getUpdateCount` more than once {pull}1139[#1139]
* Stop capturing JDBC affected rows count using `Statement.getUpdateCount` to prevent unreliable side-effects {pull}1147[#1147]
* Fix OpenTracing error tag handling (set transaction error result when tag value is `true`) {pull}1159[#1159]
* Due to a bug in the build we didn't include the gRPC plugin in the build so far
* `java.lang.ClassNotFoundException: Unable to load class 'jdk.internal...'` is thrown when tracing specific versions of Atlassian systems {pull}1168[#1168]
* Make sure spans are kept active during `AsyncHandler` methods in the `AsyncHttpClient`
* CPU and memory metrics are sometimes not reported properly when using IBM J9 {pull}1148[#1148]
* `NullPointerException` thrown by the agent on WebLogic {pull}1142[#1142]

[[release-notes-1.15.0]]
==== 1.15.0 - 2020/03/27

[float]
===== Breaking changes

* Ordering of configuration sources has slightly changed, please review <<configuration>>:
** `elasticapm.properties` file now has higher priority over java system properties and environment variables, +
This change allows to change dynamic options values at runtime by editing file, previously values set in java properties
or environment variables could not be overridden, even if they were dynamic.
* Renamed some configuration options related to the experimental profiler-inferred spans feature ({pull}1084[#1084]):
** `profiling_spans_enabled` -> `profiling_inferred_spans_enabled`
** `profiling_sampling_interval` -> `profiling_inferred_spans_sampling_interval`
** `profiling_spans_min_duration` -> `profiling_inferred_spans_min_duration`
** `profiling_included_classes` -> `profiling_inferred_spans_included_classes`
** `profiling_excluded_classes` -> `profiling_inferred_spans_excluded_classes`
** Removed `profiling_interval` and `profiling_duration` (both are fixed to 5s now)

[float]
===== Features

* Gracefully abort agent init when running on a known Java 8 buggy JVM {pull}1075[#1075].
* Add support for <<supported-databases, Redis Redisson client>>
* Makes <<config-instrument>>, <<config-trace-methods>>, and <<config-disable-instrumentations>> dynamic.
Note that changing these values at runtime can slow down the application temporarily.
* Do not instrument Servlet API before 3.0 {pull}1077[#1077]
* Add support for API keys for apm backend authentication {pull}1083[#1083]
* Add support for <<supported-rpc-frameworks, gRPC>> client & server instrumentation {pull}1019[#1019]
* Deprecating `active` configuration option in favor of `recording`.
  Setting `active` still works as it's now an alias for `recording`.

[float]
===== Bug fixes

* When JAX-RS-annotated method delegates to another JAX-RS-annotated method, transaction name should include method A - {pull}1062[#1062]
* Fixed bug that prevented an APM Error from being created when calling `org.slf4j.Logger#error` - {pull}1049[#1049]
* Wrong address in JDBC spans for Oracle, MySQL and MariaDB when multiple hosts are configured - {pull}1082[#1082]
* Document and re-order configuration priorities {pull}1087[#1087]
* Improve heuristic for `service_name` when not set through config {pull}1097[#1097]


[[release-notes-1.14.0]]
==== 1.14.0 - 2020/03/04

[float]
===== Features

* Support for the official https://www.w3.org/TR/trace-context[W3C] `traceparent` and `tracestate` headers. +
  The agent now accepts both the `elastic-apm-traceparent` and the official `traceparent` header.
By default, it sends both headers on outgoing requests, unless <<config-use-elastic-traceparent-header, `use_elastic_traceparent_header`>> is set to false.
* Creating spans for slow methods with the help of the sampling profiler https://github.com/jvm-profiling-tools/async-profiler[async-profiler].
This is a low-overhead way of seeing which methods make your transactions slow and a replacement for the `trace_methods` configuration option.
See <<supported-java-methods>> for more details
* Adding a Circuit Breaker to pause the agent when stress is detected on the system and resume when the stress is relieved.
See <<circuit-breaker>> and {pull}1040[#1040] for more info.
* `Span#captureException` and `Transaction#captureException` in public API return reported error id - {pull}1015[#1015]

[float]
===== Bug fixes

* java.lang.IllegalStateException: Cannot resolve type description for <com.another.commercial.apm.agent.Class> - {pull}1037[#1037]
* properly handle `java.sql.SQLException` for unsupported JDBC features {pull}[#1035] https://github.com/elastic/apm-agent-java/issues/1025[#1025]

[[release-notes-1.13.0]]
==== 1.13.0 - 2020/02/11

[float]
===== Features

* Add support for <<supported-databases, Redis Lettuce client>>
* Add `context.message.age.ms` field for JMS message receiving spans and transactions - {pull}970[#970]
* Instrument log4j2 Logger#error(String, Throwable) ({pull}919[#919]) Automatically captures exceptions when calling `logger.error("message", exception)`
* Add instrumentation for external process execution through `java.lang.Process` and Apache `commons-exec` - {pull}903[#903]
* Add `destination` fields to exit span contexts - {pull}976[#976]
* Removed `context.message.topic.name` field - {pull}993[#993]
* Add support for Kafka clients - {pull}981[#981]
* Add support for binary `traceparent` header format (see the https://github.com/elastic/apm/blob/master/docs/agent-development.md#Binary-Fields[spec]
for more details) - {pull}1009[#1009]
* Add support for log correlation for log4j and log4j2, even when not used in combination with slf4j.
  See <<supported-logging-frameworks>> for details.

[float]
===== Bug Fixes

* Fix parsing value of `trace_methods` configuration property {pull}930[#930]
* Workaround for `java.util.logging` deadlock {pull}965[#965]
* JMS should propagate traceparent header when transactions are not sampled {pull}999[#999]
* Spans are not closed if JDBC implementation does not support `getUpdateCount` {pull}1008[#1008]

[[release-notes-1.12.0]]
==== 1.12.0 - 2019/11/21

[float]
===== Features
* JMS Enhancements {pull}911[#911]:
** Add special handling for temporary queues/topics
** Capture message bodies of text Messages
*** Rely on the existing `ELASTIC_APM_CAPTURE_BODY` agent config option (off by default).
*** Send as `context.message.body`
*** Limit size to 10000 characters. If longer than this size, trim to 9999 and append with ellipsis
** Introduce the `ignore_message_queues` configuration to disable instrumentation (message tagging) for specific 
      queues/topics as suggested in {pull}710[#710]
** Capture predefined message headers and all properties
*** Rely on the existing `ELASTIC_APM_CAPTURE_HEADERS` agent config option.
*** Send as `context.message.headers`
*** Sanitize sensitive headers/properties based on the `sanitize_field_names` config option
* Added support for the MongoDB sync driver. See https://www.elastic.co/guide/en/apm/agent/java/master/supported-technologies-details.html#supported-databases[supported data stores].

[float]
===== Bug Fixes
* JDBC regression- `PreparedStatement#executeUpdate()` and `PreparedStatement#executeLargeUpdate()` are not traced {pull}918[#918]
* When systemd cgroup driver is used, the discovered Kubernetes pod UID contains "_" instead of "-" {pull}920[#920]
* DB2 jcc4 driver is not traced properly {pull}926[#926]

[[release-notes-1.11.0]]
==== 1.11.0 - 2019/10/31

[float]
===== Features
* Add the ability to configure a unique name for a JVM within a service through the
https://www.elastic.co/guide/en/apm/agent/java/master/config-core.html#config-service-node-name[`service_node_name`]
config option]
* Add ability to ignore some exceptions to be reported as errors https://www.elastic.co/guide/en/apm/agent/java/master/config-core.html#config-ignore-exceptions[ignore_exceptions]
* Applying new logic for JMS `javax.jms.MessageConsumer#receive` so that, instead of the transaction created for the 
   polling method itself (ie from `receive` start to end), the agent will create a transaction attempting to capture 
   the code executed during actual message handling.
   This logic is suitable for environments where polling APIs are invoked within dedicated polling threads.
   This polling transaction creation strategy can be reversed through a configuration option (`message_polling_transaction_strategy`) 
   that is not exposed in the properties file by default.  
* Send IP obtained through `javax.servlet.ServletRequest#getRemoteAddr()` in `context.request.socket.remote_address` 
   instead of parsing from headers {pull}889[#889]
* Added `ElasticApmAttacher.attach(String propertiesLocation)` to specify a custom properties location
* Logs message when `transaction_max_spans` has been exceeded {pull}849[#849]
* Report the number of affected rows by a SQL statement (UPDATE,DELETE,INSERT) in 'affected_rows' span attribute {pull}707[#707]
* Add https://www.elastic.co/guide/en/apm/agent/java/master/public-api.html#api-traced[`@Traced`] annotation which either creates a span or a transaction, depending on the context
* Report JMS destination as a span/transaction context field {pull}906[#906]
* Added https://www.elastic.co/guide/en/apm/agent/java/master/config-jmx.html#config-capture-jmx-metrics[`capture_jmx_metrics`] configuration option

[float]
===== Bug Fixes
* JMS creates polling transactions even when the API invocations return without a message
* Support registering MBeans which are added after agent startup

[[release-notes-1.10.0]]
==== 1.10.0 - 2019/09/30

[float]
===== Features
* Add ability to manually specify reported https://www.elastic.co/guide/en/apm/agent/java/master/config-core.html#config-hostname[hostname]
* Add support for https://www.elastic.co/guide/en/apm/agent/java/master/supported-technologies-details.html#supported-databases[Redis Jedis client]
* Add support for identifying target JVM to attach apm agent to using JVM property. See also the documentation of the <<setup-attach-cli-usage-options, `--include` and `--exclude` flags>>
* Added https://www.elastic.co/guide/en/apm/agent/java/master/config-jmx.html#config-capture-jmx-metrics[`capture_jmx_metrics`] configuration option
* Improve servlet error capture {pull}812[#812]
  Among others, now also takes Spring MVC `@ExceptionHandler`s into account 
* Instrument Logger#error(String, Throwable) {pull}821[#821]
  Automatically captures exceptions when calling `logger.error("message", exception)`
* Easier log correlation with https://github.com/elastic/java-ecs-logging. See https://www.elastic.co/guide/en/apm/agent/java/master/log-correlation.html[docs].
* Avoid creating a temp agent file for each attachment {pull}859[#859]
* Instrument `View#render` instead of `DispatcherServlet#render` {pull}829[#829]
  This makes the transaction breakdown graph more useful. Instead of `dispatcher-servlet`, the graph now shows a type which is based on the view name, for example, `FreeMarker` or `Thymeleaf`.

[float]
===== Bug Fixes
* Error in log when setting https://www.elastic.co/guide/en/apm/agent/java/current/config-reporter.html#config-server-urls[server_urls] 
 to an empty string - `co.elastic.apm.agent.configuration.ApmServerConfigurationSource - Expected previousException not to be null`
* Avoid terminating the TCP connection to APM Server when polling for configuration updates {pull}823[#823]
 
[[release-notes-1.9.0]]
==== 1.9.0 - 2019/08/22

[float]
===== Features
* Upgrading supported OpenTracing version from 0.31 to 0.33
* Added annotation and meta-annotation matching support for `trace_methods`, for example:
** `public @java.inject.* org.example.*` (for annotation)
** `public @@javax.enterprise.context.NormalScope org.example.*` (for meta-annotation)
* The runtime attachment now also works when the `tools.jar` or the `jdk.attach` module is not available.
This means you don't need a full JDK installation - the JRE is sufficient.
This makes the runtime attachment work in more environments such as minimal Docker containers.
Note that the runtime attachment currently does not work for OSGi containers like those used in many application servers such as JBoss and WildFly.
See the https://www.elastic.co/guide/en/apm/agent/java/master/setup-attach-cli.html[documentation] for more information.
* Support for Hibernate Search

[float]
===== Bug Fixes
* A warning in logs saying APM server is not available when using 1.8 with APM server 6.x.
Due to that, agent 1.8.0 will silently ignore non-string labels, even if used with APM server of versions 6.7.x or 6.8.x that support such.
If APM server version is <6.7 or 7.0+, this should have no effect. Otherwise, upgrade the Java agent to 1.9.0+.
* `ApacheHttpAsyncClientInstrumentation` matching increases startup time considerably
* Log correlation feature is active when `active==false`
* Tomcat's memory leak prevention mechanism is causing a... memory leak. JDBC statement map is leaking in Tomcat if the application that first used it is undeployed/redeployed.
See https://discuss.elastic.co/t/elastic-apm-agent-jdbchelper-seems-to-use-a-lot-of-memory/195295[this related discussion].

[float]
==== Breaking Changes
* The `apm-agent-attach.jar` is not executable anymore.
Use `apm-agent-attach-standalone.jar` instead. 

[[release-notes-1.8.0]]
==== 1.8.0 - 2019/07/30

[float]
===== Features
* Added support for tracking https://www.elastic.co/guide/en/kibana/7.3/transactions.html[time spent by span type].
   Can be disabled by setting https://www.elastic.co/guide/en/apm/agent/java/current/config-core.html#config-breakdown-metrics[`breakdown_metrics`] to `false`. 
* Added support for https://www.elastic.co/guide/en/kibana/7.3/agent-configuration.html[central configuration].
   Can be disabled by setting https://www.elastic.co/guide/en/apm/agent/java/current/config-core.html#config-central-config[`central_config`] to `false`.
* Added support for Spring's JMS flavor - instrumenting `org.springframework.jms.listener.SessionAwareMessageListener`
* Added support to legacy ApacheHttpClient APIs (which adds support to Axis2 configured to use ApacheHttpClient)
* Added support for setting https://www.elastic.co/guide/en/apm/agent/java/1.x/config-reporter.html#config-server-urls[`server_urls`] dynamically via properties file {pull}723[#723]
* Added https://www.elastic.co/guide/en/apm/agent/java/current/config-core.html#config-config-file[`config_file`] option 
* Added option to use `@javax.ws.rs.Path` value as transaction name https://www.elastic.co/guide/en/apm/agent/java/current/config-jax-rs.html#config-use-jaxrs-path-as-transaction-name[`use_jaxrs_path_as_transaction_name`]
* Instrument quartz jobs https://www.elastic.co/guide/en/apm/agent/java/current/supported-technologies-details.html#supported-scheduling-frameworks[docs]
* SQL parsing improvements {pull}696[#696]
* Introduce priorities for transaction name {pull}748[#748].
   Now uses the path as transaction name if https://www.elastic.co/guide/en/apm/agent/java/current/config-http.html#config-use-path-as-transaction-name[`use_path_as_transaction_name`] is set to `true`
   rather than `ServletClass#doGet`.
   But if a name can be determined from a high level framework,
   like Spring MVC, that takes precedence.
   User-supplied names from the API always take precedence over any others.
* Use JSP path name as transaction name as opposed to the generated servlet class name {pull}751[#751]

[float]
===== Bug Fixes
* Some JMS Consumers and Producers are filtered due to class name filtering in instrumentation matching
* Jetty: When no display name is set and context path is "/" transaction service names will now correctly fall back to configured values
* JDBC's `executeBatch` is not traced
* Drops non-String labels when connected to APM Server < 6.7 to avoid validation errors {pull}687[#687]
* Parsing container ID in cloud foundry garden {pull}695[#695]
* Automatic instrumentation should not override manual results {pull}752[#752]

[float]
===== Breaking changes
* The log correlation feature does not add `span.id` to the MDC anymore but only `trace.id` and `transaction.id` {pull}742[#742].

[[release-notes-1.7.0]]
==== 1.7.0 - 2019/06/13

[float]
===== Features
* Added the `trace_methods_duration_threshold` config option. When using the `trace_methods` config option with wild cards,
this enables considerable reduction of overhead by limiting the number of spans captured and reported
(see more details in config documentation).
NOTE: Using wildcards is still not the recommended approach for the `trace_methods` feature.
* Add `Transaction#addCustomContext(String key, String|Number|boolean value)` to public API
* Added support for AsyncHttpClient 2.x
* Added https://www.elastic.co/guide/en/apm/agent/java/current/config-core.html#config-global-labels[`global_labels`] configuration option.
This requires APM Server 7.2+.
* Added basic support for JMS- distributed tracing for basic scenarios of `send`, `receive`, `receiveNoWait` and `onMessage`.
Both Queues and Topics are supported.
Async `send` APIs are not supported in this version. 
NOTE: This feature is currently marked as "experimental" and is disabled by default. In order to enable,
it is required to set the
https://www.elastic.co/guide/en/apm/agent/java/1.x/config-core.html#config-disable-instrumentations[`disable_instrumentations`] 
configuration property to an empty string.
* Improved OSGi support: added a configuration option for `bootdelegation` packages {pull}641[#641]
* Better span names for SQL spans. For example, `SELECT FROM user` instead of just `SELECT` {pull}633[#633]

[float]
===== Bug Fixes
* ClassCastException related to async instrumentation of Pilotfish Executor causing thread hang (applied workaround)
* NullPointerException when computing Servlet transaction name with null HTTP method name
* FileNotFoundException when trying to find implementation version of jar with encoded URL
* NullPointerException when closing Apache AsyncHttpClient request producer
* Fixes loading of `elasticapm.properties` for Spring Boot applications
* Fix startup error on WebLogic 12.2.1.2.0 {pull}649[#649]
* Disable metrics reporting and APM Server health check when active=false {pull}653[#653]

[[release-notes-1.6.1]]
==== 1.6.1 - 2019/04/26

[float]
===== Bug Fixes
* Fixes transaction name for non-sampled transactions https://github.com/elastic/apm-agent-java/issues/581[#581]
* Makes log_file option work again https://github.com/elastic/apm-agent-java/issues/594[#594]
* Async context propagation fixes
** Fixing some async mechanisms lifecycle issues https://github.com/elastic/apm-agent-java/issues/605[#605]
** Fixes exceptions when using WildFly managed executor services https://github.com/elastic/apm-agent-java/issues/589[#589]
** Exclude glassfish Executor which does not permit wrapped runnables https://github.com/elastic/apm-agent-java/issues/596[#596]
** Exclude DumbExecutor https://github.com/elastic/apm-agent-java/issues/598[#598]
* Fixes Manifest version reading error to support `jar:file` protocol https://github.com/elastic/apm-agent-java/issues/601[#601]
* Fixes transaction name for non-sampled transactions https://github.com/elastic/apm-agent-java/issues/597[#597]
* Fixes potential classloader deadlock by preloading `FileSystems.getDefault()` https://github.com/elastic/apm-agent-java/issues/603[#603]

[[release-notes-1.6.0]]
==== 1.6.0 - 2019/04/16

[float]
===== Related Announcements
* Java APM Agent became part of the Cloud Foundry Java Buildpack as of https://github.com/cloudfoundry/java-buildpack/releases/tag/v4.19[Release v4.19]
 
[float]
===== Features
* Support Apache HttpAsyncClient - span creation and cross-service trace context propagation
* Added the `jvm.thread.count` metric, indicating the number of live threads in the JVM (daemon and non-daemon) 
* Added support for WebLogic
* Added support for Spring `@Scheduled` and EJB `@Schedule` annotations - https://github.com/elastic/apm-agent-java/pull/569[#569]

[float]
===== Bug Fixes
* Avoid that the agent blocks server shutdown in case the APM Server is not available - https://github.com/elastic/apm-agent-java/pull/554[#554]
* Public API annotations improper retention prevents it from being used with Groovy - https://github.com/elastic/apm-agent-java/pull/567[#567]
* Eliminate side effects of class loading related to Instrumentation matching mechanism

[[release-notes-1.5.0]]
==== 1.5.0 - 2019/03/26

[float]
===== Potentially breaking changes
* If you didn't explicitly set the https://www.elastic.co/guide/en/apm/agent/java/master/config-core.html#config-service-name[`service_name`]
previously and you are dealing with a servlet-based application (including Spring Boot),
your `service_name` will change.
See the documentation for https://www.elastic.co/guide/en/apm/agent/java/master/config-core.html#config-service-name[`service_name`]
and the corresponding section in _Features_ for more information.
Note: this requires APM Server 7.0+. If using previous versions, nothing will change.

[float]
===== Features
* Added property `"allow_path_on_hierarchy"` to JAX-RS plugin, to lookup inherited usage of `@path`
* Support for number and boolean labels in the public API {pull}497[497].
This change also renames `tag` to `label` on the API level to be compliant with the https://github.com/elastic/ecs#-base-fields[Elastic Common Schema (ECS)].
The `addTag(String, String)` method is still supported but deprecated in favor of `addLabel(String, String)`.
As of version 7.x of the stack, labels will be stored under `labels` in Elasticsearch.
Previously, they were stored under `context.tags`.
* Support async queries made by Elasticsearch REST client 
* Added `setStartTimestamp(long epochMicros)` and `end(long epochMicros)` API methods to `Span` and `Transaction`,
allowing to set custom start and end timestamps.
* Auto-detection of the `service_name` based on the `<display-name>` element of the `web.xml` with a fallback to the servlet context path.
If you are using a spring-based application, the agent will use the setting for `spring.application.name` for its `service_name`.
See the documentation for https://www.elastic.co/guide/en/apm/agent/java/master/config-core.html#config-service-name[`service_name`]
for more information.
Note: this requires APM Server 7.0+. If using previous versions, nothing will change.
* Previously, enabling https://www.elastic.co/guide/en/apm/agent/java/master/config-core.html#config-capture-body[`capture_body`] could only capture form parameters.
Now it supports all UTF-8 encoded plain-text content types.
The option https://www.elastic.co/guide/en/apm/agent/java/master/config-http.html#config-capture-body-content-types[`capture_body_content_types`]
controls which `Content-Type`s should be captured.
* Support async calls made by OkHttp client (`Call#enqueue`)
* Added support for providing config options on agent attach.
** CLI example: `--config server_urls=http://localhost:8200,http://localhost:8201`
** API example: `ElasticApmAttacher.attach(Map.of("server_urls", "http://localhost:8200,http://localhost:8201"));`

[float]
===== Bug Fixes
* Logging integration through MDC is not working properly - https://github.com/elastic/apm-agent-java/issues/499[#499]
* ClassCastException with adoptopenjdk/openjdk11-openj9 - https://github.com/elastic/apm-agent-java/issues/505[#505]
* Span count limitation is not working properly - reported https://discuss.elastic.co/t/kibana-apm-not-showing-spans-which-are-visible-in-discover-too-many-spans/171690[in our forum]
* Java agent causes Exceptions in Alfresco cluster environment due to failure in the instrumentation of Hazelcast `Executor`s - reported https://discuss.elastic.co/t/cant-run-apm-java-agent-in-alfresco-cluster-environment/172962[in our forum]

[[release-notes-1.4.0]]
==== 1.4.0 - 2019/02/14

[float]
===== Features
* Added support for sync calls of OkHttp client
* Added support for context propagation for `java.util.concurrent.ExecutorService`s
* The `trace_methods` configuration now allows to omit the method matcher.
   Example: `com.example.*` traces all classes and methods within the `com.example` package and sub-packages.
* Added support for JSF. Tested on WildFly, WebSphere Liberty and Payara with embedded JSF implementation and on Tomcat and Jetty with
 MyFaces 2.2 and 2.3
* Introduces a new configuration option `disable_metrics` which disables the collection of metrics via a wildcard expression.
* Support for HttpUrlConnection
* Adds `subtype` and `action` to spans. This replaces former typing mechanism where type, subtype and action were all set through
   the type in an hierarchical dotted-syntax. In order to support existing API usages, dotted types are parsed into subtype and action, 
   however `Span.createSpan` and `Span.setType` are deprecated starting this version. Instead, type-less spans can be created using the new 
   `Span.startSpan` API and typed spans can be created using the new `Span.startSpan(String type, String subtype, String action)` API
* Support for JBoss EAP 6.4, 7.0, 7.1 and 7.2
* Improved startup times
* Support for SOAP (JAX-WS).
   SOAP client create spans and propagate context.
   Transactions are created for `@WebService` classes and `@WebMethod` methods.  

[float]
===== Bug Fixes
* Fixes a failure in BitBucket when agent deployed https://github.com/elastic/apm-agent-java/issues/349[#349]
* Fixes increased CPU consumption https://github.com/elastic/apm-agent-java/issues/453[#453] and https://github.com/elastic/apm-agent-java/issues/443[#443]
* Fixed some OpenTracing bridge functionalities that were not working when auto-instrumentation is disabled
* Fixed an error occurring when ending an OpenTracing span before deactivating
* Sending proper `null` for metrics that have a NaN value
* Fixes JVM crash with Java 7 https://github.com/elastic/apm-agent-java/issues/458[#458]
* Fixes an application deployment failure when using EclipseLink and `trace_methods` configuration https://github.com/elastic/apm-agent-java/issues/474[#474]

[[release-notes-1.3.0]]
==== 1.3.0 - 2019/01/10

[float]
===== Features
* The agent now collects system and JVM metrics https://github.com/elastic/apm-agent-java/pull/360[#360]
* Add API methods `ElasticApm#startTransactionWithRemoteParent` and `Span#injectTraceHeaders` to allow for manual context propagation https://github.com/elastic/apm-agent-java/pull/396[#396].
* Added `trace_methods` configuration option which lets you define which methods in your project or 3rd party libraries should be traced.
   To create spans for all `public` methods of classes whose name ends in `Service` which are in a sub-package of `org.example.services` use this matcher:
   `public org.example.services.*.*Service#*` https://github.com/elastic/apm-agent-java/pull/398[#398]
* Added span for `DispatcherServlet#render` https://github.com/elastic/apm-agent-java/pull/409[#409].
* Flush reporter on shutdown to make sure all recorded Spans are sent to the server before the program exits https://github.com/elastic/apm-agent-java/pull/397[#397]
* Adds Kubernetes https://github.com/elastic/apm-agent-java/issues/383[#383] and Docker metadata to, enabling correlation with the Kibana Infra UI.
* Improved error handling of the Servlet Async API https://github.com/elastic/apm-agent-java/issues/399[#399]
* Support async API’s used with AsyncContext.start https://github.com/elastic/apm-agent-java/issues/388[#388]

[float]
===== Bug Fixes
* Fixing a potential memory leak when there is no connection with APM server
* Fixes NoSuchMethodError CharBuffer.flip() which occurs when using the Elasticsearch RestClient and Java 7 or 8 https://github.com/elastic/apm-agent-java/pull/401[#401]

 
[[release-notes-1.2.0]]
==== 1.2.0 - 2018/12/19

[float]
===== Features
* Added `capture_headers` configuration option.
   Set to `false` to disable capturing request and response headers.
   This will reduce the allocation rate of the agent and can save you network bandwidth and disk space.
* Makes the API methods `addTag`, `setName`, `setType`, `setUser` and `setResult` fluent, so that calls can be chained. 

[float]
===== Bug Fixes
* Catch all errors thrown within agent injected code
* Enable public APIs and OpenTracing bridge to work properly in OSGi systems, fixes https://github.com/elastic/apm-agent-java/issues/362[this WildFly issue]
* Remove module-info.java to enable agent working on early Tomcat 8.5 versions
* Fix https://github.com/elastic/apm-agent-java/issues/371[async Servlet API issue]

[[release-notes-1.1.0]]
==== 1.1.0 - 2018/11/28

[float]
===== Features
* Some memory allocation improvements
* Enabling bootdelegation for agent classes in Atlassian OSGI systems

[float]
===== Bug Fixes
* Update dsl-json which fixes a memory leak.
 See https://github.com/ngs-doo/dsl-json/pull/102[ngs-doo/dsl-json#102] for details. 
* Avoid `VerifyError`s by non instrumenting classes compiled for Java 4 or earlier
* Enable APM Server URL configuration with path (fixes #339)
* Reverse `system.hostname` and `system.platform` order sent to APM server

[[release-notes-1.0.1]]
==== 1.0.1 - 2018/11/15

[float]
===== Bug Fixes
* Fixes NoSuchMethodError CharBuffer.flip() which occurs when using the Elasticsearch RestClient and Java 7 or 8 {pull}313[#313]

[[release-notes-1.0.0]]
==== 1.0.0 - 2018/11/14

[float]
===== Breaking changes
* Remove intake v1 support. This version requires APM Server 6.5.0+ which supports the intake api v2.
   Until the time the APM Server 6.5.0 is officially released,
   you can test with docker by pulling the APM Server image via
   `docker pull docker.elastic.co/apm/apm-server:6.5.0-SNAPSHOT`. 

[float]
===== Features
* Adds `@CaptureTransaction` and `@CaptureSpan` annotations which let you declaratively add custom transactions and spans.
   Note that it is required to configure the `application_packages` for this to work.
   See the https://www.elastic.co/guide/en/apm/agent/java/master/public-api.html#api-annotation[documentation] for more information.
* The public API now supports to activate a span on the current thread.
   This makes the span available via `ElasticApm#currentSpan()`
   Refer to the https://www.elastic.co/guide/en/apm/agent/java/master/public-api.html#api-span-activate[documentation] for more details.
* Capturing of Elasticsearch RestClient 5.0.2+ calls.
   Currently, the `*Async` methods are not supported, only their synchronous counterparts.
* Added API methods to enable correlating the spans created from the JavaScrip Real User Monitoring agent with the Java agent transaction.
   More information can be found in the https://www.elastic.co/guide/en/apm/agent/java/master/public-api.html#api-ensure-parent-id[documentation].
* Added `Transaction.isSampled()` and `Span.isSampled()` methods to the public API
* Added `Transaction#setResult` to the public API {pull}293[#293]

[float]
===== Bug Fixes
* Fix for situations where status code is reported as `200`, even though it actually was `500` {pull}225[#225]
* Capturing the username now properly works when using Spring security {pull}183[#183]

[[release-notes-1.0.0.rc1]]
==== 1.0.0.RC1 - 2018/11/06

[float]
===== Breaking changes
* Remove intake v1 support. This version requires APM Server 6.5.0+ which supports the intake api v2.
   Until the time the APM Server 6.5.0 is officially released,
   you can test with docker by pulling the APM Server image via
   `docker pull docker.elastic.co/apm/apm-server:6.5.0-SNAPSHOT`.
* Wildcard patterns are case insensitive by default. Prepend `(?-i)` to make the matching case sensitive.

[float]
===== Features
* Support for Distributed Tracing
* Adds `@CaptureTransaction` and `@CaptureSpan` annotations which let you declaratively add custom transactions and spans.
   Note that it is required to configure the `application_packages` for this to work.
   See the https://www.elastic.co/guide/en/apm/agent/java/master/public-api.html#api-annotation[documentation] for more information.
* The public API now supports to activate a span on the current thread.
   This makes the span available via `ElasticApm#currentSpan()`
   Refer to the https://www.elastic.co/guide/en/apm/agent/java/master/public-api.html#api-span-activate[documentation] for more details.
* Capturing of Elasticsearch RestClient 5.0.2+ calls.
   Currently, the `*Async` methods are not supported, only their synchronous counterparts.
* Added API methods to enable correlating the spans created from the JavaScrip Real User Monitoring agent with the Java agent transaction.
   More information can be found in the https://www.elastic.co/guide/en/apm/agent/java/master/public-api.html#api-ensure-parent-id[documentation].
* Microsecond accurate timestamps {pull}261[#261]
* Support for JAX-RS annotations.
Transactions are named based on your resources (`ResourceClass#resourceMethod`).

[float]
===== Bug Fixes
* Fix for situations where status code is reported as `200`, even though it actually was `500` {pull}225[#225]

[[release-notes-0.8.x]]
=== Java Agent version 0.8.x

[[release-notes-0.8.0]]
==== 0.8.0

[float]
===== Breaking changes
* Wildcard patterns are case insensitive by default. Prepend `(?-i)` to make the matching case sensitive.

[float]
===== Features
* Wildcard patterns are now not limited to only one wildcard in the middle and can be arbitrarily complex now.
   Example: `*foo*bar*baz`.
* Support for JAX-RS annotations.
   Transactions are named based on your resources (`ResourceClass#resourceMethod`).

[[release-notes-0.7.x]]
=== Java Agent version 0.7.x

[[release-notes-0.7.1]]
==== 0.7.1 - 2018/10/24

[float]
===== Bug Fixes
* Avoid recycling transactions twice {pull}178[#178]

[[release-notes-0.7.0]]
==== 0.7.0 - 2018/09/12

[float]
===== Breaking changes
* Removed `ElasticApm.startSpan`. Spans can now only be created from their transactions via `Transaction#createSpan`.
* `ElasticApm.startTransaction` and `Transaction#createSpan` don't activate the transaction and spans
   and are thus not available via `ElasticApm.activeTransaction` and `ElasticApm.activeSpan`.

[float]
===== Features
* Public API
** Add `Span#captureException` and `Transaction#captureException` to public API.
      `ElasticApm.captureException` is deprecated now. Use `ElasticApm.currentSpan().captureException(exception)` instead.
** Added `Transaction.getId` and `Span.getId` methods 
* Added support for async servlet requests
* Added support for Payara/Glassfish
* Incubating support for Apache HttpClient
* Support for Spring RestTemplate
* Added configuration options `use_path_as_transaction_name` and `url_groups`,
   which allow to use the URL path as the transaction name.
   As that could contain path parameters, like `/user/$userId` however,
   You can set the `url_groups` option to define a wildcard pattern, like `/user/*`,
   to group those paths together.
   This is especially helpful when using an unsupported Servlet API-based framework. 
* Support duration suffixes (`ms`, `s` and `m`) for duration configuration options.
   Not using the duration suffix logs out a deprecation warning and will not be supported in future versions.
* Add ability to add multiple APM server URLs, which enables client-side load balancing.
   The configuration option `server_url` has been renamed to `server_urls` to reflect this change.
   However, `server_url` still works for backwards compatibility.
* The configuration option `service_name` is now optional.
   It defaults to the main class name,
   the name of the executed jar file (removing the version number),
   or the application server name (for example `tomcat-application`).
   In a lot of cases,
   you will still want to set the `service_name` explicitly.
   But it helps getting started and seeing data easier,
   as there are no required configuration options anymore.
   In the future we will most likely determine more useful application names for Servlet API-based applications.<|MERGE_RESOLUTION|>--- conflicted
+++ resolved
@@ -25,11 +25,7 @@
 
 [float]
 ===== Features
-<<<<<<< HEAD
-* Added support to selectively enable instrumentations - {pull}2292[#2292]
 * Added support for instrumenting Struts 2 static resource requests - {pull}1949[#1949]
-=======
->>>>>>> 565ee907
 
 [float]
 ===== Bug fixes
