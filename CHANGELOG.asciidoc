--- conflicted
+++ resolved
@@ -28,11 +28,7 @@
 
 [float]
 ===== Features
-<<<<<<< HEAD
-* Add support to Jakarta EE for JSF - {pull}2254[#2254]
 * Add support to Jakarta EE for JMS - {pull}2282[#2282]
-=======
->>>>>>> d66ee5f6
 
 [float]
 ===== Bug fixes
