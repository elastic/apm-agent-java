--- conflicted
+++ resolved
@@ -44,14 +44,11 @@
 * Added support for collecting statistics about dropped exit spans - {pull}2505[#2505]
 * Making AWS Lambda instrumentation GA - includes some changes in Lambda transaction metadata fields and a dedicated flush HTTP request
 to the AWS Lambda extension - {pull}2424[#2424]
-<<<<<<< HEAD
-* Improved finding docker container id on cgroup v2 enabled systems - {pull}2352[#2352]
-=======
 * Changed logging correlation to be on by default. This change includes the removal of the now redundant `enable_log_correlation` config
 option. If there's a need to disable the log correlation mechanism, this can be done now through the `disable_instrumentations` config -
 {pull}2428[#2428]
 * Added automatic error event capturing for log4j1 and JBoss LogManager - {pull}2428[#2428]
->>>>>>> c8e7936b
+* Improved finding docker container id on cgroup v2 enabled systems - {pull}2352[#2352]
 
 [float]
 ===== Performance improvements
