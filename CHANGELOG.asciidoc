--- conflicted
+++ resolved
@@ -25,11 +25,7 @@
 
 [float]
 ===== Features
-<<<<<<< HEAD
-* Added support to selectively enable instrumentations - {pull}2292[#2292]
 * Added support to exclude JDBC spans from being captured - {pull}2293[#2293]
-=======
->>>>>>> 565ee907
 
 [float]
 ===== Bug fixes
