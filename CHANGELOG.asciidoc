ifdef::env-github[]
NOTE: Release notes are best read in our documentation at
https://www.elastic.co/guide/en/apm/agent/java/current/release-notes.html[elastic.co]
endif::[]

////
[[release-notes-x.x.x]]
==== x.x.x - YYYY/MM/DD

[float]
===== Breaking changes

[float]
===== Features
* Cool new feature: {pull}2526[#2526]

[float]
===== Bug fixes
////

=== Unreleased

[[release-notes-1.28.5]]
==== 1.28.5 - YYYY/MM/DD

[float]
===== Features
<<<<<<< HEAD
* Added support for setting the service name on Log4j2's EcsLayout - {pull}2296[#2296]
=======
* Exceptions that are logged using the fatal log level are now captured (log4j2 only) - {pull}2377[#2377]
>>>>>>> 40639896

[float]
===== Bug fixes
* Fix runtime attach with some docker images - {pull}2385[#2385]
* Restore dynamic capability to `log_level` config for plugin loggers - {pull}2384[#2384]

[[release-notes-1.x]]
=== Java Agent version 1.x

[[release-notes-1.28.4]]
==== 1.28.4 - 2021/12/30

[float]
===== Bug fixes
* Fix `@Traced` annotation to return proper outcome instead of `failed` - {pull}2370[#2370]

[float]
===== Dependency updates
* Update Log4j to 2.12.4 and log4j2-ecs-layout to 1.3.2 - {pull}2378[#2378]

[[release-notes-1.28.3]]
==== 1.28.3 - 2021/12/22

[float]
===== Dependency updates
* Update Log4j to 2.12.3
* Update ecs-logging-java to 1.3.0

[float]
===== Potentially breaking changes
* If the agent cannot discover a service name, it now uses `unknown-java-service` instead of `my-service` - {pull}2325[#2325]

[float]
===== Bug fixes
* Gracefully handle JDBC drivers which don't support `Connection#getCatalog` - {pull}2340[#2340]
* Fix using JVM keystore options for communication with APM Server - {pull}2362[#2362]

[[release-notes-1.28.2]]
==== 1.28.2 - 2021/12/16

[float]
===== Dependency updates
* Update Log4j to 2.12.2

[float]
===== Bug fixes
* Fix module loading errors on J9 JVM - {pull}2341[#2341]
* Fixing log4j configuration error - {pull}2343[#2343]

[[release-notes-1.28.1]]
==== 1.28.1 - 2021/12/10

[float]
===== Security 
* Fix for "Log4Shell" RCE 0-day exploit in log4j https://nvd.nist.gov/vuln/detail/CVE-2021-44228[CVE-2021-44228] - {pull}2332[#2332]

[float]
===== Features
* Added support to selectively enable instrumentations - {pull}2292[#2292]

[float]
===== Bug fixes
* Preferring controller names for Spring MVC transactions, `use_path_as_transaction_name` only as a fallback - {pull}2320[#2320]

[[release-notes-1.28.0]]
==== 1.28.0 - 2021/12/07

[float]
===== Features
* Adding experimental support for <<aws-lambda, AWS Lambda>> - {pull}1951[#1951]
* Now supporting tomcat 10 - {pull}2229[#2229]

[float]
===== Bug fixes
* Fix error with parsing APM Server version for 7.16+ - {pull}2313[#2313]

[[release-notes-1.27.1]]
==== 1.27.1 - 2021/11/30

[float]
===== Security
* Resolves Local Privilege Escalation issue https://discuss.elastic.co/t/apm-java-agent-security-update/291355[ESA-2021-30] https://cve.mitre.org/cgi-bin/cvename.cgi?name=CVE-2021-37942[CVE-2021-37942]

[float]
===== Features
* Add support to Jakarta EE for JSF - {pull}2254[#2254]

[float]
===== Bug fixes
* Fixing missing Micrometer metrics in Spring boot due to premature initialization - {pull}2255[#2255]
* Fixing hostname trimming of FQDN too aggressive - {pull}2286[#2286]
* Fixing agent `unknown` version - {pull}2289[#2289]
* Improve runtime attach configuration reliability - {pull}2283[#2283]

[[release-notes-1.27.0]]
==== 1.27.0 - 2021/11/15

[float]
===== Security
* Resolves Local Privilege Escalation issue https://discuss.elastic.co/t/apm-java-agent-security-update/289627[ESA-2021-29] https://cve.mitre.org/cgi-bin/cvename.cgi?name=CVE-2021-37941[CVE-2021-37941]

[float]
===== Potentially breaking changes
* `transaction_ignore_urls` now relies on full request URL path - {pull}2146[#2146]
** On a typical application server like Tomcat, deploying an `app.war` application to the non-ROOT context makes it accessible with `http://localhost:8080/app/`
** Ignoring the whole webapp through `/app/*` was not possible until now.
** Existing configuration may need to be updated to include the deployment context, thus for example `/static/*.js` used to
exclude known static files in all applications might be changed to `/app/static/*.js` or `*/static/*.js`.
** It only impacts prefix patterns due to the additional context path in pattern.
** It does not impact deployment within the `ROOT` context like Spring-boot which do not have such context path prefix.
* The metrics `transaction.duration.sum.us`, `transaction.duration.count` and `transaciton.breakdown.count` are no longer recorded - {pull}2194[#2194]
* Automatic hostname discovery mechanism had changed, so the resulted `host.name` and `host.hostname` in events reported
by the agent may be different. This was done in order to improve the integration with host metrics in the APM UI.

[float]
===== Features
* Improved capturing of logged exceptions when using Log4j2 - {pull}2139[#2139]
* Update to async-profiler 1.8.7 and set configured `safemode` at load time though a new system property - {pull}2165[#2165]
* Added support to capture `context.message.routing-key` in rabbitmq, spring amqp instrumentations - {pull}1767[#1767]
* Breakdown metrics are now tracked per service (when using APM Server 8.0) - {pull}2208[#2208]
* Add support for Spring AMQP batch API - {pull}1716[#1716]
* Add the (current) transaction name to the error (when using APM Server 8.0) - {pull}2235[#2235]
* The JVM/JMX metrics are reported for each service name individually (when using APM Server 8.0) - {pull}2233[#2233]
* Added <<config-span-stack-trace-min-duration,`span_stack_trace_min_duration`>> option.
 This replaces the now deprecated `span_frames_min_duration` option.
 The difference is that the new option has more intuitive semantics for negative values (never collect stack trace) and zero (always collect stack trace). - {pull}2220[#2220]
* Add support to Jakarta EE for JAX-WS - {pull}2247[#2247]
* Add support to Jakarta EE for JAX-RS - {pull}2248[#2248]
* Add support for Jakarta EE EJB annotations `@Schedule`, `@Schedules` - {pull}2250[#2250]
* Add support to Jakarta EE for Servlets - {pull}1912[#1912]
* Added support to Quartz 1.x - {pull}2219[#2219]

[float]
===== Performance improvements
* Disable compression when sending data to a local APM Server
* Reducing startup contention related to instrumentation through `ensureInstrumented` - {pull}2150[#2150]

[float]
===== Bug fixes
* Fix k8s metadata discovery for containerd-cri envs - {pull}2126[#2126]
* Fixing/reducing startup delays related to `ensureInstrumented` - {pull}2150[#2150]
* Fix runtime attach when bytebuddy is in application classpath - {pull}2116[#2116]
* Fix failed integration between agent traces and host metrics coming from Beats/Elastic-Agent due to incorrect hostname
discovery - {pull}2205[#2205]
* Fix infinitely kept-alive transactions in Hikari connection pool - {pull}2210[#2210]
* Fix few Webflux exceptions and missing reactor module - {pull}2207[#2207]

[float]
===== Refactorings
* Loading the agent from an isolated class loader - {pull}2109[#2109]
* Refactorings in the `apm-agent-plugin-sdk` that may imply breaking changes for beta users of the external plugin mechanism
** `WeakMapSupplier.createMap()` is now `WeakConcurrent.buildMap()` and contains more builders - {pull}2136[#2136]
** `GlobalThreadLocal` has been removed in favor of `DetachedThreadLocal`. To make it global, use `GlobalVariables` - {pull}2136[#2136]
** `DynamicTransformer.Accessor.get().ensureInstrumented` is now `DynamicTransformer.ensureInstrumented` - {pull}2164[#2164]
** The `@AssignTo.*` annotations have been removed.
   Use the `@Advice.AssignReturned.*` annotations that come with the latest version of Byte Buddy.
   If your plugin uses the old annotations, it will be skipped.
   {pull}2171[#2171]
* Switching last instrumentations (`trace_methods`, sparkjava, JDK `HttpServer` and Struts 2) to
`TracerAwareInstrumentation` - {pull}2170[#2170]
* Replace concurrency plugin maps to `SpanConcurrentHashMap` ones - {pull}2173[#2173]
* Align User-Agent HTTP header with other APM agents - {pull}2177[#2177]

[[release-notes-1.26.2]]
==== 1.26.2 - 2021/12/30

[float]
===== Dependency updates
* Update Log4j to 2.12.4 and log4j2-ecs-layout to 1.3.2 - {pull}2378[#2378]

[[release-notes-1.26.1]]
==== 1.26.1 - 2021/12/22

[float]
===== Dependency updates
* Update Log4j to 2.12.3
* Update ecs-logging-java to 1.3.0

[[release-notes-1.26.0]]
==== 1.26.0 - 2021/09/14

===== Potentially breaking changes
* If you rely on Database span subtype and use Microsoft SQL Server, the span subtype has been changed from `sqlserver`
to `mssql` to align with other agents.

[float]
===== Breaking changes
* Stop collecting the field `http.request.socket.encrypted` in http requests - {pull}2136[#2136]

[float]
===== Features
* Improved naming for Spring controllers - {pull}1906[#1906]
* ECS log reformatting improvements - {pull}1910[#1910]
** Automatically sets `service.node.name` in all log events if set through agent configuration
** Add `log_ecs_reformatting_additional_fields` option to support arbitrary fields in logs
** Automatically serialize markers as tags where relevant (log4j2 and logback)
* gRPC spans (client and server) can detect errors or cancellation through custom listeners - {pull}2067[#2067]
* Add `-download-agent-version` to the agent <<setup-attach-cli-usage-options, attach CLI tool options>>, allowing the
user to configure an arbitrary agent version that will be downloaded from maven and attached - {pull}1959[#1959]
* Add extra check to detect improper agent setup - {pull}2076[#2076]
* In redis tests - embedded RedisServer is replaced by testcontainers - {pull}2221[#2221]

[float]
===== Performance improvements
* Reduce GC time overhead caused by WeakReferences - {pull}2086[#2086], {pull}2081[#2081]
* Reduced memory overhead by a smarter type pool caching strategy - {pull}2102[#2102]. +
  The type pool cache improves the startup times by speeding up type matching
  (determining whether a class that's about to be loaded should be instrumented).
  Generally, the more types that are cached, the faster the startup. +
  The old strategy did not impose a limit to the cache but cleared it after it hasn't been accessed in a while.
  However, load test have discovered that the cache may never be cleared and leave a permanent overhead of 23mb.
  The actual size of the cache highly depends on the application and loosely correlates with the number of loaded classes. +
  The new caching strategy targets to allocate 1% of the committed heap, at least 0.5mb and max 10mb.
  If a particular entry hasn't been accessed within 20s, it will be removed from the cache. +
  The results based on load testing are very positive:
** Equivalent startup times (within the margins of error of the previous strategy)
** Equivalent allocation rate (within the margins of error of the previous strategy)
** Reduced avg heap utilization from 10%/15mb (previous strategy) to within margins of error without the agent
** Reduced GC time due to the additional headroom that the application can utilize.
** Based on heap dump analysis, after warmup, the cache size is now around 59kb (down from 23mb with the previous strategy).

[float]
===== Bug fixes
* Fix failure to parse some forms of the `Implementation-Version` property from jar manifest files - {pull}1931[#1931]
* Ensure single value for context-propagation header - {pull}1937[#1937]
* Fix gRPC non-terminated (therefore non-reported) client spans - {pull}2067[#2067]
* Fix Webflux response status code - {pull}1948[#1948]
* Ensure path filtering is applied when Servlet path is not available - {pull}2099[#2099]
* Align span subtype for MS SqlServer - {pull}2112[#2112]
* Fix potential destination host name corruption in OkHttp client spans - {pull}2118[#2118]

[float]
===== Refactorings
* Migrate several plugins to indy dispatcher {pull}2087[#2087], {pull}2088[#2088], {pull}2090[#2090], {pull}2094[#2094], {pull}2095[#2095]

[[release-notes-1.25.0]]
==== 1.25.0 - 2021/07/22

[float]
===== Potentially breaking changes
* If you rely on instrumentations that are in the `experimental` group, you must now set `enable_experimental_instrumentations=true` otherwise
the experimental instrumentations will be disabled by default. Up to version `1.24.0` using an empty value for `disable_instrumentations` was
the recommended way to override the default `disable_instrumentations=experimental`.

[float]
===== Features
* Support for inheritance of public API annotations - {pull}1805[#1805]
* JDBC instrumentation sets `context.db.instance` - {pull}1820[#1820]
* Add support for Vert.x web client- {pull}1824[#1824]
* Avoid recycling of spans and transactions that are using through the public API, so to avoid
reference-counting-related errors - {pull}1859[#1859]
* Add <<config-enable-experimental-instrumentations>> configuration option to enable experimental features - {pull}1863[#1863]
** Previously, when adding an instrumentation group to `disable_instrumentations`, we had to make sure to not forget the
default `experimental` value, for example when disabling `jdbc` instrumentation we had to set `disable_instrumentations=experimental,jdbc` otherwise
setting `disable_instrumentations=jdbc` would disable jdbc and also enable experimental features, which would not be the desired effect.
** Previously, by default `disable_instrumentations` contained `experimental`
** Now by default `disable_instrumentations` is empty and `enable_experimental_instrumentations=false`
** Set `enable_experimental_instrumentations=true` to enable experimental instrumentations
* Eliminating concerns related to log4j2 vulnerability - https://nvd.nist.gov/vuln/detail/CVE-2020-9488#vulnCurrentDescriptionTitle.
We cannot upgrade to version above 2.12.1 because this is the last version of log4j that is compatible with Java 7.
Instead, we exclude the SMTP appender (which is the vulnerable one) from our artifacts. Note that older versions of
our agent are not vulnerable as well, as the SMTP appender was never used, this is only to further reduce our users' concerns.
* Adding public APIs for setting `destination.service.resource`, `destination.address` and `destination.port` fields
for exit spans - {pull}1788[#1788]
* Only use emulated runtime attachment as fallback, remove the `--without-emulated-attach` option - {pull}1865[#1865]
* Instrument `javax.servlet.Filter` the same way as `javax.servlet.FilterChain` - {pull}1858[#1858]
* Propagate trace context headers in HTTP calls occurring from within traced exit points, for example - when using
Elasticsearch's REST client - {pull}1883[#1883]
* Added support for naming sparkjava (not Apache Spark) transactions {pull}1894[#1894]
* Added the ability to manually create exit spans, which will result with the auto creation of service nodes in the
service map and downstream service in the dependencies table - {pull}1898[#1898]
* Basic support for `com.sun.net.httpserver.HttpServer` - {pull}1854[#1854]
* Update to async-profiler 1.8.6 {pull}1907[#1907]
* Added support for setting the framework using the public api (#1908) - {pull}1909[#1909]

[float]
===== Bug fixes
* Fix NPE with `null` binary header values + properly serialize them - {pull}1842[#1842]
* Fix `ListenerExecutionFailedException` when using Spring AMQP's ReplyTo container - {pull}1872[#1872]
* Enabling log ECS reformatting when using Logback configured with `LayoutWrappingEncoder` and a pattern layout - {pull}1879[#1879]
* Fix NPE with Webflux + context propagation headers - {pull}1871[#1871]
* Fix `ClassCastException` with `ConnnectionMetaData` and multiple classloaders - {pull}1864[#1864]
* Fix NPE in `co.elastic.apm.agent.servlet.helper.ServletTransactionCreationHelper.getClassloader` - {pull}1861[#1861]
* Fix for Jboss JMX unexpected notifications - {pull}1895[#1895]

[[release-notes-1.24.0]]
==== 1.24.0 - 2021/05/31

[float]
===== Features
* Basic support for Apache Struts 2 {pull}1763[#1763]
* Extending the <<config-log-ecs-reformatting>> config option to enable the overriding of logs with ECS-reformatted
events. With the new `OVERRIDE` option, non-file logs can be ECS-reformatted automatically as well - {pull}1793[#1793]
* Instrumentation for Vert.x Web {pull}1697[#1697]
* Changed log level of vm arguments to debug
* Giving precedence for the W3C `tracecontext` header over the `elastic-apm-traceparent` header - {pull}1821[#1821]
* Add instrumentation for Webflux - {pull}1305[#1305]
* Add instrumentation for Javalin {pull}1822[#1822]

[float]
===== Bug fixes
* Fix another error related to instrumentation plugins loading on Windows - {pull}1785[#1785]
* Load Spring AMQP plugin- {pull}1784[#1784]
* Avoid `IllegalStateException` when multiple `tracestate` headers are used - {pull}1808[#1808]
* Ensure CLI attach avoids `sudo` only when required and avoid blocking - {pull}1819[#1819]
* Avoid sending metric-sets without samples, so to adhere to the intake API - {pull}1826[#1826]
* Fixing our type-pool cache, so that it can't cause OOM (softly-referenced), and it gets cleared when not used for
a while - {pull}1828[#1828]

[float]
===== Refactors
* Remove single-package limitation for embedded plugins - {pull}1780[#1780]

[[release-notes-1.23.0]]
==== 1.23.0 - 2021/04/22

[float]
===== Breaking changes
* There are breaking changes in the <<setup-attach-cli,attacher cli>>.
  See the Features section for more information.

[float]
===== Features
* Overhaul of the <<setup-attach-cli,attacher cli>> application that allows to attach the agent to running JVMs - {pull}1667[#1667]
** The artifact of the standalone cli application is now called `apm-agent-attach-cli`. The attacher API is still called `apm-agent-attach`.
** There is also a slim version of the cli application that does not bundle the Java agent.
It requires the `--agent-jar` option to be set.
** Improved logging +
The application uses {ecs-logging-java-ref}/intro.html[Java ECS logging] to emit JSON logs.
The log level can be configured with the `--log-level` option.
By default, the program is logging to the console but using the `--log-file` option, it can also log to a file.
** Attach to JVMs running under a different user (unix only) +
The JVM requires the attacher to be running under the same user as the target VM (the attachee).
The `apm-agent-attach-standalone.jar` can now be run with a user that has permissions to switch to the user that runs the target VM.
On Windows, the attacher can still only attach to JVMs that are running with under the same user.
** New include/exclude discovery rules +
*** `--include-all`: Attach to all discovered JVMs. If no matchers are provided, it will not attach to any JVMs.
*** `--include-user`/`--exclude-user`: Attach to all JVMs of a given operating system user.
*** `--include-main`/`--exclude-main`: Attach to all JVMs that whose main class/jar name, or system properties match the provided regex.
*** `--include-vmargs`/`--exclude-vmargs`: Attach to all JVMs that whose main class/jar name, or system properties match the provided regex.
** Removal of options +
*** The deprecated `--arg` option has been removed.
*** The `-i`/`--include`, `-e`/`exclude` options have been removed in favor of the `--<include|exclude>-<main|vmargs>` options.
*** The `-p`/`--pid` options have been removed in favor of the `--include-pid` option.
** Changed behavior of  the `-l`/`--list` option +
The option now only lists JVMs that match the include/exclude discovery rules.
Thus, it can be used to do a dry-run of the matchers without actually performing an attachment.
It even works in combination with `--continuous` now.
By default, the VM arguments are not printed, but only when the `-a`/`--list-vmargs` option is set.
** Remove dependency on `jps` +
Even when matching on the main class name or on system properties,
** Checks the Java version before attaching to avoid attachment on unsupported JVMs.
* Cassandra instrumentation - {pull}1712[#1712]
* Log correlation supports JBoss Logging - {pull}1737[#1737]
* Update Byte-buddy to `1.11.0` - {pull}1769[#1769]
* Support for user.domain {pull}1756[#1756]
* JAX-RS supports javax.ws.rs.PATCH
* Enabling build and unit tests on Windows - {pull}1671[#1671]

[float]
===== Bug fixes
* Fixed log correlation for log4j2 - {pull}1720[#1720]
* Fix apm-log4j1-plugin and apm-log4j2-plugin dependency on slf4j - {pull}1723[#1723]
* Avoid systematic `MessageNotWriteableException` error logging, now only visible in `debug` - {pull}1715[#1715] and {pull}1730[#1730]
* Fix rounded number format for non-english locales - {pull}1728[#1728]
* Fix `NullPointerException` on legacy Apache client instrumentation when host is `null` - {pull}1746[#1746]
* Apply consistent proxy class exclusion heuristic - {pull}1738[#1738]
* Fix micrometer serialization error - {pull}1741[#1741]
* Optimize & avoid `ensureInstrumented` deadlock by skipping stack-frame computation for Java7+ bytecode - {pull}1758[#1758]
* Fix instrumentation plugins loading on Windows - {pull}1671[#1671]

[float]
===== Refactors
* Migrate some plugins to indy dispatcher {pull}1369[#1369] {pull}1410[#1410] {pull}1374[#1374]

[[release-notes-1.22.0]]
==== 1.22.0 - 2021/03/24

[float]
===== Breaking changes
* Dots in metric names of Micrometer metrics get replaced with underscores to avoid mapping conflicts.
De-dotting be disabled via <<config-dedot-custom-metrics, `dedot_custom_metrics`>>. - {pull}1700[#1700]

[float]
===== Features
* Introducing a new mechanism to ease the development of community instrumentation plugins. See <<config-plugins-dir>> for
more details. This configuration was already added in 1.18.0, but more extensive and continuous integration testing
allows us to expose it now. It is still marked as "experimental" though, meaning that future changes in the mechanism
may break early contributed plugins. However, we highly encourage our community to try it out and we will do our best
to assist with such efforts.
* Deprecating `ignore_user_agents` in favour of `transaction_ignore_user_agents`, maintaining the same functionality -
{pull}1644[#1644]
* Update existing Hibernate Search 6 instrumentation to the final relase
* The <<config-use-path-as-transaction-name, `use_path_as_transaction_name`>> option is now dynamic
* Flushing internal and micrometer metrics before the agent shuts down - {pull}1658[#1658]
* Support for OkHttp 4.4+ -  {pull}1672[#1672]
* Adding capability to automatically create ECS-JSON-formatted version of the original application log files, through
the <<config-log-ecs-reformatting>> config option. This allows effortless ingestion of logs to Elasticsearch without
any further configuration. Supports log4j1, log4j2 and Logback. {pull}1261[#1261]
* Add support to Spring AMQP - {pull}1657[#1657]
* Adds the ability to automatically configure usage of the OpenTracing bridge in systems using ServiceLoader - {pull}1708[#1708]
* Update to async-profiler 1.8.5 - includes a fix to a Java 7 crash and enhanced safe mode to better deal with
corrupted stack frames.
* Add a warning on startup when `-Xverify:none` or `-noverify` flags are set as this can lead to crashes that are very
difficult to debug - {pull}1593[#1593]. In an upcoming version, the agent will not start when these flags are set,
unless the system property `elastic.apm.disable_bootstrap_checks` is set to true.

[float]
===== Bug fixes
* fix sample rate rounded to zero when lower than precision - {pull}1655[#1655]
* fixed a couple of bugs with the external plugin mechanism (not documented until now) - {pull}1660[#1660]
* Fix runtime attach conflict with multiple users - {pull}1704[#1704]

[[release-notes-1.21.0]]
==== 1.21.0 - 2021/02/09

[float]
===== Breaking changes
* Following PR {pull}1650[#1650], there are two slight changes with the <<config-server-url>> and <<config-server-urls>>
configuration options:
    1.  So far, setting `server_urls` with an empty string would allow the agent to work normally, apart from any action
        that requires communication with the APM Server, including the attempt to fetch a central configuration.
        Starting in this agent version, setting `server_urls` to empty string doesn't have any special meaning, it is
        the default expected configuration, where `server_url` will be used instead. In order to achieve the same
        behaviour, use the new <<config-disable-send>> configuration.
    2.  Up to this version, `server_url` was used as an alias to `server_urls`, meaning that one could potentially set
        the `server_url` config with a comma-separated list of multiple APM Server addresses, and that would have been a
        valid configuration. Starting in this agent version, `server_url` is a separate configuration, and it only accepts
        Strings that represent a single valid URL. Specifically, empty strings and commas are invalid.

[float]
===== Features
* Add cloud provider metadata to reported events, see
https://github.com/elastic/apm/blob/master/specs/agents/metadata.md#cloud-provider-metadata[spec] for details.
By default, the agent will try to automatically detect the cloud provider on startup, but this can be
configured through the <<config-cloud-provider, `cloud_provider`>> config option - {pull}1599[#1599]
* Add span & transaction `outcome` field to improve error rate calculations - {pull}1613[#1613]

[float]
===== Bug fixes
* Fixing crashes observed in Java 7 at sporadic timing by applying a few seconds delay on bootstrap - {pull}1594[#1594]
* Fallback to using "TLS" `SSLContext` when "SSL" is not available - {pull}1633[#1633]
* Fixing agent startup failure with `NullPointerException` thrown by Byte-buddy's `MultipleParentClassLoader` - {pull}1647[#1647]
* Fix cached type resolution triggering `ClassCastException` - {pull}1649[#1649]

[[release-notes-1.20.0]]
==== 1.20.0 - 2021/01/07

[float]
===== Breaking changes
* The following public API types were `public` so far and became package-private: `NoopScope`, `ScopeImpl` and `AbstractSpanImpl`.
  If your code is using them, you will need to change that when upgrading to this version.
  Related PR: {pull}1532[#1532]

[float]
===== Features
* Add support for RabbitMQ clients - {pull}1328[#1328]

[float]
===== Bug fixes
* Fix small memory allocation regression introduced with tracestate header {pull}1508[#1508]
* Fix `NullPointerException` from `WeakConcurrentMap.put` through the Elasticsearch client instrumentation - {pull}1531[#1531]
* Sending `transaction_id` and `parent_id` only for events that contain a valid `trace_id` as well - {pull}1537[#1537]
* Fix `ClassNotFoundError` with old versions of Spring resttemplate {pull}1524[#1524]
* Fix Micrometer-driven metrics validation errors by the APM Server when sending with illegal values - {pull}1559[#1559]
* Serialize all stack trace frames when setting `stack_trace_limit=-1` instead of none - {pull}1571[#1571]
* Fix `UnsupportedOperationException` when calling `ServletContext.getClassLoader()` - {pull}1576[#1576]
* Fix improper request body capturing - {pull}1579[#1579]
* Avoid `NullPointerException` due to null return values instrumentation advices - {pull}1601[#1601]
* Update async-profiler to 1.8.3 {pull}1602[1602]
* Use null-safe data structures to avoid `NullPointerException` {pull}1597[1597]
* Fix memory leak in sampling profiler mechanism - {pull}1592[#1592]

[float]
===== Refactors
* Migrate some plugins to indy dispatcher {pull}1405[#1405] {pull}1394[#1394]

[[release-notes-1.19.0]]
==== 1.19.0 - 2020/11/10

[float]
===== Features
* The agent version now includes a git hash if it's a snapshot version.
  This makes it easier to differ distinct snapshot builds of the same version.
  Example: `1.18.1-SNAPSHOT.4655910`
* Add support for sampling weight with propagation in `tracestate` W3C header {pull}1384[#1384]
* Adding two more valid options to the `log_level` config: `WARNING` (equivalent to `WARN`) and `CRITICAL`
  (will be treated as `ERROR`) - {pull}1431[1431]
* Add the ability to disable Servlet-related spans for `INCLUDE`, `FORWARD` and `ERROR` dispatches (without affecting
  basic Servlet capturing) by adding `servlet-api-dispatch` to <<config-disable-instrumentations>> - {pull}1448[1448]
* Add Sampling Profiler support for AArch64 architectures - {pull}1443[1443]
* Support proper transaction naming when using Spring's `ServletWrappingController` - {pull}1461[#1461]
* Update async-profiler to 1.8.2 {pull}1471[1471]
* Update existing Hibernate Search 6 instrumentation to work with the latest CR1 release
* Deprecating the `addLabel` public API in favor of `setLabel` (still supporting `addLabel`) - {pull}1449[#1449]

[float]
===== Bug fixes
* Fix `HttpUrlConnection` instrumentation issue (affecting distributed tracing as well) when using HTTPS without using
  `java.net.HttpURLConnection#disconnect` - {pull}1447[1447]
* Fixes class loading issue that can occur when deploying multiple applications to the same application server - {pull}1458[#1458]
* Fix ability to disable agent on startup wasn't working for runtime attach {pull}1444[1444]
* Avoid `UnsupportedOperationException` on some spring application startup {pull}1464[1464]
* Fix ignored runtime attach `config_file` {pull}1469[1469]
* Fix `IllegalAccessError: Module 'java.base' no access to: package 'java.lang'...` in J9 VMs of Java version >= 9 -
  {pull}1468[#1468]
* Fix JVM version parsing on HP-UX {pull}1477[#1477]
* Fix Spring-JMS transactions lifecycle management when using multiple concurrent consumers - {pull}1496[#1496]

[float]
===== Refactors
* Migrate some plugins to indy dispatcher {pull}1404[1404] {pull}1411[1411]
* Replace System Rules with System Lambda {pull}1434[#1434]

[[release-notes-1.18.1]]
==== 1.18.1 - 2020/10/06

[float]
===== Refactors
* Migrate some plugins to indy dispatcher {pull}1362[1362] {pull}1366[1366] {pull}1363[1363] {pull}1383[1383] {pull}1368[1368] {pull}1364[1364] {pull}1365[1365] {pull}1367[1367] {pull}1371[1371]

[float]
===== Bug fixes
* Fix instrumentation error for HttpClient - {pull}1402[#1402]
* Eliminate `unsupported class version error` messages related to loading the Java 11 HttpClient plugin in pre-Java-11 JVMs {pull}1397[1397]
* Fix rejected metric events by APM Server with response code 400 due to data validation error - sanitizing Micrometer
metricset tag keys - {pull}1413[1413]
* Fix invalid micrometer metrics with non-numeric values {pull}1419[1419]
* Fix `NoClassDefFoundError` with JDBC instrumentation plugin {pull}1409[1409]
* Apply `disable_metrics` config to Micrometer metrics - {pull}1421[1421]
* Remove cgroup `inactive_file.bytes` metric according to spec {pull}1422[1422]

[[release-notes-1.18.0]]
==== 1.18.0 - 2020/09/08

[float]
===== Features
* Deprecating `ignore_urls` config in favour of <<config-transaction-ignore-urls, `transaction_ignore_urls`>> to align
  with other agents, while still allowing the old config name for backward compatibility - {pull}1315[#1315]
* Enabling instrumentation of classes compiled with Java 1.4. This is reverting the restriction of instrumenting only
  bytecode of Java 1.5 or higher ({pull}320[#320]), which was added due to potential `VerifyError`. Such errors should be
  avoided now by the usage of `TypeConstantAdjustment` - {pull}1317[#1317]
* Enabling agent to work without attempting any communication with APM server, by allowing setting `server_urls` with
  an empty string - {pull}1295[#1295]
* Add <<metrics-micrometer, micrometer support>> - {pull}1303[#1303]
* Add `profiling_inferred_spans_lib_directory` option to override the default temp directory used for exporting the async-profiler library.
  This is useful for server-hardened environments where `/tmp` is often configured with `noexec`, leading to `java.lang.UnsatisfiedLinkError` errors - {pull}1350[#1350]
* Create spans for Servlet dispatches to FORWARD, INCLUDE and ERROR - {pull}1212[#1212]
* Support JDK 11 HTTPClient - {pull}1307[#1307]
* Lazily create profiler temporary files {pull}1360[#1360]
* Convert the followings to Indy Plugins (see details in <<release-notes-1.18.0.rc1, 1.18.0-rc1 relase notes>>): gRPC,
  AsyncHttpClient, Apache HttpClient
* The agent now collects cgroup memory metrics (see details in <<metrics-cgroup,Metrics page>>)
* Update async-profiler to 1.8.1 {pull}1382[#1382]
* Runtime attach install option is promoted to 'beta' status (was experimental).

[float]
===== Bug fixes
* Fixes a `NoClassDefFoundError` in the JMS instrumentation of `MessageListener` - {pull}1287[#1287]
* Fix `/ by zero` error message when setting `server_urls` with an empty string - {pull}1295[#1295]
* Fix `ClassNotFoundException` or `ClassCastException` in some cases where special log4j configurations are used - {pull}1322[#1322]
* Fix `NumberFormatException` when using early access Java version - {pull}1325[#1325]
* Fix `service_name` config being ignored when set to the same auto-discovered default value - {pull}1324[#1324]
* Fix service name error when updating a web app on a Servlet container - {pull}1326[#1326]
* Fix remote attach 'jps' executable not found when 'java' binary is symlinked ot a JRE - {pull}1352[#1352]

[[release-notes-1.18.0.rc1]]
==== 1.18.0.RC1 - 2020/07/22

This release candidate adds some highly anticipated features:
It’s now possible to attach the agent at runtime in more cases than before.
Most notably, it enables runtime attachment on JBoss, WildFly, Glassfish/Payara,
and other OSGi runtimes such as Atlassian Jira and Confluence.

To make this and other significant features, such as https://github.com/elastic/apm-agent-java/issues/937[external plugins], possible,
we have implemented major changes to the architecture of the agent.
The agent now relies on the `invokedynamic` bytecode instruction to make plugin development easier, safer, and more efficient.
As early versions of Java 7 and Java 8 have unreliable support for invokedynamic,
we now require a minimum update level of 60 for Java 7 (7u60+) in addition to the existing minimum update level of 40 for Java 8 (8u40+).

We’re looking for users who would like to try this out to give feedback.
If we see that the `invokedynamic`-based approach (https://github.com/elastic/apm-agent-java/pull/1230[indy plugins]) works well, we can continue and migrate the rest of the plugins.
After the migration has completed, we can move forward with external plugins and remove the experimental label from runtime attachment.

If all works like in our testing, you would not see `NoClassDefFoundError` s anymore when, for example, trying to attach the agent at runtime to an OSGi container or a JBoss server.
Also, non-standard OSGi containers, such as Atlassian Jira and other technologies with restrictive class loading policies, such as MuleSoft ESB, will benefit from this change.

In the worst case, there might be JVM crashes due to `invokedynamic`-related JVM bugs.
However, we already disable the agent when attached to JVM versions that are known to be problematic.
Another potentially problematic area is that we now dynamically raise the bytecode version of instrumented classes to be at least bytecode version 51 (Java 7).
This is needed in order to be able to use the `invokedynamic` instruction.
This requires re-computation of stack map frames which makes instrumentation a bit slower.
We don't anticipate notable slowdowns unless you extensively (over-)use <<config-trace-methods, `trace_methods`>>.

[float]
===== Breaking changes
* Early Java 7 versions, prior to update 60, are not supported anymore.
  When trying to attach to a non-supported version, the agent will disable itself and not apply any instrumentations.

[float]
===== Features
* Experimental support for runtime attachment now also for OSGi containers, JBoss, and WildFly
* New mitigation of OSGi bootdelegation errors (`NoClassDefFoundError`).
  You can remove any `org.osgi.framework.bootdelegation` related configuration.
  This release also removes the configuration option `boot_delegation_packages`.
* Overhaul of the `ExecutorService` instrumentation that avoids `ClassCastException` issues - {pull}1206[#1206]
* Support for `ForkJoinPool` and `ScheduledExecutorService` (see <<supported-async-frameworks>>)
* Support for `ExecutorService#invokeAny` and `ExecutorService#invokeAll`
* Added support for `java.util.TimerTask` - {pull}1235[#1235]
* Add capturing of request body in Elasticsearch queries: `_msearch`, `_count`, `_msearch/template`, `_search/template`, `_rollup_search` - {pull}1222[#1222]
* Add <<config-enabled,`enabled`>> flag
* Add experimental support for Scala Futures
* The agent now collects heap memory pools metrics - {pull}1228[#1228]

[float]
===== Bug fixes
* Fixes error capturing for log4j2 loggers. Version 1.17.0 introduced a regression.
* Fixes `NullPointerException` related to JAX-RS and Quartz instrumentation - {pull}1249[#1249]
* Expanding k8s pod ID discovery to some formerly non-supported environments
* When `recording` is set to `false`, the agent will not send captured errors anymore.
* Fixes NPE in Dubbo instrumentation that occurs when the application is acting both as a provider and as a consumer - {pull}1260[#1260]
* Adding a delay by default what attaching the agent to Tomcat using the premain route to work around the JUL
  deadlock issue - {pull}1262[#1262]
* Fixes missing `jboss.as:*` MBeans on JBoss - {pull}1257[#1257]


[[release-notes-1.17.0]]
==== 1.17.0 - 2020/06/17

[float]
===== Features
* Log files are now rotated after they reach <<config-log-file-size>>.
There will always be one history file `${log_file}.1`.
* Add <<config-log-format-sout>> and <<config-log-format-file>> with the options `PLAIN_TEXT` and `JSON`.
The latter uses https://github.com/elastic/ecs-logging-java[ecs-logging-java] to format the logs.
* Exposing <<config-classes-excluded-from-instrumentation>> config - {pull}1187[#1187]
* Add support for naming transactions based on Grails controllers. Supports Grails 3+ - {pull}1171[#1171]
* Add support for the Apache/Alibaba Dubbo RPC framework
* Async Profiler version upgraded to 1.7.1, with a new debugging flag for the stack frame recovery mechanism - {pull}1173[#1173]

[float]
===== Bug fixes
* Fixes `IndexOutOfBoundsException` that can occur when profiler-inferred spans are enabled.
  This also makes the profiler more resilient by just removing the call tree related to the exception (which might be in an invalid state)
  as opposed to stopping the profiler when an exception occurs.
* Fix `NumberFormatException` when parsing Ingres/Actian JDBC connection strings - {pull}1198[#1198]
* Prevent agent from overriding JVM configured truststore when not using HTTPS for communication with APM server - {pull}1203[#1203]
* Fix `java.lang.IllegalStateException` with `jps` JVM when using continuous runtime attach - {pull}1205[1205]
* Fix agent trying to load log4j2 plugins from application - {pull}1214[1214]
* Fix memory leak in gRPC instrumentation plugin - {pull}1196[1196]
* Fix HTTPS connection failures when agent is configured to use HTTPS to communicate with APM server {pull}1209[1209]

[[release-notes-1.16.0]]
==== 1.16.0 - 2020/05/13

[float]
===== Features

* The log correlation feature now adds `error.id` to the MDC. See <<supported-logging-frameworks>> for details. - {pull}1050[#1050]
* Deprecating the `incubating` tag in favour of the `experimental` tag. This is not a breaking change, so former
<<config-disable-instrumentations,`disable_instrumentation`>> configuration containing the `incubating` tag will still be respected - {pull}1123[#1123]
* Add a `--without-emulated-attach` option for runtime attachment to allow disabling this feature as a workaround.
* Add workaround for JDK bug JDK-8236039 with TLS 1.3 {pull}1149[#1149]
* Add log level `OFF` to silence agent logging
* Adds <<config-span-min-duration,`span_min_duration`>> option to exclude fast executing spans.
  When set together with one of the more specific thresholds - `trace_methods_duration_threshold` or `profiling_inferred_spans_min_duration`,
  the higher threshold will determine which spans will be discarded.
* Automatically instrument quartz jobs from the quartz-jobs artifact {pull}1170[#1170]
* Perform re-parenting of regular spans to be a child of profiler-inferred spans. Requires APM Server and Kibana 7.8.0. {pull}1117[#1117]
* Upgrade Async Profiler version to 1.7.0

[float]
===== Bug fixes

* When Servlet-related Exceptions are handled through exception handlers that return a 200 status code, agent shouldn't override with 500 - {pull}1103[#1103]
* Exclude Quartz 1 from instrumentation to avoid
  `IncompatibleClassChangeError: Found class org.quartz.JobExecutionContext, but interface was expected` - {pull}1108[#1108]
* Fix breakdown metrics span sub-types {pull}1113[#1113]
* Fix flaky gRPC server instrumentation {pull}1122[#1122]
* Fix side effect of calling `Statement.getUpdateCount` more than once {pull}1139[#1139]
* Stop capturing JDBC affected rows count using `Statement.getUpdateCount` to prevent unreliable side-effects {pull}1147[#1147]
* Fix OpenTracing error tag handling (set transaction error result when tag value is `true`) {pull}1159[#1159]
* Due to a bug in the build we didn't include the gRPC plugin in the build so far
* `java.lang.ClassNotFoundException: Unable to load class 'jdk.internal...'` is thrown when tracing specific versions of Atlassian systems {pull}1168[#1168]
* Make sure spans are kept active during `AsyncHandler` methods in the `AsyncHttpClient`
* CPU and memory metrics are sometimes not reported properly when using IBM J9 {pull}1148[#1148]
* `NullPointerException` thrown by the agent on WebLogic {pull}1142[#1142]

[[release-notes-1.15.0]]
==== 1.15.0 - 2020/03/27

[float]
===== Breaking changes

* Ordering of configuration sources has slightly changed, please review <<configuration>>:
** `elasticapm.properties` file now has higher priority over java system properties and environment variables, +
This change allows to change dynamic options values at runtime by editing file, previously values set in java properties
or environment variables could not be overridden, even if they were dynamic.
* Renamed some configuration options related to the experimental profiler-inferred spans feature ({pull}1084[#1084]):
** `profiling_spans_enabled` -> `profiling_inferred_spans_enabled`
** `profiling_sampling_interval` -> `profiling_inferred_spans_sampling_interval`
** `profiling_spans_min_duration` -> `profiling_inferred_spans_min_duration`
** `profiling_included_classes` -> `profiling_inferred_spans_included_classes`
** `profiling_excluded_classes` -> `profiling_inferred_spans_excluded_classes`
** Removed `profiling_interval` and `profiling_duration` (both are fixed to 5s now)

[float]
===== Features

* Gracefully abort agent init when running on a known Java 8 buggy JVM {pull}1075[#1075].
* Add support for <<supported-databases, Redis Redisson client>>
* Makes <<config-instrument>>, <<config-trace-methods>>, and <<config-disable-instrumentations>> dynamic.
Note that changing these values at runtime can slow down the application temporarily.
* Do not instrument Servlet API before 3.0 {pull}1077[#1077]
* Add support for API keys for apm backend authentication {pull}1083[#1083]
* Add support for <<supported-rpc-frameworks, gRPC>> client & server instrumentation {pull}1019[#1019]
* Deprecating `active` configuration option in favor of `recording`.
  Setting `active` still works as it's now an alias for `recording`.

[float]
===== Bug fixes

* When JAX-RS-annotated method delegates to another JAX-RS-annotated method, transaction name should include method A - {pull}1062[#1062]
* Fixed bug that prevented an APM Error from being created when calling `org.slf4j.Logger#error` - {pull}1049[#1049]
* Wrong address in JDBC spans for Oracle, MySQL and MariaDB when multiple hosts are configured - {pull}1082[#1082]
* Document and re-order configuration priorities {pull}1087[#1087]
* Improve heuristic for `service_name` when not set through config {pull}1097[#1097]


[[release-notes-1.14.0]]
==== 1.14.0 - 2020/03/04

[float]
===== Features

* Support for the official https://www.w3.org/TR/trace-context[W3C] `traceparent` and `tracestate` headers. +
  The agent now accepts both the `elastic-apm-traceparent` and the official `traceparent` header.
By default, it sends both headers on outgoing requests, unless <<config-use-elastic-traceparent-header, `use_elastic_traceparent_header`>> is set to false.
* Creating spans for slow methods with the help of the sampling profiler https://github.com/jvm-profiling-tools/async-profiler[async-profiler].
This is a low-overhead way of seeing which methods make your transactions slow and a replacement for the `trace_methods` configuration option.
See <<supported-java-methods>> for more details
* Adding a Circuit Breaker to pause the agent when stress is detected on the system and resume when the stress is relieved.
See <<circuit-breaker>> and {pull}1040[#1040] for more info.
* `Span#captureException` and `Transaction#captureException` in public API return reported error id - {pull}1015[#1015]

[float]
===== Bug fixes

* java.lang.IllegalStateException: Cannot resolve type description for <com.another.commercial.apm.agent.Class> - {pull}1037[#1037]
* properly handle `java.sql.SQLException` for unsupported JDBC features {pull}[#1035] https://github.com/elastic/apm-agent-java/issues/1025[#1025]

[[release-notes-1.13.0]]
==== 1.13.0 - 2020/02/11

[float]
===== Features

* Add support for <<supported-databases, Redis Lettuce client>>
* Add `context.message.age.ms` field for JMS message receiving spans and transactions - {pull}970[#970]
* Instrument log4j2 Logger#error(String, Throwable) ({pull}919[#919]) Automatically captures exceptions when calling `logger.error("message", exception)`
* Add instrumentation for external process execution through `java.lang.Process` and Apache `commons-exec` - {pull}903[#903]
* Add `destination` fields to exit span contexts - {pull}976[#976]
* Removed `context.message.topic.name` field - {pull}993[#993]
* Add support for Kafka clients - {pull}981[#981]
* Add support for binary `traceparent` header format (see the https://github.com/elastic/apm/blob/master/docs/agent-development.md#Binary-Fields[spec]
for more details) - {pull}1009[#1009]
* Add support for log correlation for log4j and log4j2, even when not used in combination with slf4j.
  See <<supported-logging-frameworks>> for details.

[float]
===== Bug Fixes

* Fix parsing value of `trace_methods` configuration property {pull}930[#930]
* Workaround for `java.util.logging` deadlock {pull}965[#965]
* JMS should propagate traceparent header when transactions are not sampled {pull}999[#999]
* Spans are not closed if JDBC implementation does not support `getUpdateCount` {pull}1008[#1008]

[[release-notes-1.12.0]]
==== 1.12.0 - 2019/11/21

[float]
===== Features
* JMS Enhancements {pull}911[#911]:
** Add special handling for temporary queues/topics
** Capture message bodies of text Messages
*** Rely on the existing `ELASTIC_APM_CAPTURE_BODY` agent config option (off by default).
*** Send as `context.message.body`
*** Limit size to 10000 characters. If longer than this size, trim to 9999 and append with ellipsis
** Introduce the `ignore_message_queues` configuration to disable instrumentation (message tagging) for specific 
      queues/topics as suggested in {pull}710[#710]
** Capture predefined message headers and all properties
*** Rely on the existing `ELASTIC_APM_CAPTURE_HEADERS` agent config option.
*** Send as `context.message.headers`
*** Sanitize sensitive headers/properties based on the `sanitize_field_names` config option
* Added support for the MongoDB sync driver. See https://www.elastic.co/guide/en/apm/agent/java/master/supported-technologies-details.html#supported-databases[supported data stores].

[float]
===== Bug Fixes
* JDBC regression- `PreparedStatement#executeUpdate()` and `PreparedStatement#executeLargeUpdate()` are not traced {pull}918[#918]
* When systemd cgroup driver is used, the discovered Kubernetes pod UID contains "_" instead of "-" {pull}920[#920]
* DB2 jcc4 driver is not traced properly {pull}926[#926]

[[release-notes-1.11.0]]
==== 1.11.0 - 2019/10/31

[float]
===== Features
* Add the ability to configure a unique name for a JVM within a service through the
https://www.elastic.co/guide/en/apm/agent/java/master/config-core.html#config-service-node-name[`service_node_name`]
config option]
* Add ability to ignore some exceptions to be reported as errors https://www.elastic.co/guide/en/apm/agent/java/master/config-core.html#config-ignore-exceptions[ignore_exceptions]
* Applying new logic for JMS `javax.jms.MessageConsumer#receive` so that, instead of the transaction created for the 
   polling method itself (ie from `receive` start to end), the agent will create a transaction attempting to capture 
   the code executed during actual message handling.
   This logic is suitable for environments where polling APIs are invoked within dedicated polling threads.
   This polling transaction creation strategy can be reversed through a configuration option (`message_polling_transaction_strategy`) 
   that is not exposed in the properties file by default.  
* Send IP obtained through `javax.servlet.ServletRequest#getRemoteAddr()` in `context.request.socket.remote_address` 
   instead of parsing from headers {pull}889[#889]
* Added `ElasticApmAttacher.attach(String propertiesLocation)` to specify a custom properties location
* Logs message when `transaction_max_spans` has been exceeded {pull}849[#849]
* Report the number of affected rows by a SQL statement (UPDATE,DELETE,INSERT) in 'affected_rows' span attribute {pull}707[#707]
* Add https://www.elastic.co/guide/en/apm/agent/java/master/public-api.html#api-traced[`@Traced`] annotation which either creates a span or a transaction, depending on the context
* Report JMS destination as a span/transaction context field {pull}906[#906]
* Added https://www.elastic.co/guide/en/apm/agent/java/master/config-jmx.html#config-capture-jmx-metrics[`capture_jmx_metrics`] configuration option

[float]
===== Bug Fixes
* JMS creates polling transactions even when the API invocations return without a message
* Support registering MBeans which are added after agent startup

[[release-notes-1.10.0]]
==== 1.10.0 - 2019/09/30

[float]
===== Features
* Add ability to manually specify reported https://www.elastic.co/guide/en/apm/agent/java/master/config-core.html#config-hostname[hostname]
* Add support for https://www.elastic.co/guide/en/apm/agent/java/master/supported-technologies-details.html#supported-databases[Redis Jedis client]
* Add support for identifying target JVM to attach apm agent to using JVM property. See also the documentation of the <<setup-attach-cli-usage-options, `--include` and `--exclude` flags>>
* Added https://www.elastic.co/guide/en/apm/agent/java/master/config-jmx.html#config-capture-jmx-metrics[`capture_jmx_metrics`] configuration option
* Improve servlet error capture {pull}812[#812]
  Among others, now also takes Spring MVC `@ExceptionHandler`s into account 
* Instrument Logger#error(String, Throwable) {pull}821[#821]
  Automatically captures exceptions when calling `logger.error("message", exception)`
* Easier log correlation with https://github.com/elastic/java-ecs-logging. See https://www.elastic.co/guide/en/apm/agent/java/master/log-correlation.html[docs].
* Avoid creating a temp agent file for each attachment {pull}859[#859]
* Instrument `View#render` instead of `DispatcherServlet#render` {pull}829[#829]
  This makes the transaction breakdown graph more useful. Instead of `dispatcher-servlet`, the graph now shows a type which is based on the view name, for example, `FreeMarker` or `Thymeleaf`.

[float]
===== Bug Fixes
* Error in log when setting https://www.elastic.co/guide/en/apm/agent/java/current/config-reporter.html#config-server-urls[server_urls] 
 to an empty string - `co.elastic.apm.agent.configuration.ApmServerConfigurationSource - Expected previousException not to be null`
* Avoid terminating the TCP connection to APM Server when polling for configuration updates {pull}823[#823]
 
[[release-notes-1.9.0]]
==== 1.9.0 - 2019/08/22

[float]
===== Features
* Upgrading supported OpenTracing version from 0.31 to 0.33
* Added annotation and meta-annotation matching support for `trace_methods`, for example:
** `public @java.inject.* org.example.*` (for annotation)
** `public @@javax.enterprise.context.NormalScope org.example.*` (for meta-annotation)
* The runtime attachment now also works when the `tools.jar` or the `jdk.attach` module is not available.
This means you don't need a full JDK installation - the JRE is sufficient.
This makes the runtime attachment work in more environments such as minimal Docker containers.
Note that the runtime attachment currently does not work for OSGi containers like those used in many application servers such as JBoss and WildFly.
See the https://www.elastic.co/guide/en/apm/agent/java/master/setup-attach-cli.html[documentation] for more information.
* Support for Hibernate Search

[float]
===== Bug Fixes
* A warning in logs saying APM server is not available when using 1.8 with APM server 6.x.
Due to that, agent 1.8.0 will silently ignore non-string labels, even if used with APM server of versions 6.7.x or 6.8.x that support such.
If APM server version is <6.7 or 7.0+, this should have no effect. Otherwise, upgrade the Java agent to 1.9.0+.
* `ApacheHttpAsyncClientInstrumentation` matching increases startup time considerably
* Log correlation feature is active when `active==false`
* Tomcat's memory leak prevention mechanism is causing a... memory leak. JDBC statement map is leaking in Tomcat if the application that first used it is undeployed/redeployed.
See https://discuss.elastic.co/t/elastic-apm-agent-jdbchelper-seems-to-use-a-lot-of-memory/195295[this related discussion].

[float]
==== Breaking Changes
* The `apm-agent-attach.jar` is not executable anymore.
Use `apm-agent-attach-standalone.jar` instead. 

[[release-notes-1.8.0]]
==== 1.8.0 - 2019/07/30

[float]
===== Features
* Added support for tracking https://www.elastic.co/guide/en/kibana/7.3/transactions.html[time spent by span type].
   Can be disabled by setting https://www.elastic.co/guide/en/apm/agent/java/current/config-core.html#config-breakdown-metrics[`breakdown_metrics`] to `false`. 
* Added support for https://www.elastic.co/guide/en/kibana/7.3/agent-configuration.html[central configuration].
   Can be disabled by setting https://www.elastic.co/guide/en/apm/agent/java/current/config-core.html#config-central-config[`central_config`] to `false`.
* Added support for Spring's JMS flavor - instrumenting `org.springframework.jms.listener.SessionAwareMessageListener`
* Added support to legacy ApacheHttpClient APIs (which adds support to Axis2 configured to use ApacheHttpClient)
* Added support for setting https://www.elastic.co/guide/en/apm/agent/java/1.x/config-reporter.html#config-server-urls[`server_urls`] dynamically via properties file {pull}723[#723]
* Added https://www.elastic.co/guide/en/apm/agent/java/current/config-core.html#config-config-file[`config_file`] option 
* Added option to use `@javax.ws.rs.Path` value as transaction name https://www.elastic.co/guide/en/apm/agent/java/current/config-jax-rs.html#config-use-jaxrs-path-as-transaction-name[`use_jaxrs_path_as_transaction_name`]
* Instrument quartz jobs https://www.elastic.co/guide/en/apm/agent/java/current/supported-technologies-details.html#supported-scheduling-frameworks[docs]
* SQL parsing improvements {pull}696[#696]
* Introduce priorities for transaction name {pull}748[#748].
   Now uses the path as transaction name if https://www.elastic.co/guide/en/apm/agent/java/current/config-http.html#config-use-path-as-transaction-name[`use_path_as_transaction_name`] is set to `true`
   rather than `ServletClass#doGet`.
   But if a name can be determined from a high level framework,
   like Spring MVC, that takes precedence.
   User-supplied names from the API always take precedence over any others.
* Use JSP path name as transaction name as opposed to the generated servlet class name {pull}751[#751]

[float]
===== Bug Fixes
* Some JMS Consumers and Producers are filtered due to class name filtering in instrumentation matching
* Jetty: When no display name is set and context path is "/" transaction service names will now correctly fall back to configured values
* JDBC's `executeBatch` is not traced
* Drops non-String labels when connected to APM Server < 6.7 to avoid validation errors {pull}687[#687]
* Parsing container ID in cloud foundry garden {pull}695[#695]
* Automatic instrumentation should not override manual results {pull}752[#752]

[float]
===== Breaking changes
* The log correlation feature does not add `span.id` to the MDC anymore but only `trace.id` and `transaction.id` {pull}742[#742].

[[release-notes-1.7.0]]
==== 1.7.0 - 2019/06/13

[float]
===== Features
* Added the `trace_methods_duration_threshold` config option. When using the `trace_methods` config option with wild cards,
this enables considerable reduction of overhead by limiting the number of spans captured and reported
(see more details in config documentation).
NOTE: Using wildcards is still not the recommended approach for the `trace_methods` feature.
* Add `Transaction#addCustomContext(String key, String|Number|boolean value)` to public API
* Added support for AsyncHttpClient 2.x
* Added https://www.elastic.co/guide/en/apm/agent/java/current/config-core.html#config-global-labels[`global_labels`] configuration option.
This requires APM Server 7.2+.
* Added basic support for JMS- distributed tracing for basic scenarios of `send`, `receive`, `receiveNoWait` and `onMessage`.
Both Queues and Topics are supported.
Async `send` APIs are not supported in this version. 
NOTE: This feature is currently marked as "experimental" and is disabled by default. In order to enable,
it is required to set the
https://www.elastic.co/guide/en/apm/agent/java/1.x/config-core.html#config-disable-instrumentations[`disable_instrumentations`] 
configuration property to an empty string.
* Improved OSGi support: added a configuration option for `bootdelegation` packages {pull}641[#641]
* Better span names for SQL spans. For example, `SELECT FROM user` instead of just `SELECT` {pull}633[#633]

[float]
===== Bug Fixes
* ClassCastException related to async instrumentation of Pilotfish Executor causing thread hang (applied workaround)
* NullPointerException when computing Servlet transaction name with null HTTP method name
* FileNotFoundException when trying to find implementation version of jar with encoded URL
* NullPointerException when closing Apache AsyncHttpClient request producer
* Fixes loading of `elasticapm.properties` for Spring Boot applications
* Fix startup error on WebLogic 12.2.1.2.0 {pull}649[#649]
* Disable metrics reporting and APM Server health check when active=false {pull}653[#653]

[[release-notes-1.6.1]]
==== 1.6.1 - 2019/04/26

[float]
===== Bug Fixes
* Fixes transaction name for non-sampled transactions https://github.com/elastic/apm-agent-java/issues/581[#581]
* Makes log_file option work again https://github.com/elastic/apm-agent-java/issues/594[#594]
* Async context propagation fixes
** Fixing some async mechanisms lifecycle issues https://github.com/elastic/apm-agent-java/issues/605[#605]
** Fixes exceptions when using WildFly managed executor services https://github.com/elastic/apm-agent-java/issues/589[#589]
** Exclude glassfish Executor which does not permit wrapped runnables https://github.com/elastic/apm-agent-java/issues/596[#596]
** Exclude DumbExecutor https://github.com/elastic/apm-agent-java/issues/598[#598]
* Fixes Manifest version reading error to support `jar:file` protocol https://github.com/elastic/apm-agent-java/issues/601[#601]
* Fixes transaction name for non-sampled transactions https://github.com/elastic/apm-agent-java/issues/597[#597]
* Fixes potential classloader deadlock by preloading `FileSystems.getDefault()` https://github.com/elastic/apm-agent-java/issues/603[#603]

[[release-notes-1.6.0]]
==== 1.6.0 - 2019/04/16

[float]
===== Related Announcements
* Java APM Agent became part of the Cloud Foundry Java Buildpack as of https://github.com/cloudfoundry/java-buildpack/releases/tag/v4.19[Release v4.19]
 
[float]
===== Features
* Support Apache HttpAsyncClient - span creation and cross-service trace context propagation
* Added the `jvm.thread.count` metric, indicating the number of live threads in the JVM (daemon and non-daemon) 
* Added support for WebLogic
* Added support for Spring `@Scheduled` and EJB `@Schedule` annotations - https://github.com/elastic/apm-agent-java/pull/569[#569]

[float]
===== Bug Fixes
* Avoid that the agent blocks server shutdown in case the APM Server is not available - https://github.com/elastic/apm-agent-java/pull/554[#554]
* Public API annotations improper retention prevents it from being used with Groovy - https://github.com/elastic/apm-agent-java/pull/567[#567]
* Eliminate side effects of class loading related to Instrumentation matching mechanism

[[release-notes-1.5.0]]
==== 1.5.0 - 2019/03/26

[float]
===== Potentially breaking changes
* If you didn't explicitly set the https://www.elastic.co/guide/en/apm/agent/java/master/config-core.html#config-service-name[`service_name`]
previously and you are dealing with a servlet-based application (including Spring Boot),
your `service_name` will change.
See the documentation for https://www.elastic.co/guide/en/apm/agent/java/master/config-core.html#config-service-name[`service_name`]
and the corresponding section in _Features_ for more information.
Note: this requires APM Server 7.0+. If using previous versions, nothing will change.

[float]
===== Features
* Added property `"allow_path_on_hierarchy"` to JAX-RS plugin, to lookup inherited usage of `@path`
* Support for number and boolean labels in the public API {pull}497[497].
This change also renames `tag` to `label` on the API level to be compliant with the https://github.com/elastic/ecs#-base-fields[Elastic Common Schema (ECS)].
The `addTag(String, String)` method is still supported but deprecated in favor of `addLabel(String, String)`.
As of version 7.x of the stack, labels will be stored under `labels` in Elasticsearch.
Previously, they were stored under `context.tags`.
* Support async queries made by Elasticsearch REST client 
* Added `setStartTimestamp(long epochMicros)` and `end(long epochMicros)` API methods to `Span` and `Transaction`,
allowing to set custom start and end timestamps.
* Auto-detection of the `service_name` based on the `<display-name>` element of the `web.xml` with a fallback to the servlet context path.
If you are using a spring-based application, the agent will use the setting for `spring.application.name` for its `service_name`.
See the documentation for https://www.elastic.co/guide/en/apm/agent/java/master/config-core.html#config-service-name[`service_name`]
for more information.
Note: this requires APM Server 7.0+. If using previous versions, nothing will change.
* Previously, enabling https://www.elastic.co/guide/en/apm/agent/java/master/config-core.html#config-capture-body[`capture_body`] could only capture form parameters.
Now it supports all UTF-8 encoded plain-text content types.
The option https://www.elastic.co/guide/en/apm/agent/java/master/config-http.html#config-capture-body-content-types[`capture_body_content_types`]
controls which `Content-Type`s should be captured.
* Support async calls made by OkHttp client (`Call#enqueue`)
* Added support for providing config options on agent attach.
** CLI example: `--config server_urls=http://localhost:8200,http://localhost:8201`
** API example: `ElasticApmAttacher.attach(Map.of("server_urls", "http://localhost:8200,http://localhost:8201"));`

[float]
===== Bug Fixes
* Logging integration through MDC is not working properly - https://github.com/elastic/apm-agent-java/issues/499[#499]
* ClassCastException with adoptopenjdk/openjdk11-openj9 - https://github.com/elastic/apm-agent-java/issues/505[#505]
* Span count limitation is not working properly - reported https://discuss.elastic.co/t/kibana-apm-not-showing-spans-which-are-visible-in-discover-too-many-spans/171690[in our forum]
* Java agent causes Exceptions in Alfresco cluster environment due to failure in the instrumentation of Hazelcast `Executor`s - reported https://discuss.elastic.co/t/cant-run-apm-java-agent-in-alfresco-cluster-environment/172962[in our forum]

[[release-notes-1.4.0]]
==== 1.4.0 - 2019/02/14

[float]
===== Features
* Added support for sync calls of OkHttp client
* Added support for context propagation for `java.util.concurrent.ExecutorService`s
* The `trace_methods` configuration now allows to omit the method matcher.
   Example: `com.example.*` traces all classes and methods within the `com.example` package and sub-packages.
* Added support for JSF. Tested on WildFly, WebSphere Liberty and Payara with embedded JSF implementation and on Tomcat and Jetty with
 MyFaces 2.2 and 2.3
* Introduces a new configuration option `disable_metrics` which disables the collection of metrics via a wildcard expression.
* Support for HttpUrlConnection
* Adds `subtype` and `action` to spans. This replaces former typing mechanism where type, subtype and action were all set through
   the type in an hierarchical dotted-syntax. In order to support existing API usages, dotted types are parsed into subtype and action, 
   however `Span.createSpan` and `Span.setType` are deprecated starting this version. Instead, type-less spans can be created using the new 
   `Span.startSpan` API and typed spans can be created using the new `Span.startSpan(String type, String subtype, String action)` API
* Support for JBoss EAP 6.4, 7.0, 7.1 and 7.2
* Improved startup times
* Support for SOAP (JAX-WS).
   SOAP client create spans and propagate context.
   Transactions are created for `@WebService` classes and `@WebMethod` methods.  

[float]
===== Bug Fixes
* Fixes a failure in BitBucket when agent deployed https://github.com/elastic/apm-agent-java/issues/349[#349]
* Fixes increased CPU consumption https://github.com/elastic/apm-agent-java/issues/453[#453] and https://github.com/elastic/apm-agent-java/issues/443[#443]
* Fixed some OpenTracing bridge functionalities that were not working when auto-instrumentation is disabled
* Fixed an error occurring when ending an OpenTracing span before deactivating
* Sending proper `null` for metrics that have a NaN value
* Fixes JVM crash with Java 7 https://github.com/elastic/apm-agent-java/issues/458[#458]
* Fixes an application deployment failure when using EclipseLink and `trace_methods` configuration https://github.com/elastic/apm-agent-java/issues/474[#474]

[[release-notes-1.3.0]]
==== 1.3.0 - 2019/01/10

[float]
===== Features
* The agent now collects system and JVM metrics https://github.com/elastic/apm-agent-java/pull/360[#360]
* Add API methods `ElasticApm#startTransactionWithRemoteParent` and `Span#injectTraceHeaders` to allow for manual context propagation https://github.com/elastic/apm-agent-java/pull/396[#396].
* Added `trace_methods` configuration option which lets you define which methods in your project or 3rd party libraries should be traced.
   To create spans for all `public` methods of classes whose name ends in `Service` which are in a sub-package of `org.example.services` use this matcher:
   `public org.example.services.*.*Service#*` https://github.com/elastic/apm-agent-java/pull/398[#398]
* Added span for `DispatcherServlet#render` https://github.com/elastic/apm-agent-java/pull/409[#409].
* Flush reporter on shutdown to make sure all recorded Spans are sent to the server before the program exits https://github.com/elastic/apm-agent-java/pull/397[#397]
* Adds Kubernetes https://github.com/elastic/apm-agent-java/issues/383[#383] and Docker metadata to, enabling correlation with the Kibana Infra UI.
* Improved error handling of the Servlet Async API https://github.com/elastic/apm-agent-java/issues/399[#399]
* Support async API’s used with AsyncContext.start https://github.com/elastic/apm-agent-java/issues/388[#388]

[float]
===== Bug Fixes
* Fixing a potential memory leak when there is no connection with APM server
* Fixes NoSuchMethodError CharBuffer.flip() which occurs when using the Elasticsearch RestClient and Java 7 or 8 https://github.com/elastic/apm-agent-java/pull/401[#401]

 
[[release-notes-1.2.0]]
==== 1.2.0 - 2018/12/19

[float]
===== Features
* Added `capture_headers` configuration option.
   Set to `false` to disable capturing request and response headers.
   This will reduce the allocation rate of the agent and can save you network bandwidth and disk space.
* Makes the API methods `addTag`, `setName`, `setType`, `setUser` and `setResult` fluent, so that calls can be chained. 

[float]
===== Bug Fixes
* Catch all errors thrown within agent injected code
* Enable public APIs and OpenTracing bridge to work properly in OSGi systems, fixes https://github.com/elastic/apm-agent-java/issues/362[this WildFly issue]
* Remove module-info.java to enable agent working on early Tomcat 8.5 versions
* Fix https://github.com/elastic/apm-agent-java/issues/371[async Servlet API issue]

[[release-notes-1.1.0]]
==== 1.1.0 - 2018/11/28

[float]
===== Features
* Some memory allocation improvements
* Enabling bootdelegation for agent classes in Atlassian OSGI systems

[float]
===== Bug Fixes
* Update dsl-json which fixes a memory leak.
 See https://github.com/ngs-doo/dsl-json/pull/102[ngs-doo/dsl-json#102] for details. 
* Avoid `VerifyError`s by non instrumenting classes compiled for Java 4 or earlier
* Enable APM Server URL configuration with path (fixes #339)
* Reverse `system.hostname` and `system.platform` order sent to APM server

[[release-notes-1.0.1]]
==== 1.0.1 - 2018/11/15

[float]
===== Bug Fixes
* Fixes NoSuchMethodError CharBuffer.flip() which occurs when using the Elasticsearch RestClient and Java 7 or 8 {pull}313[#313]

[[release-notes-1.0.0]]
==== 1.0.0 - 2018/11/14

[float]
===== Breaking changes
* Remove intake v1 support. This version requires APM Server 6.5.0+ which supports the intake api v2.
   Until the time the APM Server 6.5.0 is officially released,
   you can test with docker by pulling the APM Server image via
   `docker pull docker.elastic.co/apm/apm-server:6.5.0-SNAPSHOT`. 

[float]
===== Features
* Adds `@CaptureTransaction` and `@CaptureSpan` annotations which let you declaratively add custom transactions and spans.
   Note that it is required to configure the `application_packages` for this to work.
   See the https://www.elastic.co/guide/en/apm/agent/java/master/public-api.html#api-annotation[documentation] for more information.
* The public API now supports to activate a span on the current thread.
   This makes the span available via `ElasticApm#currentSpan()`
   Refer to the https://www.elastic.co/guide/en/apm/agent/java/master/public-api.html#api-span-activate[documentation] for more details.
* Capturing of Elasticsearch RestClient 5.0.2+ calls.
   Currently, the `*Async` methods are not supported, only their synchronous counterparts.
* Added API methods to enable correlating the spans created from the JavaScrip Real User Monitoring agent with the Java agent transaction.
   More information can be found in the https://www.elastic.co/guide/en/apm/agent/java/master/public-api.html#api-ensure-parent-id[documentation].
* Added `Transaction.isSampled()` and `Span.isSampled()` methods to the public API
* Added `Transaction#setResult` to the public API {pull}293[#293]

[float]
===== Bug Fixes
* Fix for situations where status code is reported as `200`, even though it actually was `500` {pull}225[#225]
* Capturing the username now properly works when using Spring security {pull}183[#183]

[[release-notes-1.0.0.rc1]]
==== 1.0.0.RC1 - 2018/11/06

[float]
===== Breaking changes
* Remove intake v1 support. This version requires APM Server 6.5.0+ which supports the intake api v2.
   Until the time the APM Server 6.5.0 is officially released,
   you can test with docker by pulling the APM Server image via
   `docker pull docker.elastic.co/apm/apm-server:6.5.0-SNAPSHOT`.
* Wildcard patterns are case insensitive by default. Prepend `(?-i)` to make the matching case sensitive.

[float]
===== Features
* Support for Distributed Tracing
* Adds `@CaptureTransaction` and `@CaptureSpan` annotations which let you declaratively add custom transactions and spans.
   Note that it is required to configure the `application_packages` for this to work.
   See the https://www.elastic.co/guide/en/apm/agent/java/master/public-api.html#api-annotation[documentation] for more information.
* The public API now supports to activate a span on the current thread.
   This makes the span available via `ElasticApm#currentSpan()`
   Refer to the https://www.elastic.co/guide/en/apm/agent/java/master/public-api.html#api-span-activate[documentation] for more details.
* Capturing of Elasticsearch RestClient 5.0.2+ calls.
   Currently, the `*Async` methods are not supported, only their synchronous counterparts.
* Added API methods to enable correlating the spans created from the JavaScrip Real User Monitoring agent with the Java agent transaction.
   More information can be found in the https://www.elastic.co/guide/en/apm/agent/java/master/public-api.html#api-ensure-parent-id[documentation].
* Microsecond accurate timestamps {pull}261[#261]
* Support for JAX-RS annotations.
Transactions are named based on your resources (`ResourceClass#resourceMethod`).

[float]
===== Bug Fixes
* Fix for situations where status code is reported as `200`, even though it actually was `500` {pull}225[#225]

[[release-notes-0.8.x]]
=== Java Agent version 0.8.x

[[release-notes-0.8.0]]
==== 0.8.0

[float]
===== Breaking changes
* Wildcard patterns are case insensitive by default. Prepend `(?-i)` to make the matching case sensitive.

[float]
===== Features
* Wildcard patterns are now not limited to only one wildcard in the middle and can be arbitrarily complex now.
   Example: `*foo*bar*baz`.
* Support for JAX-RS annotations.
   Transactions are named based on your resources (`ResourceClass#resourceMethod`).

[[release-notes-0.7.x]]
=== Java Agent version 0.7.x

[[release-notes-0.7.1]]
==== 0.7.1 - 2018/10/24

[float]
===== Bug Fixes
* Avoid recycling transactions twice {pull}178[#178]

[[release-notes-0.7.0]]
==== 0.7.0 - 2018/09/12

[float]
===== Breaking changes
* Removed `ElasticApm.startSpan`. Spans can now only be created from their transactions via `Transaction#createSpan`.
* `ElasticApm.startTransaction` and `Transaction#createSpan` don't activate the transaction and spans
   and are thus not available via `ElasticApm.activeTransaction` and `ElasticApm.activeSpan`.

[float]
===== Features
* Public API
** Add `Span#captureException` and `Transaction#captureException` to public API.
      `ElasticApm.captureException` is deprecated now. Use `ElasticApm.currentSpan().captureException(exception)` instead.
** Added `Transaction.getId` and `Span.getId` methods 
* Added support for async servlet requests
* Added support for Payara/Glassfish
* Incubating support for Apache HttpClient
* Support for Spring RestTemplate
* Added configuration options `use_path_as_transaction_name` and `url_groups`,
   which allow to use the URL path as the transaction name.
   As that could contain path parameters, like `/user/$userId` however,
   You can set the `url_groups` option to define a wildcard pattern, like `/user/*`,
   to group those paths together.
   This is especially helpful when using an unsupported Servlet API-based framework. 
* Support duration suffixes (`ms`, `s` and `m`) for duration configuration options.
   Not using the duration suffix logs out a deprecation warning and will not be supported in future versions.
* Add ability to add multiple APM server URLs, which enables client-side load balancing.
   The configuration option `server_url` has been renamed to `server_urls` to reflect this change.
   However, `server_url` still works for backwards compatibility.
* The configuration option `service_name` is now optional.
   It defaults to the main class name,
   the name of the executed jar file (removing the version number),
   or the application server name (for example `tomcat-application`).
   In a lot of cases,
   you will still want to set the `service_name` explicitly.
   But it helps getting started and seeing data easier,
   as there are no required configuration options anymore.
   In the future we will most likely determine more useful application names for Servlet API-based applications.<|MERGE_RESOLUTION|>--- conflicted
+++ resolved
@@ -25,11 +25,8 @@
 
 [float]
 ===== Features
-<<<<<<< HEAD
+* Exceptions that are logged using the fatal log level are now captured (log4j2 only) - {pull}2377[#2377]
 * Added support for setting the service name on Log4j2's EcsLayout - {pull}2296[#2296]
-=======
-* Exceptions that are logged using the fatal log level are now captured (log4j2 only) - {pull}2377[#2377]
->>>>>>> 40639896
 
 [float]
 ===== Bug fixes
