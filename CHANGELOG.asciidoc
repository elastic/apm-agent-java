ifdef::env-github[]
NOTE: Release notes are best read in our documentation at
https://www.elastic.co/guide/en/apm/agent/java/current/release-notes.html[elastic.co]
endif::[]

////
[[release-notes-x.x.x]]
==== x.x.x - YYYY/MM/DD

[float]
===== Breaking changes

[float]
===== Features
* Cool new feature: {pull}2526[#2526]

[float]
===== Bug fixes
////

=== Unreleased

[[release-notes-1.28.0]]
==== 1.28.0 - YYYY/MM/DD

[float]
===== Breaking changes

[float]
===== Features
<<<<<<< HEAD
* Added support for instrumenting Struts 2 static resource requests - {pull}1949[#1949]
=======
* Adding experimental support for <<aws-lambda, AWS Lambda>> - {pull}1951[#1951]
>>>>>>> 72573b66

[float]
===== Bug fixes

[[release-notes-1.x]]
=== Java Agent version 1.x

[[release-notes-1.27.1]]
==== 1.27.1 - 2021/11/30

[float]
===== Features
* Add support to Jakarta EE for JSF - {pull}2254[#2254]

[float]
===== Bug fixes
* Fixing missing Micrometer metrics in Spring boot due to premature initialization - {pull}2255[#2255]
* Fixing hostname trimming of FQDN too aggressive - {pull}2286[#2286]
* Fixing agent `unknown` version - {pull}2289[#2289]
* Improve runtime attach configuration reliability - {pull}2283[#2283]

[[release-notes-1.27.0]]
==== 1.27.0 - 2021/11/15

[float]
===== Potentially breaking changes
* `transaction_ignore_urls` now relies on full request URL path - {pull}2146[#2146]
** On a typical application server like Tomcat, deploying an `app.war` application to the non-ROOT context makes it accessible with `http://localhost:8080/app/`
** Ignoring the whole webapp through `/app/*` was not possible until now.
** Existing configuration may need to be updated to include the deployment context, thus for example `/static/*.js` used to
exclude known static files in all applications might be changed to `/app/static/*.js` or `*/static/*.js`.
** It only impacts prefix patterns due to the additional context path in pattern.
** It does not impact deployment within the `ROOT` context like Spring-boot which do not have such context path prefix.
* The metrics `transaction.duration.sum.us`, `transaction.duration.count` and `transaciton.breakdown.count` are no longer recorded - {pull}2194[#2194]
* Automatic hostname discovery mechanism had changed, so the resulted `host.name` and `host.hostname` in events reported
by the agent may be different. This was done in order to improve the integration with host metrics in the APM UI.

[float]
===== Features
* Improved capturing of logged exceptions when using Log4j2 - {pull}2139[#2139]
* Update to async-profiler 1.8.7 and set configured `safemode` at load time though a new system property - {pull}2165[#2165]
* Added support to capture `context.message.routing-key` in rabbitmq, spring amqp instrumentations - {pull}1767[#1767]
* Breakdown metrics are now tracked per service (when using APM Server 8.0) - {pull}2208[#2208]
* Add support for Spring AMQP batch API - {pull}1716[#1716]
* Add the (current) transaction name to the error (when using APM Server 8.0) - {pull}2235[#2235]
* The JVM/JMX metrics are reported for each service name individually (when using APM Server 8.0) - {pull}2233[#2233]
* Added <<config-span-stack-trace-min-duration,`span_stack_trace_min_duration`>> option.
 This replaces the now deprecated `span_frames_min_duration` option.
 The difference is that the new option has more intuitive semantics for negative values (never collect stack trace) and zero (always collect stack trace). - {pull}2220[#2220]
* Add support to Jakarta EE for JAX-WS - {pull}2247[#2247]
* Add support to Jakarta EE for JAX-RS - {pull}2248[#2248]
* Add support for Jakarta EE EJB annotations `@Schedule`, `@Schedules` - {pull}2250[#2250]
* Added support to Quartz 1.x - {pull}2219[#2219]

[float]
===== Performance improvements
* Disable compression when sending data to a local APM Server
* Reducing startup contention related to instrumentation through `ensureInstrumented` - {pull}2150[#2150]

[float]
===== Bug fixes
* Fix k8s metadata discovery for containerd-cri envs - {pull}2126[#2126]
* Fixing/reducing startup delays related to `ensureInstrumented` - {pull}2150[#2150]
* Fix runtime attach when bytebuddy is in application classpath - {pull}2116[#2116]
* Fix failed integration between agent traces and host metrics coming from Beats/Elastic-Agent due to incorrect hostname
discovery - {pull}2205[#2205]
* Fix infinitely kept-alive transactions in Hikari connection pool - {pull}2210[#2210]
* Fix few Webflux exceptions and missing reactor module - {pull}2207[#2207]

[float]
===== Refactorings
* Loading the agent from an isolated class loader - {pull}2109[#2109]
* Refactorings in the `apm-agent-plugin-sdk` that may imply breaking changes for beta users of the external plugin mechanism
** `WeakMapSupplier.createMap()` is now `WeakConcurrent.buildMap()` and contains more builders - {pull}2136[#2136]
** `GlobalThreadLocal` has been removed in favor of `DetachedThreadLocal`. To make it global, use `GlobalVariables` - {pull}2136[#2136]
** `DynamicTransformer.Accessor.get().ensureInstrumented` is now `DynamicTransformer.ensureInstrumented` - {pull}2164[#2164]
** The `@AssignTo.*` annotations have been removed.
   Use the `@Advice.AssignReturned.*` annotations that come with the latest version of Byte Buddy.
   If your plugin uses the old annotations, it will be skipped.
   {pull}2171[#2171]
* Switching last instrumentations (`trace_methods`, sparkjava, JDK `HttpServer` and Struts 2) to
`TracerAwareInstrumentation` - {pull}2170[#2170]
* Replace concurrency plugin maps to `SpanConcurrentHashMap` ones - {pull}2173[#2173]
* Align User-Agent HTTP header with other APM agents - {pull}2177[#2177]

[[release-notes-1.26.0]]
==== 1.26.0 - 2021/09/14

===== Potentially breaking changes
* If you rely on Database span subtype and use Microsoft SQL Server, the span subtype has been changed from `sqlserver`
to `mssql` to align with other agents.

[float]
===== Breaking changes
* Stop collecting the field `http.request.socket.encrypted` in http requests - {pull}2136[#2136]

[float]
===== Features
* Improved naming for Spring controllers - {pull}1906[#1906]
* ECS log reformatting improvements - {pull}1910[#1910]
** Automatically sets `service.node.name` in all log events if set through agent configuration
** Add `log_ecs_reformatting_additional_fields` option to support arbitrary fields in logs
** Automatically serialize markers as tags where relevant (log4j2 and logback)
* gRPC spans (client and server) can detect errors or cancellation through custom listeners - {pull}2067[#2067]
* Add `-download-agent-version` to the agent <<setup-attach-cli-usage-options, attach CLI tool options>>, allowing the
user to configure an arbitrary agent version that will be downloaded from maven and attached - {pull}1959[#1959]
* Add extra check to detect improper agent setup - {pull}2076[#2076]
* In redis tests - embedded RedisServer is replaced by testcontainers - {pull}2221[#2221]

[float]
===== Performance improvements
* Reduce GC time overhead caused by WeakReferences - {pull}2086[#2086], {pull}2081[#2081]
* Reduced memory overhead by a smarter type pool caching strategy - {pull}2102[#2102]. +
  The type pool cache improves the startup times by speeding up type matching
  (determining whether a class that's about to be loaded should be instrumented).
  Generally, the more types that are cached, the faster the startup. +
  The old strategy did not impose a limit to the cache but cleared it after it hasn't been accessed in a while.
  However, load test have discovered that the cache may never be cleared and leave a permanent overhead of 23mb.
  The actual size of the cache highly depends on the application and loosely correlates with the number of loaded classes. +
  The new caching strategy targets to allocate 1% of the committed heap, at least 0.5mb and max 10mb.
  If a particular entry hasn't been accessed within 20s, it will be removed from the cache. +
  The results based on load testing are very positive:
** Equivalent startup times (within the margins of error of the previous strategy)
** Equivalent allocation rate (within the margins of error of the previous strategy)
** Reduced avg heap utilization from 10%/15mb (previous strategy) to within margins of error without the agent
** Reduced GC time due to the additional headroom that the application can utilize.
** Based on heap dump analysis, after warmup, the cache size is now around 59kb (down from 23mb with the previous strategy).

[float]
===== Bug fixes
* Fix failure to parse some forms of the `Implementation-Version` property from jar manifest files - {pull}1931[#1931]
* Ensure single value for context-propagation header - {pull}1937[#1937]
* Fix gRPC non-terminated (therefore non-reported) client spans - {pull}2067[#2067]
* Fix Webflux response status code - {pull}1948[#1948]
* Ensure path filtering is applied when Servlet path is not available - {pull}2099[#2099]
* Align span subtype for MS SqlServer - {pull}2112[#2112]
* Fix potential destination host name corruption in OkHttp client spans - {pull}2118[#2118]

[float]
===== Refactorings
* Migrate several plugins to indy dispatcher {pull}2087[#2087], {pull}2088[#2088], {pull}2090[#2090], {pull}2094[#2094], {pull}2095[#2095]

[[release-notes-1.25.0]]
==== 1.25.0 - 2021/07/22

[float]
===== Potentially breaking changes
* If you rely on instrumentations that are in the `experimental` group, you must now set `enable_experimental_instrumentations=true` otherwise
the experimental instrumentations will be disabled by default. Up to version `1.24.0` using an empty value for `disable_instrumentations` was
the recommended way to override the default `disable_instrumentations=experimental`.

[float]
===== Features
* Support for inheritance of public API annotations - {pull}1805[#1805]
* JDBC instrumentation sets `context.db.instance` - {pull}1820[#1820]
* Add support for Vert.x web client- {pull}1824[#1824]
* Avoid recycling of spans and transactions that are using through the public API, so to avoid
reference-counting-related errors - {pull}1859[#1859]
* Add <<config-enable-experimental-instrumentations>> configuration option to enable experimental features - {pull}1863[#1863]
** Previously, when adding an instrumentation group to `disable_instrumentations`, we had to make sure to not forget the
default `experimental` value, for example when disabling `jdbc` instrumentation we had to set `disable_instrumentations=experimental,jdbc` otherwise
setting `disable_instrumentations=jdbc` would disable jdbc and also enable experimental features, which would not be the desired effect.
** Previously, by default `disable_instrumentations` contained `experimental`
** Now by default `disable_instrumentations` is empty and `enable_experimental_instrumentations=false`
** Set `enable_experimental_instrumentations=true` to enable experimental instrumentations
* Eliminating concerns related to log4j2 vulnerability - https://nvd.nist.gov/vuln/detail/CVE-2020-9488#vulnCurrentDescriptionTitle.
We cannot upgrade to version above 2.12.1 because this is the last version of log4j that is compatible with Java 7.
Instead, we exclude the SMTP appender (which is the vulnerable one) from our artifacts. Note that older versions of
our agent are not vulnerable as well, as the SMTP appender was never used, this is only to further reduce our users' concerns.
* Adding public APIs for setting `destination.service.resource`, `destination.address` and `destination.port` fields
for exit spans - {pull}1788[#1788]
* Only use emulated runtime attachment as fallback, remove the `--without-emulated-attach` option - {pull}1865[#1865]
* Instrument `javax.servlet.Filter` the same way as `javax.servlet.FilterChain` - {pull}1858[#1858]
* Propagate trace context headers in HTTP calls occurring from within traced exit points, for example - when using
Elasticsearch's REST client - {pull}1883[#1883]
* Added support for naming sparkjava (not Apache Spark) transactions {pull}1894[#1894]
* Added the ability to manually create exit spans, which will result with the auto creation of service nodes in the
service map and downstream service in the dependencies table - {pull}1898[#1898]
* Basic support for `com.sun.net.httpserver.HttpServer` - {pull}1854[#1854]
* Update to async-profiler 1.8.6 {pull}1907[#1907]
* Added support for setting the framework using the public api (#1908) - {pull}1909[#1909]

[float]
===== Bug fixes
* Fix NPE with `null` binary header values + properly serialize them - {pull}1842[#1842]
* Fix `ListenerExecutionFailedException` when using Spring AMQP's ReplyTo container - {pull}1872[#1872]
* Enabling log ECS reformatting when using Logback configured with `LayoutWrappingEncoder` and a pattern layout - {pull}1879[#1879]
* Fix NPE with Webflux + context propagation headers - {pull}1871[#1871]
* Fix `ClassCastException` with `ConnnectionMetaData` and multiple classloaders - {pull}1864[#1864]
* Fix NPE in `co.elastic.apm.agent.servlet.helper.ServletTransactionCreationHelper.getClassloader` - {pull}1861[#1861]
* Fix for Jboss JMX unexpected notifications - {pull}1895[#1895]

[[release-notes-1.24.0]]
==== 1.24.0 - 2021/05/31

[float]
===== Features
* Basic support for Apache Struts 2 {pull}1763[#1763]
* Extending the <<config-log-ecs-reformatting>> config option to enable the overriding of logs with ECS-reformatted
events. With the new `OVERRIDE` option, non-file logs can be ECS-reformatted automatically as well - {pull}1793[#1793]
* Instrumentation for Vert.x Web {pull}1697[#1697]
* Changed log level of vm arguments to debug
* Giving precedence for the W3C `tracecontext` header over the `elastic-apm-traceparent` header - {pull}1821[#1821]
* Add instrumentation for Webflux - {pull}1305[#1305]
* Add instrumentation for Javalin {pull}1822[#1822]

[float]
===== Bug fixes
* Fix another error related to instrumentation plugins loading on Windows - {pull}1785[#1785]
* Load Spring AMQP plugin- {pull}1784[#1784]
* Avoid `IllegalStateException` when multiple `tracestate` headers are used - {pull}1808[#1808]
* Ensure CLI attach avoids `sudo` only when required and avoid blocking - {pull}1819[#1819]
* Avoid sending metric-sets without samples, so to adhere to the intake API - {pull}1826[#1826]
* Fixing our type-pool cache, so that it can't cause OOM (softly-referenced), and it gets cleared when not used for
a while - {pull}1828[#1828]

[float]
===== Refactors
* Remove single-package limitation for embedded plugins - {pull}1780[#1780]

[[release-notes-1.23.0]]
==== 1.23.0 - 2021/04/22

[float]
===== Breaking changes
* There are breaking changes in the <<setup-attach-cli,attacher cli>>.
  See the Features section for more information.

[float]
===== Features
* Overhaul of the <<setup-attach-cli,attacher cli>> application that allows to attach the agent to running JVMs - {pull}1667[#1667]
** The artifact of the standalone cli application is now called `apm-agent-attach-cli`. The attacher API is still called `apm-agent-attach`.
** There is also a slim version of the cli application that does not bundle the Java agent.
It requires the `--agent-jar` option to be set.
** Improved logging +
The application uses {ecs-logging-java-ref}/intro.html[Java ECS logging] to emit JSON logs.
The log level can be configured with the `--log-level` option.
By default, the program is logging to the console but using the `--log-file` option, it can also log to a file.
** Attach to JVMs running under a different user (unix only) +
The JVM requires the attacher to be running under the same user as the target VM (the attachee).
The `apm-agent-attach-standalone.jar` can now be run with a user that has permissions to switch to the user that runs the target VM.
On Windows, the attacher can still only attach to JVMs that are running with under the same user.
** New include/exclude discovery rules +
*** `--include-all`: Attach to all discovered JVMs. If no matchers are provided, it will not attach to any JVMs.
*** `--include-user`/`--exclude-user`: Attach to all JVMs of a given operating system user.
*** `--include-main`/`--exclude-main`: Attach to all JVMs that whose main class/jar name, or system properties match the provided regex.
*** `--include-vmargs`/`--exclude-vmargs`: Attach to all JVMs that whose main class/jar name, or system properties match the provided regex.
** Removal of options +
*** The deprecated `--arg` option has been removed.
*** The `-i`/`--include`, `-e`/`exclude` options have been removed in favor of the `--<include|exclude>-<main|vmargs>` options.
*** The `-p`/`--pid` options have been removed in favor of the `--include-pid` option.
** Changed behavior of  the `-l`/`--list` option +
The option now only lists JVMs that match the include/exclude discovery rules.
Thus, it can be used to do a dry-run of the matchers without actually performing an attachment.
It even works in combination with `--continuous` now.
By default, the VM arguments are not printed, but only when the `-a`/`--list-vmargs` option is set.
** Remove dependency on `jps` +
Even when matching on the main class name or on system properties,
** Checks the Java version before attaching to avoid attachment on unsupported JVMs.
* Cassandra instrumentation - {pull}1712[#1712]
* Log correlation supports JBoss Logging - {pull}1737[#1737]
* Update Byte-buddy to `1.11.0` - {pull}1769[#1769]
* Support for user.domain {pull}1756[#1756]
* JAX-RS supports javax.ws.rs.PATCH
* Enabling build and unit tests on Windows - {pull}1671[#1671]

[float]
===== Bug fixes
* Fixed log correlation for log4j2 - {pull}1720[#1720]
* Fix apm-log4j1-plugin and apm-log4j2-plugin dependency on slf4j - {pull}1723[#1723]
* Avoid systematic `MessageNotWriteableException` error logging, now only visible in `debug` - {pull}1715[#1715] and {pull}1730[#1730]
* Fix rounded number format for non-english locales - {pull}1728[#1728]
* Fix `NullPointerException` on legacy Apache client instrumentation when host is `null` - {pull}1746[#1746]
* Apply consistent proxy class exclusion heuristic - {pull}1738[#1738]
* Fix micrometer serialization error - {pull}1741[#1741]
* Optimize & avoid `ensureInstrumented` deadlock by skipping stack-frame computation for Java7+ bytecode - {pull}1758[#1758]
* Fix instrumentation plugins loading on Windows - {pull}1671[#1671]

[float]
===== Refactors
* Migrate some plugins to indy dispatcher {pull}1369[#1369] {pull}1410[#1410] {pull}1374[#1374]

[[release-notes-1.22.0]]
==== 1.22.0 - 2021/03/24

[float]
===== Breaking changes
* Dots in metric names of Micrometer metrics get replaced with underscores to avoid mapping conflicts.
De-dotting be disabled via <<config-dedot-custom-metrics, `dedot_custom_metrics`>>. - {pull}1700[#1700]

[float]
===== Features
* Introducing a new mechanism to ease the development of community instrumentation plugins. See <<config-plugins-dir>> for
more details. This configuration was already added in 1.18.0, but more extensive and continuous integration testing
allows us to expose it now. It is still marked as "experimental" though, meaning that future changes in the mechanism
may break early contributed plugins. However, we highly encourage our community to try it out and we will do our best
to assist with such efforts.
* Deprecating `ignore_user_agents` in favour of `transaction_ignore_user_agents`, maintaining the same functionality -
{pull}1644[#1644]
* Update existing Hibernate Search 6 instrumentation to the final relase
* The <<config-use-path-as-transaction-name, `use_path_as_transaction_name`>> option is now dynamic
* Flushing internal and micrometer metrics before the agent shuts down - {pull}1658[#1658]
* Support for OkHttp 4.4+ -  {pull}1672[#1672]
* Adding capability to automatically create ECS-JSON-formatted version of the original application log files, through
the <<config-log-ecs-reformatting>> config option. This allows effortless ingestion of logs to Elasticsearch without
any further configuration. Supports log4j1, log4j2 and Logback. {pull}1261[#1261]
* Add support to Spring AMQP - {pull}1657[#1657]
* Adds the ability to automatically configure usage of the OpenTracing bridge in systems using ServiceLoader - {pull}1708[#1708]
* Update to async-profiler 1.8.5 - includes a fix to a Java 7 crash and enhanced safe mode to better deal with
corrupted stack frames.
* Add a warning on startup when `-Xverify:none` or `-noverify` flags are set as this can lead to crashes that are very
difficult to debug - {pull}1593[#1593]. In an upcoming version, the agent will not start when these flags are set,
unless the system property `elastic.apm.disable_bootstrap_checks` is set to true.

[float]
===== Bug fixes
* fix sample rate rounded to zero when lower than precision - {pull}1655[#1655]
* fixed a couple of bugs with the external plugin mechanism (not documented until now) - {pull}1660[#1660]
* Fix runtime attach conflict with multiple users - {pull}1704[#1704]

[[release-notes-1.21.0]]
==== 1.21.0 - 2021/02/09

[float]
===== Breaking changes
* Following PR {pull}1650[#1650], there are two slight changes with the <<config-server-url>> and <<config-server-urls>>
configuration options:
    1.  So far, setting `server_urls` with an empty string would allow the agent to work normally, apart from any action
        that requires communication with the APM Server, including the attempt to fetch a central configuration.
        Starting in this agent version, setting `server_urls` to empty string doesn't have any special meaning, it is
        the default expected configuration, where `server_url` will be used instead. In order to achieve the same
        behaviour, use the new <<config-disable-send>> configuration.
    2.  Up to this version, `server_url` was used as an alias to `server_urls`, meaning that one could potentially set
        the `server_url` config with a comma-separated list of multiple APM Server addresses, and that would have been a
        valid configuration. Starting in this agent version, `server_url` is a separate configuration, and it only accepts
        Strings that represent a single valid URL. Specifically, empty strings and commas are invalid.

[float]
===== Features
* Add cloud provider metadata to reported events, see
https://github.com/elastic/apm/blob/master/specs/agents/metadata.md#cloud-provider-metadata[spec] for details.
By default, the agent will try to automatically detect the cloud provider on startup, but this can be
configured through the <<config-cloud-provider, `cloud_provider`>> config option - {pull}1599[#1599]
* Add span & transaction `outcome` field to improve error rate calculations - {pull}1613[#1613]

[float]
===== Bug fixes
* Fixing crashes observed in Java 7 at sporadic timing by applying a few seconds delay on bootstrap - {pull}1594[#1594]
* Fallback to using "TLS" `SSLContext` when "SSL" is not available - {pull}1633[#1633]
* Fixing agent startup failure with `NullPointerException` thrown by Byte-buddy's `MultipleParentClassLoader` - {pull}1647[#1647]
* Fix cached type resolution triggering `ClassCastException` - {pull}1649[#1649]

[[release-notes-1.20.0]]
==== 1.20.0 - 2021/01/07

[float]
===== Breaking changes
* The following public API types were `public` so far and became package-private: `NoopScope`, `ScopeImpl` and `AbstractSpanImpl`.
  If your code is using them, you will need to change that when upgrading to this version.
  Related PR: {pull}1532[#1532]

[float]
===== Features
* Add support for RabbitMQ clients - {pull}1328[#1328]

[float]
===== Bug fixes
* Fix small memory allocation regression introduced with tracestate header {pull}1508[#1508]
* Fix `NullPointerException` from `WeakConcurrentMap.put` through the Elasticsearch client instrumentation - {pull}1531[#1531]
* Sending `transaction_id` and `parent_id` only for events that contain a valid `trace_id` as well - {pull}1537[#1537]
* Fix `ClassNotFoundError` with old versions of Spring resttemplate {pull}1524[#1524]
* Fix Micrometer-driven metrics validation errors by the APM Server when sending with illegal values - {pull}1559[#1559]
* Serialize all stack trace frames when setting `stack_trace_limit=-1` instead of none - {pull}1571[#1571]
* Fix `UnsupportedOperationException` when calling `ServletContext.getClassLoader()` - {pull}1576[#1576]
* Fix improper request body capturing - {pull}1579[#1579]
* Avoid `NullPointerException` due to null return values instrumentation advices - {pull}1601[#1601]
* Update async-profiler to 1.8.3 {pull}1602[1602]
* Use null-safe data structures to avoid `NullPointerException` {pull}1597[1597]
* Fix memory leak in sampling profiler mechanism - {pull}1592[#1592]

[float]
===== Refactors
* Migrate some plugins to indy dispatcher {pull}1405[#1405] {pull}1394[#1394]

[[release-notes-1.19.0]]
==== 1.19.0 - 2020/11/10

[float]
===== Features
* The agent version now includes a git hash if it's a snapshot version.
  This makes it easier to differ distinct snapshot builds of the same version.
  Example: `1.18.1-SNAPSHOT.4655910`
* Add support for sampling weight with propagation in `tracestate` W3C header {pull}1384[#1384]
* Adding two more valid options to the `log_level` config: `WARNING` (equivalent to `WARN`) and `CRITICAL`
  (will be treated as `ERROR`) - {pull}1431[1431]
* Add the ability to disable Servlet-related spans for `INCLUDE`, `FORWARD` and `ERROR` dispatches (without affecting
  basic Servlet capturing) by adding `servlet-api-dispatch` to <<config-disable-instrumentations>> - {pull}1448[1448]
* Add Sampling Profiler support for AArch64 architectures - {pull}1443[1443]
* Support proper transaction naming when using Spring's `ServletWrappingController` - {pull}1461[#1461]
* Update async-profiler to 1.8.2 {pull}1471[1471]
* Update existing Hibernate Search 6 instrumentation to work with the latest CR1 release
* Deprecating the `addLabel` public API in favor of `setLabel` (still supporting `addLabel`) - {pull}1449[#1449]

[float]
===== Bug fixes
* Fix `HttpUrlConnection` instrumentation issue (affecting distributed tracing as well) when using HTTPS without using
  `java.net.HttpURLConnection#disconnect` - {pull}1447[1447]
* Fixes class loading issue that can occur when deploying multiple applications to the same application server - {pull}1458[#1458]
* Fix ability to disable agent on startup wasn't working for runtime attach {pull}1444[1444]
* Avoid `UnsupportedOperationException` on some spring application startup {pull}1464[1464]
* Fix ignored runtime attach `config_file` {pull}1469[1469]
* Fix `IllegalAccessError: Module 'java.base' no access to: package 'java.lang'...` in J9 VMs of Java version >= 9 -
  {pull}1468[#1468]
* Fix JVM version parsing on HP-UX {pull}1477[#1477]
* Fix Spring-JMS transactions lifecycle management when using multiple concurrent consumers - {pull}1496[#1496]

[float]
===== Refactors
* Migrate some plugins to indy dispatcher {pull}1404[1404] {pull}1411[1411]
* Replace System Rules with System Lambda {pull}1434[#1434]

[[release-notes-1.18.1]]
==== 1.18.1 - 2020/10/06

[float]
===== Refactors
* Migrate some plugins to indy dispatcher {pull}1362[1362] {pull}1366[1366] {pull}1363[1363] {pull}1383[1383] {pull}1368[1368] {pull}1364[1364] {pull}1365[1365] {pull}1367[1367] {pull}1371[1371]

[float]
===== Bug fixes
* Fix instrumentation error for HttpClient - {pull}1402[#1402]
* Eliminate `unsupported class version error` messages related to loading the Java 11 HttpClient plugin in pre-Java-11 JVMs {pull}1397[1397]
* Fix rejected metric events by APM Server with response code 400 due to data validation error - sanitizing Micrometer
metricset tag keys - {pull}1413[1413]
* Fix invalid micrometer metrics with non-numeric values {pull}1419[1419]
* Fix `NoClassDefFoundError` with JDBC instrumentation plugin {pull}1409[1409]
* Apply `disable_metrics` config to Micrometer metrics - {pull}1421[1421]
* Remove cgroup `inactive_file.bytes` metric according to spec {pull}1422[1422]

[[release-notes-1.18.0]]
==== 1.18.0 - 2020/09/08

[float]
===== Features
* Deprecating `ignore_urls` config in favour of <<config-transaction-ignore-urls, `transaction_ignore_urls`>> to align
  with other agents, while still allowing the old config name for backward compatibility - {pull}1315[#1315]
* Enabling instrumentation of classes compiled with Java 1.4. This is reverting the restriction of instrumenting only
  bytecode of Java 1.5 or higher ({pull}320[#320]), which was added due to potential `VerifyError`. Such errors should be
  avoided now by the usage of `TypeConstantAdjustment` - {pull}1317[#1317]
* Enabling agent to work without attempting any communication with APM server, by allowing setting `server_urls` with
  an empty string - {pull}1295[#1295]
* Add <<metrics-micrometer, micrometer support>> - {pull}1303[#1303]
* Add `profiling_inferred_spans_lib_directory` option to override the default temp directory used for exporting the async-profiler library.
  This is useful for server-hardened environments where `/tmp` is often configured with `noexec`, leading to `java.lang.UnsatisfiedLinkError` errors - {pull}1350[#1350]
* Create spans for Servlet dispatches to FORWARD, INCLUDE and ERROR - {pull}1212[#1212]
* Support JDK 11 HTTPClient - {pull}1307[#1307]
* Lazily create profiler temporary files {pull}1360[#1360]
* Convert the followings to Indy Plugins (see details in <<release-notes-1.18.0.rc1, 1.18.0-rc1 relase notes>>): gRPC,
  AsyncHttpClient, Apache HttpClient
* The agent now collects cgroup memory metrics (see details in <<metrics-cgroup,Metrics page>>)
* Update async-profiler to 1.8.1 {pull}1382[#1382]
* Runtime attach install option is promoted to 'beta' status (was experimental).

[float]
===== Bug fixes
* Fixes a `NoClassDefFoundError` in the JMS instrumentation of `MessageListener` - {pull}1287[#1287]
* Fix `/ by zero` error message when setting `server_urls` with an empty string - {pull}1295[#1295]
* Fix `ClassNotFoundException` or `ClassCastException` in some cases where special log4j configurations are used - {pull}1322[#1322]
* Fix `NumberFormatException` when using early access Java version - {pull}1325[#1325]
* Fix `service_name` config being ignored when set to the same auto-discovered default value - {pull}1324[#1324]
* Fix service name error when updating a web app on a Servlet container - {pull}1326[#1326]
* Fix remote attach 'jps' executable not found when 'java' binary is symlinked ot a JRE - {pull}1352[#1352]

[[release-notes-1.18.0.rc1]]
==== 1.18.0.RC1 - 2020/07/22

This release candidate adds some highly anticipated features:
It’s now possible to attach the agent at runtime in more cases than before.
Most notably, it enables runtime attachment on JBoss, WildFly, Glassfish/Payara,
and other OSGi runtimes such as Atlassian Jira and Confluence.

To make this and other significant features, such as https://github.com/elastic/apm-agent-java/issues/937[external plugins], possible,
we have implemented major changes to the architecture of the agent.
The agent now relies on the `invokedynamic` bytecode instruction to make plugin development easier, safer, and more efficient.
As early versions of Java 7 and Java 8 have unreliable support for invokedynamic,
we now require a minimum update level of 60 for Java 7 (7u60+) in addition to the existing minimum update level of 40 for Java 8 (8u40+).

We’re looking for users who would like to try this out to give feedback.
If we see that the `invokedynamic`-based approach (https://github.com/elastic/apm-agent-java/pull/1230[indy plugins]) works well, we can continue and migrate the rest of the plugins.
After the migration has completed, we can move forward with external plugins and remove the experimental label from runtime attachment.

If all works like in our testing, you would not see `NoClassDefFoundError` s anymore when, for example, trying to attach the agent at runtime to an OSGi container or a JBoss server.
Also, non-standard OSGi containers, such as Atlassian Jira and other technologies with restrictive class loading policies, such as MuleSoft ESB, will benefit from this change.

In the worst case, there might be JVM crashes due to `invokedynamic`-related JVM bugs.
However, we already disable the agent when attached to JVM versions that are known to be problematic.
Another potentially problematic area is that we now dynamically raise the bytecode version of instrumented classes to be at least bytecode version 51 (Java 7).
This is needed in order to be able to use the `invokedynamic` instruction.
This requires re-computation of stack map frames which makes instrumentation a bit slower.
We don't anticipate notable slowdowns unless you extensively (over-)use <<config-trace-methods, `trace_methods`>>.

[float]
===== Breaking changes
* Early Java 7 versions, prior to update 60, are not supported anymore.
  When trying to attach to a non-supported version, the agent will disable itself and not apply any instrumentations.

[float]
===== Features
* Experimental support for runtime attachment now also for OSGi containers, JBoss, and WildFly
* New mitigation of OSGi bootdelegation errors (`NoClassDefFoundError`).
  You can remove any `org.osgi.framework.bootdelegation` related configuration.
  This release also removes the configuration option `boot_delegation_packages`.
* Overhaul of the `ExecutorService` instrumentation that avoids `ClassCastException` issues - {pull}1206[#1206]
* Support for `ForkJoinPool` and `ScheduledExecutorService` (see <<supported-async-frameworks>>)
* Support for `ExecutorService#invokeAny` and `ExecutorService#invokeAll`
* Added support for `java.util.TimerTask` - {pull}1235[#1235]
* Add capturing of request body in Elasticsearch queries: `_msearch`, `_count`, `_msearch/template`, `_search/template`, `_rollup_search` - {pull}1222[#1222]
* Add <<config-enabled,`enabled`>> flag
* Add experimental support for Scala Futures
* The agent now collects heap memory pools metrics - {pull}1228[#1228]

[float]
===== Bug fixes
* Fixes error capturing for log4j2 loggers. Version 1.17.0 introduced a regression.
* Fixes `NullPointerException` related to JAX-RS and Quartz instrumentation - {pull}1249[#1249]
* Expanding k8s pod ID discovery to some formerly non-supported environments
* When `recording` is set to `false`, the agent will not send captured errors anymore.
* Fixes NPE in Dubbo instrumentation that occurs when the application is acting both as a provider and as a consumer - {pull}1260[#1260]
* Adding a delay by default what attaching the agent to Tomcat using the premain route to work around the JUL
  deadlock issue - {pull}1262[#1262]
* Fixes missing `jboss.as:*` MBeans on JBoss - {pull}1257[#1257]


[[release-notes-1.17.0]]
==== 1.17.0 - 2020/06/17

[float]
===== Features
* Log files are now rotated after they reach <<config-log-file-size>>.
There will always be one history file `${log_file}.1`.
* Add <<config-log-format-sout>> and <<config-log-format-file>> with the options `PLAIN_TEXT` and `JSON`.
The latter uses https://github.com/elastic/ecs-logging-java[ecs-logging-java] to format the logs.
* Exposing <<config-classes-excluded-from-instrumentation>> config - {pull}1187[#1187]
* Add support for naming transactions based on Grails controllers. Supports Grails 3+ - {pull}1171[#1171]
* Add support for the Apache/Alibaba Dubbo RPC framework
* Async Profiler version upgraded to 1.7.1, with a new debugging flag for the stack frame recovery mechanism - {pull}1173[#1173]

[float]
===== Bug fixes
* Fixes `IndexOutOfBoundsException` that can occur when profiler-inferred spans are enabled.
  This also makes the profiler more resilient by just removing the call tree related to the exception (which might be in an invalid state)
  as opposed to stopping the profiler when an exception occurs.
* Fix `NumberFormatException` when parsing Ingres/Actian JDBC connection strings - {pull}1198[#1198]
* Prevent agent from overriding JVM configured truststore when not using HTTPS for communication with APM server - {pull}1203[#1203]
* Fix `java.lang.IllegalStateException` with `jps` JVM when using continuous runtime attach - {pull}1205[1205]
* Fix agent trying to load log4j2 plugins from application - {pull}1214[1214]
* Fix memory leak in gRPC instrumentation plugin - {pull}1196[1196]
* Fix HTTPS connection failures when agent is configured to use HTTPS to communicate with APM server {pull}1209[1209]

[[release-notes-1.16.0]]
==== 1.16.0 - 2020/05/13

[float]
===== Features

* The log correlation feature now adds `error.id` to the MDC. See <<supported-logging-frameworks>> for details. - {pull}1050[#1050]
* Deprecating the `incubating` tag in favour of the `experimental` tag. This is not a breaking change, so former
<<config-disable-instrumentations,`disable_instrumentation`>> configuration containing the `incubating` tag will still be respected - {pull}1123[#1123]
* Add a `--without-emulated-attach` option for runtime attachment to allow disabling this feature as a workaround.
* Add workaround for JDK bug JDK-8236039 with TLS 1.3 {pull}1149[#1149]
* Add log level `OFF` to silence agent logging
* Adds <<config-span-min-duration,`span_min_duration`>> option to exclude fast executing spans.
  When set together with one of the more specific thresholds - `trace_methods_duration_threshold` or `profiling_inferred_spans_min_duration`,
  the higher threshold will determine which spans will be discarded.
* Automatically instrument quartz jobs from the quartz-jobs artifact {pull}1170[#1170]
* Perform re-parenting of regular spans to be a child of profiler-inferred spans. Requires APM Server and Kibana 7.8.0. {pull}1117[#1117]
* Upgrade Async Profiler version to 1.7.0

[float]
===== Bug fixes

* When Servlet-related Exceptions are handled through exception handlers that return a 200 status code, agent shouldn't override with 500 - {pull}1103[#1103]
* Exclude Quartz 1 from instrumentation to avoid
  `IncompatibleClassChangeError: Found class org.quartz.JobExecutionContext, but interface was expected` - {pull}1108[#1108]
* Fix breakdown metrics span sub-types {pull}1113[#1113]
* Fix flaky gRPC server instrumentation {pull}1122[#1122]
* Fix side effect of calling `Statement.getUpdateCount` more than once {pull}1139[#1139]
* Stop capturing JDBC affected rows count using `Statement.getUpdateCount` to prevent unreliable side-effects {pull}1147[#1147]
* Fix OpenTracing error tag handling (set transaction error result when tag value is `true`) {pull}1159[#1159]
* Due to a bug in the build we didn't include the gRPC plugin in the build so far
* `java.lang.ClassNotFoundException: Unable to load class 'jdk.internal...'` is thrown when tracing specific versions of Atlassian systems {pull}1168[#1168]
* Make sure spans are kept active during `AsyncHandler` methods in the `AsyncHttpClient`
* CPU and memory metrics are sometimes not reported properly when using IBM J9 {pull}1148[#1148]
* `NullPointerException` thrown by the agent on WebLogic {pull}1142[#1142]

[[release-notes-1.15.0]]
==== 1.15.0 - 2020/03/27

[float]
===== Breaking changes

* Ordering of configuration sources has slightly changed, please review <<configuration>>:
** `elasticapm.properties` file now has higher priority over java system properties and environment variables, +
This change allows to change dynamic options values at runtime by editing file, previously values set in java properties
or environment variables could not be overridden, even if they were dynamic.
* Renamed some configuration options related to the experimental profiler-inferred spans feature ({pull}1084[#1084]):
** `profiling_spans_enabled` -> `profiling_inferred_spans_enabled`
** `profiling_sampling_interval` -> `profiling_inferred_spans_sampling_interval`
** `profiling_spans_min_duration` -> `profiling_inferred_spans_min_duration`
** `profiling_included_classes` -> `profiling_inferred_spans_included_classes`
** `profiling_excluded_classes` -> `profiling_inferred_spans_excluded_classes`
** Removed `profiling_interval` and `profiling_duration` (both are fixed to 5s now)

[float]
===== Features

* Gracefully abort agent init when running on a known Java 8 buggy JVM {pull}1075[#1075].
* Add support for <<supported-databases, Redis Redisson client>>
* Makes <<config-instrument>>, <<config-trace-methods>>, and <<config-disable-instrumentations>> dynamic.
Note that changing these values at runtime can slow down the application temporarily.
* Do not instrument Servlet API before 3.0 {pull}1077[#1077]
* Add support for API keys for apm backend authentication {pull}1083[#1083]
* Add support for <<supported-rpc-frameworks, gRPC>> client & server instrumentation {pull}1019[#1019]
* Deprecating `active` configuration option in favor of `recording`.
  Setting `active` still works as it's now an alias for `recording`.

[float]
===== Bug fixes

* When JAX-RS-annotated method delegates to another JAX-RS-annotated method, transaction name should include method A - {pull}1062[#1062]
* Fixed bug that prevented an APM Error from being created when calling `org.slf4j.Logger#error` - {pull}1049[#1049]
* Wrong address in JDBC spans for Oracle, MySQL and MariaDB when multiple hosts are configured - {pull}1082[#1082]
* Document and re-order configuration priorities {pull}1087[#1087]
* Improve heuristic for `service_name` when not set through config {pull}1097[#1097]


[[release-notes-1.14.0]]
==== 1.14.0 - 2020/03/04

[float]
===== Features

* Support for the official https://www.w3.org/TR/trace-context[W3C] `traceparent` and `tracestate` headers. +
  The agent now accepts both the `elastic-apm-traceparent` and the official `traceparent` header.
By default, it sends both headers on outgoing requests, unless <<config-use-elastic-traceparent-header, `use_elastic_traceparent_header`>> is set to false.
* Creating spans for slow methods with the help of the sampling profiler https://github.com/jvm-profiling-tools/async-profiler[async-profiler].
This is a low-overhead way of seeing which methods make your transactions slow and a replacement for the `trace_methods` configuration option.
See <<supported-java-methods>> for more details
* Adding a Circuit Breaker to pause the agent when stress is detected on the system and resume when the stress is relieved.
See <<circuit-breaker>> and {pull}1040[#1040] for more info.
* `Span#captureException` and `Transaction#captureException` in public API return reported error id - {pull}1015[#1015]

[float]
===== Bug fixes

* java.lang.IllegalStateException: Cannot resolve type description for <com.another.commercial.apm.agent.Class> - {pull}1037[#1037]
* properly handle `java.sql.SQLException` for unsupported JDBC features {pull}[#1035] https://github.com/elastic/apm-agent-java/issues/1025[#1025]

[[release-notes-1.13.0]]
==== 1.13.0 - 2020/02/11

[float]
===== Features

* Add support for <<supported-databases, Redis Lettuce client>>
* Add `context.message.age.ms` field for JMS message receiving spans and transactions - {pull}970[#970]
* Instrument log4j2 Logger#error(String, Throwable) ({pull}919[#919]) Automatically captures exceptions when calling `logger.error("message", exception)`
* Add instrumentation for external process execution through `java.lang.Process` and Apache `commons-exec` - {pull}903[#903]
* Add `destination` fields to exit span contexts - {pull}976[#976]
* Removed `context.message.topic.name` field - {pull}993[#993]
* Add support for Kafka clients - {pull}981[#981]
* Add support for binary `traceparent` header format (see the https://github.com/elastic/apm/blob/master/docs/agent-development.md#Binary-Fields[spec]
for more details) - {pull}1009[#1009]
* Add support for log correlation for log4j and log4j2, even when not used in combination with slf4j.
  See <<supported-logging-frameworks>> for details.

[float]
===== Bug Fixes

* Fix parsing value of `trace_methods` configuration property {pull}930[#930]
* Workaround for `java.util.logging` deadlock {pull}965[#965]
* JMS should propagate traceparent header when transactions are not sampled {pull}999[#999]
* Spans are not closed if JDBC implementation does not support `getUpdateCount` {pull}1008[#1008]

[[release-notes-1.12.0]]
==== 1.12.0 - 2019/11/21

[float]
===== Features
* JMS Enhancements {pull}911[#911]:
** Add special handling for temporary queues/topics
** Capture message bodies of text Messages
*** Rely on the existing `ELASTIC_APM_CAPTURE_BODY` agent config option (off by default).
*** Send as `context.message.body`
*** Limit size to 10000 characters. If longer than this size, trim to 9999 and append with ellipsis
** Introduce the `ignore_message_queues` configuration to disable instrumentation (message tagging) for specific 
      queues/topics as suggested in {pull}710[#710]
** Capture predefined message headers and all properties
*** Rely on the existing `ELASTIC_APM_CAPTURE_HEADERS` agent config option.
*** Send as `context.message.headers`
*** Sanitize sensitive headers/properties based on the `sanitize_field_names` config option
* Added support for the MongoDB sync driver. See https://www.elastic.co/guide/en/apm/agent/java/master/supported-technologies-details.html#supported-databases[supported data stores].

[float]
===== Bug Fixes
* JDBC regression- `PreparedStatement#executeUpdate()` and `PreparedStatement#executeLargeUpdate()` are not traced {pull}918[#918]
* When systemd cgroup driver is used, the discovered Kubernetes pod UID contains "_" instead of "-" {pull}920[#920]
* DB2 jcc4 driver is not traced properly {pull}926[#926]

[[release-notes-1.11.0]]
==== 1.11.0 - 2019/10/31

[float]
===== Features
* Add the ability to configure a unique name for a JVM within a service through the
https://www.elastic.co/guide/en/apm/agent/java/master/config-core.html#config-service-node-name[`service_node_name`]
config option]
* Add ability to ignore some exceptions to be reported as errors https://www.elastic.co/guide/en/apm/agent/java/master/config-core.html#config-ignore-exceptions[ignore_exceptions]
* Applying new logic for JMS `javax.jms.MessageConsumer#receive` so that, instead of the transaction created for the 
   polling method itself (ie from `receive` start to end), the agent will create a transaction attempting to capture 
   the code executed during actual message handling.
   This logic is suitable for environments where polling APIs are invoked within dedicated polling threads.
   This polling transaction creation strategy can be reversed through a configuration option (`message_polling_transaction_strategy`) 
   that is not exposed in the properties file by default.  
* Send IP obtained through `javax.servlet.ServletRequest#getRemoteAddr()` in `context.request.socket.remote_address` 
   instead of parsing from headers {pull}889[#889]
* Added `ElasticApmAttacher.attach(String propertiesLocation)` to specify a custom properties location
* Logs message when `transaction_max_spans` has been exceeded {pull}849[#849]
* Report the number of affected rows by a SQL statement (UPDATE,DELETE,INSERT) in 'affected_rows' span attribute {pull}707[#707]
* Add https://www.elastic.co/guide/en/apm/agent/java/master/public-api.html#api-traced[`@Traced`] annotation which either creates a span or a transaction, depending on the context
* Report JMS destination as a span/transaction context field {pull}906[#906]
* Added https://www.elastic.co/guide/en/apm/agent/java/master/config-jmx.html#config-capture-jmx-metrics[`capture_jmx_metrics`] configuration option

[float]
===== Bug Fixes
* JMS creates polling transactions even when the API invocations return without a message
* Support registering MBeans which are added after agent startup

[[release-notes-1.10.0]]
==== 1.10.0 - 2019/09/30

[float]
===== Features
* Add ability to manually specify reported https://www.elastic.co/guide/en/apm/agent/java/master/config-core.html#config-hostname[hostname]
* Add support for https://www.elastic.co/guide/en/apm/agent/java/master/supported-technologies-details.html#supported-databases[Redis Jedis client]
* Add support for identifying target JVM to attach apm agent to using JVM property. See also the documentation of the <<setup-attach-cli-usage-options, `--include` and `--exclude` flags>>
* Added https://www.elastic.co/guide/en/apm/agent/java/master/config-jmx.html#config-capture-jmx-metrics[`capture_jmx_metrics`] configuration option
* Improve servlet error capture {pull}812[#812]
  Among others, now also takes Spring MVC `@ExceptionHandler`s into account 
* Instrument Logger#error(String, Throwable) {pull}821[#821]
  Automatically captures exceptions when calling `logger.error("message", exception)`
* Easier log correlation with https://github.com/elastic/java-ecs-logging. See https://www.elastic.co/guide/en/apm/agent/java/master/log-correlation.html[docs].
* Avoid creating a temp agent file for each attachment {pull}859[#859]
* Instrument `View#render` instead of `DispatcherServlet#render` {pull}829[#829]
  This makes the transaction breakdown graph more useful. Instead of `dispatcher-servlet`, the graph now shows a type which is based on the view name, for example, `FreeMarker` or `Thymeleaf`.

[float]
===== Bug Fixes
* Error in log when setting https://www.elastic.co/guide/en/apm/agent/java/current/config-reporter.html#config-server-urls[server_urls] 
 to an empty string - `co.elastic.apm.agent.configuration.ApmServerConfigurationSource - Expected previousException not to be null`
* Avoid terminating the TCP connection to APM Server when polling for configuration updates {pull}823[#823]
 
[[release-notes-1.9.0]]
==== 1.9.0 - 2019/08/22

[float]
===== Features
* Upgrading supported OpenTracing version from 0.31 to 0.33
* Added annotation and meta-annotation matching support for `trace_methods`, for example:
** `public @java.inject.* org.example.*` (for annotation)
** `public @@javax.enterprise.context.NormalScope org.example.*` (for meta-annotation)
* The runtime attachment now also works when the `tools.jar` or the `jdk.attach` module is not available.
This means you don't need a full JDK installation - the JRE is sufficient.
This makes the runtime attachment work in more environments such as minimal Docker containers.
Note that the runtime attachment currently does not work for OSGi containers like those used in many application servers such as JBoss and WildFly.
See the https://www.elastic.co/guide/en/apm/agent/java/master/setup-attach-cli.html[documentation] for more information.
* Support for Hibernate Search

[float]
===== Bug Fixes
* A warning in logs saying APM server is not available when using 1.8 with APM server 6.x.
Due to that, agent 1.8.0 will silently ignore non-string labels, even if used with APM server of versions 6.7.x or 6.8.x that support such.
If APM server version is <6.7 or 7.0+, this should have no effect. Otherwise, upgrade the Java agent to 1.9.0+.
* `ApacheHttpAsyncClientInstrumentation` matching increases startup time considerably
* Log correlation feature is active when `active==false`
* Tomcat's memory leak prevention mechanism is causing a... memory leak. JDBC statement map is leaking in Tomcat if the application that first used it is undeployed/redeployed.
See https://discuss.elastic.co/t/elastic-apm-agent-jdbchelper-seems-to-use-a-lot-of-memory/195295[this related discussion].

[float]
==== Breaking Changes
* The `apm-agent-attach.jar` is not executable anymore.
Use `apm-agent-attach-standalone.jar` instead. 

[[release-notes-1.8.0]]
==== 1.8.0 - 2019/07/30

[float]
===== Features
* Added support for tracking https://www.elastic.co/guide/en/kibana/7.3/transactions.html[time spent by span type].
   Can be disabled by setting https://www.elastic.co/guide/en/apm/agent/java/current/config-core.html#config-breakdown-metrics[`breakdown_metrics`] to `false`. 
* Added support for https://www.elastic.co/guide/en/kibana/7.3/agent-configuration.html[central configuration].
   Can be disabled by setting https://www.elastic.co/guide/en/apm/agent/java/current/config-core.html#config-central-config[`central_config`] to `false`.
* Added support for Spring's JMS flavor - instrumenting `org.springframework.jms.listener.SessionAwareMessageListener`
* Added support to legacy ApacheHttpClient APIs (which adds support to Axis2 configured to use ApacheHttpClient)
* Added support for setting https://www.elastic.co/guide/en/apm/agent/java/1.x/config-reporter.html#config-server-urls[`server_urls`] dynamically via properties file {pull}723[#723]
* Added https://www.elastic.co/guide/en/apm/agent/java/current/config-core.html#config-config-file[`config_file`] option 
* Added option to use `@javax.ws.rs.Path` value as transaction name https://www.elastic.co/guide/en/apm/agent/java/current/config-jax-rs.html#config-use-jaxrs-path-as-transaction-name[`use_jaxrs_path_as_transaction_name`]
* Instrument quartz jobs https://www.elastic.co/guide/en/apm/agent/java/current/supported-technologies-details.html#supported-scheduling-frameworks[docs]
* SQL parsing improvements {pull}696[#696]
* Introduce priorities for transaction name {pull}748[#748].
   Now uses the path as transaction name if https://www.elastic.co/guide/en/apm/agent/java/current/config-http.html#config-use-path-as-transaction-name[`use_path_as_transaction_name`] is set to `true`
   rather than `ServletClass#doGet`.
   But if a name can be determined from a high level framework,
   like Spring MVC, that takes precedence.
   User-supplied names from the API always take precedence over any others.
* Use JSP path name as transaction name as opposed to the generated servlet class name {pull}751[#751]

[float]
===== Bug Fixes
* Some JMS Consumers and Producers are filtered due to class name filtering in instrumentation matching
* Jetty: When no display name is set and context path is "/" transaction service names will now correctly fall back to configured values
* JDBC's `executeBatch` is not traced
* Drops non-String labels when connected to APM Server < 6.7 to avoid validation errors {pull}687[#687]
* Parsing container ID in cloud foundry garden {pull}695[#695]
* Automatic instrumentation should not override manual results {pull}752[#752]

[float]
===== Breaking changes
* The log correlation feature does not add `span.id` to the MDC anymore but only `trace.id` and `transaction.id` {pull}742[#742].

[[release-notes-1.7.0]]
==== 1.7.0 - 2019/06/13

[float]
===== Features
* Added the `trace_methods_duration_threshold` config option. When using the `trace_methods` config option with wild cards,
this enables considerable reduction of overhead by limiting the number of spans captured and reported
(see more details in config documentation).
NOTE: Using wildcards is still not the recommended approach for the `trace_methods` feature.
* Add `Transaction#addCustomContext(String key, String|Number|boolean value)` to public API
* Added support for AsyncHttpClient 2.x
* Added https://www.elastic.co/guide/en/apm/agent/java/current/config-core.html#config-global-labels[`global_labels`] configuration option.
This requires APM Server 7.2+.
* Added basic support for JMS- distributed tracing for basic scenarios of `send`, `receive`, `receiveNoWait` and `onMessage`.
Both Queues and Topics are supported.
Async `send` APIs are not supported in this version. 
NOTE: This feature is currently marked as "experimental" and is disabled by default. In order to enable,
it is required to set the
https://www.elastic.co/guide/en/apm/agent/java/1.x/config-core.html#config-disable-instrumentations[`disable_instrumentations`] 
configuration property to an empty string.
* Improved OSGi support: added a configuration option for `bootdelegation` packages {pull}641[#641]
* Better span names for SQL spans. For example, `SELECT FROM user` instead of just `SELECT` {pull}633[#633]

[float]
===== Bug Fixes
* ClassCastException related to async instrumentation of Pilotfish Executor causing thread hang (applied workaround)
* NullPointerException when computing Servlet transaction name with null HTTP method name
* FileNotFoundException when trying to find implementation version of jar with encoded URL
* NullPointerException when closing Apache AsyncHttpClient request producer
* Fixes loading of `elasticapm.properties` for Spring Boot applications
* Fix startup error on WebLogic 12.2.1.2.0 {pull}649[#649]
* Disable metrics reporting and APM Server health check when active=false {pull}653[#653]

[[release-notes-1.6.1]]
==== 1.6.1 - 2019/04/26

[float]
===== Bug Fixes
* Fixes transaction name for non-sampled transactions https://github.com/elastic/apm-agent-java/issues/581[#581]
* Makes log_file option work again https://github.com/elastic/apm-agent-java/issues/594[#594]
* Async context propagation fixes
** Fixing some async mechanisms lifecycle issues https://github.com/elastic/apm-agent-java/issues/605[#605]
** Fixes exceptions when using WildFly managed executor services https://github.com/elastic/apm-agent-java/issues/589[#589]
** Exclude glassfish Executor which does not permit wrapped runnables https://github.com/elastic/apm-agent-java/issues/596[#596]
** Exclude DumbExecutor https://github.com/elastic/apm-agent-java/issues/598[#598]
* Fixes Manifest version reading error to support `jar:file` protocol https://github.com/elastic/apm-agent-java/issues/601[#601]
* Fixes transaction name for non-sampled transactions https://github.com/elastic/apm-agent-java/issues/597[#597]
* Fixes potential classloader deadlock by preloading `FileSystems.getDefault()` https://github.com/elastic/apm-agent-java/issues/603[#603]

[[release-notes-1.6.0]]
==== 1.6.0 - 2019/04/16

[float]
===== Related Announcements
* Java APM Agent became part of the Cloud Foundry Java Buildpack as of https://github.com/cloudfoundry/java-buildpack/releases/tag/v4.19[Release v4.19]
 
[float]
===== Features
* Support Apache HttpAsyncClient - span creation and cross-service trace context propagation
* Added the `jvm.thread.count` metric, indicating the number of live threads in the JVM (daemon and non-daemon) 
* Added support for WebLogic
* Added support for Spring `@Scheduled` and EJB `@Schedule` annotations - https://github.com/elastic/apm-agent-java/pull/569[#569]

[float]
===== Bug Fixes
* Avoid that the agent blocks server shutdown in case the APM Server is not available - https://github.com/elastic/apm-agent-java/pull/554[#554]
* Public API annotations improper retention prevents it from being used with Groovy - https://github.com/elastic/apm-agent-java/pull/567[#567]
* Eliminate side effects of class loading related to Instrumentation matching mechanism

[[release-notes-1.5.0]]
==== 1.5.0 - 2019/03/26

[float]
===== Potentially breaking changes
* If you didn't explicitly set the https://www.elastic.co/guide/en/apm/agent/java/master/config-core.html#config-service-name[`service_name`]
previously and you are dealing with a servlet-based application (including Spring Boot),
your `service_name` will change.
See the documentation for https://www.elastic.co/guide/en/apm/agent/java/master/config-core.html#config-service-name[`service_name`]
and the corresponding section in _Features_ for more information.
Note: this requires APM Server 7.0+. If using previous versions, nothing will change.

[float]
===== Features
* Added property `"allow_path_on_hierarchy"` to JAX-RS plugin, to lookup inherited usage of `@path`
* Support for number and boolean labels in the public API {pull}497[497].
This change also renames `tag` to `label` on the API level to be compliant with the https://github.com/elastic/ecs#-base-fields[Elastic Common Schema (ECS)].
The `addTag(String, String)` method is still supported but deprecated in favor of `addLabel(String, String)`.
As of version 7.x of the stack, labels will be stored under `labels` in Elasticsearch.
Previously, they were stored under `context.tags`.
* Support async queries made by Elasticsearch REST client 
* Added `setStartTimestamp(long epochMicros)` and `end(long epochMicros)` API methods to `Span` and `Transaction`,
allowing to set custom start and end timestamps.
* Auto-detection of the `service_name` based on the `<display-name>` element of the `web.xml` with a fallback to the servlet context path.
If you are using a spring-based application, the agent will use the setting for `spring.application.name` for its `service_name`.
See the documentation for https://www.elastic.co/guide/en/apm/agent/java/master/config-core.html#config-service-name[`service_name`]
for more information.
Note: this requires APM Server 7.0+. If using previous versions, nothing will change.
* Previously, enabling https://www.elastic.co/guide/en/apm/agent/java/master/config-core.html#config-capture-body[`capture_body`] could only capture form parameters.
Now it supports all UTF-8 encoded plain-text content types.
The option https://www.elastic.co/guide/en/apm/agent/java/master/config-http.html#config-capture-body-content-types[`capture_body_content_types`]
controls which `Content-Type`s should be captured.
* Support async calls made by OkHttp client (`Call#enqueue`)
* Added support for providing config options on agent attach.
** CLI example: `--config server_urls=http://localhost:8200,http://localhost:8201`
** API example: `ElasticApmAttacher.attach(Map.of("server_urls", "http://localhost:8200,http://localhost:8201"));`

[float]
===== Bug Fixes
* Logging integration through MDC is not working properly - https://github.com/elastic/apm-agent-java/issues/499[#499]
* ClassCastException with adoptopenjdk/openjdk11-openj9 - https://github.com/elastic/apm-agent-java/issues/505[#505]
* Span count limitation is not working properly - reported https://discuss.elastic.co/t/kibana-apm-not-showing-spans-which-are-visible-in-discover-too-many-spans/171690[in our forum]
* Java agent causes Exceptions in Alfresco cluster environment due to failure in the instrumentation of Hazelcast `Executor`s - reported https://discuss.elastic.co/t/cant-run-apm-java-agent-in-alfresco-cluster-environment/172962[in our forum]

[[release-notes-1.4.0]]
==== 1.4.0 - 2019/02/14

[float]
===== Features
* Added support for sync calls of OkHttp client
* Added support for context propagation for `java.util.concurrent.ExecutorService`s
* The `trace_methods` configuration now allows to omit the method matcher.
   Example: `com.example.*` traces all classes and methods within the `com.example` package and sub-packages.
* Added support for JSF. Tested on WildFly, WebSphere Liberty and Payara with embedded JSF implementation and on Tomcat and Jetty with
 MyFaces 2.2 and 2.3
* Introduces a new configuration option `disable_metrics` which disables the collection of metrics via a wildcard expression.
* Support for HttpUrlConnection
* Adds `subtype` and `action` to spans. This replaces former typing mechanism where type, subtype and action were all set through
   the type in an hierarchical dotted-syntax. In order to support existing API usages, dotted types are parsed into subtype and action, 
   however `Span.createSpan` and `Span.setType` are deprecated starting this version. Instead, type-less spans can be created using the new 
   `Span.startSpan` API and typed spans can be created using the new `Span.startSpan(String type, String subtype, String action)` API
* Support for JBoss EAP 6.4, 7.0, 7.1 and 7.2
* Improved startup times
* Support for SOAP (JAX-WS).
   SOAP client create spans and propagate context.
   Transactions are created for `@WebService` classes and `@WebMethod` methods.  

[float]
===== Bug Fixes
* Fixes a failure in BitBucket when agent deployed https://github.com/elastic/apm-agent-java/issues/349[#349]
* Fixes increased CPU consumption https://github.com/elastic/apm-agent-java/issues/453[#453] and https://github.com/elastic/apm-agent-java/issues/443[#443]
* Fixed some OpenTracing bridge functionalities that were not working when auto-instrumentation is disabled
* Fixed an error occurring when ending an OpenTracing span before deactivating
* Sending proper `null` for metrics that have a NaN value
* Fixes JVM crash with Java 7 https://github.com/elastic/apm-agent-java/issues/458[#458]
* Fixes an application deployment failure when using EclipseLink and `trace_methods` configuration https://github.com/elastic/apm-agent-java/issues/474[#474]

[[release-notes-1.3.0]]
==== 1.3.0 - 2019/01/10

[float]
===== Features
* The agent now collects system and JVM metrics https://github.com/elastic/apm-agent-java/pull/360[#360]
* Add API methods `ElasticApm#startTransactionWithRemoteParent` and `Span#injectTraceHeaders` to allow for manual context propagation https://github.com/elastic/apm-agent-java/pull/396[#396].
* Added `trace_methods` configuration option which lets you define which methods in your project or 3rd party libraries should be traced.
   To create spans for all `public` methods of classes whose name ends in `Service` which are in a sub-package of `org.example.services` use this matcher:
   `public org.example.services.*.*Service#*` https://github.com/elastic/apm-agent-java/pull/398[#398]
* Added span for `DispatcherServlet#render` https://github.com/elastic/apm-agent-java/pull/409[#409].
* Flush reporter on shutdown to make sure all recorded Spans are sent to the server before the program exits https://github.com/elastic/apm-agent-java/pull/397[#397]
* Adds Kubernetes https://github.com/elastic/apm-agent-java/issues/383[#383] and Docker metadata to, enabling correlation with the Kibana Infra UI.
* Improved error handling of the Servlet Async API https://github.com/elastic/apm-agent-java/issues/399[#399]
* Support async API’s used with AsyncContext.start https://github.com/elastic/apm-agent-java/issues/388[#388]

[float]
===== Bug Fixes
* Fixing a potential memory leak when there is no connection with APM server
* Fixes NoSuchMethodError CharBuffer.flip() which occurs when using the Elasticsearch RestClient and Java 7 or 8 https://github.com/elastic/apm-agent-java/pull/401[#401]

 
[[release-notes-1.2.0]]
==== 1.2.0 - 2018/12/19

[float]
===== Features
* Added `capture_headers` configuration option.
   Set to `false` to disable capturing request and response headers.
   This will reduce the allocation rate of the agent and can save you network bandwidth and disk space.
* Makes the API methods `addTag`, `setName`, `setType`, `setUser` and `setResult` fluent, so that calls can be chained. 

[float]
===== Bug Fixes
* Catch all errors thrown within agent injected code
* Enable public APIs and OpenTracing bridge to work properly in OSGi systems, fixes https://github.com/elastic/apm-agent-java/issues/362[this WildFly issue]
* Remove module-info.java to enable agent working on early Tomcat 8.5 versions
* Fix https://github.com/elastic/apm-agent-java/issues/371[async Servlet API issue]

[[release-notes-1.1.0]]
==== 1.1.0 - 2018/11/28

[float]
===== Features
* Some memory allocation improvements
* Enabling bootdelegation for agent classes in Atlassian OSGI systems

[float]
===== Bug Fixes
* Update dsl-json which fixes a memory leak.
 See https://github.com/ngs-doo/dsl-json/pull/102[ngs-doo/dsl-json#102] for details. 
* Avoid `VerifyError`s by non instrumenting classes compiled for Java 4 or earlier
* Enable APM Server URL configuration with path (fixes #339)
* Reverse `system.hostname` and `system.platform` order sent to APM server

[[release-notes-1.0.1]]
==== 1.0.1 - 2018/11/15

[float]
===== Bug Fixes
* Fixes NoSuchMethodError CharBuffer.flip() which occurs when using the Elasticsearch RestClient and Java 7 or 8 {pull}313[#313]

[[release-notes-1.0.0]]
==== 1.0.0 - 2018/11/14

[float]
===== Breaking changes
* Remove intake v1 support. This version requires APM Server 6.5.0+ which supports the intake api v2.
   Until the time the APM Server 6.5.0 is officially released,
   you can test with docker by pulling the APM Server image via
   `docker pull docker.elastic.co/apm/apm-server:6.5.0-SNAPSHOT`. 

[float]
===== Features
* Adds `@CaptureTransaction` and `@CaptureSpan` annotations which let you declaratively add custom transactions and spans.
   Note that it is required to configure the `application_packages` for this to work.
   See the https://www.elastic.co/guide/en/apm/agent/java/master/public-api.html#api-annotation[documentation] for more information.
* The public API now supports to activate a span on the current thread.
   This makes the span available via `ElasticApm#currentSpan()`
   Refer to the https://www.elastic.co/guide/en/apm/agent/java/master/public-api.html#api-span-activate[documentation] for more details.
* Capturing of Elasticsearch RestClient 5.0.2+ calls.
   Currently, the `*Async` methods are not supported, only their synchronous counterparts.
* Added API methods to enable correlating the spans created from the JavaScrip Real User Monitoring agent with the Java agent transaction.
   More information can be found in the https://www.elastic.co/guide/en/apm/agent/java/master/public-api.html#api-ensure-parent-id[documentation].
* Added `Transaction.isSampled()` and `Span.isSampled()` methods to the public API
* Added `Transaction#setResult` to the public API {pull}293[#293]

[float]
===== Bug Fixes
* Fix for situations where status code is reported as `200`, even though it actually was `500` {pull}225[#225]
* Capturing the username now properly works when using Spring security {pull}183[#183]

[[release-notes-1.0.0.rc1]]
==== 1.0.0.RC1 - 2018/11/06

[float]
===== Breaking changes
* Remove intake v1 support. This version requires APM Server 6.5.0+ which supports the intake api v2.
   Until the time the APM Server 6.5.0 is officially released,
   you can test with docker by pulling the APM Server image via
   `docker pull docker.elastic.co/apm/apm-server:6.5.0-SNAPSHOT`.
* Wildcard patterns are case insensitive by default. Prepend `(?-i)` to make the matching case sensitive.

[float]
===== Features
* Support for Distributed Tracing
* Adds `@CaptureTransaction` and `@CaptureSpan` annotations which let you declaratively add custom transactions and spans.
   Note that it is required to configure the `application_packages` for this to work.
   See the https://www.elastic.co/guide/en/apm/agent/java/master/public-api.html#api-annotation[documentation] for more information.
* The public API now supports to activate a span on the current thread.
   This makes the span available via `ElasticApm#currentSpan()`
   Refer to the https://www.elastic.co/guide/en/apm/agent/java/master/public-api.html#api-span-activate[documentation] for more details.
* Capturing of Elasticsearch RestClient 5.0.2+ calls.
   Currently, the `*Async` methods are not supported, only their synchronous counterparts.
* Added API methods to enable correlating the spans created from the JavaScrip Real User Monitoring agent with the Java agent transaction.
   More information can be found in the https://www.elastic.co/guide/en/apm/agent/java/master/public-api.html#api-ensure-parent-id[documentation].
* Microsecond accurate timestamps {pull}261[#261]
* Support for JAX-RS annotations.
Transactions are named based on your resources (`ResourceClass#resourceMethod`).

[float]
===== Bug Fixes
* Fix for situations where status code is reported as `200`, even though it actually was `500` {pull}225[#225]

[[release-notes-0.8.x]]
=== Java Agent version 0.8.x

[[release-notes-0.8.0]]
==== 0.8.0

[float]
===== Breaking changes
* Wildcard patterns are case insensitive by default. Prepend `(?-i)` to make the matching case sensitive.

[float]
===== Features
* Wildcard patterns are now not limited to only one wildcard in the middle and can be arbitrarily complex now.
   Example: `*foo*bar*baz`.
* Support for JAX-RS annotations.
   Transactions are named based on your resources (`ResourceClass#resourceMethod`).

[[release-notes-0.7.x]]
=== Java Agent version 0.7.x

[[release-notes-0.7.1]]
==== 0.7.1 - 2018/10/24

[float]
===== Bug Fixes
* Avoid recycling transactions twice {pull}178[#178]

[[release-notes-0.7.0]]
==== 0.7.0 - 2018/09/12

[float]
===== Breaking changes
* Removed `ElasticApm.startSpan`. Spans can now only be created from their transactions via `Transaction#createSpan`.
* `ElasticApm.startTransaction` and `Transaction#createSpan` don't activate the transaction and spans
   and are thus not available via `ElasticApm.activeTransaction` and `ElasticApm.activeSpan`.

[float]
===== Features
* Public API
** Add `Span#captureException` and `Transaction#captureException` to public API.
      `ElasticApm.captureException` is deprecated now. Use `ElasticApm.currentSpan().captureException(exception)` instead.
** Added `Transaction.getId` and `Span.getId` methods 
* Added support for async servlet requests
* Added support for Payara/Glassfish
* Incubating support for Apache HttpClient
* Support for Spring RestTemplate
* Added configuration options `use_path_as_transaction_name` and `url_groups`,
   which allow to use the URL path as the transaction name.
   As that could contain path parameters, like `/user/$userId` however,
   You can set the `url_groups` option to define a wildcard pattern, like `/user/*`,
   to group those paths together.
   This is especially helpful when using an unsupported Servlet API-based framework. 
* Support duration suffixes (`ms`, `s` and `m`) for duration configuration options.
   Not using the duration suffix logs out a deprecation warning and will not be supported in future versions.
* Add ability to add multiple APM server URLs, which enables client-side load balancing.
   The configuration option `server_url` has been renamed to `server_urls` to reflect this change.
   However, `server_url` still works for backwards compatibility.
* The configuration option `service_name` is now optional.
   It defaults to the main class name,
   the name of the executed jar file (removing the version number),
   or the application server name (for example `tomcat-application`).
   In a lot of cases,
   you will still want to set the `service_name` explicitly.
   But it helps getting started and seeing data easier,
   as there are no required configuration options anymore.
   In the future we will most likely determine more useful application names for Servlet API-based applications.<|MERGE_RESOLUTION|>--- conflicted
+++ resolved
@@ -28,11 +28,8 @@
 
 [float]
 ===== Features
-<<<<<<< HEAD
+* Adding experimental support for <<aws-lambda, AWS Lambda>> - {pull}1951[#1951]
 * Added support for instrumenting Struts 2 static resource requests - {pull}1949[#1949]
-=======
-* Adding experimental support for <<aws-lambda, AWS Lambda>> - {pull}1951[#1951]
->>>>>>> 72573b66
 
 [float]
 ===== Bug fixes
