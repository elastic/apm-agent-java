--- conflicted
+++ resolved
@@ -36,9 +36,6 @@
 * Add support for Vert.x web client- {pull}1824[#1824]
 * Avoid recycling of spans and transactions that are using through the public API, so to avoid
 reference-counting-related errors - {pull}1859[#1859]
-<<<<<<< HEAD
-* Instrument javax.servlet.Filter the same way as javax.servlet.FilterChain {pull}1858[#1858]
-=======
 * Add <<config-enable-experimental-instrumentations>> configuration option to enable experimental features - {pull}1863[#1863]
 ** Previously, when adding an instrumentation group to `disable_instrumentations`, we had to make sure to not forget the
 default `experimental` value, for example when disabling `jdbc` instrumentation we had to set `disable_instrumentations=experimental,jdbc` otherwise
@@ -46,7 +43,7 @@
 ** Previously, by default `disable_instrumentations` contained `experimental`
 ** Now by default `disable_instrumentations` is empty and `enable_experimental_instrumentations=false`
 ** Set `disable_instrumentations=true` to enable experimental instrumentations
->>>>>>> 15cd941f
+* Instrument javax.servlet.Filter the same way as javax.servlet.FilterChain {pull}1858[#1858]
 
 [float]
 ===== Bug fixes
