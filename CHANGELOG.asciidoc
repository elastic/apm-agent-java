--- conflicted
+++ resolved
@@ -58,11 +58,8 @@
 service map and downstream service in the dependencies table - {pull}1898[#1898]
 * Basic support for com.sun.net.httpserver.HttpServer - {pull}1854[#1854]
 * Update to async-profiler 1.8.6 {pull}1907[#1907]
-<<<<<<< HEAD
+* Added support for setting the framework using the public api (#1908) - {pull}1909[#1909]
 * Added support for overwritting the service version per classloader {pull}#1726[#1726]
-=======
-* Added support for setting the framework using the public api (#1908) - {pull}1909[#1909]
->>>>>>> 550ce30a
 
 [float]
 ===== Bug fixes
