ifdef::env-github[]
NOTE: Release notes are best read in our documentation at
https://www.elastic.co/guide/en/apm/agent/java/current/release-notes.html[elastic.co]
endif::[]

////
[[release-notes-x.x.x]]
==== x.x.x - YYYY/MM/DD

[float]
===== Breaking changes

[float]
===== Features
* Cool new feature: {pull}2526[#2526]

[float]
===== Bug fixes
////

=== Unreleased

[[release-notes-1.28.5]]
==== 1.28.5 - YYYY/MM/DD

[float]
===== Features
<<<<<<< HEAD
* Improved finding docker container id on cgroup v2 enabled systems - {pull}2352[#2352]
=======
* Exceptions that are logged using the fatal log level are now captured (log4j2 only) - {pull}2377[#2377]
>>>>>>> 40639896

[float]
===== Bug fixes
* Fix runtime attach with some docker images - {pull}2385[#2385]
* Restore dynamic capability to `log_level` config for plugin loggers - {pull}2384[#2384]

[[release-notes-1.x]]
=== Java Agent version 1.x

[[release-notes-1.28.4]]
==== 1.28.4 - 2021/12/30

[float]
===== Bug fixes
* Fix `@Traced` annotation to return proper outcome instead of `failed` - {pull}2370[#2370]

[float]
===== Dependency updates
* Update Log4j to 2.12.4 and log4j2-ecs-layout to 1.3.2 - {pull}2378[#2378]

[[release-notes-1.28.3]]
==== 1.28.3 - 2021/12/22

[float]
===== Dependency updates
* Update Log4j to 2.12.3
* Update ecs-logging-java to 1.3.0

[float]
===== Potentially breaking changes
* If the agent cannot discover a service name, it now uses `unknown-java-service` instead of `my-service` - {pull}2325[#2325]

[float]
===== Bug fixes
* Gracefully handle JDBC drivers which don't support `Connection#getCatalog` - {pull}2340[#2340]
* Fix using JVM keystore options for communication with APM Server - {pull}2362[#2362]

[[release-notes-1.28.2]]
==== 1.28.2 - 2021/12/16

[float]
===== Dependency updates
* Update Log4j to 2.12.2

[float]
===== Bug fixes
* Fix module loading errors on J9 JVM - {pull}2341[#2341]
* Fixing log4j configuration error - {pull}2343[#2343]

[[release-notes-1.28.1]]
==== 1.28.1 - 2021/12/10

[float]
===== Security 
* Fix for "Log4Shell" RCE 0-day exploit in log4j https://nvd.nist.gov/vuln/detail/CVE-2021-44228[CVE-2021-44228] - {pull}2332[#2332]

[float]
===== Features
* Added support to selectively enable instrumentations - {pull}2292[#2292]

[float]
===== Bug fixes
* Preferring controller names for Spring MVC transactions, `use_path_as_transaction_name` only as a fallback - {pull}2320[#2320]

[[release-notes-1.28.0]]
==== 1.28.0 - 2021/12/07

[float]
===== Features
* Adding experimental support for <<aws-lambda, AWS Lambda>> - {pull}1951[#1951]
* Now supporting tomcat 10 - {pull}2229[#2229]

[float]
===== Bug fixes
* Fix error with parsing APM Server version for 7.16+ - {pull}2313[#2313]

[[release-notes-1.27.1]]
==== 1.27.1 - 2021/11/30

[float]
===== Security
* Resolves Local Privilege Escalation issue https://discuss.elastic.co/t/apm-java-agent-security-update/291355[ESA-2021-30] https://cve.mitre.org/cgi-bin/cvename.cgi?name=CVE-2021-37942[CVE-2021-37942]

[float]
===== Features
* Add support to Jakarta EE for JSF - {pull}2254[#2254]

[float]
===== Bug fixes
* Fixing missing Micrometer metrics in Spring boot due to premature initialization - {pull}2255[#2255]
* Fixing hostname trimming of FQDN too aggressive - {pull}2286[#2286]
* Fixing agent `unknown` version - {pull}2289[#2289]
* Improve runtime attach configuration reliability - {pull}2283[#2283]

[[release-notes-1.27.0]]
==== 1.27.0 - 2021/11/15

[float]
===== Security
* Resolves Local Privilege Escalation issue https://discuss.elastic.co/t/apm-java-agent-security-update/289627[ESA-2021-29] https://cve.mitre.org/cgi-bin/cvename.cgi?name=CVE-2021-37941[CVE-2021-37941]

[float]
===== Potentially breaking changes
* `transaction_ignore_urls` now relies on full request URL path - {pull}2146[#2146]
** On a typical application server like Tomcat, deploying an `app.war` application to the non-ROOT context makes it accessible with `http://localhost:8080/app/`
** Ignoring the whole webapp through `/app/*` was not possible until now.
** Existing configuration may need to be updated to include the deployment context, thus for example `/static/*.js` used to
exclude known static files in all applications might be changed to `/app/static/*.js` or `*/static/*.js`.
** It only impacts prefix patterns due to the additional context path in pattern.
** It does not impact deployment within the `ROOT` context like Spring-boot which do not have such context path prefix.
* The metrics `transaction.duration.sum.us`, `transaction.duration.count` and `transaciton.breakdown.count` are no longer recorded - {pull}2194[#2194]
* Automatic hostname discovery mechanism had changed, so the resulted `host.name` and `host.hostname` in events reported
by the agent may be different. This was done in order to improve the integration with host metrics in the APM UI.

[float]
===== Features
* Improved capturing of logged exceptions when using Log4j2 - {pull}2139[#2139]
* Update to async-profiler 1.8.7 and set configured `safemode` at load time though a new system property - {pull}2165[#2165]
* Added support to capture `context.message.routing-key` in rabbitmq, spring amqp instrumentations - {pull}1767[#1767]
* Breakdown metrics are now tracked per service (when using APM Server 8.0) - {pull}2208[#2208]
* Add support for Spring AMQP batch API - {pull}1716[#1716]
* Add the (current) transaction name to the error (when using APM Server 8.0) - {pull}2235[#2235]
* The JVM/JMX metrics are reported for each service name individually (when using APM Server 8.0) - {pull}2233[#2233]
* Added <<config-span-stack-trace-min-duration,`span_stack_trace_min_duration`>> option.
 This replaces the now deprecated `span_frames_min_duration` option.
 The difference is that the new option has more intuitive semantics for negative values (never collect stack trace) and zero (always collect stack trace). - {pull}2220[#2220]
* Add support to Jakarta EE for JAX-WS - {pull}2247[#2247]
* Add support to Jakarta EE for JAX-RS - {pull}2248[#2248]
* Add support for Jakarta EE EJB annotations `@Schedule`, `@Schedules` - {pull}2250[#2250]
* Add support to Jakarta EE for Servlets - {pull}1912[#1912]
* Added support to Quartz 1.x - {pull}2219[#2219]

[float]
===== Performance improvements
* Disable compression when sending data to a local APM Server
* Reducing startup contention related to instrumentation through `ensureInstrumented` - {pull}2150[#2150]

[float]
===== Bug fixes
* Fix k8s metadata discovery for containerd-cri envs - {pull}2126[#2126]
* Fixing/reducing startup delays related to `ensureInstrumented` - {pull}2150[#2150]
* Fix runtime attach when bytebuddy is in application classpath - {pull}2116[#2116]
* Fix failed integration between agent traces and host metrics coming from Beats/Elastic-Agent due to incorrect hostname
discovery - {pull}2205[#2205]
* Fix infinitely kept-alive transactions in Hikari connection pool - {pull}2210[#2210]
* Fix few Webflux exceptions and missing reactor module - {pull}2207[#2207]

[float]
===== Refactorings
* Loading the agent from an isolated class loader - {pull}2109[#2109]
* Refactorings in the `apm-agent-plugin-sdk` that may imply breaking changes for beta users of the external plugin mechanism
** `WeakMapSupplier.createMap()` is now `WeakConcurrent.buildMap()` and contains more builders - {pull}2136[#2136]
** `GlobalThreadLocal` has been removed in favor of `DetachedThreadLocal`. To make it global, use `GlobalVariables` - {pull}2136[#2136]
** `DynamicTransformer.Accessor.get().ensureInstrumented` is now `DynamicTransformer.ensureInstrumented` - {pull}2164[#2164]
** The `@AssignTo.*` annotations have been removed.
   Use the `@Advice.AssignReturned.*` annotations that come with the latest version of Byte Buddy.
   If your plugin uses the old annotations, it will be skipped.
   {pull}2171[#2171]
* Switching last instrumentations (`trace_methods`, sparkjava, JDK `HttpServer` and Struts 2) to
`TracerAwareInstrumentation` - {pull}2170[#2170]
* Replace concurrency plugin maps to `SpanConcurrentHashMap` ones - {pull}2173[#2173]
* Align User-Agent HTTP header with other APM agents - {pull}2177[#2177]

[[release-notes-1.26.2]]
==== 1.26.2 - 2021/12/30

[float]
===== Dependency updates
* Update Log4j to 2.12.4 and log4j2-ecs-layout to 1.3.2 - {pull}2378[#2378]

[[release-notes-1.26.1]]
==== 1.26.1 - 2021/12/22

[float]
===== Dependency updates
* Update Log4j to 2.12.3
* Update ecs-logging-java to 1.3.0

[[release-notes-1.26.0]]
==== 1.26.0 - 2021/09/14

===== Potentially breaking changes
* If you rely on Database span subtype and use Microsoft SQL Server, the span subtype has been changed from `sqlserver`
to `mssql` to align with other agents.

[float]
===== Breaking changes
* Stop collecting the field `http.request.socket.encrypted` in http requests - {pull}2136[#2136]

[float]
===== Features
* Improved naming for Spring controllers - {pull}1906[#1906]
* ECS log reformatting improvements - {pull}1910[#1910]
** Automatically sets `service.node.name` in all log events if set through agent configuration
** Add `log_ecs_reformatting_additional_fields` option to support arbitrary fields in logs
** Automatically serialize markers as tags where relevant (log4j2 and logback)
* gRPC spans (client and server) can detect errors or cancellation through custom listeners - {pull}2067[#2067]
* Add `-download-agent-version` to the agent <<setup-attach-cli-usage-options, attach CLI tool options>>, allowing the
user to configure an arbitrary agent version that will be downloaded from maven and attached - {pull}1959[#1959]
* Add extra check to detect improper agent setup - {pull}2076[#2076]
* In redis tests - embedded RedisServer is replaced by testcontainers - {pull}2221[#2221]

[float]
===== Performance improvements
* Reduce GC time overhead caused by WeakReferences - {pull}2086[#2086], {pull}2081[#2081]
* Reduced memory overhead by a smarter type pool caching strategy - {pull}2102[#2102]. +
  The type pool cache improves the startup times by speeding up type matching
  (determining whether a class that's about to be loaded should be instrumented).
  Generally, the more types that are cached, the faster the startup. +
  The old strategy did not impose a limit to the cache but cleared it after it hasn't been accessed in a while.
  However, load test have discovered that the cache may never be cleared and leave a permanent overhead of 23mb.
  The actual size of the cache highly depends on the application and loosely correlates with the number of loaded classes. +
  The new caching strategy targets to allocate 1% of the committed heap, at least 0.5mb and max 10mb.
  If a particular entry hasn't been accessed within 20s, it will be removed from the cache. +
  The results based on load testing are very positive:
** Equivalent startup times (within the margins of error of the previous strategy)
** Equivalent allocation rate (within the margins of error of the previous strategy)
** Reduced avg heap utilization from 10%/15mb (previous strategy) to within margins of error without the agent
** Reduced GC time due to the additional headroom that the application can utilize.
** Based on heap dump analysis, after warmup, the cache size is now around 59kb (down from 23mb with the previous strategy).

[float]
===== Bug fixes
* Fix failure to parse some forms of the `Implementation-Version` property from jar manifest files - {pull}1931[#1931]
* Ensure single value for context-propagation header - {pull}1937[#1937]
* Fix gRPC non-terminated (therefore non-reported) client spans - {pull}2067[#2067]
* Fix Webflux response status code - {pull}1948[#1948]
* Ensure path filtering is applied when Servlet path is not available - {pull}2099[#2099]
* Align span subtype for MS SqlServer - {pull}2112[#2112]
* Fix potential destination host name corruption in OkHttp client spans - {pull}2118[#2118]

[float]
===== Refactorings
* Migrate several plugins to indy dispatcher {pull}2087[#2087], {pull}2088[#2088], {pull}2090[#2090], {pull}2094[#2094], {pull}2095[#2095]

[[release-notes-1.25.0]]
==== 1.25.0 - 2021/07/22

[float]
===== Potentially breaking changes
* If you rely on instrumentations that are in the `experimental` group, you must now set `enable_experimental_instrumentations=true` otherwise
the experimental instrumentations will be disabled by default. Up to version `1.24.0` using an empty value for `disable_instrumentations` was
the recommended way to override the default `disable_instrumentations=experimental`.

[float]
===== Features
* Support for inheritance of public API annotations - {pull}1805[#1805]
* JDBC instrumentation sets `context.db.instance` - {pull}1820[#1820]
* Add support for Vert.x web client- {pull}1824[#1824]
* Avoid recycling of spans and transactions that are using through the public API, so to avoid
reference-counting-related errors - {pull}1859[#1859]
* Add <<config-enable-experimental-instrumentations>> configuration option to enable experimental features - {pull}1863[#1863]
** Previously, when adding an instrumentation group to `disable_instrumentations`, we had to make sure to not forget the
default `experimental` value, for example when disabling `jdbc` instrumentation we had to set `disable_instrumentations=experimental,jdbc` otherwise
setting `disable_instrumentations=jdbc` would disable jdbc and also enable experimental features, which would not be the desired effect.
** Previously, by default `disable_instrumentations` contained `experimental`
** Now by default `disable_instrumentations` is empty and `enable_experimental_instrumentations=false`
** Set `enable_experimental_instrumentations=true` to enable experimental instrumentations
* Eliminating concerns related to log4j2 vulnerability - https://nvd.nist.gov/vuln/detail/CVE-2020-9488#vulnCurrentDescriptionTitle.
We cannot upgrade to version above 2.12.1 because this is the last version of log4j that is compatible with Java 7.
Instead, we exclude the SMTP appender (which is the vulnerable one) from our artifacts. Note that older versions of
our agent are not vulnerable as well, as the SMTP appender was never used, this is only to further reduce our users' concerns.
* Adding public APIs for setting `destination.service.resource`, `destination.address` and `destination.port` fields
for exit spans - {pull}1788[#1788]
* Only use emulated runtime attachment as fallback, remove the `--without-emulated-attach` option - {pull}1865[#1865]
* Instrument `javax.servlet.Filter` the same way as `javax.servlet.FilterChain` - {pull}1858[#1858]
* Propagate trace context headers in HTTP calls occurring from within traced exit points, for example - when using
Elasticsearch's REST client - {pull}1883[#1883]
* Added support for naming sparkjava (not Apache Spark) transactions {pull}1894[#1894]
* Added the ability to manually create exit spans, which will result with the auto creation of service nodes in the
service map and downstream service in the dependencies table - {pull}1898[#1898]
* Basic support for `com.sun.net.httpserver.HttpServer` - {pull}1854[#1854]
* Update to async-profiler 1.8.6 {pull}1907[#1907]
* Added support for setting the framework using the public api (#1908) - {pull}1909[#1909]

[float]
===== Bug fixes
* Fix NPE with `null` binary header values + properly serialize them - {pull}1842[#1842]
* Fix `ListenerExecutionFailedException` when using Spring AMQP's ReplyTo container - {pull}1872[#1872]
* Enabling log ECS reformatting when using Logback configured with `LayoutWrappingEncoder` and a pattern layout - {pull}1879[#1879]
* Fix NPE with Webflux + context propagation headers - {pull}1871[#1871]
* Fix `ClassCastException` with `ConnnectionMetaData` and multiple classloaders - {pull}1864[#1864]
* Fix NPE in `co.elastic.apm.agent.servlet.helper.ServletTransactionCreationHelper.getClassloader` - {pull}1861[#1861]
* Fix for Jboss JMX unexpected notifications - {pull}1895[#1895]

[[release-notes-1.24.0]]
==== 1.24.0 - 2021/05/31

[float]
===== Features
* Basic support for Apache Struts 2 {pull}1763[#1763]
* Extending the <<config-log-ecs-reformatting>> config option to enable the overriding of logs with ECS-reformatted
events. With the new `OVERRIDE` option, non-file logs can be ECS-reformatted automatically as well - {pull}1793[#1793]
* Instrumentation for Vert.x Web {pull}1697[#1697]
* Changed log level of vm arguments to debug
* Giving precedence for the W3C `tracecontext` header over the `elastic-apm-traceparent` header - {pull}1821[#1821]
* Add instrumentation for Webflux - {pull}1305[#1305]
* Add instrumentation for Javalin {pull}1822[#1822]

[float]
===== Bug fixes
* Fix another error related to instrumentation plugins loading on Windows - {pull}1785[#1785]
* Load Spring AMQP plugin- {pull}1784[#1784]
* Avoid `IllegalStateException` when multiple `tracestate` headers are used - {pull}1808[#1808]
* Ensure CLI attach avoids `sudo` only when required and avoid blocking - {pull}1819[#1819]
* Avoid sending metric-sets without samples, so to adhere to the intake API - {pull}1826[#1826]
* Fixing our type-pool cache, so that it can't cause OOM (softly-referenced), and it gets cleared when not used for
a while - {pull}1828[#1828]

[float]
===== Refactors
* Remove single-package limitation for embedded plugins - {pull}1780[#1780]

[[release-notes-1.23.0]]
==== 1.23.0 - 2021/04/22

[float]
===== Breaking changes
* There are breaking changes in the <<setup-attach-cli,attacher cli>>.
  See the Features section for more information.

[float]
===== Features
* Overhaul of the <<setup-attach-cli,attacher cli>> application that allows to attach the agent to running JVMs - {pull}1667[#1667]
** The artifact of the standalone cli application is now called `apm-agent-attach-cli`. The attacher API is still called `apm-agent-attach`.
** There is also a slim version of the cli application that does not bundle the Java agent.
It requires the `--agent-jar` option to be set.
** Improved logging +
The application uses {ecs-logging-java-ref}/intro.html[Java ECS logging] to emit JSON logs.
The log level can be configured with the `--log-level` option.
By default, the program is logging to the console but using the `--log-file` option, it can also log to a file.
** Attach to JVMs running under a different user (unix only) +
The JVM requires the attacher to be running under the same user as the target VM (the attachee).
The `apm-agent-attach-standalone.jar` can now be run with a user that has permissions to switch to the user that runs the target VM.
On Windows, the attacher can still only attach to JVMs that are running with under the same user.
** New include/exclude discovery rules +
*** `--include-all`: Attach to all discovered JVMs. If no matchers are provided, it will not attach to any JVMs.
*** `--include-user`/`--exclude-user`: Attach to all JVMs of a given operating system user.
*** `--include-main`/`--exclude-main`: Attach to all JVMs that whose main class/jar name, or system properties match the provided regex.
*** `--include-vmargs`/`--exclude-vmargs`: Attach to all JVMs that whose main class/jar name, or system properties match the provided regex.
** Removal of options +
*** The deprecated `--arg` option has been removed.
*** The `-i`/`--include`, `-e`/`exclude` options have been removed in favor of the `--<include|exclude>-<main|vmargs>` options.
*** The `-p`/`--pid` options have been removed in favor of the `--include-pid` option.
** Changed behavior of  the `-l`/`--list` option +
The option now only lists JVMs that match the include/exclude discovery rules.
Thus, it can be used to do a dry-run of the matchers without actually performing an attachment.
It even works in combination with `--continuous` now.
By default, the VM arguments are not printed, but only when the `-a`/`--list-vmargs` option is set.
** Remove dependency on `jps` +
Even when matching on the main class name or on system properties,
** Checks the Java version before attaching to avoid attachment on unsupported JVMs.
* Cassandra instrumentation - {pull}1712[#1712]
* Log correlation supports JBoss Logging - {pull}1737[#1737]
* Update Byte-buddy to `1.11.0` - {pull}1769[#1769]
* Support for user.domain {pull}1756[#1756]
* JAX-RS supports javax.ws.rs.PATCH
* Enabling build and unit tests on Windows - {pull}1671[#1671]

[float]
===== Bug fixes
* Fixed log correlation for log4j2 - {pull}1720[#1720]
* Fix apm-log4j1-plugin and apm-log4j2-plugin dependency on slf4j - {pull}1723[#1723]
* Avoid systematic `MessageNotWriteableException` error logging, now only visible in `debug` - {pull}1715[#1715] and {pull}1730[#1730]
* Fix rounded number format for non-english locales - {pull}1728[#1728]
* Fix `NullPointerException` on legacy Apache client instrumentation when host is `null` - {pull}1746[#1746]
* Apply consistent proxy class exclusion heuristic - {pull}1738[#1738]
* Fix micrometer serialization error - {pull}1741[#1741]
* Optimize & avoid `ensureInstrumented` deadlock by skipping stack-frame computation for Java7+ bytecode - {pull}1758[#1758]
* Fix instrumentation plugins loading on Windows - {pull}1671[#1671]

[float]
===== Refactors
* Migrate some plugins to indy dispatcher {pull}1369[#1369] {pull}1410[#1410] {pull}1374[#1374]

[[release-notes-1.22.0]]
==== 1.22.0 - 2021/03/24

[float]
===== Breaking changes
* Dots in metric names of Micrometer metrics get replaced with underscores to avoid mapping conflicts.
De-dotting be disabled via <<config-dedot-custom-metrics, `dedot_custom_metrics`>>. - {pull}1700[#1700]

[float]
===== Features
* Introducing a new mechanism to ease the development of community instrumentation plugins. See <<config-plugins-dir>> for
more details. This configuration was already added in 1.18.0, but more extensive and continuous integration testing
allows us to expose it now. It is still marked as "experimental" though, meaning that future changes in the mechanism
may break early contributed plugins. However, we highly encourage our community to try it out and we will do our best
to assist with such efforts.
* Deprecating `ignore_user_agents` in favour of `transaction_ignore_user_agents`, maintaining the same functionality -
{pull}1644[#1644]
* Update existing Hibernate Search 6 instrumentation to the final relase
* The <<config-use-path-as-transaction-name, `use_path_as_transaction_name`>> option is now dynamic
* Flushing internal and micrometer metrics before the agent shuts down - {pull}1658[#1658]
* Support for OkHttp 4.4+ -  {pull}1672[#1672]
* Adding capability to automatically create ECS-JSON-formatted version of the original application log files, through
the <<config-log-ecs-reformatting>> config option. This allows effortless ingestion of logs to Elasticsearch without
any further configuration. Supports log4j1, log4j2 and Logback. {pull}1261[#1261]
* Add support to Spring AMQP - {pull}1657[#1657]
* Adds the ability to automatically configure usage of the OpenTracing bridge in systems using ServiceLoader - {pull}1708[#1708]
* Update to async-profiler 1.8.5 - includes a fix to a Java 7 crash and enhanced safe mode to better deal with
corrupted stack frames.
* Add a warning on startup when `-Xverify:none` or `-noverify` flags are set as this can lead to crashes that are very
difficult to debug - {pull}1593[#1593]. In an upcoming version, the agent will not start when these flags are set,
unless the system property `elastic.apm.disable_bootstrap_checks` is set to true.

[float]
===== Bug fixes
* fix sample rate rounded to zero when lower than precision - {pull}1655[#1655]
* fixed a couple of bugs with the external plugin mechanism (not documented until now) - {pull}1660[#1660]
* Fix runtime attach conflict with multiple users - {pull}1704[#1704]

[[release-notes-1.21.0]]
==== 1.21.0 - 2021/02/09

[float]
===== Breaking changes
* Following PR {pull}1650[#1650], there are two slight changes with the <<config-server-url>> and <<config-server-urls>>
configuration options:
    1.  So far, setting `server_urls` with an empty string would allow the agent to work normally, apart from any action
        that requires communication with the APM Server, including the attempt to fetch a central configuration.
        Starting in this agent version, setting `server_urls` to empty string doesn't have any special meaning, it is
        the default expected configuration, where `server_url` will be used instead. In order to achieve the same
        behaviour, use the new <<config-disable-send>> configuration.
    2.  Up to this version, `server_url` was used as an alias to `server_urls`, meaning that one could potentially set
        the `server_url` config with a comma-separated list of multiple APM Server addresses, and that would have been a
        valid configuration. Starting in this agent version, `server_url` is a separate configuration, and it only accepts
        Strings that represent a single valid URL. Specifically, empty strings and commas are invalid.

[float]
===== Features
* Add cloud provider metadata to reported events, see
https://github.com/elastic/apm/blob/master/specs/agents/metadata.md#cloud-provider-metadata[spec] for details.
By default, the agent will try to automatically detect the cloud provider on startup, but this can be
configured through the <<config-cloud-provider, `cloud_provider`>> config option - {pull}1599[#1599]
* Add span & transaction `outcome` field to improve error rate calculations - {pull}1613[#1613]

[float]
===== Bug fixes
* Fixing crashes observed in Java 7 at sporadic timing by applying a few seconds delay on bootstrap - {pull}1594[#1594]
* Fallback to using "TLS" `SSLContext` when "SSL" is not available - {pull}1633[#1633]
* Fixing agent startup failure with `NullPointerException` thrown by Byte-buddy's `MultipleParentClassLoader` - {pull}1647[#1647]
* Fix cached type resolution triggering `ClassCastException` - {pull}1649[#1649]

[[release-notes-1.20.0]]
==== 1.20.0 - 2021/01/07

[float]
===== Breaking changes
* The following public API types were `public` so far and became package-private: `NoopScope`, `ScopeImpl` and `AbstractSpanImpl`.
  If your code is using them, you will need to change that when upgrading to this version.
  Related PR: {pull}1532[#1532]

[float]
===== Features
* Add support for RabbitMQ clients - {pull}1328[#1328]

[float]
===== Bug fixes
* Fix small memory allocation regression introduced with tracestate header {pull}1508[#1508]
* Fix `NullPointerException` from `WeakConcurrentMap.put` through the Elasticsearch client instrumentation - {pull}1531[#1531]
* Sending `transaction_id` and `parent_id` only for events that contain a valid `trace_id` as well - {pull}1537[#1537]
* Fix `ClassNotFoundError` with old versions of Spring resttemplate {pull}1524[#1524]
* Fix Micrometer-driven metrics validation errors by the APM Server when sending with illegal values - {pull}1559[#1559]
* Serialize all stack trace frames when setting `stack_trace_limit=-1` instead of none - {pull}1571[#1571]
* Fix `UnsupportedOperationException` when calling `ServletContext.getClassLoader()` - {pull}1576[#1576]
* Fix improper request body capturing - {pull}1579[#1579]
* Avoid `NullPointerException` due to null return values instrumentation advices - {pull}1601[#1601]
* Update async-profiler to 1.8.3 {pull}1602[1602]
* Use null-safe data structures to avoid `NullPointerException` {pull}1597[1597]
* Fix memory leak in sampling profiler mechanism - {pull}1592[#1592]

[float]
===== Refactors
* Migrate some plugins to indy dispatcher {pull}1405[#1405] {pull}1394[#1394]

[[release-notes-1.19.0]]
==== 1.19.0 - 2020/11/10

[float]
===== Features
* The agent version now includes a git hash if it's a snapshot version.
  This makes it easier to differ distinct snapshot builds of the same version.
  Example: `1.18.1-SNAPSHOT.4655910`
* Add support for sampling weight with propagation in `tracestate` W3C header {pull}1384[#1384]
* Adding two more valid options to the `log_level` config: `WARNING` (equivalent to `WARN`) and `CRITICAL`
  (will be treated as `ERROR`) - {pull}1431[1431]
* Add the ability to disable Servlet-related spans for `INCLUDE`, `FORWARD` and `ERROR` dispatches (without affecting
  basic Servlet capturing) by adding `servlet-api-dispatch` to <<config-disable-instrumentations>> - {pull}1448[1448]
* Add Sampling Profiler support for AArch64 architectures - {pull}1443[1443]
* Support proper transaction naming when using Spring's `ServletWrappingController` - {pull}1461[#1461]
* Update async-profiler to 1.8.2 {pull}1471[1471]
* Update existing Hibernate Search 6 instrumentation to work with the latest CR1 release
* Deprecating the `addLabel` public API in favor of `setLabel` (still supporting `addLabel`) - {pull}1449[#1449]

[float]
===== Bug fixes
* Fix `HttpUrlConnection` instrumentation issue (affecting distributed tracing as well) when using HTTPS without using
  `java.net.HttpURLConnection#disconnect` - {pull}1447[1447]
* Fixes class loading issue that can occur when deploying multiple applications to the same application server - {pull}1458[#1458]
* Fix ability to disable agent on startup wasn't working for runtime attach {pull}1444[1444]
* Avoid `UnsupportedOperationException` on some spring application startup {pull}1464[1464]
* Fix ignored runtime attach `config_file` {pull}1469[1469]
* Fix `IllegalAccessError: Module 'java.base' no access to: package 'java.lang'...` in J9 VMs of Java version >= 9 -
  {pull}1468[#1468]
* Fix JVM version parsing on HP-UX {pull}1477[#1477]
* Fix Spring-JMS transactions lifecycle management when using multiple concurrent consumers - {pull}1496[#1496]

[float]
===== Refactors
* Migrate some plugins to indy dispatcher {pull}1404[1404] {pull}1411[1411]
* Replace System Rules with System Lambda {pull}1434[#1434]

[[release-notes-1.18.1]]
==== 1.18.1 - 2020/10/06

[float]
===== Refactors
* Migrate some plugins to indy dispatcher {pull}1362[1362] {pull}1366[1366] {pull}1363[1363] {pull}1383[1383] {pull}1368[1368] {pull}1364[1364] {pull}1365[1365] {pull}1367[1367] {pull}1371[1371]

[float]
===== Bug fixes
* Fix instrumentation error for HttpClient - {pull}1402[#1402]
* Eliminate `unsupported class version error` messages related to loading the Java 11 HttpClient plugin in pre-Java-11 JVMs {pull}1397[1397]
* Fix rejected metric events by APM Server with response code 400 due to data validation error - sanitizing Micrometer
metricset tag keys - {pull}1413[1413]
* Fix invalid micrometer metrics with non-numeric values {pull}1419[1419]
* Fix `NoClassDefFoundError` with JDBC instrumentation plugin {pull}1409[1409]
* Apply `disable_metrics` config to Micrometer metrics - {pull}1421[1421]
* Remove cgroup `inactive_file.bytes` metric according to spec {pull}1422[1422]

[[release-notes-1.18.0]]
==== 1.18.0 - 2020/09/08

[float]
===== Features
* Deprecating `ignore_urls` config in favour of <<config-transaction-ignore-urls, `transaction_ignore_urls`>> to align
  with other agents, while still allowing the old config name for backward compatibility - {pull}1315[#1315]
* Enabling instrumentation of classes compiled with Java 1.4. This is reverting the restriction of instrumenting only
  bytecode of Java 1.5 or higher ({pull}320[#320]), which was added due to potential `VerifyError`. Such errors should be
  avoided now by the usage of `TypeConstantAdjustment` - {pull}1317[#1317]
* Enabling agent to work without attempting any communication with APM server, by allowing setting `server_urls` with
  an empty string - {pull}1295[#1295]
* Add <<metrics-micrometer, micrometer support>> - {pull}1303[#1303]
* Add `profiling_inferred_spans_lib_directory` option to override the default temp directory used for exporting the async-profiler library.
  This is useful for server-hardened environments where `/tmp` is often configured with `noexec`, leading to `java.lang.UnsatisfiedLinkError` errors - {pull}1350[#1350]
* Create spans for Servlet dispatches to FORWARD, INCLUDE and ERROR - {pull}1212[#1212]
* Support JDK 11 HTTPClient - {pull}1307[#1307]
* Lazily create profiler temporary files {pull}1360[#1360]
* Convert the followings to Indy Plugins (see details in <<release-notes-1.18.0.rc1, 1.18.0-rc1 relase notes>>): gRPC,
  AsyncHttpClient, Apache HttpClient
* The agent now collects cgroup memory metrics (see details in <<metrics-cgroup,Metrics page>>)
* Update async-profiler to 1.8.1 {pull}1382[#1382]
* Runtime attach install option is promoted to 'beta' status (was experimental).

[float]
===== Bug fixes
* Fixes a `NoClassDefFoundError` in the JMS instrumentation of `MessageListener` - {pull}1287[#1287]
* Fix `/ by zero` error message when setting `server_urls` with an empty string - {pull}1295[#1295]
* Fix `ClassNotFoundException` or `ClassCastException` in some cases where special log4j configurations are used - {pull}1322[#1322]
* Fix `NumberFormatException` when using early access Java version - {pull}1325[#1325]
* Fix `service_name` config being ignored when set to the same auto-discovered default value - {pull}1324[#1324]
* Fix service name error when updating a web app on a Servlet container - {pull}1326[#1326]
* Fix remote attach 'jps' executable not found when 'java' binary is symlinked ot a JRE - {pull}1352[#1352]

[[release-notes-1.18.0.rc1]]
==== 1.18.0.RC1 - 2020/07/22

This release candidate adds some highly anticipated features:
It’s now possible to attach the agent at runtime in more cases than before.
Most notably, it enables runtime attachment on JBoss, WildFly, Glassfish/Payara,
and other OSGi runtimes such as Atlassian Jira and Confluence.

To make this and other significant features, such as https://github.com/elastic/apm-agent-java/issues/937[external plugins], possible,
we have implemented major changes to the architecture of the agent.
The agent now relies on the `invokedynamic` bytecode instruction to make plugin development easier, safer, and more efficient.
As early versions of Java 7 and Java 8 have unreliable support for invokedynamic,
we now require a minimum update level of 60 for Java 7 (7u60+) in addition to the existing minimum update level of 40 for Java 8 (8u40+).

We’re looking for users who would like to try this out to give feedback.
If we see that the `invokedynamic`-based approach (https://github.com/elastic/apm-agent-java/pull/1230[indy plugins]) works well, we can continue and migrate the rest of the plugins.
After the migration has completed, we can move forward with external plugins and remove the experimental label from runtime attachment.

If all works like in our testing, you would not see `NoClassDefFoundError` s anymore when, for example, trying to attach the agent at runtime to an OSGi container or a JBoss server.
Also, non-standard OSGi containers, such as Atlassian Jira and other technologies with restrictive class loading policies, such as MuleSoft ESB, will benefit from this change.

In the worst case, there might be JVM crashes due to `invokedynamic`-related JVM bugs.
However, we already disable the agent when attached to JVM versions that are known to be problematic.
Another potentially problematic area is that we now dynamically raise the bytecode version of instrumented classes to be at least bytecode version 51 (Java 7).
This is needed in order to be able to use the `invokedynamic` instruction.
This requires re-computation of stack map frames which makes instrumentation a bit slower.
We don't anticipate notable slowdowns unless you extensively (over-)use <<config-trace-methods, `trace_methods`>>.

[float]
===== Breaking changes
* Early Java 7 versions, prior to update 60, are not supported anymore.
  When trying to attach to a non-supported version, the agent will disable itself and not apply any instrumentations.

[float]
===== Features
* Experimental support for runtime attachment now also for OSGi containers, JBoss, and WildFly
* New mitigation of OSGi bootdelegation errors (`NoClassDefFoundError`).
  You can remove any `org.osgi.framework.bootdelegation` related configuration.
  This release also removes the configuration option `boot_delegation_packages`.
* Overhaul of the `ExecutorService` instrumentation that avoids `ClassCastException` issues - {pull}1206[#1206]
* Support for `ForkJoinPool` and `ScheduledExecutorService` (see <<supported-async-frameworks>>)
* Support for `ExecutorService#invokeAny` and `ExecutorService#invokeAll`
* Added support for `java.util.TimerTask` - {pull}1235[#1235]
* Add capturing of request body in Elasticsearch queries: `_msearch`, `_count`, `_msearch/template`, `_search/template`, `_rollup_search` - {pull}1222[#1222]
* Add <<config-enabled,`enabled`>> flag
* Add experimental support for Scala Futures
* The agent now collects heap memory pools metrics - {pull}1228[#1228]

[float]
===== Bug fixes
* Fixes error capturing for log4j2 loggers. Version 1.17.0 introduced a regression.
* Fixes `NullPointerException` related to JAX-RS and Quartz instrumentation - {pull}1249[#1249]
* Expanding k8s pod ID discovery to some formerly non-supported environments
* When `recording` is set to `false`, the agent will not send captured errors anymore.
* Fixes NPE in Dubbo instrumentation that occurs when the application is acting both as a provider and as a consumer - {pull}1260[#1260]
* Adding a delay by default what attaching the agent to Tomcat using the premain route to work around the JUL
  deadlock issue - {pull}1262[#1262]
* Fixes missing `jboss.as:*` MBeans on JBoss - {pull}1257[#1257]


[[release-notes-1.17.0]]
==== 1.17.0 - 2020/06/17

[float]
===== Features
* Log files are now rotated after they reach <<config-log-file-size>>.
There will always be one history file `${log_file}.1`.
* Add <<config-log-format-sout>> and <<config-log-format-file>> with the options `PLAIN_TEXT` and `JSON`.
The latter uses https://github.com/elastic/ecs-logging-java[ecs-logging-java] to format the logs.
* Exposing <<config-classes-excluded-from-instrumentation>> config - {pull}1187[#1187]
* Add support for naming transactions based on Grails controllers. Supports Grails 3+ - {pull}1171[#1171]
* Add support for the Apache/Alibaba Dubbo RPC framework
* Async Profiler version upgraded to 1.7.1, with a new debugging flag for the stack frame recovery mechanism - {pull}1173[#1173]

[float]
===== Bug fixes
* Fixes `IndexOutOfBoundsException` that can occur when profiler-inferred spans are enabled.
  This also makes the profiler more resilient by just removing the call tree related to the exception (which might be in an invalid state)
  as opposed to stopping the profiler when an exception occurs.
* Fix `NumberFormatException` when parsing Ingres/Actian JDBC connection strings - {pull}1198[#1198]
* Prevent agent from overriding JVM configured truststore when not using HTTPS for communication with APM server - {pull}1203[#1203]
* Fix `java.lang.IllegalStateException` with `jps` JVM when using continuous runtime attach - {pull}1205[1205]
* Fix agent trying to load log4j2 plugins from application - {pull}1214[1214]
* Fix memory leak in gRPC instrumentation plugin - {pull}1196[1196]
* Fix HTTPS connection failures when agent is configured to use HTTPS to communicate with APM server {pull}1209[1209]

[[release-notes-1.16.0]]
==== 1.16.0 - 2020/05/13

[float]
===== Features

* The log correlation feature now adds `error.id` to the MDC. See <<supported-logging-frameworks>> for details. - {pull}1050[#1050]
* Deprecating the `incubating` tag in favour of the `experimental` tag. This is not a breaking change, so former
<<config-disable-instrumentations,`disable_instrumentation`>> configuration containing the `incubating` tag will still be respected - {pull}1123[#1123]
* Add a `--without-emulated-attach` option for runtime attachment to allow disabling this feature as a workaround.
* Add workaround for JDK bug JDK-8236039 with TLS 1.3 {pull}1149[#1149]
* Add log level `OFF` to silence agent logging
* Adds <<config-span-min-duration,`span_min_duration`>> option to exclude fast executing spans.
  When set together with one of the more specific thresholds - `trace_methods_duration_threshold` or `profiling_inferred_spans_min_duration`,
  the higher threshold will determine which spans will be discarded.
* Automatically instrument quartz jobs from the quartz-jobs artifact {pull}1170[#1170]
* Perform re-parenting of regular spans to be a child of profiler-inferred spans. Requires APM Server and Kibana 7.8.0. {pull}1117[#1117]
* Upgrade Async Profiler version to 1.7.0

[float]
===== Bug fixes

* When Servlet-related Exceptions are handled through exception handlers that return a 200 status code, agent shouldn't override with 500 - {pull}1103[#1103]
* Exclude Quartz 1 from instrumentation to avoid
  `IncompatibleClassChangeError: Found class org.quartz.JobExecutionContext, but interface was expected` - {pull}1108[#1108]
* Fix breakdown metrics span sub-types {pull}1113[#1113]
* Fix flaky gRPC server instrumentation {pull}1122[#1122]
* Fix side effect of calling `Statement.getUpdateCount` more than once {pull}1139[#1139]
* Stop capturing JDBC affected rows count using `Statement.getUpdateCount` to prevent unreliable side-effects {pull}1147[#1147]
* Fix OpenTracing error tag handling (set transaction error result when tag value is `true`) {pull}1159[#1159]
* Due to a bug in the build we didn't include the gRPC plugin in the build so far
* `java.lang.ClassNotFoundException: Unable to load class 'jdk.internal...'` is thrown when tracing specific versions of Atlassian systems {pull}1168[#1168]
* Make sure spans are kept active during `AsyncHandler` methods in the `AsyncHttpClient`
* CPU and memory metrics are sometimes not reported properly when using IBM J9 {pull}1148[#1148]
* `NullPointerException` thrown by the agent on WebLogic {pull}1142[#1142]

[[release-notes-1.15.0]]
==== 1.15.0 - 2020/03/27

[float]
===== Breaking changes

* Ordering of configuration sources has slightly changed, please review <<configuration>>:
** `elasticapm.properties` file now has higher priority over java system properties and environment variables, +
This change allows to change dynamic options values at runtime by editing file, previously values set in java properties
or environment variables could not be overridden, even if they were dynamic.
* Renamed some configuration options related to the experimental profiler-inferred spans feature ({pull}1084[#1084]):
** `profiling_spans_enabled` -> `profiling_inferred_spans_enabled`
** `profiling_sampling_interval` -> `profiling_inferred_spans_sampling_interval`
** `profiling_spans_min_duration` -> `profiling_inferred_spans_min_duration`
** `profiling_included_classes` -> `profiling_inferred_spans_included_classes`
** `profiling_excluded_classes` -> `profiling_inferred_spans_excluded_classes`
** Removed `profiling_interval` and `profiling_duration` (both are fixed to 5s now)

[float]
===== Features

* Gracefully abort agent init when running on a known Java 8 buggy JVM {pull}1075[#1075].
* Add support for <<supported-databases, Redis Redisson client>>
* Makes <<config-instrument>>, <<config-trace-methods>>, and <<config-disable-instrumentations>> dynamic.
Note that changing these values at runtime can slow down the application temporarily.
* Do not instrument Servlet API before 3.0 {pull}1077[#1077]
* Add support for API keys for apm backend authentication {pull}1083[#1083]
* Add support for <<supported-rpc-frameworks, gRPC>> client & server instrumentation {pull}1019[#1019]
* Deprecating `active` configuration option in favor of `recording`.
  Setting `active` still works as it's now an alias for `recording`.

[float]
===== Bug fixes

* When JAX-RS-annotated method delegates to another JAX-RS-annotated method, transaction name should include method A - {pull}1062[#1062]
* Fixed bug that prevented an APM Error from being created when calling `org.slf4j.Logger#error` - {pull}1049[#1049]
* Wrong address in JDBC spans for Oracle, MySQL and MariaDB when multiple hosts are configured - {pull}1082[#1082]
* Document and re-order configuration priorities {pull}1087[#1087]
* Improve heuristic for `service_name` when not set through config {pull}1097[#1097]


[[release-notes-1.14.0]]
==== 1.14.0 - 2020/03/04

[float]
===== Features

* Support for the official https://www.w3.org/TR/trace-context[W3C] `traceparent` and `tracestate` headers. +
  The agent now accepts both the `elastic-apm-traceparent` and the official `traceparent` header.
By default, it sends both headers on outgoing requests, unless <<config-use-elastic-traceparent-header, `use_elastic_traceparent_header`>> is set to false.
* Creating spans for slow methods with the help of the sampling profiler https://github.com/jvm-profiling-tools/async-profiler[async-profiler].
This is a low-overhead way of seeing which methods make your transactions slow and a replacement for the `trace_methods` configuration option.
See <<supported-java-methods>> for more details
* Adding a Circuit Breaker to pause the agent when stress is detected on the system and resume when the stress is relieved.
See <<circuit-breaker>> and {pull}1040[#1040] for more info.
* `Span#captureException` and `Transaction#captureException` in public API return reported error id - {pull}1015[#1015]

[float]
===== Bug fixes

* java.lang.IllegalStateException: Cannot resolve type description for <com.another.commercial.apm.agent.Class> - {pull}1037[#1037]
* properly handle `java.sql.SQLException` for unsupported JDBC features {pull}[#1035] https://github.com/elastic/apm-agent-java/issues/1025[#1025]

[[release-notes-1.13.0]]
==== 1.13.0 - 2020/02/11

[float]
===== Features

* Add support for <<supported-databases, Redis Lettuce client>>
* Add `context.message.age.ms` field for JMS message receiving spans and transactions - {pull}970[#970]
* Instrument log4j2 Logger#error(String, Throwable) ({pull}919[#919]) Automatically captures exceptions when calling `logger.error("message", exception)`
* Add instrumentation for external process execution through `java.lang.Process` and Apache `commons-exec` - {pull}903[#903]
* Add `destination` fields to exit span contexts - {pull}976[#976]
* Removed `context.message.topic.name` field - {pull}993[#993]
* Add support for Kafka clients - {pull}981[#981]
* Add support for binary `traceparent` header format (see the https://github.com/elastic/apm/blob/master/docs/agent-development.md#Binary-Fields[spec]
for more details) - {pull}1009[#1009]
* Add support for log correlation for log4j and log4j2, even when not used in combination with slf4j.
  See <<supported-logging-frameworks>> for details.

[float]
===== Bug Fixes

* Fix parsing value of `trace_methods` configuration property {pull}930[#930]
* Workaround for `java.util.logging` deadlock {pull}965[#965]
* JMS should propagate traceparent header when transactions are not sampled {pull}999[#999]
* Spans are not closed if JDBC implementation does not support `getUpdateCount` {pull}1008[#1008]

[[release-notes-1.12.0]]
==== 1.12.0 - 2019/11/21

[float]
===== Features
* JMS Enhancements {pull}911[#911]:
** Add special handling for temporary queues/topics
** Capture message bodies of text Messages
*** Rely on the existing `ELASTIC_APM_CAPTURE_BODY` agent config option (off by default).
*** Send as `context.message.body`
*** Limit size to 10000 characters. If longer than this size, trim to 9999 and append with ellipsis
** Introduce the `ignore_message_queues` configuration to disable instrumentation (message tagging) for specific 
      queues/topics as suggested in {pull}710[#710]
** Capture predefined message headers and all properties
*** Rely on the existing `ELASTIC_APM_CAPTURE_HEADERS` agent config option.
*** Send as `context.message.headers`
*** Sanitize sensitive headers/properties based on the `sanitize_field_names` config option
* Added support for the MongoDB sync driver. See https://www.elastic.co/guide/en/apm/agent/java/master/supported-technologies-details.html#supported-databases[supported data stores].

[float]
===== Bug Fixes
* JDBC regression- `PreparedStatement#executeUpdate()` and `PreparedStatement#executeLargeUpdate()` are not traced {pull}918[#918]
* When systemd cgroup driver is used, the discovered Kubernetes pod UID contains "_" instead of "-" {pull}920[#920]
* DB2 jcc4 driver is not traced properly {pull}926[#926]

[[release-notes-1.11.0]]
==== 1.11.0 - 2019/10/31

[float]
===== Features
* Add the ability to configure a unique name for a JVM within a service through the
https://www.elastic.co/guide/en/apm/agent/java/master/config-core.html#config-service-node-name[`service_node_name`]
config option]
* Add ability to ignore some exceptions to be reported as errors https://www.elastic.co/guide/en/apm/agent/java/master/config-core.html#config-ignore-exceptions[ignore_exceptions]
* Applying new logic for JMS `javax.jms.MessageConsumer#receive` so that, instead of the transaction created for the 
   polling method itself (ie from `receive` start to end), the agent will create a transaction attempting to capture 
   the code executed during actual message handling.
   This logic is suitable for environments where polling APIs are invoked within dedicated polling threads.
   This polling transaction creation strategy can be reversed through a configuration option (`message_polling_transaction_strategy`) 
   that is not exposed in the properties file by default.  
* Send IP obtained through `javax.servlet.ServletRequest#getRemoteAddr()` in `context.request.socket.remote_address` 
   instead of parsing from headers {pull}889[#889]
* Added `ElasticApmAttacher.attach(String propertiesLocation)` to specify a custom properties location
* Logs message when `transaction_max_spans` has been exceeded {pull}849[#849]
* Report the number of affected rows by a SQL statement (UPDATE,DELETE,INSERT) in 'affected_rows' span attribute {pull}707[#707]
* Add https://www.elastic.co/guide/en/apm/agent/java/master/public-api.html#api-traced[`@Traced`] annotation which either creates a span or a transaction, depending on the context
* Report JMS destination as a span/transaction context field {pull}906[#906]
* Added https://www.elastic.co/guide/en/apm/agent/java/master/config-jmx.html#config-capture-jmx-metrics[`capture_jmx_metrics`] configuration option

[float]
===== Bug Fixes
* JMS creates polling transactions even when the API invocations return without a message
* Support registering MBeans which are added after agent startup

[[release-notes-1.10.0]]
==== 1.10.0 - 2019/09/30

[float]
===== Features
* Add ability to manually specify reported https://www.elastic.co/guide/en/apm/agent/java/master/config-core.html#config-hostname[hostname]
* Add support for https://www.elastic.co/guide/en/apm/agent/java/master/supported-technologies-details.html#supported-databases[Redis Jedis client]
* Add support for identifying target JVM to attach apm agent to using JVM property. See also the documentation of the <<setup-attach-cli-usage-options, `--include` and `--exclude` flags>>
* Added https://www.elastic.co/guide/en/apm/agent/java/master/config-jmx.html#config-capture-jmx-metrics[`capture_jmx_metrics`] configuration option
* Improve servlet error capture {pull}812[#812]
  Among others, now also takes Spring MVC `@ExceptionHandler`s into account 
* Instrument Logger#error(String, Throwable) {pull}821[#821]
  Automatically captures exceptions when calling `logger.error("message", exception)`
* Easier log correlation with https://github.com/elastic/java-ecs-logging. See https://www.elastic.co/guide/en/apm/agent/java/master/log-correlation.html[docs].
* Avoid creating a temp agent file for each attachment {pull}859[#859]
* Instrument `View#render` instead of `DispatcherServlet#render` {pull}829[#829]
  This makes the transaction breakdown graph more useful. Instead of `dispatcher-servlet`, the graph now shows a type which is based on the view name, for example, `FreeMarker` or `Thymeleaf`.

[float]
===== Bug Fixes
* Error in log when setting https://www.elastic.co/guide/en/apm/agent/java/current/config-reporter.html#config-server-urls[server_urls] 
 to an empty string - `co.elastic.apm.agent.configuration.ApmServerConfigurationSource - Expected previousException not to be null`
* Avoid terminating the TCP connection to APM Server when polling for configuration updates {pull}823[#823]
 
[[release-notes-1.9.0]]
==== 1.9.0 - 2019/08/22

[float]
===== Features
* Upgrading supported OpenTracing version from 0.31 to 0.33
* Added annotation and meta-annotation matching support for `trace_methods`, for example:
** `public @java.inject.* org.example.*` (for annotation)
** `public @@javax.enterprise.context.NormalScope org.example.*` (for meta-annotation)
* The runtime attachment now also works when the `tools.jar` or the `jdk.attach` module is not available.
This means you don't need a full JDK installation - the JRE is sufficient.
This makes the runtime attachment work in more environments such as minimal Docker containers.
Note that the runtime attachment currently does not work for OSGi containers like those used in many application servers such as JBoss and WildFly.
See the https://www.elastic.co/guide/en/apm/agent/java/master/setup-attach-cli.html[documentation] for more information.
* Support for Hibernate Search

[float]
===== Bug Fixes
* A warning in logs saying APM server is not available when using 1.8 with APM server 6.x.
Due to that, agent 1.8.0 will silently ignore non-string labels, even if used with APM server of versions 6.7.x or 6.8.x that support such.
If APM server version is <6.7 or 7.0+, this should have no effect. Otherwise, upgrade the Java agent to 1.9.0+.
* `ApacheHttpAsyncClientInstrumentation` matching increases startup time considerably
* Log correlation feature is active when `active==false`
* Tomcat's memory leak prevention mechanism is causing a... memory leak. JDBC statement map is leaking in Tomcat if the application that first used it is undeployed/redeployed.
See https://discuss.elastic.co/t/elastic-apm-agent-jdbchelper-seems-to-use-a-lot-of-memory/195295[this related discussion].

[float]
==== Breaking Changes
* The `apm-agent-attach.jar` is not executable anymore.
Use `apm-agent-attach-standalone.jar` instead. 

[[release-notes-1.8.0]]
==== 1.8.0 - 2019/07/30

[float]
===== Features
* Added support for tracking https://www.elastic.co/guide/en/kibana/7.3/transactions.html[time spent by span type].
   Can be disabled by setting https://www.elastic.co/guide/en/apm/agent/java/current/config-core.html#config-breakdown-metrics[`breakdown_metrics`] to `false`. 
* Added support for https://www.elastic.co/guide/en/kibana/7.3/agent-configuration.html[central configuration].
   Can be disabled by setting https://www.elastic.co/guide/en/apm/agent/java/current/config-core.html#config-central-config[`central_config`] to `false`.
* Added support for Spring's JMS flavor - instrumenting `org.springframework.jms.listener.SessionAwareMessageListener`
* Added support to legacy ApacheHttpClient APIs (which adds support to Axis2 configured to use ApacheHttpClient)
* Added support for setting https://www.elastic.co/guide/en/apm/agent/java/1.x/config-reporter.html#config-server-urls[`server_urls`] dynamically via properties file {pull}723[#723]
* Added https://www.elastic.co/guide/en/apm/agent/java/current/config-core.html#config-config-file[`config_file`] option 
* Added option to use `@javax.ws.rs.Path` value as transaction name https://www.elastic.co/guide/en/apm/agent/java/current/config-jax-rs.html#config-use-jaxrs-path-as-transaction-name[`use_jaxrs_path_as_transaction_name`]
* Instrument quartz jobs https://www.elastic.co/guide/en/apm/agent/java/current/supported-technologies-details.html#supported-scheduling-frameworks[docs]
* SQL parsing improvements {pull}696[#696]
* Introduce priorities for transaction name {pull}748[#748].
   Now uses the path as transaction name if https://www.elastic.co/guide/en/apm/agent/java/current/config-http.html#config-use-path-as-transaction-name[`use_path_as_transaction_name`] is set to `true`
   rather than `ServletClass#doGet`.
   But if a name can be determined from a high level framework,
   like Spring MVC, that takes precedence.
   User-supplied names from the API always take precedence over any others.
* Use JSP path name as transaction name as opposed to the generated servlet class name {pull}751[#751]

[float]
===== Bug Fixes
* Some JMS Consumers and Producers are filtered due to class name filtering in instrumentation matching
* Jetty: When no display name is set and context path is "/" transaction service names will now correctly fall back to configured values
* JDBC's `executeBatch` is not traced
* Drops non-String labels when connected to APM Server < 6.7 to avoid validation errors {pull}687[#687]
* Parsing container ID in cloud foundry garden {pull}695[#695]
* Automatic instrumentation should not override manual results {pull}752[#752]

[float]
===== Breaking changes
* The log correlation feature does not add `span.id` to the MDC anymore but only `trace.id` and `transaction.id` {pull}742[#742].

[[release-notes-1.7.0]]
==== 1.7.0 - 2019/06/13

[float]
===== Features
* Added the `trace_methods_duration_threshold` config option. When using the `trace_methods` config option with wild cards,
this enables considerable reduction of overhead by limiting the number of spans captured and reported
(see more details in config documentation).
NOTE: Using wildcards is still not the recommended approach for the `trace_methods` feature.
* Add `Transaction#addCustomContext(String key, String|Number|boolean value)` to public API
* Added support for AsyncHttpClient 2.x
* Added https://www.elastic.co/guide/en/apm/agent/java/current/config-core.html#config-global-labels[`global_labels`] configuration option.
This requires APM Server 7.2+.
* Added basic support for JMS- distributed tracing for basic scenarios of `send`, `receive`, `receiveNoWait` and `onMessage`.
Both Queues and Topics are supported.
Async `send` APIs are not supported in this version. 
NOTE: This feature is currently marked as "experimental" and is disabled by default. In order to enable,
it is required to set the
https://www.elastic.co/guide/en/apm/agent/java/1.x/config-core.html#config-disable-instrumentations[`disable_instrumentations`] 
configuration property to an empty string.
* Improved OSGi support: added a configuration option for `bootdelegation` packages {pull}641[#641]
* Better span names for SQL spans. For example, `SELECT FROM user` instead of just `SELECT` {pull}633[#633]

[float]
===== Bug Fixes
* ClassCastException related to async instrumentation of Pilotfish Executor causing thread hang (applied workaround)
* NullPointerException when computing Servlet transaction name with null HTTP method name
* FileNotFoundException when trying to find implementation version of jar with encoded URL
* NullPointerException when closing Apache AsyncHttpClient request producer
* Fixes loading of `elasticapm.properties` for Spring Boot applications
* Fix startup error on WebLogic 12.2.1.2.0 {pull}649[#649]
* Disable metrics reporting and APM Server health check when active=false {pull}653[#653]

[[release-notes-1.6.1]]
==== 1.6.1 - 2019/04/26

[float]
===== Bug Fixes
* Fixes transaction name for non-sampled transactions https://github.com/elastic/apm-agent-java/issues/581[#581]
* Makes log_file option work again https://github.com/elastic/apm-agent-java/issues/594[#594]
* Async context propagation fixes
** Fixing some async mechanisms lifecycle issues https://github.com/elastic/apm-agent-java/issues/605[#605]
** Fixes exceptions when using WildFly managed executor services https://github.com/elastic/apm-agent-java/issues/589[#589]
** Exclude glassfish Executor which does not permit wrapped runnables https://github.com/elastic/apm-agent-java/issues/596[#596]
** Exclude DumbExecutor https://github.com/elastic/apm-agent-java/issues/598[#598]
* Fixes Manifest version reading error to support `jar:file` protocol https://github.com/elastic/apm-agent-java/issues/601[#601]
* Fixes transaction name for non-sampled transactions https://github.com/elastic/apm-agent-java/issues/597[#597]
* Fixes potential classloader deadlock by preloading `FileSystems.getDefault()` https://github.com/elastic/apm-agent-java/issues/603[#603]

[[release-notes-1.6.0]]
==== 1.6.0 - 2019/04/16

[float]
===== Related Announcements
* Java APM Agent became part of the Cloud Foundry Java Buildpack as of https://github.com/cloudfoundry/java-buildpack/releases/tag/v4.19[Release v4.19]
 
[float]
===== Features
* Support Apache HttpAsyncClient - span creation and cross-service trace context propagation
* Added the `jvm.thread.count` metric, indicating the number of live threads in the JVM (daemon and non-daemon) 
* Added support for WebLogic
* Added support for Spring `@Scheduled` and EJB `@Schedule` annotations - https://github.com/elastic/apm-agent-java/pull/569[#569]

[float]
===== Bug Fixes
* Avoid that the agent blocks server shutdown in case the APM Server is not available - https://github.com/elastic/apm-agent-java/pull/554[#554]
* Public API annotations improper retention prevents it from being used with Groovy - https://github.com/elastic/apm-agent-java/pull/567[#567]
* Eliminate side effects of class loading related to Instrumentation matching mechanism

[[release-notes-1.5.0]]
==== 1.5.0 - 2019/03/26

[float]
===== Potentially breaking changes
* If you didn't explicitly set the https://www.elastic.co/guide/en/apm/agent/java/master/config-core.html#config-service-name[`service_name`]
previously and you are dealing with a servlet-based application (including Spring Boot),
your `service_name` will change.
See the documentation for https://www.elastic.co/guide/en/apm/agent/java/master/config-core.html#config-service-name[`service_name`]
and the corresponding section in _Features_ for more information.
Note: this requires APM Server 7.0+. If using previous versions, nothing will change.

[float]
===== Features
* Added property `"allow_path_on_hierarchy"` to JAX-RS plugin, to lookup inherited usage of `@path`
* Support for number and boolean labels in the public API {pull}497[497].
This change also renames `tag` to `label` on the API level to be compliant with the https://github.com/elastic/ecs#-base-fields[Elastic Common Schema (ECS)].
The `addTag(String, String)` method is still supported but deprecated in favor of `addLabel(String, String)`.
As of version 7.x of the stack, labels will be stored under `labels` in Elasticsearch.
Previously, they were stored under `context.tags`.
* Support async queries made by Elasticsearch REST client 
* Added `setStartTimestamp(long epochMicros)` and `end(long epochMicros)` API methods to `Span` and `Transaction`,
allowing to set custom start and end timestamps.
* Auto-detection of the `service_name` based on the `<display-name>` element of the `web.xml` with a fallback to the servlet context path.
If you are using a spring-based application, the agent will use the setting for `spring.application.name` for its `service_name`.
See the documentation for https://www.elastic.co/guide/en/apm/agent/java/master/config-core.html#config-service-name[`service_name`]
for more information.
Note: this requires APM Server 7.0+. If using previous versions, nothing will change.
* Previously, enabling https://www.elastic.co/guide/en/apm/agent/java/master/config-core.html#config-capture-body[`capture_body`] could only capture form parameters.
Now it supports all UTF-8 encoded plain-text content types.
The option https://www.elastic.co/guide/en/apm/agent/java/master/config-http.html#config-capture-body-content-types[`capture_body_content_types`]
controls which `Content-Type`s should be captured.
* Support async calls made by OkHttp client (`Call#enqueue`)
* Added support for providing config options on agent attach.
** CLI example: `--config server_urls=http://localhost:8200,http://localhost:8201`
** API example: `ElasticApmAttacher.attach(Map.of("server_urls", "http://localhost:8200,http://localhost:8201"));`

[float]
===== Bug Fixes
* Logging integration through MDC is not working properly - https://github.com/elastic/apm-agent-java/issues/499[#499]
* ClassCastException with adoptopenjdk/openjdk11-openj9 - https://github.com/elastic/apm-agent-java/issues/505[#505]
* Span count limitation is not working properly - reported https://discuss.elastic.co/t/kibana-apm-not-showing-spans-which-are-visible-in-discover-too-many-spans/171690[in our forum]
* Java agent causes Exceptions in Alfresco cluster environment due to failure in the instrumentation of Hazelcast `Executor`s - reported https://discuss.elastic.co/t/cant-run-apm-java-agent-in-alfresco-cluster-environment/172962[in our forum]

[[release-notes-1.4.0]]
==== 1.4.0 - 2019/02/14

[float]
===== Features
* Added support for sync calls of OkHttp client
* Added support for context propagation for `java.util.concurrent.ExecutorService`s
* The `trace_methods` configuration now allows to omit the method matcher.
   Example: `com.example.*` traces all classes and methods within the `com.example` package and sub-packages.
* Added support for JSF. Tested on WildFly, WebSphere Liberty and Payara with embedded JSF implementation and on Tomcat and Jetty with
 MyFaces 2.2 and 2.3
* Introduces a new configuration option `disable_metrics` which disables the collection of metrics via a wildcard expression.
* Support for HttpUrlConnection
* Adds `subtype` and `action` to spans. This replaces former typing mechanism where type, subtype and action were all set through
   the type in an hierarchical dotted-syntax. In order to support existing API usages, dotted types are parsed into subtype and action, 
   however `Span.createSpan` and `Span.setType` are deprecated starting this version. Instead, type-less spans can be created using the new 
   `Span.startSpan` API and typed spans can be created using the new `Span.startSpan(String type, String subtype, String action)` API
* Support for JBoss EAP 6.4, 7.0, 7.1 and 7.2
* Improved startup times
* Support for SOAP (JAX-WS).
   SOAP client create spans and propagate context.
   Transactions are created for `@WebService` classes and `@WebMethod` methods.  

[float]
===== Bug Fixes
* Fixes a failure in BitBucket when agent deployed https://github.com/elastic/apm-agent-java/issues/349[#349]
* Fixes increased CPU consumption https://github.com/elastic/apm-agent-java/issues/453[#453] and https://github.com/elastic/apm-agent-java/issues/443[#443]
* Fixed some OpenTracing bridge functionalities that were not working when auto-instrumentation is disabled
* Fixed an error occurring when ending an OpenTracing span before deactivating
* Sending proper `null` for metrics that have a NaN value
* Fixes JVM crash with Java 7 https://github.com/elastic/apm-agent-java/issues/458[#458]
* Fixes an application deployment failure when using EclipseLink and `trace_methods` configuration https://github.com/elastic/apm-agent-java/issues/474[#474]

[[release-notes-1.3.0]]
==== 1.3.0 - 2019/01/10

[float]
===== Features
* The agent now collects system and JVM metrics https://github.com/elastic/apm-agent-java/pull/360[#360]
* Add API methods `ElasticApm#startTransactionWithRemoteParent` and `Span#injectTraceHeaders` to allow for manual context propagation https://github.com/elastic/apm-agent-java/pull/396[#396].
* Added `trace_methods` configuration option which lets you define which methods in your project or 3rd party libraries should be traced.
   To create spans for all `public` methods of classes whose name ends in `Service` which are in a sub-package of `org.example.services` use this matcher:
   `public org.example.services.*.*Service#*` https://github.com/elastic/apm-agent-java/pull/398[#398]
* Added span for `DispatcherServlet#render` https://github.com/elastic/apm-agent-java/pull/409[#409].
* Flush reporter on shutdown to make sure all recorded Spans are sent to the server before the program exits https://github.com/elastic/apm-agent-java/pull/397[#397]
* Adds Kubernetes https://github.com/elastic/apm-agent-java/issues/383[#383] and Docker metadata to, enabling correlation with the Kibana Infra UI.
* Improved error handling of the Servlet Async API https://github.com/elastic/apm-agent-java/issues/399[#399]
* Support async API’s used with AsyncContext.start https://github.com/elastic/apm-agent-java/issues/388[#388]

[float]
===== Bug Fixes
* Fixing a potential memory leak when there is no connection with APM server
* Fixes NoSuchMethodError CharBuffer.flip() which occurs when using the Elasticsearch RestClient and Java 7 or 8 https://github.com/elastic/apm-agent-java/pull/401[#401]

 
[[release-notes-1.2.0]]
==== 1.2.0 - 2018/12/19

[float]
===== Features
* Added `capture_headers` configuration option.
   Set to `false` to disable capturing request and response headers.
   This will reduce the allocation rate of the agent and can save you network bandwidth and disk space.
* Makes the API methods `addTag`, `setName`, `setType`, `setUser` and `setResult` fluent, so that calls can be chained. 

[float]
===== Bug Fixes
* Catch all errors thrown within agent injected code
* Enable public APIs and OpenTracing bridge to work properly in OSGi systems, fixes https://github.com/elastic/apm-agent-java/issues/362[this WildFly issue]
* Remove module-info.java to enable agent working on early Tomcat 8.5 versions
* Fix https://github.com/elastic/apm-agent-java/issues/371[async Servlet API issue]

[[release-notes-1.1.0]]
==== 1.1.0 - 2018/11/28

[float]
===== Features
* Some memory allocation improvements
* Enabling bootdelegation for agent classes in Atlassian OSGI systems

[float]
===== Bug Fixes
* Update dsl-json which fixes a memory leak.
 See https://github.com/ngs-doo/dsl-json/pull/102[ngs-doo/dsl-json#102] for details. 
* Avoid `VerifyError`s by non instrumenting classes compiled for Java 4 or earlier
* Enable APM Server URL configuration with path (fixes #339)
* Reverse `system.hostname` and `system.platform` order sent to APM server

[[release-notes-1.0.1]]
==== 1.0.1 - 2018/11/15

[float]
===== Bug Fixes
* Fixes NoSuchMethodError CharBuffer.flip() which occurs when using the Elasticsearch RestClient and Java 7 or 8 {pull}313[#313]

[[release-notes-1.0.0]]
==== 1.0.0 - 2018/11/14

[float]
===== Breaking changes
* Remove intake v1 support. This version requires APM Server 6.5.0+ which supports the intake api v2.
   Until the time the APM Server 6.5.0 is officially released,
   you can test with docker by pulling the APM Server image via
   `docker pull docker.elastic.co/apm/apm-server:6.5.0-SNAPSHOT`. 

[float]
===== Features
* Adds `@CaptureTransaction` and `@CaptureSpan` annotations which let you declaratively add custom transactions and spans.
   Note that it is required to configure the `application_packages` for this to work.
   See the https://www.elastic.co/guide/en/apm/agent/java/master/public-api.html#api-annotation[documentation] for more information.
* The public API now supports to activate a span on the current thread.
   This makes the span available via `ElasticApm#currentSpan()`
   Refer to the https://www.elastic.co/guide/en/apm/agent/java/master/public-api.html#api-span-activate[documentation] for more details.
* Capturing of Elasticsearch RestClient 5.0.2+ calls.
   Currently, the `*Async` methods are not supported, only their synchronous counterparts.
* Added API methods to enable correlating the spans created from the JavaScrip Real User Monitoring agent with the Java agent transaction.
   More information can be found in the https://www.elastic.co/guide/en/apm/agent/java/master/public-api.html#api-ensure-parent-id[documentation].
* Added `Transaction.isSampled()` and `Span.isSampled()` methods to the public API
* Added `Transaction#setResult` to the public API {pull}293[#293]

[float]
===== Bug Fixes
* Fix for situations where status code is reported as `200`, even though it actually was `500` {pull}225[#225]
* Capturing the username now properly works when using Spring security {pull}183[#183]

[[release-notes-1.0.0.rc1]]
==== 1.0.0.RC1 - 2018/11/06

[float]
===== Breaking changes
* Remove intake v1 support. This version requires APM Server 6.5.0+ which supports the intake api v2.
   Until the time the APM Server 6.5.0 is officially released,
   you can test with docker by pulling the APM Server image via
   `docker pull docker.elastic.co/apm/apm-server:6.5.0-SNAPSHOT`.
* Wildcard patterns are case insensitive by default. Prepend `(?-i)` to make the matching case sensitive.

[float]
===== Features
* Support for Distributed Tracing
* Adds `@CaptureTransaction` and `@CaptureSpan` annotations which let you declaratively add custom transactions and spans.
   Note that it is required to configure the `application_packages` for this to work.
   See the https://www.elastic.co/guide/en/apm/agent/java/master/public-api.html#api-annotation[documentation] for more information.
* The public API now supports to activate a span on the current thread.
   This makes the span available via `ElasticApm#currentSpan()`
   Refer to the https://www.elastic.co/guide/en/apm/agent/java/master/public-api.html#api-span-activate[documentation] for more details.
* Capturing of Elasticsearch RestClient 5.0.2+ calls.
   Currently, the `*Async` methods are not supported, only their synchronous counterparts.
* Added API methods to enable correlating the spans created from the JavaScrip Real User Monitoring agent with the Java agent transaction.
   More information can be found in the https://www.elastic.co/guide/en/apm/agent/java/master/public-api.html#api-ensure-parent-id[documentation].
* Microsecond accurate timestamps {pull}261[#261]
* Support for JAX-RS annotations.
Transactions are named based on your resources (`ResourceClass#resourceMethod`).

[float]
===== Bug Fixes
* Fix for situations where status code is reported as `200`, even though it actually was `500` {pull}225[#225]

[[release-notes-0.8.x]]
=== Java Agent version 0.8.x

[[release-notes-0.8.0]]
==== 0.8.0

[float]
===== Breaking changes
* Wildcard patterns are case insensitive by default. Prepend `(?-i)` to make the matching case sensitive.

[float]
===== Features
* Wildcard patterns are now not limited to only one wildcard in the middle and can be arbitrarily complex now.
   Example: `*foo*bar*baz`.
* Support for JAX-RS annotations.
   Transactions are named based on your resources (`ResourceClass#resourceMethod`).

[[release-notes-0.7.x]]
=== Java Agent version 0.7.x

[[release-notes-0.7.1]]
==== 0.7.1 - 2018/10/24

[float]
===== Bug Fixes
* Avoid recycling transactions twice {pull}178[#178]

[[release-notes-0.7.0]]
==== 0.7.0 - 2018/09/12

[float]
===== Breaking changes
* Removed `ElasticApm.startSpan`. Spans can now only be created from their transactions via `Transaction#createSpan`.
* `ElasticApm.startTransaction` and `Transaction#createSpan` don't activate the transaction and spans
   and are thus not available via `ElasticApm.activeTransaction` and `ElasticApm.activeSpan`.

[float]
===== Features
* Public API
** Add `Span#captureException` and `Transaction#captureException` to public API.
      `ElasticApm.captureException` is deprecated now. Use `ElasticApm.currentSpan().captureException(exception)` instead.
** Added `Transaction.getId` and `Span.getId` methods 
* Added support for async servlet requests
* Added support for Payara/Glassfish
* Incubating support for Apache HttpClient
* Support for Spring RestTemplate
* Added configuration options `use_path_as_transaction_name` and `url_groups`,
   which allow to use the URL path as the transaction name.
   As that could contain path parameters, like `/user/$userId` however,
   You can set the `url_groups` option to define a wildcard pattern, like `/user/*`,
   to group those paths together.
   This is especially helpful when using an unsupported Servlet API-based framework. 
* Support duration suffixes (`ms`, `s` and `m`) for duration configuration options.
   Not using the duration suffix logs out a deprecation warning and will not be supported in future versions.
* Add ability to add multiple APM server URLs, which enables client-side load balancing.
   The configuration option `server_url` has been renamed to `server_urls` to reflect this change.
   However, `server_url` still works for backwards compatibility.
* The configuration option `service_name` is now optional.
   It defaults to the main class name,
   the name of the executed jar file (removing the version number),
   or the application server name (for example `tomcat-application`).
   In a lot of cases,
   you will still want to set the `service_name` explicitly.
   But it helps getting started and seeing data easier,
   as there are no required configuration options anymore.
   In the future we will most likely determine more useful application names for Servlet API-based applications.<|MERGE_RESOLUTION|>--- conflicted
+++ resolved
@@ -25,11 +25,8 @@
 
 [float]
 ===== Features
-<<<<<<< HEAD
+* Exceptions that are logged using the fatal log level are now captured (log4j2 only) - {pull}2377[#2377]
 * Improved finding docker container id on cgroup v2 enabled systems - {pull}2352[#2352]
-=======
-* Exceptions that are logged using the fatal log level are now captured (log4j2 only) - {pull}2377[#2377]
->>>>>>> 40639896
 
 [float]
 ===== Bug fixes
