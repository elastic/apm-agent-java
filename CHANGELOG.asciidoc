ifdef::env-github[]
NOTE: Release notes are best read in our documentation at
https://www.elastic.co/guide/en/apm/agent/java/current/release-notes.html[elastic.co]
endif::[]

////
[[release-notes-x.x.x]]
==== x.x.x - YYYY/MM/DD

[float]
===== Breaking changes

[float]
===== Features
* Cool new feature: {pull}2526[#2526]

[float]
===== Bug fixes
////

=== Unreleased

[[release-notes-x.x.x]]
==== x.x.x - YYYY/MM/DD

[float]
===== Breaking changes

[float]
===== Features
<<<<<<< HEAD
* Implemented span links in the OTel bridge. - {pull}2685[#2685]
=======
* Capture Oracle SID in connection string - {pull}2709[#2709]
>>>>>>> ca586446

[float]
===== Bug fixes
* Fix unexpected side-effects of `toString` calls within reactor instrumentation - {pull}2708[#2708]

[[release-notes-1.x]]
=== Java Agent version 1.x

[[release-notes-1.33.0]]
==== 1.33.0 - 2022/07/08

[float]
===== Breaking changes
As of version 1.33.0, Java 7 support is deprecated and will be removed in a future release (not expected to be removed before January 2024) - {pull}2677[#2677]

[float]
===== Features
* Add support for Spring WebClient - {pull}2229[#2229]
* Added undocumented and unsupported configuration `metric_set_limit` to increase the metric set limit - {pull}2148[#2148]
* Added <<config-transaction-name-groups, `transaction_name_groups`>> configuration option  - {pull}2676[#2676]
** Deprecated <<config-url-groups, `url_groups`>> in favor of <<config-transaction-name-groups, `transaction_name_groups`>>.

[float]
===== Bug fixes
* Fix for JAX-WS (SOAP) transaction names. The agent now properly names transaction for web service methods that are not annotated with `@WebMethod`. - {pull}2667[#2667]
* Fix public API backward compatibility that was broken in 1.32.0. With this version you can use any version of the public API once again - {pull}2682[#2682]
* Fix flaky transaction name with Webflux+Servlet - {pull}2695[#2695]

[[release-notes-1.32.0]]
==== 1.32.0 - 2022/06/13

===== Potentially breaking changes
* If using the public API of version < 1.32.0 and using the `@CaptureSpan` or `@Traced` annotations, upgrading the agent to 1.32.0
without upgrading the API version may cause `VerifyError`. This was fixed in version 1.33.0, which can once again be used with any
version of the public API.
* For relational databases, the agent now captures the database name and makes it part of service dependencies and service map.
For example, with a `MySQL` database, previously a single `mysql` item was shown in the map and in service dependencies,
the agent will now include the database name in the dependency, thus `mysql/my-db1`, `mysql/my-db2` will now be captured.

[float]
===== Features
* Promote mature agent features as Generaly Available (GA) - {pull}2632[#2632]
** <<opentelemetry-bridge,OpenTelemetry bridge>> is now enabled by default
** <<config-circuit-breaker,Circuit breaker>> marked as GA (still disabled by default)
** <<setup-attach-api,API Attach>> and <<setup-attach-cli,CLI Attach>> marked as GA
** <<config-use-path-as-transaction-name,`use_path_as_transaction_name`>> configuration option marked as GA
** Dubbo instrumentation is now enabled by default
** `com.sun.net.httpserver.HttpServer` instrumentation marked as GA
* Struts action invocations via an action chain result start a new span - {pull}2513[#2513]
* Added official support for Elasticsearch Java API client - {pull}2211[#2211]
* Added the ability to make spans non-discardable through the public API and the OpenTelemetry bridge - {pull}2632[#2632]
* Added support for the new service target fields - {pull}2578[#2578]
* Capture the database name from JDBC connection string - {pull}2642[#2642]
* Added an additional span around Javalin template renderers - {pull}2381[#2381]
* Added support for downloading the latest agent version through the attach CLI by setting `--download-agent-version latest`. In
addition, when using the `apm-agent-attach-cli-slim.jar`, which does not contain a bundled agent, the latest version will be downloaded
from maven at runtime unless configured otherwise through  `--download-agent-version` - {pull}2659[#2659]
* Added span-links to messaging systems instrumentation (supported by APM Server 8.3+ only) - {pull}2610[#2610]

[float]
===== Bug fixes
* Fix missing attributes in bridged OTel transactions - {pull}2657[#2657]
* Fix `transaction.result` with bridged OTel transactions - {pull}2660[#2660]

[[release-notes-1.31.0]]
==== 1.31.0 - 2022/05/17

[float]
===== Potentially breaking changes
* Starting this version, when using <<config-log-ecs-reformatting>>, the agent will automatically set the `service.version` field.
If you are using ECS-logging and set the `service.version` through a custom field, the behaviour is not strictly defined. Remove the
custom `service.name` field setting and either allow the agent to automatically discover and set it, or use the
<<config-service-version>> config option to set it manually.

[float]
===== Refactorings
* Vert.x 3.x instrumentation was refactored to remove constructor instrumentation as well as wrapping of response handler. In addition, in
HTTP 2 request handling, transactions are ended when the request end event occurs and are kept alive until response end, when they are allowed
to recycle. This allows for spans representing asynchronous handling of requests for which the corresponding transaction has ended -
{pull}2564[#2564]
* Jedis clients instrumentation was changed

[float]
===== Features
* Set the service version when using the ECS reformatting of the application logs: {pull}2603[#2603]
* Add ECS-reformatting support for `java.util.logging` - {pull}2591[#2591]
* Added support for setting the service version on Log4j2's EcsLayout - {pull}2604[#2604]
* Added support for AWS S3 and DynamoDB - {pull}2606[#2606]
* Added support for Jedis 4.x clients - {pull}2626[#2626]

[float]
===== Bug fixes
* Fixed multiple dropped stats types in a transaction producing invalid JSON: {pull}2589[#2589]
* Fixed NoClassDefFoundError when using OTel bridge and span.*current() : {pull}2596[#2596]
* Fallback to standard output when Security Manager prevents writing to log file - {pull}2581[#2581]
* Fix missing transactions when using Vert.x 3.x with HTTP 1 - {pull}2564[#2564]
* Fix Vert.x `GET null` transactions to be named `GET unknown route`, according to spec - {pull}2564[#2564]
* Fix OpenTelemetry bridge span end with explicit timestamp - {pull}2615[#2615]
* Fix improper naming for `scheduled` transactions created by `java.util.TimerTask` instrumentation - {pull}2620[#2620]
* Properly handle `java.lang.IllegalStateException` related to premature invocation of `ServletConfig#getServletContext()` in
`Servlet#init()` instrumentations - {pull}2627[#2627]

[[release-notes-1.30.1]]
==== 1.30.1 - 2022/04/12

[float]
===== Bug fixes
* Fixed AWS Lambda instrumentation for AWS handler classes with input object types that are not AWS Events classes  - {pull}2551[#2551]
* Fixed service name discovery based on MANIFEST.MF file through `ServletContainerInitializer#onStartup` on Jakarta Servlet containers -
{pull}2546[#2546]
* Fix shaded classloader package definition - {pull}2566[#2566]
* Fix logging initialization with Security Manager - {pull}2568[#2568]
* normalize empty `transaction.type` and `span.type` - {pull}2525[#2525]
* Allowing square brackets within the <<config-capture-jmx-metrics>> config value - {pull}2547[#2547]
* Fixed duplicated ending of `HttpUrlConnection` spans - {pull}2530[#2530]
* Compressed span fixes - {pull}2576[#2576], {pull}2552[#2552], {pull}2558[#2558]


[[release-notes-1.30.0]]
==== 1.30.0 - 2022/03/22

[float]
===== Potentially breaking changes
* Create the JDBC spans as exit spans- {pull}2484[#2484]
* WebSocket requests are now captured with transaction type request instead of custom - {pull}2501[#2501]

[float]
===== Refactorings
* Logging frameworks instrumentations - {pull}2428[#2428]. This refactoring includes:
** Log correlation now works based on bytecode instrumentation rather than `ActivationListener` that directly updates the MDC
** Merging the different instrumentations (log-correlation, error-capturing and ECS-reformatting) into a single plugin
** Module structure and package naming changes

[float]
===== Features
* Added support for setting service name and version for a transaction via the public api - {pull}2451[#2451]
* Added support for en-/disabling each public annotation on each own - {pull}2472[#2472]
* Added support for compressing spans - {pull}2477[#2477]
* Added microsecond durations with `us` as unit - {pull}2496[#2496]
* Added support for dropping fast exit spans - {pull}2491[#2491]
* Added support for collecting statistics about dropped exit spans - {pull}2505[#2505]
* Making AWS Lambda instrumentation GA - includes some changes in Lambda transaction metadata fields and a dedicated flush HTTP request
to the AWS Lambda extension - {pull}2424[#2424]
* Changed logging correlation to be on by default. This change includes the removal of the now redundant `enable_log_correlation` config
option. If there's a need to disable the log correlation mechanism, this can be done now through the `disable_instrumentations` config -
{pull}2428[#2428]
* Added automatic error event capturing for log4j1 and JBoss LogManager - {pull}2428[#2428]
* Issue a warning when security manager is mis-configured - {pull}2510[#2510]
* Add experimental OpenTelemetry API bridge - {pull}1631[#1631]

[float]
===== Performance improvements
* Proxy classes are excluded from instrumentation in more cases - {pull}2474[#2474]
* Only time type/method matching if the debug logging is enabled as the results are only used when debug logging is enabled - {pull}2471[#2471]

[float]
===== Bug fixes
* Fix cross-plugin dependencies triggering NoClassDefFound - {pull}2509[#2509]
* Fix status code setting in AWS Lambda transactions triggered by API Gateway V1 - {pull}2346[#2346]
* Fix classloading OSGi bundles with partial dependency on Servlet API + avoid SecurityException with Apache Sling - {pull}2418[2418]
* Respect `transaction_ignore_urls` and `transaction_ignore_user_agents` when creating transactions in the spring webflux instrumentation - {pull}2515[#2515]

[[release-notes-1.29.0]]
==== 1.29.0 - 2022/02/09

[float]
===== Breaking changes
* Changes in service name auto-discovery of jar files (see Features section)

[float]
===== Features
* Exceptions that are logged using the fatal log level are now captured (log4j2 only) - {pull}2377[#2377]
* Replaced `authorization` in the default value of `sanitize_field_names` with `*auth*` - {pull}2326[#2326]
* Unsampled transactions are dropped and not sent to the APM-Server if the APM-Server version is 8.0+ - {pull}2329[#2329]
* Adding agent logging capabilities to our SDK, making it available for external plugins - {pull}2390[#2390]
* Service name auto-discovery improvements
** For applications deployed to application servers (`war` files) and standalone jars that are started with `java -jar`,
   the agent now discovers the `META-INF/MANIFEST.MF` file.
** If the manifest contains the `Implementation-Title` attribute, it is used as the default service name - {pull}1921[#1921], {pull}2434[#2434] +
  *Note*: this may change your service names if you relied on the auto-discovery that uses the name of the jar file.
  If that jar file also contains an `Implementation-Title` attribute in the `MANIFEST.MF` file, the latter will take precedence.
** When the manifest contains the `Implementation-Version` attribute, it is used as the default service version - {pull}1726[#1726], {pull}1922[#1922], {pull}2434[#2434]
* Added support for instrumenting Struts 2 static resource requests - {pull}1949[#1949]
* Added support for Java/Jakarta WebSocket ServerEndpoint - {pull}2281[#2281]
* Added support for setting the service name on Log4j2's EcsLayout - {pull}2296[#2296]
* Print the used instrumentation groups when the application stops - {pull}2448[#2448]
* Add `elastic.apm.start_async` property that makes the agent start on a non-premain/main thread - {pull}2454[#2454]

[float]
===== Bug fixes
* Fix runtime attach with some docker images - {pull}2385[#2385]
* Restore dynamic capability to `log_level` config for plugin loggers - {pull}2384[#2384]
* Fix slf4j-related `LinkageError` - {pull}2390[#2390] and {pull}2376[#2376]
* Fix possible deadlock occurring when Byte Buddy reads System properties by warming up bytecode instrumentation code
paths. The BCI warmup is on by default and may be disabled through the internal `warmup_byte_buddy` config option - {pull}2368[#2368]
* Fixed few dubbo plugin issues - {pull}2149[#2149]
** Dubbo transaction will should be created at the provider side
** APM headers conversion issue within dubbo transaction
* Fix External plugins automatic setting of span outcome - {pull}2376[#2376]
* Avoid early initialization of JMX on Weblogic - {pull}2420[#2420]
* Automatically disable class sharing on AWS lambda layer - {pull}2438[#2438]
* Avoid standalone spring applications to have two different service names, one based on the jar name, the other based on `spring.application.name`.

[[release-notes-1.28.4]]
==== 1.28.4 - 2021/12/30

[float]
===== Bug fixes
* Fix `@Traced` annotation to return proper outcome instead of `failed` - {pull}2370[#2370]

[float]
===== Dependency updates
* Update Log4j to 2.12.4 and log4j2-ecs-layout to 1.3.2 - {pull}2378[#2378]

[[release-notes-1.28.3]]
==== 1.28.3 - 2021/12/22

[float]
===== Dependency updates
* Update Log4j to 2.12.3
* Update ecs-logging-java to 1.3.0

[float]
===== Potentially breaking changes
* If the agent cannot discover a service name, it now uses `unknown-java-service` instead of `my-service` - {pull}2325[#2325]

[float]
===== Bug fixes
* Gracefully handle JDBC drivers which don't support `Connection#getCatalog` - {pull}2340[#2340]
* Fix using JVM keystore options for communication with APM Server - {pull}2362[#2362]

[[release-notes-1.28.2]]
==== 1.28.2 - 2021/12/16

[float]
===== Dependency updates
* Update Log4j to 2.12.2

[float]
===== Bug fixes
* Fix module loading errors on J9 JVM - {pull}2341[#2341]
* Fixing log4j configuration error - {pull}2343[#2343]

[[release-notes-1.28.1]]
==== 1.28.1 - 2021/12/10

[float]
===== Security
* Fix for "Log4Shell" RCE 0-day exploit in log4j https://nvd.nist.gov/vuln/detail/CVE-2021-44228[CVE-2021-44228] - {pull}2332[#2332]

[float]
===== Features
* Added support to selectively enable instrumentations - {pull}2292[#2292]

[float]
===== Bug fixes
* Preferring controller names for Spring MVC transactions, `use_path_as_transaction_name` only as a fallback - {pull}2320[#2320]

[[release-notes-1.28.0]]
==== 1.28.0 - 2021/12/07

[float]
===== Features
* Adding experimental support for <<aws-lambda, AWS Lambda>> - {pull}1951[#1951]
* Now supporting tomcat 10 - {pull}2229[#2229]

[float]
===== Bug fixes
* Fix error with parsing APM Server version for 7.16+ - {pull}2313[#2313]

[[release-notes-1.27.1]]
==== 1.27.1 - 2021/11/30

[float]
===== Security
* Resolves Local Privilege Escalation issue https://discuss.elastic.co/t/apm-java-agent-security-update/291355[ESA-2021-30] https://cve.mitre.org/cgi-bin/cvename.cgi?name=CVE-2021-37942[CVE-2021-37942]

[float]
===== Features
* Add support to Jakarta EE for JSF - {pull}2254[#2254]

[float]
===== Bug fixes
* Fixing missing Micrometer metrics in Spring boot due to premature initialization - {pull}2255[#2255]
* Fixing hostname trimming of FQDN too aggressive - {pull}2286[#2286]
* Fixing agent `unknown` version - {pull}2289[#2289]
* Improve runtime attach configuration reliability - {pull}2283[#2283]

[[release-notes-1.27.0]]
==== 1.27.0 - 2021/11/15

[float]
===== Security
* Resolves Local Privilege Escalation issue https://discuss.elastic.co/t/apm-java-agent-security-update/289627[ESA-2021-29] https://cve.mitre.org/cgi-bin/cvename.cgi?name=CVE-2021-37941[CVE-2021-37941]

[float]
===== Potentially breaking changes
* `transaction_ignore_urls` now relies on full request URL path - {pull}2146[#2146]
** On a typical application server like Tomcat, deploying an `app.war` application to the non-ROOT context makes it accessible with `http://localhost:8080/app/`
** Ignoring the whole webapp through `/app/*` was not possible until now.
** Existing configuration may need to be updated to include the deployment context, thus for example `/static/*.js` used to
exclude known static files in all applications might be changed to `/app/static/*.js` or `*/static/*.js`.
** It only impacts prefix patterns due to the additional context path in pattern.
** It does not impact deployment within the `ROOT` context like Spring-boot which do not have such context path prefix.
* The metrics `transaction.duration.sum.us`, `transaction.duration.count` and `transaciton.breakdown.count` are no longer recorded - {pull}2194[#2194]
* Automatic hostname discovery mechanism had changed, so the resulted `host.name` and `host.hostname` in events reported
by the agent may be different. This was done in order to improve the integration with host metrics in the APM UI.

[float]
===== Features
* Improved capturing of logged exceptions when using Log4j2 - {pull}2139[#2139]
* Update to async-profiler 1.8.7 and set configured `safemode` at load time though a new system property - {pull}2165[#2165]
* Added support to capture `context.message.routing-key` in rabbitmq, spring amqp instrumentations - {pull}1767[#1767]
* Breakdown metrics are now tracked per service (when using APM Server 8.0) - {pull}2208[#2208]
* Add support for Spring AMQP batch API - {pull}1716[#1716]
* Add the (current) transaction name to the error (when using APM Server 8.0) - {pull}2235[#2235]
* The JVM/JMX metrics are reported for each service name individually (when using APM Server 8.0) - {pull}2233[#2233]
* Added <<config-span-stack-trace-min-duration,`span_stack_trace_min_duration`>> option.
 This replaces the now deprecated `span_frames_min_duration` option.
 The difference is that the new option has more intuitive semantics for negative values (never collect stack trace) and zero (always collect stack trace). - {pull}2220[#2220]
* Add support to Jakarta EE for JAX-WS - {pull}2247[#2247]
* Add support to Jakarta EE for JAX-RS - {pull}2248[#2248]
* Add support for Jakarta EE EJB annotations `@Schedule`, `@Schedules` - {pull}2250[#2250]
* Add support to Jakarta EE for Servlets - {pull}1912[#1912]
* Added support to Quartz 1.x - {pull}2219[#2219]

[float]
===== Performance improvements
* Disable compression when sending data to a local APM Server
* Reducing startup contention related to instrumentation through `ensureInstrumented` - {pull}2150[#2150]

[float]
===== Bug fixes
* Fix k8s metadata discovery for containerd-cri envs - {pull}2126[#2126]
* Fixing/reducing startup delays related to `ensureInstrumented` - {pull}2150[#2150]
* Fix runtime attach when bytebuddy is in application classpath - {pull}2116[#2116]
* Fix failed integration between agent traces and host metrics coming from Beats/Elastic-Agent due to incorrect hostname
discovery - {pull}2205[#2205]
* Fix infinitely kept-alive transactions in Hikari connection pool - {pull}2210[#2210]
* Fix few Webflux exceptions and missing reactor module - {pull}2207[#2207]

[float]
===== Refactorings
* Loading the agent from an isolated class loader - {pull}2109[#2109]
* Refactorings in the `apm-agent-plugin-sdk` that may imply breaking changes for beta users of the external plugin mechanism
** `WeakMapSupplier.createMap()` is now `WeakConcurrent.buildMap()` and contains more builders - {pull}2136[#2136]
** `GlobalThreadLocal` has been removed in favor of `DetachedThreadLocal`. To make it global, use `GlobalVariables` - {pull}2136[#2136]
** `DynamicTransformer.Accessor.get().ensureInstrumented` is now `DynamicTransformer.ensureInstrumented` - {pull}2164[#2164]
** The `@AssignTo.*` annotations have been removed.
   Use the `@Advice.AssignReturned.*` annotations that come with the latest version of Byte Buddy.
   If your plugin uses the old annotations, it will be skipped.
   {pull}2171[#2171]
* Switching last instrumentations (`trace_methods`, sparkjava, JDK `HttpServer` and Struts 2) to
`TracerAwareInstrumentation` - {pull}2170[#2170]
* Replace concurrency plugin maps to `SpanConcurrentHashMap` ones - {pull}2173[#2173]
* Align User-Agent HTTP header with other APM agents - {pull}2177[#2177]

[[release-notes-1.26.2]]
==== 1.26.2 - 2021/12/30

[float]
===== Dependency updates
* Update Log4j to 2.12.4 and log4j2-ecs-layout to 1.3.2 - {pull}2378[#2378]

[[release-notes-1.26.1]]
==== 1.26.1 - 2021/12/22

[float]
===== Dependency updates
* Update Log4j to 2.12.3
* Update ecs-logging-java to 1.3.0

[[release-notes-1.26.0]]
==== 1.26.0 - 2021/09/14

===== Potentially breaking changes
* If you rely on Database span subtype and use Microsoft SQL Server, the span subtype has been changed from `sqlserver`
to `mssql` to align with other agents.

[float]
===== Breaking changes
* Stop collecting the field `http.request.socket.encrypted` in http requests - {pull}2136[#2136]

[float]
===== Features
* Improved naming for Spring controllers - {pull}1906[#1906]
* ECS log reformatting improvements - {pull}1910[#1910]
** Automatically sets `service.node.name` in all log events if set through agent configuration
** Add `log_ecs_reformatting_additional_fields` option to support arbitrary fields in logs
** Automatically serialize markers as tags where relevant (log4j2 and logback)
* gRPC spans (client and server) can detect errors or cancellation through custom listeners - {pull}2067[#2067]
* Add `-download-agent-version` to the agent <<setup-attach-cli-usage-options, attach CLI tool options>>, allowing the
user to configure an arbitrary agent version that will be downloaded from maven and attached - {pull}1959[#1959]
* Add extra check to detect improper agent setup - {pull}2076[#2076]
* In redis tests - embedded RedisServer is replaced by testcontainers - {pull}2221[#2221]

[float]
===== Performance improvements
* Reduce GC time overhead caused by WeakReferences - {pull}2086[#2086], {pull}2081[#2081]
* Reduced memory overhead by a smarter type pool caching strategy - {pull}2102[#2102]. +
  The type pool cache improves the startup times by speeding up type matching
  (determining whether a class that's about to be loaded should be instrumented).
  Generally, the more types that are cached, the faster the startup. +
  The old strategy did not impose a limit to the cache but cleared it after it hasn't been accessed in a while.
  However, load test have discovered that the cache may never be cleared and leave a permanent overhead of 23mb.
  The actual size of the cache highly depends on the application and loosely correlates with the number of loaded classes. +
  The new caching strategy targets to allocate 1% of the committed heap, at least 0.5mb and max 10mb.
  If a particular entry hasn't been accessed within 20s, it will be removed from the cache. +
  The results based on load testing are very positive:
** Equivalent startup times (within the margins of error of the previous strategy)
** Equivalent allocation rate (within the margins of error of the previous strategy)
** Reduced avg heap utilization from 10%/15mb (previous strategy) to within margins of error without the agent
** Reduced GC time due to the additional headroom that the application can utilize.
** Based on heap dump analysis, after warmup, the cache size is now around 59kb (down from 23mb with the previous strategy).

[float]
===== Bug fixes
* Fix failure to parse some forms of the `Implementation-Version` property from jar manifest files - {pull}1931[#1931]
* Ensure single value for context-propagation header - {pull}1937[#1937]
* Fix gRPC non-terminated (therefore non-reported) client spans - {pull}2067[#2067]
* Fix Webflux response status code - {pull}1948[#1948]
* Ensure path filtering is applied when Servlet path is not available - {pull}2099[#2099]
* Align span subtype for MS SqlServer - {pull}2112[#2112]
* Fix potential destination host name corruption in OkHttp client spans - {pull}2118[#2118]

[float]
===== Refactorings
* Migrate several plugins to indy dispatcher {pull}2087[#2087], {pull}2088[#2088], {pull}2090[#2090], {pull}2094[#2094], {pull}2095[#2095]

[[release-notes-1.25.0]]
==== 1.25.0 - 2021/07/22

[float]
===== Potentially breaking changes
* If you rely on instrumentations that are in the `experimental` group, you must now set `enable_experimental_instrumentations=true` otherwise
the experimental instrumentations will be disabled by default. Up to version `1.24.0` using an empty value for `disable_instrumentations` was
the recommended way to override the default `disable_instrumentations=experimental`.

[float]
===== Features
* Support for inheritance of public API annotations - {pull}1805[#1805]
* JDBC instrumentation sets `context.db.instance` - {pull}1820[#1820]
* Add support for Vert.x web client- {pull}1824[#1824]
* Avoid recycling of spans and transactions that are using through the public API, so to avoid
reference-counting-related errors - {pull}1859[#1859]
* Add <<config-enable-experimental-instrumentations>> configuration option to enable experimental features - {pull}1863[#1863]
** Previously, when adding an instrumentation group to `disable_instrumentations`, we had to make sure to not forget the
default `experimental` value, for example when disabling `jdbc` instrumentation we had to set `disable_instrumentations=experimental,jdbc` otherwise
setting `disable_instrumentations=jdbc` would disable jdbc and also enable experimental features, which would not be the desired effect.
** Previously, by default `disable_instrumentations` contained `experimental`
** Now by default `disable_instrumentations` is empty and `enable_experimental_instrumentations=false`
** Set `enable_experimental_instrumentations=true` to enable experimental instrumentations
* Eliminating concerns related to log4j2 vulnerability - https://nvd.nist.gov/vuln/detail/CVE-2020-9488#vulnCurrentDescriptionTitle.
We cannot upgrade to version above 2.12.1 because this is the last version of log4j that is compatible with Java 7.
Instead, we exclude the SMTP appender (which is the vulnerable one) from our artifacts. Note that older versions of
our agent are not vulnerable as well, as the SMTP appender was never used, this is only to further reduce our users' concerns.
* Adding public APIs for setting `destination.service.resource`, `destination.address` and `destination.port` fields
for exit spans - {pull}1788[#1788]
* Only use emulated runtime attachment as fallback, remove the `--without-emulated-attach` option - {pull}1865[#1865]
* Instrument `javax.servlet.Filter` the same way as `javax.servlet.FilterChain` - {pull}1858[#1858]
* Propagate trace context headers in HTTP calls occurring from within traced exit points, for example - when using
Elasticsearch's REST client - {pull}1883[#1883]
* Added support for naming sparkjava (not Apache Spark) transactions {pull}1894[#1894]
* Added the ability to manually create exit spans, which will result with the auto creation of service nodes in the
service map and downstream service in the dependencies table - {pull}1898[#1898]
* Basic support for `com.sun.net.httpserver.HttpServer` - {pull}1854[#1854]
* Update to async-profiler 1.8.6 {pull}1907[#1907]
* Added support for setting the framework using the public api (#1908) - {pull}1909[#1909]

[float]
===== Bug fixes
* Fix NPE with `null` binary header values + properly serialize them - {pull}1842[#1842]
* Fix `ListenerExecutionFailedException` when using Spring AMQP's ReplyTo container - {pull}1872[#1872]
* Enabling log ECS reformatting when using Logback configured with `LayoutWrappingEncoder` and a pattern layout - {pull}1879[#1879]
* Fix NPE with Webflux + context propagation headers - {pull}1871[#1871]
* Fix `ClassCastException` with `ConnnectionMetaData` and multiple classloaders - {pull}1864[#1864]
* Fix NPE in `co.elastic.apm.agent.servlet.helper.ServletTransactionCreationHelper.getClassloader` - {pull}1861[#1861]
* Fix for Jboss JMX unexpected notifications - {pull}1895[#1895]

[[release-notes-1.24.0]]
==== 1.24.0 - 2021/05/31

[float]
===== Features
* Basic support for Apache Struts 2 {pull}1763[#1763]
* Extending the <<config-log-ecs-reformatting>> config option to enable the overriding of logs with ECS-reformatted
events. With the new `OVERRIDE` option, non-file logs can be ECS-reformatted automatically as well - {pull}1793[#1793]
* Instrumentation for Vert.x Web {pull}1697[#1697]
* Changed log level of vm arguments to debug
* Giving precedence for the W3C `tracecontext` header over the `elastic-apm-traceparent` header - {pull}1821[#1821]
* Add instrumentation for Webflux - {pull}1305[#1305]
* Add instrumentation for Javalin {pull}1822[#1822]

[float]
===== Bug fixes
* Fix another error related to instrumentation plugins loading on Windows - {pull}1785[#1785]
* Load Spring AMQP plugin- {pull}1784[#1784]
* Avoid `IllegalStateException` when multiple `tracestate` headers are used - {pull}1808[#1808]
* Ensure CLI attach avoids `sudo` only when required and avoid blocking - {pull}1819[#1819]
* Avoid sending metric-sets without samples, so to adhere to the intake API - {pull}1826[#1826]
* Fixing our type-pool cache, so that it can't cause OOM (softly-referenced), and it gets cleared when not used for
a while - {pull}1828[#1828]

[float]
===== Refactors
* Remove single-package limitation for embedded plugins - {pull}1780[#1780]

[[release-notes-1.23.0]]
==== 1.23.0 - 2021/04/22

[float]
===== Breaking changes
* There are breaking changes in the <<setup-attach-cli,attacher cli>>.
  See the Features section for more information.

[float]
===== Features
* Overhaul of the <<setup-attach-cli,attacher cli>> application that allows to attach the agent to running JVMs - {pull}1667[#1667]
** The artifact of the standalone cli application is now called `apm-agent-attach-cli`. The attacher API is still called `apm-agent-attach`.
** There is also a slim version of the cli application that does not bundle the Java agent.
It requires the `--agent-jar` option to be set.
** Improved logging +
The application uses {ecs-logging-java-ref}/intro.html[Java ECS logging] to emit JSON logs.
The log level can be configured with the `--log-level` option.
By default, the program is logging to the console but using the `--log-file` option, it can also log to a file.
** Attach to JVMs running under a different user (unix only) +
The JVM requires the attacher to be running under the same user as the target VM (the attachee).
The `apm-agent-attach-standalone.jar` can now be run with a user that has permissions to switch to the user that runs the target VM.
On Windows, the attacher can still only attach to JVMs that are running with under the same user.
** New include/exclude discovery rules +
*** `--include-all`: Attach to all discovered JVMs. If no matchers are provided, it will not attach to any JVMs.
*** `--include-user`/`--exclude-user`: Attach to all JVMs of a given operating system user.
*** `--include-main`/`--exclude-main`: Attach to all JVMs that whose main class/jar name, or system properties match the provided regex.
*** `--include-vmargs`/`--exclude-vmargs`: Attach to all JVMs that whose main class/jar name, or system properties match the provided regex.
** Removal of options +
*** The deprecated `--arg` option has been removed.
*** The `-i`/`--include`, `-e`/`exclude` options have been removed in favor of the `--<include|exclude>-<main|vmargs>` options.
*** The `-p`/`--pid` options have been removed in favor of the `--include-pid` option.
** Changed behavior of  the `-l`/`--list` option +
The option now only lists JVMs that match the include/exclude discovery rules.
Thus, it can be used to do a dry-run of the matchers without actually performing an attachment.
It even works in combination with `--continuous` now.
By default, the VM arguments are not printed, but only when the `-a`/`--list-vmargs` option is set.
** Remove dependency on `jps` +
Even when matching on the main class name or on system properties,
** Checks the Java version before attaching to avoid attachment on unsupported JVMs.
* Cassandra instrumentation - {pull}1712[#1712]
* Log correlation supports JBoss Logging - {pull}1737[#1737]
* Update Byte-buddy to `1.11.0` - {pull}1769[#1769]
* Support for user.domain {pull}1756[#1756]
* JAX-RS supports javax.ws.rs.PATCH
* Enabling build and unit tests on Windows - {pull}1671[#1671]

[float]
===== Bug fixes
* Fixed log correlation for log4j2 - {pull}1720[#1720]
* Fix apm-log4j1-plugin and apm-log4j2-plugin dependency on slf4j - {pull}1723[#1723]
* Avoid systematic `MessageNotWriteableException` error logging, now only visible in `debug` - {pull}1715[#1715] and {pull}1730[#1730]
* Fix rounded number format for non-english locales - {pull}1728[#1728]
* Fix `NullPointerException` on legacy Apache client instrumentation when host is `null` - {pull}1746[#1746]
* Apply consistent proxy class exclusion heuristic - {pull}1738[#1738]
* Fix micrometer serialization error - {pull}1741[#1741]
* Optimize & avoid `ensureInstrumented` deadlock by skipping stack-frame computation for Java7+ bytecode - {pull}1758[#1758]
* Fix instrumentation plugins loading on Windows - {pull}1671[#1671]

[float]
===== Refactors
* Migrate some plugins to indy dispatcher {pull}1369[#1369] {pull}1410[#1410] {pull}1374[#1374]

[[release-notes-1.22.0]]
==== 1.22.0 - 2021/03/24

[float]
===== Breaking changes
* Dots in metric names of Micrometer metrics get replaced with underscores to avoid mapping conflicts.
De-dotting be disabled via <<config-dedot-custom-metrics, `dedot_custom_metrics`>>. - {pull}1700[#1700]

[float]
===== Features
* Introducing a new mechanism to ease the development of community instrumentation plugins. See <<config-plugins-dir>> for
more details. This configuration was already added in 1.18.0, but more extensive and continuous integration testing
allows us to expose it now. It is still marked as "experimental" though, meaning that future changes in the mechanism
may break early contributed plugins. However, we highly encourage our community to try it out and we will do our best
to assist with such efforts.
* Deprecating `ignore_user_agents` in favour of `transaction_ignore_user_agents`, maintaining the same functionality -
{pull}1644[#1644]
* Update existing Hibernate Search 6 instrumentation to the final relase
* The <<config-use-path-as-transaction-name, `use_path_as_transaction_name`>> option is now dynamic
* Flushing internal and micrometer metrics before the agent shuts down - {pull}1658[#1658]
* Support for OkHttp 4.4+ -  {pull}1672[#1672]
* Adding capability to automatically create ECS-JSON-formatted version of the original application log files, through
the <<config-log-ecs-reformatting>> config option. This allows effortless ingestion of logs to Elasticsearch without
any further configuration. Supports log4j1, log4j2 and Logback. {pull}1261[#1261]
* Add support to Spring AMQP - {pull}1657[#1657]
* Adds the ability to automatically configure usage of the OpenTracing bridge in systems using ServiceLoader - {pull}1708[#1708]
* Update to async-profiler 1.8.5 - includes a fix to a Java 7 crash and enhanced safe mode to better deal with
corrupted stack frames.
* Add a warning on startup when `-Xverify:none` or `-noverify` flags are set as this can lead to crashes that are very
difficult to debug - {pull}1593[#1593]. In an upcoming version, the agent will not start when these flags are set,
unless the system property `elastic.apm.disable_bootstrap_checks` is set to true.

[float]
===== Bug fixes
* fix sample rate rounded to zero when lower than precision - {pull}1655[#1655]
* fixed a couple of bugs with the external plugin mechanism (not documented until now) - {pull}1660[#1660]
* Fix runtime attach conflict with multiple users - {pull}1704[#1704]

[[release-notes-1.21.0]]
==== 1.21.0 - 2021/02/09

[float]
===== Breaking changes
* Following PR {pull}1650[#1650], there are two slight changes with the <<config-server-url>> and <<config-server-urls>>
configuration options:
    1.  So far, setting `server_urls` with an empty string would allow the agent to work normally, apart from any action
        that requires communication with the APM Server, including the attempt to fetch a central configuration.
        Starting in this agent version, setting `server_urls` to empty string doesn't have any special meaning, it is
        the default expected configuration, where `server_url` will be used instead. In order to achieve the same
        behaviour, use the new <<config-disable-send>> configuration.
    2.  Up to this version, `server_url` was used as an alias to `server_urls`, meaning that one could potentially set
        the `server_url` config with a comma-separated list of multiple APM Server addresses, and that would have been a
        valid configuration. Starting in this agent version, `server_url` is a separate configuration, and it only accepts
        Strings that represent a single valid URL. Specifically, empty strings and commas are invalid.

[float]
===== Features
* Add cloud provider metadata to reported events, see
https://github.com/elastic/apm/blob/master/specs/agents/metadata.md#cloud-provider-metadata[spec] for details.
By default, the agent will try to automatically detect the cloud provider on startup, but this can be
configured through the <<config-cloud-provider, `cloud_provider`>> config option - {pull}1599[#1599]
* Add span & transaction `outcome` field to improve error rate calculations - {pull}1613[#1613]

[float]
===== Bug fixes
* Fixing crashes observed in Java 7 at sporadic timing by applying a few seconds delay on bootstrap - {pull}1594[#1594]
* Fallback to using "TLS" `SSLContext` when "SSL" is not available - {pull}1633[#1633]
* Fixing agent startup failure with `NullPointerException` thrown by Byte-buddy's `MultipleParentClassLoader` - {pull}1647[#1647]
* Fix cached type resolution triggering `ClassCastException` - {pull}1649[#1649]

[[release-notes-1.20.0]]
==== 1.20.0 - 2021/01/07

[float]
===== Breaking changes
* The following public API types were `public` so far and became package-private: `NoopScope`, `ScopeImpl` and `AbstractSpanImpl`.
  If your code is using them, you will need to change that when upgrading to this version.
  Related PR: {pull}1532[#1532]

[float]
===== Features
* Add support for RabbitMQ clients - {pull}1328[#1328]

[float]
===== Bug fixes
* Fix small memory allocation regression introduced with tracestate header {pull}1508[#1508]
* Fix `NullPointerException` from `WeakConcurrentMap.put` through the Elasticsearch client instrumentation - {pull}1531[#1531]
* Sending `transaction_id` and `parent_id` only for events that contain a valid `trace_id` as well - {pull}1537[#1537]
* Fix `ClassNotFoundError` with old versions of Spring resttemplate {pull}1524[#1524]
* Fix Micrometer-driven metrics validation errors by the APM Server when sending with illegal values - {pull}1559[#1559]
* Serialize all stack trace frames when setting `stack_trace_limit=-1` instead of none - {pull}1571[#1571]
* Fix `UnsupportedOperationException` when calling `ServletContext.getClassLoader()` - {pull}1576[#1576]
* Fix improper request body capturing - {pull}1579[#1579]
* Avoid `NullPointerException` due to null return values instrumentation advices - {pull}1601[#1601]
* Update async-profiler to 1.8.3 {pull}1602[1602]
* Use null-safe data structures to avoid `NullPointerException` {pull}1597[1597]
* Fix memory leak in sampling profiler mechanism - {pull}1592[#1592]

[float]
===== Refactors
* Migrate some plugins to indy dispatcher {pull}1405[#1405] {pull}1394[#1394]

[[release-notes-1.19.0]]
==== 1.19.0 - 2020/11/10

[float]
===== Features
* The agent version now includes a git hash if it's a snapshot version.
  This makes it easier to differ distinct snapshot builds of the same version.
  Example: `1.18.1-SNAPSHOT.4655910`
* Add support for sampling weight with propagation in `tracestate` W3C header {pull}1384[#1384]
* Adding two more valid options to the `log_level` config: `WARNING` (equivalent to `WARN`) and `CRITICAL`
  (will be treated as `ERROR`) - {pull}1431[1431]
* Add the ability to disable Servlet-related spans for `INCLUDE`, `FORWARD` and `ERROR` dispatches (without affecting
  basic Servlet capturing) by adding `servlet-api-dispatch` to <<config-disable-instrumentations>> - {pull}1448[1448]
* Add Sampling Profiler support for AArch64 architectures - {pull}1443[1443]
* Support proper transaction naming when using Spring's `ServletWrappingController` - {pull}1461[#1461]
* Update async-profiler to 1.8.2 {pull}1471[1471]
* Update existing Hibernate Search 6 instrumentation to work with the latest CR1 release
* Deprecating the `addLabel` public API in favor of `setLabel` (still supporting `addLabel`) - {pull}1449[#1449]

[float]
===== Bug fixes
* Fix `HttpUrlConnection` instrumentation issue (affecting distributed tracing as well) when using HTTPS without using
  `java.net.HttpURLConnection#disconnect` - {pull}1447[1447]
* Fixes class loading issue that can occur when deploying multiple applications to the same application server - {pull}1458[#1458]
* Fix ability to disable agent on startup wasn't working for runtime attach {pull}1444[1444]
* Avoid `UnsupportedOperationException` on some spring application startup {pull}1464[1464]
* Fix ignored runtime attach `config_file` {pull}1469[1469]
* Fix `IllegalAccessError: Module 'java.base' no access to: package 'java.lang'...` in J9 VMs of Java version >= 9 -
  {pull}1468[#1468]
* Fix JVM version parsing on HP-UX {pull}1477[#1477]
* Fix Spring-JMS transactions lifecycle management when using multiple concurrent consumers - {pull}1496[#1496]

[float]
===== Refactors
* Migrate some plugins to indy dispatcher {pull}1404[1404] {pull}1411[1411]
* Replace System Rules with System Lambda {pull}1434[#1434]

[[release-notes-1.18.1]]
==== 1.18.1 - 2020/10/06

[float]
===== Refactors
* Migrate some plugins to indy dispatcher {pull}1362[1362] {pull}1366[1366] {pull}1363[1363] {pull}1383[1383] {pull}1368[1368] {pull}1364[1364] {pull}1365[1365] {pull}1367[1367] {pull}1371[1371]

[float]
===== Bug fixes
* Fix instrumentation error for HttpClient - {pull}1402[#1402]
* Eliminate `unsupported class version error` messages related to loading the Java 11 HttpClient plugin in pre-Java-11 JVMs {pull}1397[1397]
* Fix rejected metric events by APM Server with response code 400 due to data validation error - sanitizing Micrometer
metricset tag keys - {pull}1413[1413]
* Fix invalid micrometer metrics with non-numeric values {pull}1419[1419]
* Fix `NoClassDefFoundError` with JDBC instrumentation plugin {pull}1409[1409]
* Apply `disable_metrics` config to Micrometer metrics - {pull}1421[1421]
* Remove cgroup `inactive_file.bytes` metric according to spec {pull}1422[1422]

[[release-notes-1.18.0]]
==== 1.18.0 - 2020/09/08

[float]
===== Features
* Deprecating `ignore_urls` config in favour of <<config-transaction-ignore-urls, `transaction_ignore_urls`>> to align
  with other agents, while still allowing the old config name for backward compatibility - {pull}1315[#1315]
* Enabling instrumentation of classes compiled with Java 1.4. This is reverting the restriction of instrumenting only
  bytecode of Java 1.5 or higher ({pull}320[#320]), which was added due to potential `VerifyError`. Such errors should be
  avoided now by the usage of `TypeConstantAdjustment` - {pull}1317[#1317]
* Enabling agent to work without attempting any communication with APM server, by allowing setting `server_urls` with
  an empty string - {pull}1295[#1295]
* Add <<metrics-micrometer, micrometer support>> - {pull}1303[#1303]
* Add `profiling_inferred_spans_lib_directory` option to override the default temp directory used for exporting the async-profiler library.
  This is useful for server-hardened environments where `/tmp` is often configured with `noexec`, leading to `java.lang.UnsatisfiedLinkError` errors - {pull}1350[#1350]
* Create spans for Servlet dispatches to FORWARD, INCLUDE and ERROR - {pull}1212[#1212]
* Support JDK 11 HTTPClient - {pull}1307[#1307]
* Lazily create profiler temporary files {pull}1360[#1360]
* Convert the followings to Indy Plugins (see details in <<release-notes-1.18.0.rc1, 1.18.0-rc1 relase notes>>): gRPC,
  AsyncHttpClient, Apache HttpClient
* The agent now collects cgroup memory metrics (see details in <<metrics-cgroup,Metrics page>>)
* Update async-profiler to 1.8.1 {pull}1382[#1382]
* Runtime attach install option is promoted to 'beta' status (was experimental).

[float]
===== Bug fixes
* Fixes a `NoClassDefFoundError` in the JMS instrumentation of `MessageListener` - {pull}1287[#1287]
* Fix `/ by zero` error message when setting `server_urls` with an empty string - {pull}1295[#1295]
* Fix `ClassNotFoundException` or `ClassCastException` in some cases where special log4j configurations are used - {pull}1322[#1322]
* Fix `NumberFormatException` when using early access Java version - {pull}1325[#1325]
* Fix `service_name` config being ignored when set to the same auto-discovered default value - {pull}1324[#1324]
* Fix service name error when updating a web app on a Servlet container - {pull}1326[#1326]
* Fix remote attach 'jps' executable not found when 'java' binary is symlinked ot a JRE - {pull}1352[#1352]

[[release-notes-1.18.0.rc1]]
==== 1.18.0.RC1 - 2020/07/22

This release candidate adds some highly anticipated features:
It’s now possible to attach the agent at runtime in more cases than before.
Most notably, it enables runtime attachment on JBoss, WildFly, Glassfish/Payara,
and other OSGi runtimes such as Atlassian Jira and Confluence.

To make this and other significant features, such as https://github.com/elastic/apm-agent-java/issues/937[external plugins], possible,
we have implemented major changes to the architecture of the agent.
The agent now relies on the `invokedynamic` bytecode instruction to make plugin development easier, safer, and more efficient.
As early versions of Java 7 and Java 8 have unreliable support for invokedynamic,
we now require a minimum update level of 60 for Java 7 (7u60+) in addition to the existing minimum update level of 40 for Java 8 (8u40+).

We’re looking for users who would like to try this out to give feedback.
If we see that the `invokedynamic`-based approach (https://github.com/elastic/apm-agent-java/pull/1230[indy plugins]) works well, we can continue and migrate the rest of the plugins.
After the migration has completed, we can move forward with external plugins and remove the experimental label from runtime attachment.

If all works like in our testing, you would not see `NoClassDefFoundError` s anymore when, for example, trying to attach the agent at runtime to an OSGi container or a JBoss server.
Also, non-standard OSGi containers, such as Atlassian Jira and other technologies with restrictive class loading policies, such as MuleSoft ESB, will benefit from this change.

In the worst case, there might be JVM crashes due to `invokedynamic`-related JVM bugs.
However, we already disable the agent when attached to JVM versions that are known to be problematic.
Another potentially problematic area is that we now dynamically raise the bytecode version of instrumented classes to be at least bytecode version 51 (Java 7).
This is needed in order to be able to use the `invokedynamic` instruction.
This requires re-computation of stack map frames which makes instrumentation a bit slower.
We don't anticipate notable slowdowns unless you extensively (over-)use <<config-trace-methods, `trace_methods`>>.

[float]
===== Breaking changes
* Early Java 7 versions, prior to update 60, are not supported anymore.
  When trying to attach to a non-supported version, the agent will disable itself and not apply any instrumentations.

[float]
===== Features
* Experimental support for runtime attachment now also for OSGi containers, JBoss, and WildFly
* New mitigation of OSGi bootdelegation errors (`NoClassDefFoundError`).
  You can remove any `org.osgi.framework.bootdelegation` related configuration.
  This release also removes the configuration option `boot_delegation_packages`.
* Overhaul of the `ExecutorService` instrumentation that avoids `ClassCastException` issues - {pull}1206[#1206]
* Support for `ForkJoinPool` and `ScheduledExecutorService` (see <<supported-async-frameworks>>)
* Support for `ExecutorService#invokeAny` and `ExecutorService#invokeAll`
* Added support for `java.util.TimerTask` - {pull}1235[#1235]
* Add capturing of request body in Elasticsearch queries: `_msearch`, `_count`, `_msearch/template`, `_search/template`, `_rollup_search` - {pull}1222[#1222]
* Add <<config-enabled,`enabled`>> flag
* Add experimental support for Scala Futures
* The agent now collects heap memory pools metrics - {pull}1228[#1228]

[float]
===== Bug fixes
* Fixes error capturing for log4j2 loggers. Version 1.17.0 introduced a regression.
* Fixes `NullPointerException` related to JAX-RS and Quartz instrumentation - {pull}1249[#1249]
* Expanding k8s pod ID discovery to some formerly non-supported environments
* When `recording` is set to `false`, the agent will not send captured errors anymore.
* Fixes NPE in Dubbo instrumentation that occurs when the application is acting both as a provider and as a consumer - {pull}1260[#1260]
* Adding a delay by default what attaching the agent to Tomcat using the premain route to work around the JUL
  deadlock issue - {pull}1262[#1262]
* Fixes missing `jboss.as:*` MBeans on JBoss - {pull}1257[#1257]


[[release-notes-1.17.0]]
==== 1.17.0 - 2020/06/17

[float]
===== Features
* Log files are now rotated after they reach <<config-log-file-size>>.
There will always be one history file `${log_file}.1`.
* Add <<config-log-format-sout>> and <<config-log-format-file>> with the options `PLAIN_TEXT` and `JSON`.
The latter uses https://github.com/elastic/ecs-logging-java[ecs-logging-java] to format the logs.
* Exposing <<config-classes-excluded-from-instrumentation>> config - {pull}1187[#1187]
* Add support for naming transactions based on Grails controllers. Supports Grails 3+ - {pull}1171[#1171]
* Add support for the Apache/Alibaba Dubbo RPC framework
* Async Profiler version upgraded to 1.7.1, with a new debugging flag for the stack frame recovery mechanism - {pull}1173[#1173]

[float]
===== Bug fixes
* Fixes `IndexOutOfBoundsException` that can occur when profiler-inferred spans are enabled.
  This also makes the profiler more resilient by just removing the call tree related to the exception (which might be in an invalid state)
  as opposed to stopping the profiler when an exception occurs.
* Fix `NumberFormatException` when parsing Ingres/Actian JDBC connection strings - {pull}1198[#1198]
* Prevent agent from overriding JVM configured truststore when not using HTTPS for communication with APM server - {pull}1203[#1203]
* Fix `java.lang.IllegalStateException` with `jps` JVM when using continuous runtime attach - {pull}1205[1205]
* Fix agent trying to load log4j2 plugins from application - {pull}1214[1214]
* Fix memory leak in gRPC instrumentation plugin - {pull}1196[1196]
* Fix HTTPS connection failures when agent is configured to use HTTPS to communicate with APM server {pull}1209[1209]

[[release-notes-1.16.0]]
==== 1.16.0 - 2020/05/13

[float]
===== Features

* The log correlation feature now adds `error.id` to the MDC. See <<supported-logging-frameworks>> for details. - {pull}1050[#1050]
* Deprecating the `incubating` tag in favour of the `experimental` tag. This is not a breaking change, so former
<<config-disable-instrumentations,`disable_instrumentation`>> configuration containing the `incubating` tag will still be respected - {pull}1123[#1123]
* Add a `--without-emulated-attach` option for runtime attachment to allow disabling this feature as a workaround.
* Add workaround for JDK bug JDK-8236039 with TLS 1.3 {pull}1149[#1149]
* Add log level `OFF` to silence agent logging
* Adds <<config-span-min-duration,`span_min_duration`>> option to exclude fast executing spans.
  When set together with one of the more specific thresholds - `trace_methods_duration_threshold` or `profiling_inferred_spans_min_duration`,
  the higher threshold will determine which spans will be discarded.
* Automatically instrument quartz jobs from the quartz-jobs artifact {pull}1170[#1170]
* Perform re-parenting of regular spans to be a child of profiler-inferred spans. Requires APM Server and Kibana 7.8.0. {pull}1117[#1117]
* Upgrade Async Profiler version to 1.7.0

[float]
===== Bug fixes

* When Servlet-related Exceptions are handled through exception handlers that return a 200 status code, agent shouldn't override with 500 - {pull}1103[#1103]
* Exclude Quartz 1 from instrumentation to avoid
  `IncompatibleClassChangeError: Found class org.quartz.JobExecutionContext, but interface was expected` - {pull}1108[#1108]
* Fix breakdown metrics span sub-types {pull}1113[#1113]
* Fix flaky gRPC server instrumentation {pull}1122[#1122]
* Fix side effect of calling `Statement.getUpdateCount` more than once {pull}1139[#1139]
* Stop capturing JDBC affected rows count using `Statement.getUpdateCount` to prevent unreliable side-effects {pull}1147[#1147]
* Fix OpenTracing error tag handling (set transaction error result when tag value is `true`) {pull}1159[#1159]
* Due to a bug in the build we didn't include the gRPC plugin in the build so far
* `java.lang.ClassNotFoundException: Unable to load class 'jdk.internal...'` is thrown when tracing specific versions of Atlassian systems {pull}1168[#1168]
* Make sure spans are kept active during `AsyncHandler` methods in the `AsyncHttpClient`
* CPU and memory metrics are sometimes not reported properly when using IBM J9 {pull}1148[#1148]
* `NullPointerException` thrown by the agent on WebLogic {pull}1142[#1142]

[[release-notes-1.15.0]]
==== 1.15.0 - 2020/03/27

[float]
===== Breaking changes

* Ordering of configuration sources has slightly changed, please review <<configuration>>:
** `elasticapm.properties` file now has higher priority over java system properties and environment variables, +
This change allows to change dynamic options values at runtime by editing file, previously values set in java properties
or environment variables could not be overridden, even if they were dynamic.
* Renamed some configuration options related to the experimental profiler-inferred spans feature ({pull}1084[#1084]):
** `profiling_spans_enabled` -> `profiling_inferred_spans_enabled`
** `profiling_sampling_interval` -> `profiling_inferred_spans_sampling_interval`
** `profiling_spans_min_duration` -> `profiling_inferred_spans_min_duration`
** `profiling_included_classes` -> `profiling_inferred_spans_included_classes`
** `profiling_excluded_classes` -> `profiling_inferred_spans_excluded_classes`
** Removed `profiling_interval` and `profiling_duration` (both are fixed to 5s now)

[float]
===== Features

* Gracefully abort agent init when running on a known Java 8 buggy JVM {pull}1075[#1075].
* Add support for <<supported-databases, Redis Redisson client>>
* Makes <<config-instrument>>, <<config-trace-methods>>, and <<config-disable-instrumentations>> dynamic.
Note that changing these values at runtime can slow down the application temporarily.
* Do not instrument Servlet API before 3.0 {pull}1077[#1077]
* Add support for API keys for apm backend authentication {pull}1083[#1083]
* Add support for <<supported-rpc-frameworks, gRPC>> client & server instrumentation {pull}1019[#1019]
* Deprecating `active` configuration option in favor of `recording`.
  Setting `active` still works as it's now an alias for `recording`.

[float]
===== Bug fixes

* When JAX-RS-annotated method delegates to another JAX-RS-annotated method, transaction name should include method A - {pull}1062[#1062]
* Fixed bug that prevented an APM Error from being created when calling `org.slf4j.Logger#error` - {pull}1049[#1049]
* Wrong address in JDBC spans for Oracle, MySQL and MariaDB when multiple hosts are configured - {pull}1082[#1082]
* Document and re-order configuration priorities {pull}1087[#1087]
* Improve heuristic for `service_name` when not set through config {pull}1097[#1097]


[[release-notes-1.14.0]]
==== 1.14.0 - 2020/03/04

[float]
===== Features

* Support for the official https://www.w3.org/TR/trace-context[W3C] `traceparent` and `tracestate` headers. +
  The agent now accepts both the `elastic-apm-traceparent` and the official `traceparent` header.
By default, it sends both headers on outgoing requests, unless <<config-use-elastic-traceparent-header, `use_elastic_traceparent_header`>> is set to false.
* Creating spans for slow methods with the help of the sampling profiler https://github.com/jvm-profiling-tools/async-profiler[async-profiler].
This is a low-overhead way of seeing which methods make your transactions slow and a replacement for the `trace_methods` configuration option.
See <<supported-java-methods>> for more details
* Adding a Circuit Breaker to pause the agent when stress is detected on the system and resume when the stress is relieved.
See <<circuit-breaker>> and {pull}1040[#1040] for more info.
* `Span#captureException` and `Transaction#captureException` in public API return reported error id - {pull}1015[#1015]

[float]
===== Bug fixes

* java.lang.IllegalStateException: Cannot resolve type description for <com.another.commercial.apm.agent.Class> - {pull}1037[#1037]
* properly handle `java.sql.SQLException` for unsupported JDBC features {pull}[#1035] https://github.com/elastic/apm-agent-java/issues/1025[#1025]

[[release-notes-1.13.0]]
==== 1.13.0 - 2020/02/11

[float]
===== Features

* Add support for <<supported-databases, Redis Lettuce client>>
* Add `context.message.age.ms` field for JMS message receiving spans and transactions - {pull}970[#970]
* Instrument log4j2 Logger#error(String, Throwable) ({pull}919[#919]) Automatically captures exceptions when calling `logger.error("message", exception)`
* Add instrumentation for external process execution through `java.lang.Process` and Apache `commons-exec` - {pull}903[#903]
* Add `destination` fields to exit span contexts - {pull}976[#976]
* Removed `context.message.topic.name` field - {pull}993[#993]
* Add support for Kafka clients - {pull}981[#981]
* Add support for binary `traceparent` header format (see the https://github.com/elastic/apm/blob/master/docs/agent-development.md#Binary-Fields[spec]
for more details) - {pull}1009[#1009]
* Add support for log correlation for log4j and log4j2, even when not used in combination with slf4j.
  See <<supported-logging-frameworks>> for details.

[float]
===== Bug Fixes

* Fix parsing value of `trace_methods` configuration property {pull}930[#930]
* Workaround for `java.util.logging` deadlock {pull}965[#965]
* JMS should propagate traceparent header when transactions are not sampled {pull}999[#999]
* Spans are not closed if JDBC implementation does not support `getUpdateCount` {pull}1008[#1008]

[[release-notes-1.12.0]]
==== 1.12.0 - 2019/11/21

[float]
===== Features
* JMS Enhancements {pull}911[#911]:
** Add special handling for temporary queues/topics
** Capture message bodies of text Messages
*** Rely on the existing `ELASTIC_APM_CAPTURE_BODY` agent config option (off by default).
*** Send as `context.message.body`
*** Limit size to 10000 characters. If longer than this size, trim to 9999 and append with ellipsis
** Introduce the `ignore_message_queues` configuration to disable instrumentation (message tagging) for specific
      queues/topics as suggested in {pull}710[#710]
** Capture predefined message headers and all properties
*** Rely on the existing `ELASTIC_APM_CAPTURE_HEADERS` agent config option.
*** Send as `context.message.headers`
*** Sanitize sensitive headers/properties based on the `sanitize_field_names` config option
* Added support for the MongoDB sync driver. See <<supported-databases, supported data stores>>.

[float]
===== Bug Fixes
* JDBC regression- `PreparedStatement#executeUpdate()` and `PreparedStatement#executeLargeUpdate()` are not traced {pull}918[#918]
* When systemd cgroup driver is used, the discovered Kubernetes pod UID contains "_" instead of "-" {pull}920[#920]
* DB2 jcc4 driver is not traced properly {pull}926[#926]

[[release-notes-1.11.0]]
==== 1.11.0 - 2019/10/31

[float]
===== Features
* Add the ability to configure a unique name for a JVM within a service through the
<<config-service-node-name, `service_node_name`>>
config option]
* Add ability to ignore some exceptions to be reported as errors <<config-ignore-exceptions[ignore_exceptions]
* Applying new logic for JMS `javax.jms.MessageConsumer#receive` so that, instead of the transaction created for the
   polling method itself (ie from `receive` start to end), the agent will create a transaction attempting to capture
   the code executed during actual message handling.
   This logic is suitable for environments where polling APIs are invoked within dedicated polling threads.
   This polling transaction creation strategy can be reversed through a configuration option (`message_polling_transaction_strategy`)
   that is not exposed in the properties file by default.
* Send IP obtained through `javax.servlet.ServletRequest#getRemoteAddr()` in `context.request.socket.remote_address`
   instead of parsing from headers {pull}889[#889]
* Added `ElasticApmAttacher.attach(String propertiesLocation)` to specify a custom properties location
* Logs message when `transaction_max_spans` has been exceeded {pull}849[#849]
* Report the number of affected rows by a SQL statement (UPDATE,DELETE,INSERT) in 'affected_rows' span attribute {pull}707[#707]
* Add <<public-api, `@Traced`>> annotation which either creates a span or a transaction, depending on the context
* Report JMS destination as a span/transaction context field {pull}906[#906]
* Added <<config-capture-jmx-metrics, `capture_jmx_metrics`>> configuration option

[float]
===== Bug Fixes
* JMS creates polling transactions even when the API invocations return without a message
* Support registering MBeans which are added after agent startup

[[release-notes-1.10.0]]
==== 1.10.0 - 2019/09/30

[float]
===== Features
* Add ability to manually specify reported <<config-hostname, hostname>>
* Add support for <<supported-databases, Redis Jedis client>>.
* Add support for identifying target JVM to attach apm agent to using JVM property. See also the documentation of the <<setup-attach-cli-usage-options, `--include` and `--exclude` flags>>
* Added <<config-capture-jmx-metrics, `capture_jmx_metrics`>> configuration option
* Improve servlet error capture {pull}812[#812]
  Among others, now also takes Spring MVC `@ExceptionHandler`s into account
* Instrument Logger#error(String, Throwable) {pull}821[#821]
  Automatically captures exceptions when calling `logger.error("message", exception)`
* Easier log correlation with https://github.com/elastic/java-ecs-logging. See <<log-correlation, docs>>.
* Avoid creating a temp agent file for each attachment {pull}859[#859]
* Instrument `View#render` instead of `DispatcherServlet#render` {pull}829[#829]
  This makes the transaction breakdown graph more useful. Instead of `dispatcher-servlet`, the graph now shows a type which is based on the view name, for example, `FreeMarker` or `Thymeleaf`.

[float]
===== Bug Fixes
* Error in log when setting <<config-server-urls, server_urls>>
 to an empty string - `co.elastic.apm.agent.configuration.ApmServerConfigurationSource - Expected previousException not to be null`
* Avoid terminating the TCP connection to APM Server when polling for configuration updates {pull}823[#823]

[[release-notes-1.9.0]]
==== 1.9.0 - 2019/08/22

[float]
===== Features
* Upgrading supported OpenTracing version from 0.31 to 0.33
* Added annotation and meta-annotation matching support for `trace_methods`, for example:
** `public @java.inject.* org.example.*` (for annotation)
** `public @@javax.enterprise.context.NormalScope org.example.*` (for meta-annotation)
* The runtime attachment now also works when the `tools.jar` or the `jdk.attach` module is not available.
This means you don't need a full JDK installation - the JRE is sufficient.
This makes the runtime attachment work in more environments such as minimal Docker containers.
Note that the runtime attachment currently does not work for OSGi containers like those used in many application servers such as JBoss and WildFly.
See the <<setup-attach-cli, documentation>> for more information.
* Support for Hibernate Search

[float]
===== Bug Fixes
* A warning in logs saying APM server is not available when using 1.8 with APM server 6.x.
Due to that, agent 1.8.0 will silently ignore non-string labels, even if used with APM server of versions 6.7.x or 6.8.x that support such.
If APM server version is <6.7 or 7.0+, this should have no effect. Otherwise, upgrade the Java agent to 1.9.0+.
* `ApacheHttpAsyncClientInstrumentation` matching increases startup time considerably
* Log correlation feature is active when `active==false`
* Tomcat's memory leak prevention mechanism is causing a... memory leak. JDBC statement map is leaking in Tomcat if the application that first used it is undeployed/redeployed.
See https://discuss.elastic.co/t/elastic-apm-agent-jdbchelper-seems-to-use-a-lot-of-memory/195295[this related discussion].

[float]
==== Breaking Changes
* The `apm-agent-attach.jar` is not executable anymore.
Use `apm-agent-attach-standalone.jar` instead.

[[release-notes-1.8.0]]
==== 1.8.0 - 2019/07/30

[float]
===== Features
* Added support for tracking https://www.elastic.co/guide/en/kibana/7.3/transactions.html[time spent by span type].
   Can be disabled by setting https://www.elastic.co/guide/en/apm/agent/java/current/config-core.html#config-breakdown-metrics[`breakdown_metrics`] to `false`.
* Added support for https://www.elastic.co/guide/en/kibana/7.3/agent-configuration.html[central configuration].
   Can be disabled by setting <<config-central-config, `central_config`>> to `false`.
* Added support for Spring's JMS flavor - instrumenting `org.springframework.jms.listener.SessionAwareMessageListener`
* Added support to legacy ApacheHttpClient APIs (which adds support to Axis2 configured to use ApacheHttpClient)
* Added support for setting <<config-server-urls, `server_urls`>> dynamically via properties file {pull}723[#723]
* Added <<config-config-file, `config_file`>> option
* Added option to use `@javax.ws.rs.Path` value as transaction name <<config-use-jaxrs-path-as-transaction-name, `use_jaxrs_path_as_transaction_name`>>
* Instrument quartz jobs <<supported-scheduling-frameworks, docs>>
* SQL parsing improvements {pull}696[#696]
* Introduce priorities for transaction name {pull}748[#748].
   Now uses the path as transaction name if <<config-use-path-as-transaction-name, `use_path_as_transaction_name`>> is set to `true`
   rather than `ServletClass#doGet`.
   But if a name can be determined from a high level framework,
   like Spring MVC, that takes precedence.
   User-supplied names from the API always take precedence over any others.
* Use JSP path name as transaction name as opposed to the generated servlet class name {pull}751[#751]

[float]
===== Bug Fixes
* Some JMS Consumers and Producers are filtered due to class name filtering in instrumentation matching
* Jetty: When no display name is set and context path is "/" transaction service names will now correctly fall back to configured values
* JDBC's `executeBatch` is not traced
* Drops non-String labels when connected to APM Server < 6.7 to avoid validation errors {pull}687[#687]
* Parsing container ID in cloud foundry garden {pull}695[#695]
* Automatic instrumentation should not override manual results {pull}752[#752]

[float]
===== Breaking changes
* The log correlation feature does not add `span.id` to the MDC anymore but only `trace.id` and `transaction.id` {pull}742[#742].

[[release-notes-1.7.0]]
==== 1.7.0 - 2019/06/13

[float]
===== Features
* Added the `trace_methods_duration_threshold` config option. When using the `trace_methods` config option with wild cards,
this enables considerable reduction of overhead by limiting the number of spans captured and reported
(see more details in config documentation).
NOTE: Using wildcards is still not the recommended approach for the `trace_methods` feature.
* Add `Transaction#addCustomContext(String key, String|Number|boolean value)` to public API
* Added support for AsyncHttpClient 2.x
* Added <<config-global-labels, `global_labels`>> configuration option.
This requires APM Server 7.2+.
* Added basic support for JMS- distributed tracing for basic scenarios of `send`, `receive`, `receiveNoWait` and `onMessage`.
Both Queues and Topics are supported.
Async `send` APIs are not supported in this version.
NOTE: This feature is currently marked as "experimental" and is disabled by default. In order to enable,
it is required to set the
<<config-disable-instrumentations, `disable_instrumentations`>>
configuration property to an empty string.
* Improved OSGi support: added a configuration option for `bootdelegation` packages {pull}641[#641]
* Better span names for SQL spans. For example, `SELECT FROM user` instead of just `SELECT` {pull}633[#633]

[float]
===== Bug Fixes
* ClassCastException related to async instrumentation of Pilotfish Executor causing thread hang (applied workaround)
* NullPointerException when computing Servlet transaction name with null HTTP method name
* FileNotFoundException when trying to find implementation version of jar with encoded URL
* NullPointerException when closing Apache AsyncHttpClient request producer
* Fixes loading of `elasticapm.properties` for Spring Boot applications
* Fix startup error on WebLogic 12.2.1.2.0 {pull}649[#649]
* Disable metrics reporting and APM Server health check when active=false {pull}653[#653]

[[release-notes-1.6.1]]
==== 1.6.1 - 2019/04/26

[float]
===== Bug Fixes
* Fixes transaction name for non-sampled transactions https://github.com/elastic/apm-agent-java/issues/581[#581]
* Makes log_file option work again https://github.com/elastic/apm-agent-java/issues/594[#594]
* Async context propagation fixes
** Fixing some async mechanisms lifecycle issues https://github.com/elastic/apm-agent-java/issues/605[#605]
** Fixes exceptions when using WildFly managed executor services https://github.com/elastic/apm-agent-java/issues/589[#589]
** Exclude glassfish Executor which does not permit wrapped runnables https://github.com/elastic/apm-agent-java/issues/596[#596]
** Exclude DumbExecutor https://github.com/elastic/apm-agent-java/issues/598[#598]
* Fixes Manifest version reading error to support `jar:file` protocol https://github.com/elastic/apm-agent-java/issues/601[#601]
* Fixes transaction name for non-sampled transactions https://github.com/elastic/apm-agent-java/issues/597[#597]
* Fixes potential classloader deadlock by preloading `FileSystems.getDefault()` https://github.com/elastic/apm-agent-java/issues/603[#603]

[[release-notes-1.6.0]]
==== 1.6.0 - 2019/04/16

[float]
===== Related Announcements
* Java APM Agent became part of the Cloud Foundry Java Buildpack as of https://github.com/cloudfoundry/java-buildpack/releases/tag/v4.19[Release v4.19]

[float]
===== Features
* Support Apache HttpAsyncClient - span creation and cross-service trace context propagation
* Added the `jvm.thread.count` metric, indicating the number of live threads in the JVM (daemon and non-daemon)
* Added support for WebLogic
* Added support for Spring `@Scheduled` and EJB `@Schedule` annotations - https://github.com/elastic/apm-agent-java/pull/569[#569]

[float]
===== Bug Fixes
* Avoid that the agent blocks server shutdown in case the APM Server is not available - https://github.com/elastic/apm-agent-java/pull/554[#554]
* Public API annotations improper retention prevents it from being used with Groovy - https://github.com/elastic/apm-agent-java/pull/567[#567]
* Eliminate side effects of class loading related to Instrumentation matching mechanism

[[release-notes-1.5.0]]
==== 1.5.0 - 2019/03/26

[float]
===== Potentially breaking changes
* If you didn't explicitly set the <<config-service-name, `service_name`>>
previously and you are dealing with a servlet-based application (including Spring Boot),
your `service_name` will change.
See the documentation for <<config-service-name[`service_name`]
and the corresponding section in _Features_ for more information.
Note: this requires APM Server 7.0+. If using previous versions, nothing will change.

[float]
===== Features
* Added property `"allow_path_on_hierarchy"` to JAX-RS plugin, to lookup inherited usage of `@path`
* Support for number and boolean labels in the public API {pull}497[497].
This change also renames `tag` to `label` on the API level to be compliant with the https://github.com/elastic/ecs#-base-fields[Elastic Common Schema (ECS)].
The `addTag(String, String)` method is still supported but deprecated in favor of `addLabel(String, String)`.
As of version 7.x of the stack, labels will be stored under `labels` in Elasticsearch.
Previously, they were stored under `context.tags`.
* Support async queries made by Elasticsearch REST client
* Added `setStartTimestamp(long epochMicros)` and `end(long epochMicros)` API methods to `Span` and `Transaction`,
allowing to set custom start and end timestamps.
* Auto-detection of the `service_name` based on the `<display-name>` element of the `web.xml` with a fallback to the servlet context path.
If you are using a spring-based application, the agent will use the setting for `spring.application.name` for its `service_name`.
See the documentation for <<config-service-name, `service_name`>>
for more information.
Note: this requires APM Server 7.0+. If using previous versions, nothing will change.
* Previously, enabling <<config-capture-body, `capture_body`>> could only capture form parameters.
Now it supports all UTF-8 encoded plain-text content types.
The option <<config-capture-body-content-types, `capture_body_content_types`>>
controls which `Content-Type`s should be captured.
* Support async calls made by OkHttp client (`Call#enqueue`)
* Added support for providing config options on agent attach.
** CLI example: `--config server_urls=http://localhost:8200,http://localhost:8201`
** API example: `ElasticApmAttacher.attach(Map.of("server_urls", "http://localhost:8200,http://localhost:8201"));`

[float]
===== Bug Fixes
* Logging integration through MDC is not working properly - https://github.com/elastic/apm-agent-java/issues/499[#499]
* ClassCastException with adoptopenjdk/openjdk11-openj9 - https://github.com/elastic/apm-agent-java/issues/505[#505]
* Span count limitation is not working properly - reported https://discuss.elastic.co/t/kibana-apm-not-showing-spans-which-are-visible-in-discover-too-many-spans/171690[in our forum]
* Java agent causes Exceptions in Alfresco cluster environment due to failure in the instrumentation of Hazelcast `Executor`s - reported https://discuss.elastic.co/t/cant-run-apm-java-agent-in-alfresco-cluster-environment/172962[in our forum]

[[release-notes-1.4.0]]
==== 1.4.0 - 2019/02/14

[float]
===== Features
* Added support for sync calls of OkHttp client
* Added support for context propagation for `java.util.concurrent.ExecutorService`s
* The `trace_methods` configuration now allows to omit the method matcher.
   Example: `com.example.*` traces all classes and methods within the `com.example` package and sub-packages.
* Added support for JSF. Tested on WildFly, WebSphere Liberty and Payara with embedded JSF implementation and on Tomcat and Jetty with
 MyFaces 2.2 and 2.3
* Introduces a new configuration option `disable_metrics` which disables the collection of metrics via a wildcard expression.
* Support for HttpUrlConnection
* Adds `subtype` and `action` to spans. This replaces former typing mechanism where type, subtype and action were all set through
   the type in an hierarchical dotted-syntax. In order to support existing API usages, dotted types are parsed into subtype and action,
   however `Span.createSpan` and `Span.setType` are deprecated starting this version. Instead, type-less spans can be created using the new
   `Span.startSpan` API and typed spans can be created using the new `Span.startSpan(String type, String subtype, String action)` API
* Support for JBoss EAP 6.4, 7.0, 7.1 and 7.2
* Improved startup times
* Support for SOAP (JAX-WS).
   SOAP client create spans and propagate context.
   Transactions are created for `@WebService` classes and `@WebMethod` methods.

[float]
===== Bug Fixes
* Fixes a failure in BitBucket when agent deployed https://github.com/elastic/apm-agent-java/issues/349[#349]
* Fixes increased CPU consumption https://github.com/elastic/apm-agent-java/issues/453[#453] and https://github.com/elastic/apm-agent-java/issues/443[#443]
* Fixed some OpenTracing bridge functionalities that were not working when auto-instrumentation is disabled
* Fixed an error occurring when ending an OpenTracing span before deactivating
* Sending proper `null` for metrics that have a NaN value
* Fixes JVM crash with Java 7 https://github.com/elastic/apm-agent-java/issues/458[#458]
* Fixes an application deployment failure when using EclipseLink and `trace_methods` configuration https://github.com/elastic/apm-agent-java/issues/474[#474]

[[release-notes-1.3.0]]
==== 1.3.0 - 2019/01/10

[float]
===== Features
* The agent now collects system and JVM metrics https://github.com/elastic/apm-agent-java/pull/360[#360]
* Add API methods `ElasticApm#startTransactionWithRemoteParent` and `Span#injectTraceHeaders` to allow for manual context propagation https://github.com/elastic/apm-agent-java/pull/396[#396].
* Added `trace_methods` configuration option which lets you define which methods in your project or 3rd party libraries should be traced.
   To create spans for all `public` methods of classes whose name ends in `Service` which are in a sub-package of `org.example.services` use this matcher:
   `public org.example.services.*.*Service#*` https://github.com/elastic/apm-agent-java/pull/398[#398]
* Added span for `DispatcherServlet#render` https://github.com/elastic/apm-agent-java/pull/409[#409].
* Flush reporter on shutdown to make sure all recorded Spans are sent to the server before the program exits https://github.com/elastic/apm-agent-java/pull/397[#397]
* Adds Kubernetes https://github.com/elastic/apm-agent-java/issues/383[#383] and Docker metadata to, enabling correlation with the Kibana Infra UI.
* Improved error handling of the Servlet Async API https://github.com/elastic/apm-agent-java/issues/399[#399]
* Support async API’s used with AsyncContext.start https://github.com/elastic/apm-agent-java/issues/388[#388]

[float]
===== Bug Fixes
* Fixing a potential memory leak when there is no connection with APM server
* Fixes NoSuchMethodError CharBuffer.flip() which occurs when using the Elasticsearch RestClient and Java 7 or 8 https://github.com/elastic/apm-agent-java/pull/401[#401]


[[release-notes-1.2.0]]
==== 1.2.0 - 2018/12/19

[float]
===== Features
* Added `capture_headers` configuration option.
   Set to `false` to disable capturing request and response headers.
   This will reduce the allocation rate of the agent and can save you network bandwidth and disk space.
* Makes the API methods `addTag`, `setName`, `setType`, `setUser` and `setResult` fluent, so that calls can be chained.

[float]
===== Bug Fixes
* Catch all errors thrown within agent injected code
* Enable public APIs and OpenTracing bridge to work properly in OSGi systems, fixes https://github.com/elastic/apm-agent-java/issues/362[this WildFly issue]
* Remove module-info.java to enable agent working on early Tomcat 8.5 versions
* Fix https://github.com/elastic/apm-agent-java/issues/371[async Servlet API issue]

[[release-notes-1.1.0]]
==== 1.1.0 - 2018/11/28

[float]
===== Features
* Some memory allocation improvements
* Enabling bootdelegation for agent classes in Atlassian OSGI systems

[float]
===== Bug Fixes
* Update dsl-json which fixes a memory leak.
 See https://github.com/ngs-doo/dsl-json/pull/102[ngs-doo/dsl-json#102] for details.
* Avoid `VerifyError`s by non instrumenting classes compiled for Java 4 or earlier
* Enable APM Server URL configuration with path (fixes #339)
* Reverse `system.hostname` and `system.platform` order sent to APM server

[[release-notes-1.0.1]]
==== 1.0.1 - 2018/11/15

[float]
===== Bug Fixes
* Fixes NoSuchMethodError CharBuffer.flip() which occurs when using the Elasticsearch RestClient and Java 7 or 8 {pull}313[#313]

[[release-notes-1.0.0]]
==== 1.0.0 - 2018/11/14

[float]
===== Breaking changes
* Remove intake v1 support. This version requires APM Server 6.5.0+ which supports the intake api v2.
   Until the time the APM Server 6.5.0 is officially released,
   you can test with docker by pulling the APM Server image via
   `docker pull docker.elastic.co/apm/apm-server:6.5.0-SNAPSHOT`.

[float]
===== Features
* Adds `@CaptureTransaction` and `@CaptureSpan` annotations which let you declaratively add custom transactions and spans.
   Note that it is required to configure the `application_packages` for this to work.
   See the <<api-annotation, documentation>> for more information.
* The public API now supports to activate a span on the current thread.
   This makes the span available via `ElasticApm#currentSpan()`
   Refer to the <<api-span-activate, documentation>> for more details.
* Capturing of Elasticsearch RestClient 5.0.2+ calls.
   Currently, the `*Async` methods are not supported, only their synchronous counterparts.
* Added API methods to enable correlating the spans created from the JavaScrip Real User Monitoring agent with the Java agent transaction.
   More information can be found in the <<api-ensure-parent-id, documentation>>.
* Added `Transaction.isSampled()` and `Span.isSampled()` methods to the public API
* Added `Transaction#setResult` to the public API {pull}293[#293]

[float]
===== Bug Fixes
* Fix for situations where status code is reported as `200`, even though it actually was `500` {pull}225[#225]
* Capturing the username now properly works when using Spring security {pull}183[#183]

[[release-notes-1.0.0.rc1]]
==== 1.0.0.RC1 - 2018/11/06

[float]
===== Breaking changes
* Remove intake v1 support. This version requires APM Server 6.5.0+ which supports the intake api v2.
   Until the time the APM Server 6.5.0 is officially released,
   you can test with docker by pulling the APM Server image via
   `docker pull docker.elastic.co/apm/apm-server:6.5.0-SNAPSHOT`.
* Wildcard patterns are case insensitive by default. Prepend `(?-i)` to make the matching case sensitive.

[float]
===== Features
* Support for Distributed Tracing
* Adds `@CaptureTransaction` and `@CaptureSpan` annotations which let you declaratively add custom transactions and spans.
   Note that it is required to configure the `application_packages` for this to work.
   See the <<api-annotation, documentation>> for more information.
* The public API now supports to activate a span on the current thread.
   This makes the span available via `ElasticApm#currentSpan()`
   Refer to the <<api-span-activate, documentation>> for more details.
* Capturing of Elasticsearch RestClient 5.0.2+ calls.
   Currently, the `*Async` methods are not supported, only their synchronous counterparts.
* Added API methods to enable correlating the spans created from the JavaScrip Real User Monitoring agent with the Java agent transaction.
   More information can be found in the <<api-ensure-parent-id, documentation>>.
* Microsecond accurate timestamps {pull}261[#261]
* Support for JAX-RS annotations.
Transactions are named based on your resources (`ResourceClass#resourceMethod`).

[float]
===== Bug Fixes
* Fix for situations where status code is reported as `200`, even though it actually was `500` {pull}225[#225]

[[release-notes-0.8.x]]
=== Java Agent version 0.8.x

[[release-notes-0.8.0]]
==== 0.8.0

[float]
===== Breaking changes
* Wildcard patterns are case insensitive by default. Prepend `(?-i)` to make the matching case sensitive.

[float]
===== Features
* Wildcard patterns are now not limited to only one wildcard in the middle and can be arbitrarily complex now.
   Example: `*foo*bar*baz`.
* Support for JAX-RS annotations.
   Transactions are named based on your resources (`ResourceClass#resourceMethod`).

[[release-notes-0.7.x]]
=== Java Agent version 0.7.x

[[release-notes-0.7.1]]
==== 0.7.1 - 2018/10/24

[float]
===== Bug Fixes
* Avoid recycling transactions twice {pull}178[#178]

[[release-notes-0.7.0]]
==== 0.7.0 - 2018/09/12

[float]
===== Breaking changes
* Removed `ElasticApm.startSpan`. Spans can now only be created from their transactions via `Transaction#createSpan`.
* `ElasticApm.startTransaction` and `Transaction#createSpan` don't activate the transaction and spans
   and are thus not available via `ElasticApm.activeTransaction` and `ElasticApm.activeSpan`.

[float]
===== Features
* Public API
** Add `Span#captureException` and `Transaction#captureException` to public API.
      `ElasticApm.captureException` is deprecated now. Use `ElasticApm.currentSpan().captureException(exception)` instead.
** Added `Transaction.getId` and `Span.getId` methods
* Added support for async servlet requests
* Added support for Payara/Glassfish
* Incubating support for Apache HttpClient
* Support for Spring RestTemplate
* Added configuration options `use_path_as_transaction_name` and `url_groups`,
   which allow to use the URL path as the transaction name.
   As that could contain path parameters, like `/user/$userId` however,
   You can set the `url_groups` option to define a wildcard pattern, like `/user/*`,
   to group those paths together.
   This is especially helpful when using an unsupported Servlet API-based framework.
* Support duration suffixes (`ms`, `s` and `m`) for duration configuration options.
   Not using the duration suffix logs out a deprecation warning and will not be supported in future versions.
* Add ability to add multiple APM server URLs, which enables client-side load balancing.
   The configuration option `server_url` has been renamed to `server_urls` to reflect this change.
   However, `server_url` still works for backwards compatibility.
* The configuration option `service_name` is now optional.
   It defaults to the main class name,
   the name of the executed jar file (removing the version number),
   or the application server name (for example `tomcat-application`).
   In a lot of cases,
   you will still want to set the `service_name` explicitly.
   But it helps getting started and seeing data easier,
   as there are no required configuration options anymore.
   In the future we will most likely determine more useful application names for Servlet API-based applications.<|MERGE_RESOLUTION|>--- conflicted
+++ resolved
@@ -28,11 +28,8 @@
 
 [float]
 ===== Features
-<<<<<<< HEAD
+* Capture Oracle SID in connection string - {pull}2709[#2709]
 * Implemented span links in the OTel bridge. - {pull}2685[#2685]
-=======
-* Capture Oracle SID in connection string - {pull}2709[#2709]
->>>>>>> ca586446
 
 [float]
 ===== Bug fixes
