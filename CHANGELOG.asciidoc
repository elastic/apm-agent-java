--- conflicted
+++ resolved
@@ -25,11 +25,8 @@
 
 [float]
 ===== Features
-<<<<<<< HEAD
+* Add support to Jakarta EE for JSF - {pull}2254[#2254]
 * Add the instance name to `context.destination.service.resource` to JDBC spans, if use_jdbc_service_resource_auto_inference is set to true - {pull}1928[#1928]
-=======
-* Add support to Jakarta EE for JSF - {pull}2254[#2254]
->>>>>>> 28f8cc68
 
 [float]
 ===== Bug fixes
