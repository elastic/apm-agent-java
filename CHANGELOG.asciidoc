ifdef::env-github[]
NOTE: Release notes are best read in our documentation at
https://www.elastic.co/guide/en/apm/agent/java/current/release-notes.html[elastic.co]
endif::[]

////
[[release-notes-x.x.x]]
==== x.x.x - YYYY/MM/DD

[float]
===== Breaking changes

[float]
===== Features
* Cool new feature: {pull}2526[#2526]

[float]
===== Bug fixes
////

=== Unreleased

[[release-notes-1.28.0]]
==== 1.28.0 - YYYY/MM/DD

[float]
===== Breaking changes

[float]
===== Features
* Adding experimental support for <<aws-lambda, AWS Lambda>> - {pull}1951[#1951]
<<<<<<< HEAD
* Added support for overwritting the service version per classloader - {pull}1726[#1726]
=======
* Now supporting tomcat 10 - {pull}2229[#2229]
>>>>>>> 69937138

[float]
===== Bug fixes

[[release-notes-1.x]]
=== Java Agent version 1.x

[[release-notes-1.27.1]]
==== 1.27.1 - 2021/11/30

[float]
===== Features
* Add support to Jakarta EE for JSF - {pull}2254[#2254]

[float]
===== Bug fixes
* Fixing missing Micrometer metrics in Spring boot due to premature initialization - {pull}2255[#2255]
* Fixing hostname trimming of FQDN too aggressive - {pull}2286[#2286]
* Fixing agent `unknown` version - {pull}2289[#2289]
* Improve runtime attach configuration reliability - {pull}2283[#2283]

[[release-notes-1.27.0]]
==== 1.27.0 - 2021/11/15

[float]
===== Potentially breaking changes
* `transaction_ignore_urls` now relies on full request URL path - {pull}2146[#2146]
** On a typical application server like Tomcat, deploying an `app.war` application to the non-ROOT context makes it accessible with `http://localhost:8080/app/`
** Ignoring the whole webapp through `/app/*` was not possible until now.
** Existing configuration may need to be updated to include the deployment context, thus for example `/static/*.js` used to
exclude known static files in all applications might be changed to `/app/static/*.js` or `*/static/*.js`.
** It only impacts prefix patterns due to the additional context path in pattern.
** It does not impact deployment within the `ROOT` context like Spring-boot which do not have such context path prefix.
* The metrics `transaction.duration.sum.us`, `transaction.duration.count` and `transaciton.breakdown.count` are no longer recorded - {pull}2194[#2194]
* Automatic hostname discovery mechanism had changed, so the resulted `host.name` and `host.hostname` in events reported
by the agent may be different. This was done in order to improve the integration with host metrics in the APM UI.

[float]
===== Features
* Improved capturing of logged exceptions when using Log4j2 - {pull}2139[#2139]
* Update to async-profiler 1.8.7 and set configured `safemode` at load time though a new system property - {pull}2165[#2165]
* Added support to capture `context.message.routing-key` in rabbitmq, spring amqp instrumentations - {pull}1767[#1767]
* Breakdown metrics are now tracked per service (when using APM Server 8.0) - {pull}2208[#2208]
* Add support for Spring AMQP batch API - {pull}1716[#1716]
* Add the (current) transaction name to the error (when using APM Server 8.0) - {pull}2235[#2235]
* The JVM/JMX metrics are reported for each service name individually (when using APM Server 8.0) - {pull}2233[#2233]
* Added <<config-span-stack-trace-min-duration,`span_stack_trace_min_duration`>> option.
 This replaces the now deprecated `span_frames_min_duration` option.
 The difference is that the new option has more intuitive semantics for negative values (never collect stack trace) and zero (always collect stack trace). - {pull}2220[#2220]
* Add support to Jakarta EE for JAX-WS - {pull}2247[#2247]
* Add support to Jakarta EE for JAX-RS - {pull}2248[#2248]
* Add support for Jakarta EE EJB annotations `@Schedule`, `@Schedules` - {pull}2250[#2250]
* Added support to Quartz 1.x - {pull}2219[#2219]

[float]
===== Performance improvements
* Disable compression when sending data to a local APM Server
* Reducing startup contention related to instrumentation through `ensureInstrumented` - {pull}2150[#2150]

[float]
===== Bug fixes
* Fix k8s metadata discovery for containerd-cri envs - {pull}2126[#2126]
* Fixing/reducing startup delays related to `ensureInstrumented` - {pull}2150[#2150]
* Fix runtime attach when bytebuddy is in application classpath - {pull}2116[#2116]
* Fix failed integration between agent traces and host metrics coming from Beats/Elastic-Agent due to incorrect hostname
discovery - {pull}2205[#2205]
* Fix infinitely kept-alive transactions in Hikari connection pool - {pull}2210[#2210]
* Fix few Webflux exceptions and missing reactor module - {pull}2207[#2207]

[float]
===== Refactorings
* Loading the agent from an isolated class loader - {pull}2109[#2109]
* Refactorings in the `apm-agent-plugin-sdk` that may imply breaking changes for beta users of the external plugin mechanism
** `WeakMapSupplier.createMap()` is now `WeakConcurrent.buildMap()` and contains more builders - {pull}2136[#2136]
** `GlobalThreadLocal` has been removed in favor of `DetachedThreadLocal`. To make it global, use `GlobalVariables` - {pull}2136[#2136]
** `DynamicTransformer.Accessor.get().ensureInstrumented` is now `DynamicTransformer.ensureInstrumented` - {pull}2164[#2164]
** The `@AssignTo.*` annotations have been removed.
   Use the `@Advice.AssignReturned.*` annotations that come with the latest version of Byte Buddy.
   If your plugin uses the old annotations, it will be skipped.
   {pull}2171[#2171]
* Switching last instrumentations (`trace_methods`, sparkjava, JDK `HttpServer` and Struts 2) to
`TracerAwareInstrumentation` - {pull}2170[#2170]
* Replace concurrency plugin maps to `SpanConcurrentHashMap` ones - {pull}2173[#2173]
* Align User-Agent HTTP header with other APM agents - {pull}2177[#2177]

[[release-notes-1.26.0]]
==== 1.26.0 - 2021/09/14

===== Potentially breaking changes
* If you rely on Database span subtype and use Microsoft SQL Server, the span subtype has been changed from `sqlserver`
to `mssql` to align with other agents.

[float]
===== Breaking changes
* Stop collecting the field `http.request.socket.encrypted` in http requests - {pull}2136[#2136]

[float]
===== Features
* Improved naming for Spring controllers - {pull}1906[#1906]
* ECS log reformatting improvements - {pull}1910[#1910]
** Automatically sets `service.node.name` in all log events if set through agent configuration
** Add `log_ecs_reformatting_additional_fields` option to support arbitrary fields in logs
** Automatically serialize markers as tags where relevant (log4j2 and logback)
* gRPC spans (client and server) can detect errors or cancellation through custom listeners - {pull}2067[#2067]
* Add `-download-agent-version` to the agent <<setup-attach-cli-usage-options, attach CLI tool options>>, allowing the
user to configure an arbitrary agent version that will be downloaded from maven and attached - {pull}1959[#1959]
* Add extra check to detect improper agent setup - {pull}2076[#2076]
* In redis tests - embedded RedisServer is replaced by testcontainers - {pull}2221[#2221]

[float]
===== Performance improvements
* Reduce GC time overhead caused by WeakReferences - {pull}2086[#2086], {pull}2081[#2081]
* Reduced memory overhead by a smarter type pool caching strategy - {pull}2102[#2102]. +
  The type pool cache improves the startup times by speeding up type matching
  (determining whether a class that's about to be loaded should be instrumented).
  Generally, the more types that are cached, the faster the startup. +
  The old strategy did not impose a limit to the cache but cleared it after it hasn't been accessed in a while.
  However, load test have discovered that the cache may never be cleared and leave a permanent overhead of 23mb.
  The actual size of the cache highly depends on the application and loosely correlates with the number of loaded classes. +
  The new caching strategy targets to allocate 1% of the committed heap, at least 0.5mb and max 10mb.
  If a particular entry hasn't been accessed within 20s, it will be removed from the cache. +
  The results based on load testing are very positive:
** Equivalent startup times (within the margins of error of the previous strategy)
** Equivalent allocation rate (within the margins of error of the previous strategy)
** Reduced avg heap utilization from 10%/15mb (previous strategy) to within margins of error without the agent
** Reduced GC time due to the additional headroom that the application can utilize.
** Based on heap dump analysis, after warmup, the cache size is now around 59kb (down from 23mb with the previous strategy).

[float]
===== Bug fixes
* Fix failure to parse some forms of the `Implementation-Version` property from jar manifest files - {pull}1931[#1931]
* Ensure single value for context-propagation header - {pull}1937[#1937]
* Fix gRPC non-terminated (therefore non-reported) client spans - {pull}2067[#2067]
* Fix Webflux response status code - {pull}1948[#1948]
* Ensure path filtering is applied when Servlet path is not available - {pull}2099[#2099]
* Align span subtype for MS SqlServer - {pull}2112[#2112]
* Fix potential destination host name corruption in OkHttp client spans - {pull}2118[#2118]

[float]
===== Refactorings
* Migrate several plugins to indy dispatcher {pull}2087[#2087], {pull}2088[#2088], {pull}2090[#2090], {pull}2094[#2094], {pull}2095[#2095]

[[release-notes-1.25.0]]
==== 1.25.0 - 2021/07/22

[float]
===== Potentially breaking changes
* If you rely on instrumentations that are in the `experimental` group, you must now set `enable_experimental_instrumentations=true` otherwise
the experimental instrumentations will be disabled by default. Up to version `1.24.0` using an empty value for `disable_instrumentations` was
the recommended way to override the default `disable_instrumentations=experimental`.

[float]
===== Features
* Support for inheritance of public API annotations - {pull}1805[#1805]
* JDBC instrumentation sets `context.db.instance` - {pull}1820[#1820]
* Add support for Vert.x web client- {pull}1824[#1824]
* Avoid recycling of spans and transactions that are using through the public API, so to avoid
reference-counting-related errors - {pull}1859[#1859]
* Add <<config-enable-experimental-instrumentations>> configuration option to enable experimental features - {pull}1863[#1863]
** Previously, when adding an instrumentation group to `disable_instrumentations`, we had to make sure to not forget the
default `experimental` value, for example when disabling `jdbc` instrumentation we had to set `disable_instrumentations=experimental,jdbc` otherwise
setting `disable_instrumentations=jdbc` would disable jdbc and also enable experimental features, which would not be the desired effect.
** Previously, by default `disable_instrumentations` contained `experimental`
** Now by default `disable_instrumentations` is empty and `enable_experimental_instrumentations=false`
** Set `enable_experimental_instrumentations=true` to enable experimental instrumentations
* Eliminating concerns related to log4j2 vulnerability - https://nvd.nist.gov/vuln/detail/CVE-2020-9488#vulnCurrentDescriptionTitle.
We cannot upgrade to version above 2.12.1 because this is the last version of log4j that is compatible with Java 7.
Instead, we exclude the SMTP appender (which is the vulnerable one) from our artifacts. Note that older versions of
our agent are not vulnerable as well, as the SMTP appender was never used, this is only to further reduce our users' concerns.
* Adding public APIs for setting `destination.service.resource`, `destination.address` and `destination.port` fields
for exit spans - {pull}1788[#1788]
* Only use emulated runtime attachment as fallback, remove the `--without-emulated-attach` option - {pull}1865[#1865]
* Instrument `javax.servlet.Filter` the same way as `javax.servlet.FilterChain` - {pull}1858[#1858]
* Propagate trace context headers in HTTP calls occurring from within traced exit points, for example - when using
Elasticsearch's REST client - {pull}1883[#1883]
* Added support for naming sparkjava (not Apache Spark) transactions {pull}1894[#1894]
* Added the ability to manually create exit spans, which will result with the auto creation of service nodes in the
service map and downstream service in the dependencies table - {pull}1898[#1898]
* Basic support for `com.sun.net.httpserver.HttpServer` - {pull}1854[#1854]
* Update to async-profiler 1.8.6 {pull}1907[#1907]
* Added support for setting the framework using the public api (#1908) - {pull}1909[#1909]

[float]
===== Bug fixes
* Fix NPE with `null` binary header values + properly serialize them - {pull}1842[#1842]
* Fix `ListenerExecutionFailedException` when using Spring AMQP's ReplyTo container - {pull}1872[#1872]
* Enabling log ECS reformatting when using Logback configured with `LayoutWrappingEncoder` and a pattern layout - {pull}1879[#1879]
* Fix NPE with Webflux + context propagation headers - {pull}1871[#1871]
* Fix `ClassCastException` with `ConnnectionMetaData` and multiple classloaders - {pull}1864[#1864]
* Fix NPE in `co.elastic.apm.agent.servlet.helper.ServletTransactionCreationHelper.getClassloader` - {pull}1861[#1861]
* Fix for Jboss JMX unexpected notifications - {pull}1895[#1895]

[[release-notes-1.24.0]]
==== 1.24.0 - 2021/05/31

[float]
===== Features
* Basic support for Apache Struts 2 {pull}1763[#1763]
* Extending the <<config-log-ecs-reformatting>> config option to enable the overriding of logs with ECS-reformatted
events. With the new `OVERRIDE` option, non-file logs can be ECS-reformatted automatically as well - {pull}1793[#1793]
* Instrumentation for Vert.x Web {pull}1697[#1697]
* Changed log level of vm arguments to debug
* Giving precedence for the W3C `tracecontext` header over the `elastic-apm-traceparent` header - {pull}1821[#1821]
* Add instrumentation for Webflux - {pull}1305[#1305]
* Add instrumentation for Javalin {pull}1822[#1822]

[float]
===== Bug fixes
* Fix another error related to instrumentation plugins loading on Windows - {pull}1785[#1785]
* Load Spring AMQP plugin- {pull}1784[#1784]
* Avoid `IllegalStateException` when multiple `tracestate` headers are used - {pull}1808[#1808]
* Ensure CLI attach avoids `sudo` only when required and avoid blocking - {pull}1819[#1819]
* Avoid sending metric-sets without samples, so to adhere to the intake API - {pull}1826[#1826]
* Fixing our type-pool cache, so that it can't cause OOM (softly-referenced), and it gets cleared when not used for
a while - {pull}1828[#1828]

[float]
===== Refactors
* Remove single-package limitation for embedded plugins - {pull}1780[#1780]

[[release-notes-1.23.0]]
==== 1.23.0 - 2021/04/22

[float]
===== Breaking changes
* There are breaking changes in the <<setup-attach-cli,attacher cli>>.
  See the Features section for more information.

[float]
===== Features
* Overhaul of the <<setup-attach-cli,attacher cli>> application that allows to attach the agent to running JVMs - {pull}1667[#1667]
** The artifact of the standalone cli application is now called `apm-agent-attach-cli`. The attacher API is still called `apm-agent-attach`.
** There is also a slim version of the cli application that does not bundle the Java agent.
It requires the `--agent-jar` option to be set.
** Improved logging +
The application uses {ecs-logging-java-ref}/intro.html[Java ECS logging] to emit JSON logs.
The log level can be configured with the `--log-level` option.
By default, the program is logging to the console but using the `--log-file` option, it can also log to a file.
** Attach to JVMs running under a different user (unix only) +
The JVM requires the attacher to be running under the same user as the target VM (the attachee).
The `apm-agent-attach-standalone.jar` can now be run with a user that has permissions to switch to the user that runs the target VM.
On Windows, the attacher can still only attach to JVMs that are running with under the same user.
** New include/exclude discovery rules +
*** `--include-all`: Attach to all discovered JVMs. If no matchers are provided, it will not attach to any JVMs.
*** `--include-user`/`--exclude-user`: Attach to all JVMs of a given operating system user.
*** `--include-main`/`--exclude-main`: Attach to all JVMs that whose main class/jar name, or system properties match the provided regex.
*** `--include-vmargs`/`--exclude-vmargs`: Attach to all JVMs that whose main class/jar name, or system properties match the provided regex.
** Removal of options +
*** The deprecated `--arg` option has been removed.
*** The `-i`/`--include`, `-e`/`exclude` options have been removed in favor of the `--<include|exclude>-<main|vmargs>` options.
*** The `-p`/`--pid` options have been removed in favor of the `--include-pid` option.
** Changed behavior of  the `-l`/`--list` option +
The option now only lists JVMs that match the include/exclude discovery rules.
Thus, it can be used to do a dry-run of the matchers without actually performing an attachment.
It even works in combination with `--continuous` now.
By default, the VM arguments are not printed, but only when the `-a`/`--list-vmargs` option is set.
** Remove dependency on `jps` +
Even when matching on the main class name or on system properties,
** Checks the Java version before attaching to avoid attachment on unsupported JVMs.
* Cassandra instrumentation - {pull}1712[#1712]
* Log correlation supports JBoss Logging - {pull}1737[#1737]
* Update Byte-buddy to `1.11.0` - {pull}1769[#1769]
* Support for user.domain {pull}1756[#1756]
* JAX-RS supports javax.ws.rs.PATCH
* Enabling build and unit tests on Windows - {pull}1671[#1671]

[float]
===== Bug fixes
* Fixed log correlation for log4j2 - {pull}1720[#1720]
* Fix apm-log4j1-plugin and apm-log4j2-plugin dependency on slf4j - {pull}1723[#1723]
* Avoid systematic `MessageNotWriteableException` error logging, now only visible in `debug` - {pull}1715[#1715] and {pull}1730[#1730]
* Fix rounded number format for non-english locales - {pull}1728[#1728]
* Fix `NullPointerException` on legacy Apache client instrumentation when host is `null` - {pull}1746[#1746]
* Apply consistent proxy class exclusion heuristic - {pull}1738[#1738]
* Fix micrometer serialization error - {pull}1741[#1741]
* Optimize & avoid `ensureInstrumented` deadlock by skipping stack-frame computation for Java7+ bytecode - {pull}1758[#1758]
* Fix instrumentation plugins loading on Windows - {pull}1671[#1671]

[float]
===== Refactors
* Migrate some plugins to indy dispatcher {pull}1369[#1369] {pull}1410[#1410] {pull}1374[#1374]

[[release-notes-1.22.0]]
==== 1.22.0 - 2021/03/24

[float]
===== Breaking changes
* Dots in metric names of Micrometer metrics get replaced with underscores to avoid mapping conflicts.
De-dotting be disabled via <<config-dedot-custom-metrics, `dedot_custom_metrics`>>. - {pull}1700[#1700]

[float]
===== Features
* Introducing a new mechanism to ease the development of community instrumentation plugins. See <<config-plugins-dir>> for
more details. This configuration was already added in 1.18.0, but more extensive and continuous integration testing
allows us to expose it now. It is still marked as "experimental" though, meaning that future changes in the mechanism
may break early contributed plugins. However, we highly encourage our community to try it out and we will do our best
to assist with such efforts.
* Deprecating `ignore_user_agents` in favour of `transaction_ignore_user_agents`, maintaining the same functionality -
{pull}1644[#1644]
* Update existing Hibernate Search 6 instrumentation to the final relase
* The <<config-use-path-as-transaction-name, `use_path_as_transaction_name`>> option is now dynamic
* Flushing internal and micrometer metrics before the agent shuts down - {pull}1658[#1658]
* Support for OkHttp 4.4+ -  {pull}1672[#1672]
* Adding capability to automatically create ECS-JSON-formatted version of the original application log files, through
the <<config-log-ecs-reformatting>> config option. This allows effortless ingestion of logs to Elasticsearch without
any further configuration. Supports log4j1, log4j2 and Logback. {pull}1261[#1261]
* Add support to Spring AMQP - {pull}1657[#1657]
* Adds the ability to automatically configure usage of the OpenTracing bridge in systems using ServiceLoader - {pull}1708[#1708]
* Update to async-profiler 1.8.5 - includes a fix to a Java 7 crash and enhanced safe mode to better deal with
corrupted stack frames.
* Add a warning on startup when `-Xverify:none` or `-noverify` flags are set as this can lead to crashes that are very
difficult to debug - {pull}1593[#1593]. In an upcoming version, the agent will not start when these flags are set,
unless the system property `elastic.apm.disable_bootstrap_checks` is set to true.

[float]
===== Bug fixes
* fix sample rate rounded to zero when lower than precision - {pull}1655[#1655]
* fixed a couple of bugs with the external plugin mechanism (not documented until now) - {pull}1660[#1660]
* Fix runtime attach conflict with multiple users - {pull}1704[#1704]

[[release-notes-1.21.0]]
==== 1.21.0 - 2021/02/09

[float]
===== Breaking changes
* Following PR {pull}1650[#1650], there are two slight changes with the <<config-server-url>> and <<config-server-urls>>
configuration options:
    1.  So far, setting `server_urls` with an empty string would allow the agent to work normally, apart from any action
        that requires communication with the APM Server, including the attempt to fetch a central configuration.
        Starting in this agent version, setting `server_urls` to empty string doesn't have any special meaning, it is
        the default expected configuration, where `server_url` will be used instead. In order to achieve the same
        behaviour, use the new <<config-disable-send>> configuration.
    2.  Up to this version, `server_url` was used as an alias to `server_urls`, meaning that one could potentially set
        the `server_url` config with a comma-separated list of multiple APM Server addresses, and that would have been a
        valid configuration. Starting in this agent version, `server_url` is a separate configuration, and it only accepts
        Strings that represent a single valid URL. Specifically, empty strings and commas are invalid.

[float]
===== Features
* Add cloud provider metadata to reported events, see
https://github.com/elastic/apm/blob/master/specs/agents/metadata.md#cloud-provider-metadata[spec] for details.
By default, the agent will try to automatically detect the cloud provider on startup, but this can be
configured through the <<config-cloud-provider, `cloud_provider`>> config option - {pull}1599[#1599]
* Add span & transaction `outcome` field to improve error rate calculations - {pull}1613[#1613]

[float]
===== Bug fixes
* Fixing crashes observed in Java 7 at sporadic timing by applying a few seconds delay on bootstrap - {pull}1594[#1594]
* Fallback to using "TLS" `SSLContext` when "SSL" is not available - {pull}1633[#1633]
* Fixing agent startup failure with `NullPointerException` thrown by Byte-buddy's `MultipleParentClassLoader` - {pull}1647[#1647]
* Fix cached type resolution triggering `ClassCastException` - {pull}1649[#1649]

[[release-notes-1.20.0]]
==== 1.20.0 - 2021/01/07

[float]
===== Breaking changes
* The following public API types were `public` so far and became package-private: `NoopScope`, `ScopeImpl` and `AbstractSpanImpl`.
  If your code is using them, you will need to change that when upgrading to this version.
  Related PR: {pull}1532[#1532]

[float]
===== Features
* Add support for RabbitMQ clients - {pull}1328[#1328]

[float]
===== Bug fixes
* Fix small memory allocation regression introduced with tracestate header {pull}1508[#1508]
* Fix `NullPointerException` from `WeakConcurrentMap.put` through the Elasticsearch client instrumentation - {pull}1531[#1531]
* Sending `transaction_id` and `parent_id` only for events that contain a valid `trace_id` as well - {pull}1537[#1537]
* Fix `ClassNotFoundError` with old versions of Spring resttemplate {pull}1524[#1524]
* Fix Micrometer-driven metrics validation errors by the APM Server when sending with illegal values - {pull}1559[#1559]
* Serialize all stack trace frames when setting `stack_trace_limit=-1` instead of none - {pull}1571[#1571]
* Fix `UnsupportedOperationException` when calling `ServletContext.getClassLoader()` - {pull}1576[#1576]
* Fix improper request body capturing - {pull}1579[#1579]
* Avoid `NullPointerException` due to null return values instrumentation advices - {pull}1601[#1601]
* Update async-profiler to 1.8.3 {pull}1602[1602]
* Use null-safe data structures to avoid `NullPointerException` {pull}1597[1597]
* Fix memory leak in sampling profiler mechanism - {pull}1592[#1592]

[float]
===== Refactors
* Migrate some plugins to indy dispatcher {pull}1405[#1405] {pull}1394[#1394]

[[release-notes-1.19.0]]
==== 1.19.0 - 2020/11/10

[float]
===== Features
* The agent version now includes a git hash if it's a snapshot version.
  This makes it easier to differ distinct snapshot builds of the same version.
  Example: `1.18.1-SNAPSHOT.4655910`
* Add support for sampling weight with propagation in `tracestate` W3C header {pull}1384[#1384]
* Adding two more valid options to the `log_level` config: `WARNING` (equivalent to `WARN`) and `CRITICAL`
  (will be treated as `ERROR`) - {pull}1431[1431]
* Add the ability to disable Servlet-related spans for `INCLUDE`, `FORWARD` and `ERROR` dispatches (without affecting
  basic Servlet capturing) by adding `servlet-api-dispatch` to <<config-disable-instrumentations>> - {pull}1448[1448]
* Add Sampling Profiler support for AArch64 architectures - {pull}1443[1443]
* Support proper transaction naming when using Spring's `ServletWrappingController` - {pull}1461[#1461]
* Update async-profiler to 1.8.2 {pull}1471[1471]
* Update existing Hibernate Search 6 instrumentation to work with the latest CR1 release
* Deprecating the `addLabel` public API in favor of `setLabel` (still supporting `addLabel`) - {pull}1449[#1449]

[float]
===== Bug fixes
* Fix `HttpUrlConnection` instrumentation issue (affecting distributed tracing as well) when using HTTPS without using
  `java.net.HttpURLConnection#disconnect` - {pull}1447[1447]
* Fixes class loading issue that can occur when deploying multiple applications to the same application server - {pull}1458[#1458]
* Fix ability to disable agent on startup wasn't working for runtime attach {pull}1444[1444]
* Avoid `UnsupportedOperationException` on some spring application startup {pull}1464[1464]
* Fix ignored runtime attach `config_file` {pull}1469[1469]
* Fix `IllegalAccessError: Module 'java.base' no access to: package 'java.lang'...` in J9 VMs of Java version >= 9 -
  {pull}1468[#1468]
* Fix JVM version parsing on HP-UX {pull}1477[#1477]
* Fix Spring-JMS transactions lifecycle management when using multiple concurrent consumers - {pull}1496[#1496]

[float]
===== Refactors
* Migrate some plugins to indy dispatcher {pull}1404[1404] {pull}1411[1411]
* Replace System Rules with System Lambda {pull}1434[#1434]

[[release-notes-1.18.1]]
==== 1.18.1 - 2020/10/06

[float]
===== Refactors
* Migrate some plugins to indy dispatcher {pull}1362[1362] {pull}1366[1366] {pull}1363[1363] {pull}1383[1383] {pull}1368[1368] {pull}1364[1364] {pull}1365[1365] {pull}1367[1367] {pull}1371[1371]

[float]
===== Bug fixes
* Fix instrumentation error for HttpClient - {pull}1402[#1402]
* Eliminate `unsupported class version error` messages related to loading the Java 11 HttpClient plugin in pre-Java-11 JVMs {pull}1397[1397]
* Fix rejected metric events by APM Server with response code 400 due to data validation error - sanitizing Micrometer
metricset tag keys - {pull}1413[1413]
* Fix invalid micrometer metrics with non-numeric values {pull}1419[1419]
* Fix `NoClassDefFoundError` with JDBC instrumentation plugin {pull}1409[1409]
* Apply `disable_metrics` config to Micrometer metrics - {pull}1421[1421]
* Remove cgroup `inactive_file.bytes` metric according to spec {pull}1422[1422]

[[release-notes-1.18.0]]
==== 1.18.0 - 2020/09/08

[float]
===== Features
* Deprecating `ignore_urls` config in favour of <<config-transaction-ignore-urls, `transaction_ignore_urls`>> to align
  with other agents, while still allowing the old config name for backward compatibility - {pull}1315[#1315]
* Enabling instrumentation of classes compiled with Java 1.4. This is reverting the restriction of instrumenting only
  bytecode of Java 1.5 or higher ({pull}320[#320]), which was added due to potential `VerifyError`. Such errors should be
  avoided now by the usage of `TypeConstantAdjustment` - {pull}1317[#1317]
* Enabling agent to work without attempting any communication with APM server, by allowing setting `server_urls` with
  an empty string - {pull}1295[#1295]
* Add <<metrics-micrometer, micrometer support>> - {pull}1303[#1303]
* Add `profiling_inferred_spans_lib_directory` option to override the default temp directory used for exporting the async-profiler library.
  This is useful for server-hardened environments where `/tmp` is often configured with `noexec`, leading to `java.lang.UnsatisfiedLinkError` errors - {pull}1350[#1350]
* Create spans for Servlet dispatches to FORWARD, INCLUDE and ERROR - {pull}1212[#1212]
* Support JDK 11 HTTPClient - {pull}1307[#1307]
* Lazily create profiler temporary files {pull}1360[#1360]
* Convert the followings to Indy Plugins (see details in <<release-notes-1.18.0.rc1, 1.18.0-rc1 relase notes>>): gRPC,
  AsyncHttpClient, Apache HttpClient
* The agent now collects cgroup memory metrics (see details in <<metrics-cgroup,Metrics page>>)
* Update async-profiler to 1.8.1 {pull}1382[#1382]
* Runtime attach install option is promoted to 'beta' status (was experimental).

[float]
===== Bug fixes
* Fixes a `NoClassDefFoundError` in the JMS instrumentation of `MessageListener` - {pull}1287[#1287]
* Fix `/ by zero` error message when setting `server_urls` with an empty string - {pull}1295[#1295]
* Fix `ClassNotFoundException` or `ClassCastException` in some cases where special log4j configurations are used - {pull}1322[#1322]
* Fix `NumberFormatException` when using early access Java version - {pull}1325[#1325]
* Fix `service_name` config being ignored when set to the same auto-discovered default value - {pull}1324[#1324]
* Fix service name error when updating a web app on a Servlet container - {pull}1326[#1326]
* Fix remote attach 'jps' executable not found when 'java' binary is symlinked ot a JRE - {pull}1352[#1352]

[[release-notes-1.18.0.rc1]]
==== 1.18.0.RC1 - 2020/07/22

This release candidate adds some highly anticipated features:
It’s now possible to attach the agent at runtime in more cases than before.
Most notably, it enables runtime attachment on JBoss, WildFly, Glassfish/Payara,
and other OSGi runtimes such as Atlassian Jira and Confluence.

To make this and other significant features, such as https://github.com/elastic/apm-agent-java/issues/937[external plugins], possible,
we have implemented major changes to the architecture of the agent.
The agent now relies on the `invokedynamic` bytecode instruction to make plugin development easier, safer, and more efficient.
As early versions of Java 7 and Java 8 have unreliable support for invokedynamic,
we now require a minimum update level of 60 for Java 7 (7u60+) in addition to the existing minimum update level of 40 for Java 8 (8u40+).

We’re looking for users who would like to try this out to give feedback.
If we see that the `invokedynamic`-based approach (https://github.com/elastic/apm-agent-java/pull/1230[indy plugins]) works well, we can continue and migrate the rest of the plugins.
After the migration has completed, we can move forward with external plugins and remove the experimental label from runtime attachment.

If all works like in our testing, you would not see `NoClassDefFoundError` s anymore when, for example, trying to attach the agent at runtime to an OSGi container or a JBoss server.
Also, non-standard OSGi containers, such as Atlassian Jira and other technologies with restrictive class loading policies, such as MuleSoft ESB, will benefit from this change.

In the worst case, there might be JVM crashes due to `invokedynamic`-related JVM bugs.
However, we already disable the agent when attached to JVM versions that are known to be problematic.
Another potentially problematic area is that we now dynamically raise the bytecode version of instrumented classes to be at least bytecode version 51 (Java 7).
This is needed in order to be able to use the `invokedynamic` instruction.
This requires re-computation of stack map frames which makes instrumentation a bit slower.
We don't anticipate notable slowdowns unless you extensively (over-)use <<config-trace-methods, `trace_methods`>>.

[float]
===== Breaking changes
* Early Java 7 versions, prior to update 60, are not supported anymore.
  When trying to attach to a non-supported version, the agent will disable itself and not apply any instrumentations.

[float]
===== Features
* Experimental support for runtime attachment now also for OSGi containers, JBoss, and WildFly
* New mitigation of OSGi bootdelegation errors (`NoClassDefFoundError`).
  You can remove any `org.osgi.framework.bootdelegation` related configuration.
  This release also removes the configuration option `boot_delegation_packages`.
* Overhaul of the `ExecutorService` instrumentation that avoids `ClassCastException` issues - {pull}1206[#1206]
* Support for `ForkJoinPool` and `ScheduledExecutorService` (see <<supported-async-frameworks>>)
* Support for `ExecutorService#invokeAny` and `ExecutorService#invokeAll`
* Added support for `java.util.TimerTask` - {pull}1235[#1235]
* Add capturing of request body in Elasticsearch queries: `_msearch`, `_count`, `_msearch/template`, `_search/template`, `_rollup_search` - {pull}1222[#1222]
* Add <<config-enabled,`enabled`>> flag
* Add experimental support for Scala Futures
* The agent now collects heap memory pools metrics - {pull}1228[#1228]

[float]
===== Bug fixes
* Fixes error capturing for log4j2 loggers. Version 1.17.0 introduced a regression.
* Fixes `NullPointerException` related to JAX-RS and Quartz instrumentation - {pull}1249[#1249]
* Expanding k8s pod ID discovery to some formerly non-supported environments
* When `recording` is set to `false`, the agent will not send captured errors anymore.
* Fixes NPE in Dubbo instrumentation that occurs when the application is acting both as a provider and as a consumer - {pull}1260[#1260]
* Adding a delay by default what attaching the agent to Tomcat using the premain route to work around the JUL
  deadlock issue - {pull}1262[#1262]
* Fixes missing `jboss.as:*` MBeans on JBoss - {pull}1257[#1257]


[[release-notes-1.17.0]]
==== 1.17.0 - 2020/06/17

[float]
===== Features
* Log files are now rotated after they reach <<config-log-file-size>>.
There will always be one history file `${log_file}.1`.
* Add <<config-log-format-sout>> and <<config-log-format-file>> with the options `PLAIN_TEXT` and `JSON`.
The latter uses https://github.com/elastic/ecs-logging-java[ecs-logging-java] to format the logs.
* Exposing <<config-classes-excluded-from-instrumentation>> config - {pull}1187[#1187]
* Add support for naming transactions based on Grails controllers. Supports Grails 3+ - {pull}1171[#1171]
* Add support for the Apache/Alibaba Dubbo RPC framework
* Async Profiler version upgraded to 1.7.1, with a new debugging flag for the stack frame recovery mechanism - {pull}1173[#1173]

[float]
===== Bug fixes
* Fixes `IndexOutOfBoundsException` that can occur when profiler-inferred spans are enabled.
  This also makes the profiler more resilient by just removing the call tree related to the exception (which might be in an invalid state)
  as opposed to stopping the profiler when an exception occurs.
* Fix `NumberFormatException` when parsing Ingres/Actian JDBC connection strings - {pull}1198[#1198]
* Prevent agent from overriding JVM configured truststore when not using HTTPS for communication with APM server - {pull}1203[#1203]
* Fix `java.lang.IllegalStateException` with `jps` JVM when using continuous runtime attach - {pull}1205[1205]
* Fix agent trying to load log4j2 plugins from application - {pull}1214[1214]
* Fix memory leak in gRPC instrumentation plugin - {pull}1196[1196]
* Fix HTTPS connection failures when agent is configured to use HTTPS to communicate with APM server {pull}1209[1209]

[[release-notes-1.16.0]]
==== 1.16.0 - 2020/05/13

[float]
===== Features

* The log correlation feature now adds `error.id` to the MDC. See <<supported-logging-frameworks>> for details. - {pull}1050[#1050]
* Deprecating the `incubating` tag in favour of the `experimental` tag. This is not a breaking change, so former
<<config-disable-instrumentations,`disable_instrumentation`>> configuration containing the `incubating` tag will still be respected - {pull}1123[#1123]
* Add a `--without-emulated-attach` option for runtime attachment to allow disabling this feature as a workaround.
* Add workaround for JDK bug JDK-8236039 with TLS 1.3 {pull}1149[#1149]
* Add log level `OFF` to silence agent logging
* Adds <<config-span-min-duration,`span_min_duration`>> option to exclude fast executing spans.
  When set together with one of the more specific thresholds - `trace_methods_duration_threshold` or `profiling_inferred_spans_min_duration`,
  the higher threshold will determine which spans will be discarded.
* Automatically instrument quartz jobs from the quartz-jobs artifact {pull}1170[#1170]
* Perform re-parenting of regular spans to be a child of profiler-inferred spans. Requires APM Server and Kibana 7.8.0. {pull}1117[#1117]
* Upgrade Async Profiler version to 1.7.0

[float]
===== Bug fixes

* When Servlet-related Exceptions are handled through exception handlers that return a 200 status code, agent shouldn't override with 500 - {pull}1103[#1103]
* Exclude Quartz 1 from instrumentation to avoid
  `IncompatibleClassChangeError: Found class org.quartz.JobExecutionContext, but interface was expected` - {pull}1108[#1108]
* Fix breakdown metrics span sub-types {pull}1113[#1113]
* Fix flaky gRPC server instrumentation {pull}1122[#1122]
* Fix side effect of calling `Statement.getUpdateCount` more than once {pull}1139[#1139]
* Stop capturing JDBC affected rows count using `Statement.getUpdateCount` to prevent unreliable side-effects {pull}1147[#1147]
* Fix OpenTracing error tag handling (set transaction error result when tag value is `true`) {pull}1159[#1159]
* Due to a bug in the build we didn't include the gRPC plugin in the build so far
* `java.lang.ClassNotFoundException: Unable to load class 'jdk.internal...'` is thrown when tracing specific versions of Atlassian systems {pull}1168[#1168]
* Make sure spans are kept active during `AsyncHandler` methods in the `AsyncHttpClient`
* CPU and memory metrics are sometimes not reported properly when using IBM J9 {pull}1148[#1148]
* `NullPointerException` thrown by the agent on WebLogic {pull}1142[#1142]

[[release-notes-1.15.0]]
==== 1.15.0 - 2020/03/27

[float]
===== Breaking changes

* Ordering of configuration sources has slightly changed, please review <<configuration>>:
** `elasticapm.properties` file now has higher priority over java system properties and environment variables, +
This change allows to change dynamic options values at runtime by editing file, previously values set in java properties
or environment variables could not be overridden, even if they were dynamic.
* Renamed some configuration options related to the experimental profiler-inferred spans feature ({pull}1084[#1084]):
** `profiling_spans_enabled` -> `profiling_inferred_spans_enabled`
** `profiling_sampling_interval` -> `profiling_inferred_spans_sampling_interval`
** `profiling_spans_min_duration` -> `profiling_inferred_spans_min_duration`
** `profiling_included_classes` -> `profiling_inferred_spans_included_classes`
** `profiling_excluded_classes` -> `profiling_inferred_spans_excluded_classes`
** Removed `profiling_interval` and `profiling_duration` (both are fixed to 5s now)

[float]
===== Features

* Gracefully abort agent init when running on a known Java 8 buggy JVM {pull}1075[#1075].
* Add support for <<supported-databases, Redis Redisson client>>
* Makes <<config-instrument>>, <<config-trace-methods>>, and <<config-disable-instrumentations>> dynamic.
Note that changing these values at runtime can slow down the application temporarily.
* Do not instrument Servlet API before 3.0 {pull}1077[#1077]
* Add support for API keys for apm backend authentication {pull}1083[#1083]
* Add support for <<supported-rpc-frameworks, gRPC>> client & server instrumentation {pull}1019[#1019]
* Deprecating `active` configuration option in favor of `recording`.
  Setting `active` still works as it's now an alias for `recording`.

[float]
===== Bug fixes

* When JAX-RS-annotated method delegates to another JAX-RS-annotated method, transaction name should include method A - {pull}1062[#1062]
* Fixed bug that prevented an APM Error from being created when calling `org.slf4j.Logger#error` - {pull}1049[#1049]
* Wrong address in JDBC spans for Oracle, MySQL and MariaDB when multiple hosts are configured - {pull}1082[#1082]
* Document and re-order configuration priorities {pull}1087[#1087]
* Improve heuristic for `service_name` when not set through config {pull}1097[#1097]


[[release-notes-1.14.0]]
==== 1.14.0 - 2020/03/04

[float]
===== Features

* Support for the official https://www.w3.org/TR/trace-context[W3C] `traceparent` and `tracestate` headers. +
  The agent now accepts both the `elastic-apm-traceparent` and the official `traceparent` header.
By default, it sends both headers on outgoing requests, unless <<config-use-elastic-traceparent-header, `use_elastic_traceparent_header`>> is set to false.
* Creating spans for slow methods with the help of the sampling profiler https://github.com/jvm-profiling-tools/async-profiler[async-profiler].
This is a low-overhead way of seeing which methods make your transactions slow and a replacement for the `trace_methods` configuration option.
See <<supported-java-methods>> for more details
* Adding a Circuit Breaker to pause the agent when stress is detected on the system and resume when the stress is relieved.
See <<circuit-breaker>> and {pull}1040[#1040] for more info.
* `Span#captureException` and `Transaction#captureException` in public API return reported error id - {pull}1015[#1015]

[float]
===== Bug fixes

* java.lang.IllegalStateException: Cannot resolve type description for <com.another.commercial.apm.agent.Class> - {pull}1037[#1037]
* properly handle `java.sql.SQLException` for unsupported JDBC features {pull}[#1035] https://github.com/elastic/apm-agent-java/issues/1025[#1025]

[[release-notes-1.13.0]]
==== 1.13.0 - 2020/02/11

[float]
===== Features

* Add support for <<supported-databases, Redis Lettuce client>>
* Add `context.message.age.ms` field for JMS message receiving spans and transactions - {pull}970[#970]
* Instrument log4j2 Logger#error(String, Throwable) ({pull}919[#919]) Automatically captures exceptions when calling `logger.error("message", exception)`
* Add instrumentation for external process execution through `java.lang.Process` and Apache `commons-exec` - {pull}903[#903]
* Add `destination` fields to exit span contexts - {pull}976[#976]
* Removed `context.message.topic.name` field - {pull}993[#993]
* Add support for Kafka clients - {pull}981[#981]
* Add support for binary `traceparent` header format (see the https://github.com/elastic/apm/blob/master/docs/agent-development.md#Binary-Fields[spec]
for more details) - {pull}1009[#1009]
* Add support for log correlation for log4j and log4j2, even when not used in combination with slf4j.
  See <<supported-logging-frameworks>> for details.

[float]
===== Bug Fixes

* Fix parsing value of `trace_methods` configuration property {pull}930[#930]
* Workaround for `java.util.logging` deadlock {pull}965[#965]
* JMS should propagate traceparent header when transactions are not sampled {pull}999[#999]
* Spans are not closed if JDBC implementation does not support `getUpdateCount` {pull}1008[#1008]

[[release-notes-1.12.0]]
==== 1.12.0 - 2019/11/21

[float]
===== Features
* JMS Enhancements {pull}911[#911]:
** Add special handling for temporary queues/topics
** Capture message bodies of text Messages
*** Rely on the existing `ELASTIC_APM_CAPTURE_BODY` agent config option (off by default).
*** Send as `context.message.body`
*** Limit size to 10000 characters. If longer than this size, trim to 9999 and append with ellipsis
** Introduce the `ignore_message_queues` configuration to disable instrumentation (message tagging) for specific 
      queues/topics as suggested in {pull}710[#710]
** Capture predefined message headers and all properties
*** Rely on the existing `ELASTIC_APM_CAPTURE_HEADERS` agent config option.
*** Send as `context.message.headers`
*** Sanitize sensitive headers/properties based on the `sanitize_field_names` config option
* Added support for the MongoDB sync driver. See https://www.elastic.co/guide/en/apm/agent/java/master/supported-technologies-details.html#supported-databases[supported data stores].

[float]
===== Bug Fixes
* JDBC regression- `PreparedStatement#executeUpdate()` and `PreparedStatement#executeLargeUpdate()` are not traced {pull}918[#918]
* When systemd cgroup driver is used, the discovered Kubernetes pod UID contains "_" instead of "-" {pull}920[#920]
* DB2 jcc4 driver is not traced properly {pull}926[#926]

[[release-notes-1.11.0]]
==== 1.11.0 - 2019/10/31

[float]
===== Features
* Add the ability to configure a unique name for a JVM within a service through the
https://www.elastic.co/guide/en/apm/agent/java/master/config-core.html#config-service-node-name[`service_node_name`]
config option]
* Add ability to ignore some exceptions to be reported as errors https://www.elastic.co/guide/en/apm/agent/java/master/config-core.html#config-ignore-exceptions[ignore_exceptions]
* Applying new logic for JMS `javax.jms.MessageConsumer#receive` so that, instead of the transaction created for the 
   polling method itself (ie from `receive` start to end), the agent will create a transaction attempting to capture 
   the code executed during actual message handling.
   This logic is suitable for environments where polling APIs are invoked within dedicated polling threads.
   This polling transaction creation strategy can be reversed through a configuration option (`message_polling_transaction_strategy`) 
   that is not exposed in the properties file by default.  
* Send IP obtained through `javax.servlet.ServletRequest#getRemoteAddr()` in `context.request.socket.remote_address` 
   instead of parsing from headers {pull}889[#889]
* Added `ElasticApmAttacher.attach(String propertiesLocation)` to specify a custom properties location
* Logs message when `transaction_max_spans` has been exceeded {pull}849[#849]
* Report the number of affected rows by a SQL statement (UPDATE,DELETE,INSERT) in 'affected_rows' span attribute {pull}707[#707]
* Add https://www.elastic.co/guide/en/apm/agent/java/master/public-api.html#api-traced[`@Traced`] annotation which either creates a span or a transaction, depending on the context
* Report JMS destination as a span/transaction context field {pull}906[#906]
* Added https://www.elastic.co/guide/en/apm/agent/java/master/config-jmx.html#config-capture-jmx-metrics[`capture_jmx_metrics`] configuration option

[float]
===== Bug Fixes
* JMS creates polling transactions even when the API invocations return without a message
* Support registering MBeans which are added after agent startup

[[release-notes-1.10.0]]
==== 1.10.0 - 2019/09/30

[float]
===== Features
* Add ability to manually specify reported https://www.elastic.co/guide/en/apm/agent/java/master/config-core.html#config-hostname[hostname]
* Add support for https://www.elastic.co/guide/en/apm/agent/java/master/supported-technologies-details.html#supported-databases[Redis Jedis client]
* Add support for identifying target JVM to attach apm agent to using JVM property. See also the documentation of the <<setup-attach-cli-usage-options, `--include` and `--exclude` flags>>
* Added https://www.elastic.co/guide/en/apm/agent/java/master/config-jmx.html#config-capture-jmx-metrics[`capture_jmx_metrics`] configuration option
* Improve servlet error capture {pull}812[#812]
  Among others, now also takes Spring MVC `@ExceptionHandler`s into account 
* Instrument Logger#error(String, Throwable) {pull}821[#821]
  Automatically captures exceptions when calling `logger.error("message", exception)`
* Easier log correlation with https://github.com/elastic/java-ecs-logging. See https://www.elastic.co/guide/en/apm/agent/java/master/log-correlation.html[docs].
* Avoid creating a temp agent file for each attachment {pull}859[#859]
* Instrument `View#render` instead of `DispatcherServlet#render` {pull}829[#829]
  This makes the transaction breakdown graph more useful. Instead of `dispatcher-servlet`, the graph now shows a type which is based on the view name, for example, `FreeMarker` or `Thymeleaf`.

[float]
===== Bug Fixes
* Error in log when setting https://www.elastic.co/guide/en/apm/agent/java/current/config-reporter.html#config-server-urls[server_urls] 
 to an empty string - `co.elastic.apm.agent.configuration.ApmServerConfigurationSource - Expected previousException not to be null`
* Avoid terminating the TCP connection to APM Server when polling for configuration updates {pull}823[#823]
 
[[release-notes-1.9.0]]
==== 1.9.0 - 2019/08/22

[float]
===== Features
* Upgrading supported OpenTracing version from 0.31 to 0.33
* Added annotation and meta-annotation matching support for `trace_methods`, for example:
** `public @java.inject.* org.example.*` (for annotation)
** `public @@javax.enterprise.context.NormalScope org.example.*` (for meta-annotation)
* The runtime attachment now also works when the `tools.jar` or the `jdk.attach` module is not available.
This means you don't need a full JDK installation - the JRE is sufficient.
This makes the runtime attachment work in more environments such as minimal Docker containers.
Note that the runtime attachment currently does not work for OSGi containers like those used in many application servers such as JBoss and WildFly.
See the https://www.elastic.co/guide/en/apm/agent/java/master/setup-attach-cli.html[documentation] for more information.
* Support for Hibernate Search

[float]
===== Bug Fixes
* A warning in logs saying APM server is not available when using 1.8 with APM server 6.x.
Due to that, agent 1.8.0 will silently ignore non-string labels, even if used with APM server of versions 6.7.x or 6.8.x that support such.
If APM server version is <6.7 or 7.0+, this should have no effect. Otherwise, upgrade the Java agent to 1.9.0+.
* `ApacheHttpAsyncClientInstrumentation` matching increases startup time considerably
* Log correlation feature is active when `active==false`
* Tomcat's memory leak prevention mechanism is causing a... memory leak. JDBC statement map is leaking in Tomcat if the application that first used it is undeployed/redeployed.
See https://discuss.elastic.co/t/elastic-apm-agent-jdbchelper-seems-to-use-a-lot-of-memory/195295[this related discussion].

[float]
==== Breaking Changes
* The `apm-agent-attach.jar` is not executable anymore.
Use `apm-agent-attach-standalone.jar` instead. 

[[release-notes-1.8.0]]
==== 1.8.0 - 2019/07/30

[float]
===== Features
* Added support for tracking https://www.elastic.co/guide/en/kibana/7.3/transactions.html[time spent by span type].
   Can be disabled by setting https://www.elastic.co/guide/en/apm/agent/java/current/config-core.html#config-breakdown-metrics[`breakdown_metrics`] to `false`. 
* Added support for https://www.elastic.co/guide/en/kibana/7.3/agent-configuration.html[central configuration].
   Can be disabled by setting https://www.elastic.co/guide/en/apm/agent/java/current/config-core.html#config-central-config[`central_config`] to `false`.
* Added support for Spring's JMS flavor - instrumenting `org.springframework.jms.listener.SessionAwareMessageListener`
* Added support to legacy ApacheHttpClient APIs (which adds support to Axis2 configured to use ApacheHttpClient)
* Added support for setting https://www.elastic.co/guide/en/apm/agent/java/1.x/config-reporter.html#config-server-urls[`server_urls`] dynamically via properties file {pull}723[#723]
* Added https://www.elastic.co/guide/en/apm/agent/java/current/config-core.html#config-config-file[`config_file`] option 
* Added option to use `@javax.ws.rs.Path` value as transaction name https://www.elastic.co/guide/en/apm/agent/java/current/config-jax-rs.html#config-use-jaxrs-path-as-transaction-name[`use_jaxrs_path_as_transaction_name`]
* Instrument quartz jobs https://www.elastic.co/guide/en/apm/agent/java/current/supported-technologies-details.html#supported-scheduling-frameworks[docs]
* SQL parsing improvements {pull}696[#696]
* Introduce priorities for transaction name {pull}748[#748].
   Now uses the path as transaction name if https://www.elastic.co/guide/en/apm/agent/java/current/config-http.html#config-use-path-as-transaction-name[`use_path_as_transaction_name`] is set to `true`
   rather than `ServletClass#doGet`.
   But if a name can be determined from a high level framework,
   like Spring MVC, that takes precedence.
   User-supplied names from the API always take precedence over any others.
* Use JSP path name as transaction name as opposed to the generated servlet class name {pull}751[#751]

[float]
===== Bug Fixes
* Some JMS Consumers and Producers are filtered due to class name filtering in instrumentation matching
* Jetty: When no display name is set and context path is "/" transaction service names will now correctly fall back to configured values
* JDBC's `executeBatch` is not traced
* Drops non-String labels when connected to APM Server < 6.7 to avoid validation errors {pull}687[#687]
* Parsing container ID in cloud foundry garden {pull}695[#695]
* Automatic instrumentation should not override manual results {pull}752[#752]

[float]
===== Breaking changes
* The log correlation feature does not add `span.id` to the MDC anymore but only `trace.id` and `transaction.id` {pull}742[#742].

[[release-notes-1.7.0]]
==== 1.7.0 - 2019/06/13

[float]
===== Features
* Added the `trace_methods_duration_threshold` config option. When using the `trace_methods` config option with wild cards,
this enables considerable reduction of overhead by limiting the number of spans captured and reported
(see more details in config documentation).
NOTE: Using wildcards is still not the recommended approach for the `trace_methods` feature.
* Add `Transaction#addCustomContext(String key, String|Number|boolean value)` to public API
* Added support for AsyncHttpClient 2.x
* Added https://www.elastic.co/guide/en/apm/agent/java/current/config-core.html#config-global-labels[`global_labels`] configuration option.
This requires APM Server 7.2+.
* Added basic support for JMS- distributed tracing for basic scenarios of `send`, `receive`, `receiveNoWait` and `onMessage`.
Both Queues and Topics are supported.
Async `send` APIs are not supported in this version. 
NOTE: This feature is currently marked as "experimental" and is disabled by default. In order to enable,
it is required to set the
https://www.elastic.co/guide/en/apm/agent/java/1.x/config-core.html#config-disable-instrumentations[`disable_instrumentations`] 
configuration property to an empty string.
* Improved OSGi support: added a configuration option for `bootdelegation` packages {pull}641[#641]
* Better span names for SQL spans. For example, `SELECT FROM user` instead of just `SELECT` {pull}633[#633]

[float]
===== Bug Fixes
* ClassCastException related to async instrumentation of Pilotfish Executor causing thread hang (applied workaround)
* NullPointerException when computing Servlet transaction name with null HTTP method name
* FileNotFoundException when trying to find implementation version of jar with encoded URL
* NullPointerException when closing Apache AsyncHttpClient request producer
* Fixes loading of `elasticapm.properties` for Spring Boot applications
* Fix startup error on WebLogic 12.2.1.2.0 {pull}649[#649]
* Disable metrics reporting and APM Server health check when active=false {pull}653[#653]

[[release-notes-1.6.1]]
==== 1.6.1 - 2019/04/26

[float]
===== Bug Fixes
* Fixes transaction name for non-sampled transactions https://github.com/elastic/apm-agent-java/issues/581[#581]
* Makes log_file option work again https://github.com/elastic/apm-agent-java/issues/594[#594]
* Async context propagation fixes
** Fixing some async mechanisms lifecycle issues https://github.com/elastic/apm-agent-java/issues/605[#605]
** Fixes exceptions when using WildFly managed executor services https://github.com/elastic/apm-agent-java/issues/589[#589]
** Exclude glassfish Executor which does not permit wrapped runnables https://github.com/elastic/apm-agent-java/issues/596[#596]
** Exclude DumbExecutor https://github.com/elastic/apm-agent-java/issues/598[#598]
* Fixes Manifest version reading error to support `jar:file` protocol https://github.com/elastic/apm-agent-java/issues/601[#601]
* Fixes transaction name for non-sampled transactions https://github.com/elastic/apm-agent-java/issues/597[#597]
* Fixes potential classloader deadlock by preloading `FileSystems.getDefault()` https://github.com/elastic/apm-agent-java/issues/603[#603]

[[release-notes-1.6.0]]
==== 1.6.0 - 2019/04/16

[float]
===== Related Announcements
* Java APM Agent became part of the Cloud Foundry Java Buildpack as of https://github.com/cloudfoundry/java-buildpack/releases/tag/v4.19[Release v4.19]
 
[float]
===== Features
* Support Apache HttpAsyncClient - span creation and cross-service trace context propagation
* Added the `jvm.thread.count` metric, indicating the number of live threads in the JVM (daemon and non-daemon) 
* Added support for WebLogic
* Added support for Spring `@Scheduled` and EJB `@Schedule` annotations - https://github.com/elastic/apm-agent-java/pull/569[#569]

[float]
===== Bug Fixes
* Avoid that the agent blocks server shutdown in case the APM Server is not available - https://github.com/elastic/apm-agent-java/pull/554[#554]
* Public API annotations improper retention prevents it from being used with Groovy - https://github.com/elastic/apm-agent-java/pull/567[#567]
* Eliminate side effects of class loading related to Instrumentation matching mechanism

[[release-notes-1.5.0]]
==== 1.5.0 - 2019/03/26

[float]
===== Potentially breaking changes
* If you didn't explicitly set the https://www.elastic.co/guide/en/apm/agent/java/master/config-core.html#config-service-name[`service_name`]
previously and you are dealing with a servlet-based application (including Spring Boot),
your `service_name` will change.
See the documentation for https://www.elastic.co/guide/en/apm/agent/java/master/config-core.html#config-service-name[`service_name`]
and the corresponding section in _Features_ for more information.
Note: this requires APM Server 7.0+. If using previous versions, nothing will change.

[float]
===== Features
* Added property `"allow_path_on_hierarchy"` to JAX-RS plugin, to lookup inherited usage of `@path`
* Support for number and boolean labels in the public API {pull}497[497].
This change also renames `tag` to `label` on the API level to be compliant with the https://github.com/elastic/ecs#-base-fields[Elastic Common Schema (ECS)].
The `addTag(String, String)` method is still supported but deprecated in favor of `addLabel(String, String)`.
As of version 7.x of the stack, labels will be stored under `labels` in Elasticsearch.
Previously, they were stored under `context.tags`.
* Support async queries made by Elasticsearch REST client 
* Added `setStartTimestamp(long epochMicros)` and `end(long epochMicros)` API methods to `Span` and `Transaction`,
allowing to set custom start and end timestamps.
* Auto-detection of the `service_name` based on the `<display-name>` element of the `web.xml` with a fallback to the servlet context path.
If you are using a spring-based application, the agent will use the setting for `spring.application.name` for its `service_name`.
See the documentation for https://www.elastic.co/guide/en/apm/agent/java/master/config-core.html#config-service-name[`service_name`]
for more information.
Note: this requires APM Server 7.0+. If using previous versions, nothing will change.
* Previously, enabling https://www.elastic.co/guide/en/apm/agent/java/master/config-core.html#config-capture-body[`capture_body`] could only capture form parameters.
Now it supports all UTF-8 encoded plain-text content types.
The option https://www.elastic.co/guide/en/apm/agent/java/master/config-http.html#config-capture-body-content-types[`capture_body_content_types`]
controls which `Content-Type`s should be captured.
* Support async calls made by OkHttp client (`Call#enqueue`)
* Added support for providing config options on agent attach.
** CLI example: `--config server_urls=http://localhost:8200,http://localhost:8201`
** API example: `ElasticApmAttacher.attach(Map.of("server_urls", "http://localhost:8200,http://localhost:8201"));`

[float]
===== Bug Fixes
* Logging integration through MDC is not working properly - https://github.com/elastic/apm-agent-java/issues/499[#499]
* ClassCastException with adoptopenjdk/openjdk11-openj9 - https://github.com/elastic/apm-agent-java/issues/505[#505]
* Span count limitation is not working properly - reported https://discuss.elastic.co/t/kibana-apm-not-showing-spans-which-are-visible-in-discover-too-many-spans/171690[in our forum]
* Java agent causes Exceptions in Alfresco cluster environment due to failure in the instrumentation of Hazelcast `Executor`s - reported https://discuss.elastic.co/t/cant-run-apm-java-agent-in-alfresco-cluster-environment/172962[in our forum]

[[release-notes-1.4.0]]
==== 1.4.0 - 2019/02/14

[float]
===== Features
* Added support for sync calls of OkHttp client
* Added support for context propagation for `java.util.concurrent.ExecutorService`s
* The `trace_methods` configuration now allows to omit the method matcher.
   Example: `com.example.*` traces all classes and methods within the `com.example` package and sub-packages.
* Added support for JSF. Tested on WildFly, WebSphere Liberty and Payara with embedded JSF implementation and on Tomcat and Jetty with
 MyFaces 2.2 and 2.3
* Introduces a new configuration option `disable_metrics` which disables the collection of metrics via a wildcard expression.
* Support for HttpUrlConnection
* Adds `subtype` and `action` to spans. This replaces former typing mechanism where type, subtype and action were all set through
   the type in an hierarchical dotted-syntax. In order to support existing API usages, dotted types are parsed into subtype and action, 
   however `Span.createSpan` and `Span.setType` are deprecated starting this version. Instead, type-less spans can be created using the new 
   `Span.startSpan` API and typed spans can be created using the new `Span.startSpan(String type, String subtype, String action)` API
* Support for JBoss EAP 6.4, 7.0, 7.1 and 7.2
* Improved startup times
* Support for SOAP (JAX-WS).
   SOAP client create spans and propagate context.
   Transactions are created for `@WebService` classes and `@WebMethod` methods.  

[float]
===== Bug Fixes
* Fixes a failure in BitBucket when agent deployed https://github.com/elastic/apm-agent-java/issues/349[#349]
* Fixes increased CPU consumption https://github.com/elastic/apm-agent-java/issues/453[#453] and https://github.com/elastic/apm-agent-java/issues/443[#443]
* Fixed some OpenTracing bridge functionalities that were not working when auto-instrumentation is disabled
* Fixed an error occurring when ending an OpenTracing span before deactivating
* Sending proper `null` for metrics that have a NaN value
* Fixes JVM crash with Java 7 https://github.com/elastic/apm-agent-java/issues/458[#458]
* Fixes an application deployment failure when using EclipseLink and `trace_methods` configuration https://github.com/elastic/apm-agent-java/issues/474[#474]

[[release-notes-1.3.0]]
==== 1.3.0 - 2019/01/10

[float]
===== Features
* The agent now collects system and JVM metrics https://github.com/elastic/apm-agent-java/pull/360[#360]
* Add API methods `ElasticApm#startTransactionWithRemoteParent` and `Span#injectTraceHeaders` to allow for manual context propagation https://github.com/elastic/apm-agent-java/pull/396[#396].
* Added `trace_methods` configuration option which lets you define which methods in your project or 3rd party libraries should be traced.
   To create spans for all `public` methods of classes whose name ends in `Service` which are in a sub-package of `org.example.services` use this matcher:
   `public org.example.services.*.*Service#*` https://github.com/elastic/apm-agent-java/pull/398[#398]
* Added span for `DispatcherServlet#render` https://github.com/elastic/apm-agent-java/pull/409[#409].
* Flush reporter on shutdown to make sure all recorded Spans are sent to the server before the program exits https://github.com/elastic/apm-agent-java/pull/397[#397]
* Adds Kubernetes https://github.com/elastic/apm-agent-java/issues/383[#383] and Docker metadata to, enabling correlation with the Kibana Infra UI.
* Improved error handling of the Servlet Async API https://github.com/elastic/apm-agent-java/issues/399[#399]
* Support async API’s used with AsyncContext.start https://github.com/elastic/apm-agent-java/issues/388[#388]

[float]
===== Bug Fixes
* Fixing a potential memory leak when there is no connection with APM server
* Fixes NoSuchMethodError CharBuffer.flip() which occurs when using the Elasticsearch RestClient and Java 7 or 8 https://github.com/elastic/apm-agent-java/pull/401[#401]

 
[[release-notes-1.2.0]]
==== 1.2.0 - 2018/12/19

[float]
===== Features
* Added `capture_headers` configuration option.
   Set to `false` to disable capturing request and response headers.
   This will reduce the allocation rate of the agent and can save you network bandwidth and disk space.
* Makes the API methods `addTag`, `setName`, `setType`, `setUser` and `setResult` fluent, so that calls can be chained. 

[float]
===== Bug Fixes
* Catch all errors thrown within agent injected code
* Enable public APIs and OpenTracing bridge to work properly in OSGi systems, fixes https://github.com/elastic/apm-agent-java/issues/362[this WildFly issue]
* Remove module-info.java to enable agent working on early Tomcat 8.5 versions
* Fix https://github.com/elastic/apm-agent-java/issues/371[async Servlet API issue]

[[release-notes-1.1.0]]
==== 1.1.0 - 2018/11/28

[float]
===== Features
* Some memory allocation improvements
* Enabling bootdelegation for agent classes in Atlassian OSGI systems

[float]
===== Bug Fixes
* Update dsl-json which fixes a memory leak.
 See https://github.com/ngs-doo/dsl-json/pull/102[ngs-doo/dsl-json#102] for details. 
* Avoid `VerifyError`s by non instrumenting classes compiled for Java 4 or earlier
* Enable APM Server URL configuration with path (fixes #339)
* Reverse `system.hostname` and `system.platform` order sent to APM server

[[release-notes-1.0.1]]
==== 1.0.1 - 2018/11/15

[float]
===== Bug Fixes
* Fixes NoSuchMethodError CharBuffer.flip() which occurs when using the Elasticsearch RestClient and Java 7 or 8 {pull}313[#313]

[[release-notes-1.0.0]]
==== 1.0.0 - 2018/11/14

[float]
===== Breaking changes
* Remove intake v1 support. This version requires APM Server 6.5.0+ which supports the intake api v2.
   Until the time the APM Server 6.5.0 is officially released,
   you can test with docker by pulling the APM Server image via
   `docker pull docker.elastic.co/apm/apm-server:6.5.0-SNAPSHOT`. 

[float]
===== Features
* Adds `@CaptureTransaction` and `@CaptureSpan` annotations which let you declaratively add custom transactions and spans.
   Note that it is required to configure the `application_packages` for this to work.
   See the https://www.elastic.co/guide/en/apm/agent/java/master/public-api.html#api-annotation[documentation] for more information.
* The public API now supports to activate a span on the current thread.
   This makes the span available via `ElasticApm#currentSpan()`
   Refer to the https://www.elastic.co/guide/en/apm/agent/java/master/public-api.html#api-span-activate[documentation] for more details.
* Capturing of Elasticsearch RestClient 5.0.2+ calls.
   Currently, the `*Async` methods are not supported, only their synchronous counterparts.
* Added API methods to enable correlating the spans created from the JavaScrip Real User Monitoring agent with the Java agent transaction.
   More information can be found in the https://www.elastic.co/guide/en/apm/agent/java/master/public-api.html#api-ensure-parent-id[documentation].
* Added `Transaction.isSampled()` and `Span.isSampled()` methods to the public API
* Added `Transaction#setResult` to the public API {pull}293[#293]

[float]
===== Bug Fixes
* Fix for situations where status code is reported as `200`, even though it actually was `500` {pull}225[#225]
* Capturing the username now properly works when using Spring security {pull}183[#183]

[[release-notes-1.0.0.rc1]]
==== 1.0.0.RC1 - 2018/11/06

[float]
===== Breaking changes
* Remove intake v1 support. This version requires APM Server 6.5.0+ which supports the intake api v2.
   Until the time the APM Server 6.5.0 is officially released,
   you can test with docker by pulling the APM Server image via
   `docker pull docker.elastic.co/apm/apm-server:6.5.0-SNAPSHOT`.
* Wildcard patterns are case insensitive by default. Prepend `(?-i)` to make the matching case sensitive.

[float]
===== Features
* Support for Distributed Tracing
* Adds `@CaptureTransaction` and `@CaptureSpan` annotations which let you declaratively add custom transactions and spans.
   Note that it is required to configure the `application_packages` for this to work.
   See the https://www.elastic.co/guide/en/apm/agent/java/master/public-api.html#api-annotation[documentation] for more information.
* The public API now supports to activate a span on the current thread.
   This makes the span available via `ElasticApm#currentSpan()`
   Refer to the https://www.elastic.co/guide/en/apm/agent/java/master/public-api.html#api-span-activate[documentation] for more details.
* Capturing of Elasticsearch RestClient 5.0.2+ calls.
   Currently, the `*Async` methods are not supported, only their synchronous counterparts.
* Added API methods to enable correlating the spans created from the JavaScrip Real User Monitoring agent with the Java agent transaction.
   More information can be found in the https://www.elastic.co/guide/en/apm/agent/java/master/public-api.html#api-ensure-parent-id[documentation].
* Microsecond accurate timestamps {pull}261[#261]
* Support for JAX-RS annotations.
Transactions are named based on your resources (`ResourceClass#resourceMethod`).

[float]
===== Bug Fixes
* Fix for situations where status code is reported as `200`, even though it actually was `500` {pull}225[#225]

[[release-notes-0.8.x]]
=== Java Agent version 0.8.x

[[release-notes-0.8.0]]
==== 0.8.0

[float]
===== Breaking changes
* Wildcard patterns are case insensitive by default. Prepend `(?-i)` to make the matching case sensitive.

[float]
===== Features
* Wildcard patterns are now not limited to only one wildcard in the middle and can be arbitrarily complex now.
   Example: `*foo*bar*baz`.
* Support for JAX-RS annotations.
   Transactions are named based on your resources (`ResourceClass#resourceMethod`).

[[release-notes-0.7.x]]
=== Java Agent version 0.7.x

[[release-notes-0.7.1]]
==== 0.7.1 - 2018/10/24

[float]
===== Bug Fixes
* Avoid recycling transactions twice {pull}178[#178]

[[release-notes-0.7.0]]
==== 0.7.0 - 2018/09/12

[float]
===== Breaking changes
* Removed `ElasticApm.startSpan`. Spans can now only be created from their transactions via `Transaction#createSpan`.
* `ElasticApm.startTransaction` and `Transaction#createSpan` don't activate the transaction and spans
   and are thus not available via `ElasticApm.activeTransaction` and `ElasticApm.activeSpan`.

[float]
===== Features
* Public API
** Add `Span#captureException` and `Transaction#captureException` to public API.
      `ElasticApm.captureException` is deprecated now. Use `ElasticApm.currentSpan().captureException(exception)` instead.
** Added `Transaction.getId` and `Span.getId` methods 
* Added support for async servlet requests
* Added support for Payara/Glassfish
* Incubating support for Apache HttpClient
* Support for Spring RestTemplate
* Added configuration options `use_path_as_transaction_name` and `url_groups`,
   which allow to use the URL path as the transaction name.
   As that could contain path parameters, like `/user/$userId` however,
   You can set the `url_groups` option to define a wildcard pattern, like `/user/*`,
   to group those paths together.
   This is especially helpful when using an unsupported Servlet API-based framework. 
* Support duration suffixes (`ms`, `s` and `m`) for duration configuration options.
   Not using the duration suffix logs out a deprecation warning and will not be supported in future versions.
* Add ability to add multiple APM server URLs, which enables client-side load balancing.
   The configuration option `server_url` has been renamed to `server_urls` to reflect this change.
   However, `server_url` still works for backwards compatibility.
* The configuration option `service_name` is now optional.
   It defaults to the main class name,
   the name of the executed jar file (removing the version number),
   or the application server name (for example `tomcat-application`).
   In a lot of cases,
   you will still want to set the `service_name` explicitly.
   But it helps getting started and seeing data easier,
   as there are no required configuration options anymore.
   In the future we will most likely determine more useful application names for Servlet API-based applications.<|MERGE_RESOLUTION|>--- conflicted
+++ resolved
@@ -29,11 +29,8 @@
 [float]
 ===== Features
 * Adding experimental support for <<aws-lambda, AWS Lambda>> - {pull}1951[#1951]
-<<<<<<< HEAD
+* Now supporting tomcat 10 - {pull}2229[#2229]
 * Added support for overwritting the service version per classloader - {pull}1726[#1726]
-=======
-* Now supporting tomcat 10 - {pull}2229[#2229]
->>>>>>> 69937138
 
 [float]
 ===== Bug fixes
