--- conflicted
+++ resolved
@@ -25,11 +25,8 @@
 
 [float]
 ===== Features
-<<<<<<< HEAD
+* Added support to selectively enable instrumentations - {pull}2292[#2292]
 * When the MANIFEST.MF of the main jar contains the Implementation-Title attribute, it is used as the default service name - {pull}1921[#1921]
-=======
-* Added support to selectively enable instrumentations - {pull}2292[#2292]
->>>>>>> 7434123a
 
 [float]
 ===== Bug fixes
