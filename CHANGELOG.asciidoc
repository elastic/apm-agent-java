--- conflicted
+++ resolved
@@ -25,11 +25,8 @@
 
 [float]
 ===== Features
-<<<<<<< HEAD
+* Added support to selectively enable instrumentations - {pull}2292[#2292]
 * Added support for instrumenting Struts 2 static resource requests - {pull}1949[#1949]
-=======
-* Added support to selectively enable instrumentations - {pull}2292[#2292]
->>>>>>> 7434123a
 
 [float]
 ===== Bug fixes
