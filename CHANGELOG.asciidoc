ifdef::env-github[]
NOTE: Release notes are best read in our documentation at
https://www.elastic.co/guide/en/apm/agent/java/current/release-notes.html[elastic.co]
endif::[]

////
[[release-notes-x.x.x]]
==== x.x.x - YYYY/MM/DD

[float]
===== Breaking changes

[float]
===== Features
* Cool new feature: {pull}2526[#2526]

[float]
===== Bug fixes
////

=== Unreleased

[[release-notes-1.22.0]]
==== 1.22.0 - 2021/MM/DD

[float]
===== Features
* Introducing a new mechanism to ease the development of community instrumentation plugins. See <<config-plugins-dir>> for
more details. This configuration was already added in 1.18.0, but more extensive and continuous integration testing
allows us to expose it now. It is still marked as "experimental" though, meaning that future changes in the mechanism
may break early contributed plugins. However, we highly encourage our community to try it out and we will do our best
to assist with such efforts.
* Deprecating `ignore_user_agents` in favour of `transaction_ignore_user_agents`, maintaining the same functionality -
{pull}1644[#1644]
* Update existing Hibernate Search 6 instrumentation to the final relase
* The <<config-use-path-as-transaction-name, `use_path_as_transaction_name`>> option is now dynamic
* Flushing internal and micrometer metrics before the agent shuts down - {pull}1658[#1658]
<<<<<<< HEAD
* Add support to Spring AMQP - {pull}1657[#1657]
=======
* Support for OkHttp 4.4+ -  {pull}1672[#1672]
>>>>>>> 18202431

[float]
===== Bug fixes
* fix sample rate rounded to zero when lower than precision - {pull}1655[#1655]
* fixed a couple of bugs with the external plugin mechanism (not documented until now) - {pull}1660[#1660]
* Update to async-profiler 1.8.4 to prevent crashes on Java 7 - {pull}1678[#1678]

[[release-notes-1.x]]
=== Java Agent version 1.x

[[release-notes-1.21.0]]
==== 1.21.0 - 2021/02/09

[float]
===== Breaking changes
* Following PR {pull}1650[#1650], there are two slight changes with the <<config-server-url>> and <<config-server-urls>>
configuration options:
    1.  So far, setting `server_urls` with an empty string would allow the agent to work normally, apart from any action
        that requires communication with the APM Server, including the attempt to fetch a central configuration.
        Starting in this agent version, setting `server_urls` to empty string doesn't have any special meaning, it is
        the default expected configuration, where `server_url` will be used instead. In order to achieve the same
        behaviour, use the new <<config-disable-send>> configuration.
    2.  Up to this version, `server_url` was used as an alias to `server_urls`, meaning that one could potentially set
        the `server_url` config with a comma-separated list of multiple APM Server addresses, and that would have been a
        valid configuration. Starting in this agent version, `server_url` is a separate configuration, and it only accepts
        Strings that represent a single valid URL. Specifically, empty strings and commas are invalid.

[float]
===== Features
* Add cloud provider metadata to reported events, see
https://github.com/elastic/apm/blob/master/specs/agents/metadata.md#cloud-provider-metadata[spec] for details.
By default, the agent will try to automatically detect the cloud provider on startup, but this can be
configured through the <<config-cloud-provider, `cloud_provider`>> config option - {pull}1599[#1599]
* Add span & transaction `outcome` field to improve error rate calculations - {pull}1613[#1613]

[float]
===== Bug fixes
* Fixing crashes observed in Java 7 at sporadic timing by applying a few seconds delay on bootstrap - {pull}1594[#1594]
* Fallback to using "TLS" `SSLContext` when "SSL" is not available - {pull}1633[#1633]
* Fixing agent startup failure with `NullPointerException` thrown by Byte-buddy's `MultipleParentClassLoader` - {pull}1647[#1647]
* Fix cached type resolution triggering `ClassCastException` - {pull}1649[#1649]

[[release-notes-1.20.0]]
==== 1.20.0 - 2021/01/07

[float]
===== Breaking changes
* The following public API types were `public` so far and became package-private: `NoopScope`, `ScopeImpl` and `AbstractSpanImpl`.
  If your code is using them, you will need to change that when upgrading to this version.
  Related PR: {pull}1532[#1532]

[float]
===== Features
* Add support for RabbitMQ clients - {pull}1328[#1328]

[float]
===== Bug fixes
* Fix small memory allocation regression introduced with tracestate header {pull}1508[#1508]
* Fix `NullPointerException` from `WeakConcurrentMap.put` through the Elasticsearch client instrumentation - {pull}1531[#1531]
* Sending `transaction_id` and `parent_id` only for events that contain a valid `trace_id` as well - {pull}1537[#1537]
* Fix `ClassNotFoundError` with old versions of Spring resttemplate {pull}1524[#1524]
* Fix Micrometer-driven metrics validation errors by the APM Server when sending with illegal values - {pull}1559[#1559]
* Serialize all stack trace frames when setting `stack_trace_limit=-1` instead of none - {pull}1571[#1571]
* Fix `UnsupportedOperationException` when calling `ServletContext.getClassLoader()` - {pull}1576[#1576]
* Fix improper request body capturing - {pull}1579[#1579]
* Avoid `NullPointerException` due to null return values instrumentation advices - {pull}1601[#1601]
* Update async-profiler to 1.8.3 {pull}1602[1602]
* Use null-safe data structures to avoid `NullPointerException` {pull}1597[1597]
* Fix memory leak in sampling profiler mechanism - {pull}1592[#1592]

[float]
===== Refactors
* Migrate some plugins to indy dispatcher {pull}1405[#1405] {pull}1394[#1394]

[[release-notes-1.19.0]]
==== 1.19.0 - 2020/11/10

[float]
===== Features
* The agent version now includes a git hash if it's a snapshot version.
  This makes it easier to differ distinct snapshot builds of the same version.
  Example: `1.18.1-SNAPSHOT.4655910`
* Add support for sampling weight with propagation in `tracestate` W3C header {pull}1384[#1384]
* Adding two more valid options to the `log_level` config: `WARNING` (equivalent to `WARN`) and `CRITICAL`
  (will be treated as `ERROR`) - {pull}1431[1431]
* Add the ability to disable Servlet-related spans for `INCLUDE`, `FORWARD` and `ERROR` dispatches (without affecting
  basic Servlet capturing) by adding `servlet-api-dispatch` to <<config-disable-instrumentations>> - {pull}1448[1448]
* Add Sampling Profiler support for AArch64 architectures - {pull}1443[1443]
* Support proper transaction naming when using Spring's `ServletWrappingController` - {pull}1461[#1461]
* Update async-profiler to 1.8.2 {pull}1471[1471]
* Update existing Hibernate Search 6 instrumentation to work with the latest CR1 release
* Deprecating the `addLabel` public API in favor of `setLabel` (still supporting `addLabel`) - {pull}1449[#1449]

[float]
===== Bug fixes
* Fix `HttpUrlConnection` instrumentation issue (affecting distributed tracing as well) when using HTTPS without using
  `java.net.HttpURLConnection#disconnect` - {pull}1447[1447]
* Fixes class loading issue that can occur when deploying multiple applications to the same application server - {pull}1458[#1458]
* Fix ability to disable agent on startup wasn't working for runtime attach {pull}1444[1444]
* Avoid `UnsupportedOperationException` on some spring application startup {pull}1464[1464]
* Fix ignored runtime attach `config_file` {pull}1469[1469]
* Fix `IllegalAccessError: Module 'java.base' no access to: package 'java.lang'...` in J9 VMs of Java version >= 9 -
  {pull}1468[#1468]
* Fix JVM version parsing on HP-UX {pull}1477[#1477]
* Fix Spring-JMS transactions lifecycle management when using multiple concurrent consumers - {pull}1496[#1496]

[float]
===== Refactors
* Migrate some plugins to indy dispatcher {pull}1404[1404] {pull}1411[1411]
* Replace System Rules with System Lambda {pull}1434[#1434]

[[release-notes-1.18.1]]
==== 1.18.1 - 2020/10/06

[float]
===== Refactors
* Migrate some plugins to indy dispatcher {pull}1362[1362] {pull}1366[1366] {pull}1363[1363] {pull}1383[1383] {pull}1368[1368] {pull}1364[1364] {pull}1365[1365] {pull}1367[1367] {pull}1371[1371]

[float]
===== Bug fixes
* Fix instrumentation error for HttpClient - {pull}1402[#1402]
* Eliminate `unsupported class version error` messages related to loading the Java 11 HttpClient plugin in pre-Java-11 JVMs {pull}1397[1397]
* Fix rejected metric events by APM Server with response code 400 due to data validation error - sanitizing Micrometer
metricset tag keys - {pull}1413[1413]
* Fix invalid micrometer metrics with non-numeric values {pull}1419[1419]
* Fix `NoClassDefFoundError` with JDBC instrumentation plugin {pull}1409[1409]
* Apply `disable_metrics` config to Micrometer metrics - {pull}1421[1421]
* Remove cgroup `inactive_file.bytes` metric according to spec {pull}1422[1422]

[[release-notes-1.18.0]]
==== 1.18.0 - 2020/09/08

[float]
===== Features
* Deprecating `ignore_urls` config in favour of <<config-transaction-ignore-urls, `transaction_ignore_urls`>> to align
  with other agents, while still allowing the old config name for backward compatibility - {pull}1315[#1315]
* Enabling instrumentation of classes compiled with Java 1.4. This is reverting the restriction of instrumenting only
  bytecode of Java 1.5 or higher ({pull}320[#320]), which was added due to potential `VerifyError`. Such errors should be
  avoided now by the usage of `TypeConstantAdjustment` - {pull}1317[#1317]
* Enabling agent to work without attempting any communication with APM server, by allowing setting `server_urls` with
  an empty string - {pull}1295[#1295]
* Add <<metrics-micrometer, micrometer support>> - {pull}1303[#1303]
* Add `profiling_inferred_spans_lib_directory` option to override the default temp directory used for exporting the async-profiler library.
  This is useful for server-hardened environments where `/tmp` is often configured with `noexec`, leading to `java.lang.UnsatisfiedLinkError` errors - {pull}1350[#1350]
* Create spans for Servlet dispatches to FORWARD, INCLUDE and ERROR - {pull}1212[#1212]
* Support JDK 11 HTTPClient - {pull}1307[#1307]
* Lazily create profiler temporary files {pull}1360[#1360]
* Convert the followings to Indy Plugins (see details in <<release-notes-1.18.0.rc1, 1.18.0-rc1 relase notes>>): gRPC,
  AsyncHttpClient, Apache HttpClient
* The agent now collects cgroup memory metrics (see details in <<metrics-cgroup,Metrics page>>)
* Update async-profiler to 1.8.1 {pull}1382[#1382]
* Runtime attach install option is promoted to 'beta' status (was experimental).

[float]
===== Bug fixes
* Fixes a `NoClassDefFoundError` in the JMS instrumentation of `MessageListener` - {pull}1287[#1287]
* Fix `/ by zero` error message when setting `server_urls` with an empty string - {pull}1295[#1295]
* Fix `ClassNotFoundException` or `ClassCastException` in some cases where special log4j configurations are used - {pull}1322[#1322]
* Fix `NumberFormatException` when using early access Java version - {pull}1325[#1325]
* Fix `service_name` config being ignored when set to the same auto-discovered default value - {pull}1324[#1324]
* Fix service name error when updating a web app on a Servlet container - {pull}1326[#1326]
* Fix remote attach 'jps' executable not found when 'java' binary is symlinked ot a JRE - {pull}1352[#1352]

[[release-notes-1.18.0.rc1]]
==== 1.18.0.RC1 - 2020/07/22

This release candidate adds some highly anticipated features:
It’s now possible to attach the agent at runtime in more cases than before.
Most notably, it enables runtime attachment on JBoss, WildFly, Glassfish/Payara,
and other OSGi runtimes such as Atlassian Jira and Confluence.

To make this and other significant features, such as https://github.com/elastic/apm-agent-java/issues/937[external plugins], possible,
we have implemented major changes to the architecture of the agent.
The agent now relies on the `invokedynamic` bytecode instruction to make plugin development easier, safer, and more efficient.
As early versions of Java 7 and Java 8 have unreliable support for invokedynamic,
we now require a minimum update level of 60 for Java 7 (7u60+) in addition to the existing minimum update level of 40 for Java 8 (8u40+).

We’re looking for users who would like to try this out to give feedback.
If we see that the `invokedynamic`-based approach (https://github.com/elastic/apm-agent-java/pull/1230[indy plugins]) works well, we can continue and migrate the rest of the plugins.
After the migration has completed, we can move forward with external plugins and remove the experimental label from runtime attachment.

If all works like in our testing, you would not see `NoClassDefFoundError` s anymore when, for example, trying to attach the agent at runtime to an OSGi container or a JBoss server.
Also, non-standard OSGi containers, such as Atlassian Jira and other technologies with restrictive class loading policies, such as MuleSoft ESB, will benefit from this change.

In the worst case, there might be JVM crashes due to `invokedynamic`-related JVM bugs.
However, we already disable the agent when attached to JVM versions that are known to be problematic.
Another potentially problematic area is that we now dynamically raise the bytecode version of instrumented classes to be at least bytecode version 51 (Java 7).
This is needed in order to be able to use the `invokedynamic` instruction.
This requires re-computation of stack map frames which makes instrumentation a bit slower.
We don't anticipate notable slowdowns unless you extensively (over-)use <<config-trace-methods, `trace_methods`>>.

[float]
===== Breaking changes
* Early Java 7 versions, prior to update 60, are not supported anymore.
  When trying to attach to a non-supported version, the agent will disable itself and not apply any instrumentations.

[float]
===== Features
* Experimental support for runtime attachment now also for OSGi containers, JBoss, and WildFly
* New mitigation of OSGi bootdelegation errors (`NoClassDefFoundError`).
  You can remove any `org.osgi.framework.bootdelegation` related configuration.
  This release also removes the configuration option `boot_delegation_packages`.
* Overhaul of the `ExecutorService` instrumentation that avoids `ClassCastException` issues - {pull}1206[#1206]
* Support for `ForkJoinPool` and `ScheduledExecutorService` (see <<supported-async-frameworks>>)
* Support for `ExecutorService#invokeAny` and `ExecutorService#invokeAll`
* Added support for `java.util.TimerTask` - {pull}1235[#1235]
* Add capturing of request body in Elasticsearch queries: `_msearch`, `_count`, `_msearch/template`, `_search/template`, `_rollup_search` - {pull}1222[#1222]
* Add <<config-enabled,`enabled`>> flag
* Add experimental support for Scala Futures
* The agent now collects heap memory pools metrics - {pull}1228[#1228]

[float]
===== Bug fixes
* Fixes error capturing for log4j2 loggers. Version 1.17.0 introduced a regression.
* Fixes `NullPointerException` related to JAX-RS and Quartz instrumentation - {pull}1249[#1249]
* Expanding k8s pod ID discovery to some formerly non-supported environments
* When `recording` is set to `false`, the agent will not send captured errors anymore.
* Fixes NPE in Dubbo instrumentation that occurs when the application is acting both as a provider and as a consumer - {pull}1260[#1260]
* Adding a delay by default what attaching the agent to Tomcat using the premain route to work around the JUL
  deadlock issue - {pull}1262[#1262]
* Fixes missing `jboss.as:*` MBeans on JBoss - {pull}1257[#1257]


[[release-notes-1.17.0]]
==== 1.17.0 - 2020/06/17

[float]
===== Features
* Log files are now rotated after they reach <<config-log-file-size>>.
There will always be one history file `${log_file}.1`.
* Add <<config-log-format-sout>> and <<config-log-format-file>> with the options `PLAIN_TEXT` and `JSON`.
The latter uses https://github.com/elastic/ecs-logging-java[ecs-logging-java] to format the logs.
* Exposing <<config-classes-excluded-from-instrumentation>> config - {pull}1187[#1187]
* Add support for naming transactions based on Grails controllers. Supports Grails 3+ - {pull}1171[#1171]
* Add support for the Apache/Alibaba Dubbo RPC framework
* Async Profiler version upgraded to 1.7.1, with a new debugging flag for the stack frame recovery mechanism - {pull}1173[#1173]

[float]
===== Bug fixes
* Fixes `IndexOutOfBoundsException` that can occur when profiler-inferred spans are enabled.
  This also makes the profiler more resilient by just removing the call tree related to the exception (which might be in an invalid state)
  as opposed to stopping the profiler when an exception occurs.
* Fix `NumberFormatException` when parsing Ingres/Actian JDBC connection strings - {pull}1198[#1198]
* Prevent agent from overriding JVM configured truststore when not using HTTPS for communication with APM server - {pull}1203[#1203]
* Fix `java.lang.IllegalStateException` with `jps` JVM when using continuous runtime attach - {pull}1205[1205]
* Fix agent trying to load log4j2 plugins from application - {pull}1214[1214]
* Fix memory leak in gRPC instrumentation plugin - {pull}1196[1196]
* Fix HTTPS connection failures when agent is configured to use HTTPS to communicate with APM server {pull}1209[1209]

[[release-notes-1.16.0]]
==== 1.16.0 - 2020/05/13

[float]
===== Features

* The log correlation feature now adds `error.id` to the MDC. See <<supported-logging-frameworks>> for details. - {pull}1050[#1050]
* Deprecating the `incubating` tag in favour of the `experimental` tag. This is not a breaking change, so former
<<config-disable-instrumentations,`disable_instrumentation`>> configuration containing the `incubating` tag will still be respected - {pull}1123[#1123]
* Add a `--without-emulated-attach` option for runtime attachment to allow disabling this feature as a workaround.
* Add workaround for JDK bug JDK-8236039 with TLS 1.3 {pull}1149[#1149]
* Add log level `OFF` to silence agent logging
* Adds <<config-span-min-duration,`span_min_duration`>> option to exclude fast executing spans.
  When set together with one of the more specific thresholds - `trace_methods_duration_threshold` or `profiling_inferred_spans_min_duration`,
  the higher threshold will determine which spans will be discarded.
* Automatically instrument quartz jobs from the quartz-jobs artifact {pull}1170[#1170]
* Perform re-parenting of regular spans to be a child of profiler-inferred spans. Requires APM Server and Kibana 7.8.0. {pull}1117[#1117]
* Upgrade Async Profiler version to 1.7.0

[float]
===== Bug fixes

* When Servlet-related Exceptions are handled through exception handlers that return a 200 status code, agent shouldn't override with 500 - {pull}1103[#1103]
* Exclude Quartz 1 from instrumentation to avoid
  `IncompatibleClassChangeError: Found class org.quartz.JobExecutionContext, but interface was expected` - {pull}1108[#1108]
* Fix breakdown metrics span sub-types {pull}1113[#1113]
* Fix flaky gRPC server instrumentation {pull}1122[#1122]
* Fix side effect of calling `Statement.getUpdateCount` more than once {pull}1139[#1139]
* Stop capturing JDBC affected rows count using `Statement.getUpdateCount` to prevent unreliable side-effects {pull}1147[#1147]
* Fix OpenTracing error tag handling (set transaction error result when tag value is `true`) {pull}1159[#1159]
* Due to a bug in the build we didn't include the gRPC plugin in the build so far
* `java.lang.ClassNotFoundException: Unable to load class 'jdk.internal...'` is thrown when tracing specific versions of Atlassian systems {pull}1168[#1168]
* Make sure spans are kept active during `AsyncHandler` methods in the `AsyncHttpClient`
* CPU and memory metrics are sometimes not reported properly when using IBM J9 {pull}1148[#1148]
* `NullPointerException` thrown by the agent on WebLogic {pull}1142[#1142]

[[release-notes-1.15.0]]
==== 1.15.0 - 2020/03/27

[float]
===== Breaking changes

* Ordering of configuration sources has slightly changed, please review <<configuration>>:
** `elasticapm.properties` file now has higher priority over java system properties and environment variables, +
This change allows to change dynamic options values at runtime by editing file, previously values set in java properties
or environment variables could not be overridden, even if they were dynamic.
* Renamed some configuration options related to the experimental profiler-inferred spans feature ({pull}1084[#1084]):
** `profiling_spans_enabled` -> `profiling_inferred_spans_enabled`
** `profiling_sampling_interval` -> `profiling_inferred_spans_sampling_interval`
** `profiling_spans_min_duration` -> `profiling_inferred_spans_min_duration`
** `profiling_included_classes` -> `profiling_inferred_spans_included_classes`
** `profiling_excluded_classes` -> `profiling_inferred_spans_excluded_classes`
** Removed `profiling_interval` and `profiling_duration` (both are fixed to 5s now)

[float]
===== Features

* Gracefully abort agent init when running on a known Java 8 buggy JVM {pull}1075[#1075].
* Add support for <<supported-databases, Redis Redisson client>>
* Makes <<config-instrument>>, <<config-trace-methods>>, and <<config-disable-instrumentations>> dynamic.
Note that changing these values at runtime can slow down the application temporarily.
* Do not instrument Servlet API before 3.0 {pull}1077[#1077]
* Add support for API keys for apm backend authentication {pull}1083[#1083]
* Add support for <<supported-rpc-frameworks, gRPC>> client & server instrumentation {pull}1019[#1019]
* Deprecating `active` configuration option in favor of `recording`.
  Setting `active` still works as it's now an alias for `recording`.

[float]
===== Bug fixes

* When JAX-RS-annotated method delegates to another JAX-RS-annotated method, transaction name should include method A - {pull}1062[#1062]
* Fixed bug that prevented an APM Error from being created when calling `org.slf4j.Logger#error` - {pull}1049[#1049]
* Wrong address in JDBC spans for Oracle, MySQL and MariaDB when multiple hosts are configured - {pull}1082[#1082]
* Document and re-order configuration priorities {pull}1087[#1087]
* Improve heuristic for `service_name` when not set through config {pull}1097[#1097]


[[release-notes-1.14.0]]
==== 1.14.0 - 2020/03/04

[float]
===== Features

* Support for the official https://www.w3.org/TR/trace-context[W3C] `traceparent` and `tracestate` headers. +
  The agent now accepts both the `elastic-apm-traceparent` and the official `traceparent` header.
By default, it sends both headers on outgoing requests, unless <<config-use-elastic-traceparent-header, `use_elastic_traceparent_header`>> is set to false.
* Creating spans for slow methods with the help of the sampling profiler https://github.com/jvm-profiling-tools/async-profiler[async-profiler].
This is a low-overhead way of seeing which methods make your transactions slow and a replacement for the `trace_methods` configuration option.
See <<supported-java-methods>> for more details
* Adding a Circuit Breaker to pause the agent when stress is detected on the system and resume when the stress is relieved.
See <<circuit-breaker>> and {pull}1040[#1040] for more info.
* `Span#captureException` and `Transaction#captureException` in public API return reported error id - {pull}1015[#1015]

[float]
===== Bug fixes

* java.lang.IllegalStateException: Cannot resolve type description for <com.another.commercial.apm.agent.Class> - {pull}1037[#1037]
* properly handle `java.sql.SQLException` for unsupported JDBC features {pull}[#1035] https://github.com/elastic/apm-agent-java/issues/1025[#1025]

[[release-notes-1.13.0]]
==== 1.13.0 - 2020/02/11

[float]
===== Features

* Add support for <<supported-databases, Redis Lettuce client>>
* Add `context.message.age.ms` field for JMS message receiving spans and transactions - {pull}970[#970]
* Instrument log4j2 Logger#error(String, Throwable) ({pull}919[#919]) Automatically captures exceptions when calling `logger.error("message", exception)`
* Add instrumentation for external process execution through `java.lang.Process` and Apache `commons-exec` - {pull}903[#903]
* Add `destination` fields to exit span contexts - {pull}976[#976]
* Removed `context.message.topic.name` field - {pull}993[#993]
* Add support for Kafka clients - {pull}981[#981]
* Add support for binary `traceparent` header format (see the https://github.com/elastic/apm/blob/master/docs/agent-development.md#Binary-Fields[spec]
for more details) - {pull}1009[#1009]
* Add support for log correlation for log4j and log4j2, even when not used in combination with slf4j.
  See <<supported-logging-frameworks>> for details.

[float]
===== Bug Fixes

* Fix parsing value of `trace_methods` configuration property {pull}930[#930]
* Workaround for `java.util.logging` deadlock {pull}965[#965]
* JMS should propagate traceparent header when transactions are not sampled {pull}999[#999]
* Spans are not closed if JDBC implementation does not support `getUpdateCount` {pull}1008[#1008]

[[release-notes-1.12.0]]
==== 1.12.0 - 2019/11/21

[float]
===== Features
* JMS Enhancements {pull}911[#911]:
** Add special handling for temporary queues/topics
** Capture message bodies of text Messages
*** Rely on the existing `ELASTIC_APM_CAPTURE_BODY` agent config option (off by default).
*** Send as `context.message.body`
*** Limit size to 10000 characters. If longer than this size, trim to 9999 and append with ellipsis
** Introduce the `ignore_message_queues` configuration to disable instrumentation (message tagging) for specific 
      queues/topics as suggested in {pull}710[#710]
** Capture predefined message headers and all properties
*** Rely on the existing `ELASTIC_APM_CAPTURE_HEADERS` agent config option.
*** Send as `context.message.headers`
*** Sanitize sensitive headers/properties based on the `sanitize_field_names` config option
* Added support for the MongoDB sync driver. See https://www.elastic.co/guide/en/apm/agent/java/master/supported-technologies-details.html#supported-databases[supported data stores].

[float]
===== Bug Fixes
* JDBC regression- `PreparedStatement#executeUpdate()` and `PreparedStatement#executeLargeUpdate()` are not traced {pull}918[#918]
* When systemd cgroup driver is used, the discovered Kubernetes pod UID contains "_" instead of "-" {pull}920[#920]
* DB2 jcc4 driver is not traced properly {pull}926[#926]

[[release-notes-1.11.0]]
==== 1.11.0 - 2019/10/31

[float]
===== Features
* Add the ability to configure a unique name for a JVM within a service through the
https://www.elastic.co/guide/en/apm/agent/java/master/config-core.html#config-service-node-name[`service_node_name`]
config option]
* Add ability to ignore some exceptions to be reported as errors https://www.elastic.co/guide/en/apm/agent/java/master/config-core.html#config-ignore-exceptions[ignore_exceptions]
* Applying new logic for JMS `javax.jms.MessageConsumer#receive` so that, instead of the transaction created for the 
   polling method itself (ie from `receive` start to end), the agent will create a transaction attempting to capture 
   the code executed during actual message handling.
   This logic is suitable for environments where polling APIs are invoked within dedicated polling threads.
   This polling transaction creation strategy can be reversed through a configuration option (`message_polling_transaction_strategy`) 
   that is not exposed in the properties file by default.  
* Send IP obtained through `javax.servlet.ServletRequest#getRemoteAddr()` in `context.request.socket.remote_address` 
   instead of parsing from headers {pull}889[#889]
* Added `ElasticApmAttacher.attach(String propertiesLocation)` to specify a custom properties location
* Logs message when `transaction_max_spans` has been exceeded {pull}849[#849]
* Report the number of affected rows by a SQL statement (UPDATE,DELETE,INSERT) in 'affected_rows' span attribute {pull}707[#707]
* Add https://www.elastic.co/guide/en/apm/agent/java/master/public-api.html#api-traced[`@Traced`] annotation which either creates a span or a transaction, depending on the context
* Report JMS destination as a span/transaction context field {pull}906[#906]
* Added https://www.elastic.co/guide/en/apm/agent/java/master/config-jmx.html#config-capture-jmx-metrics[`capture_jmx_metrics`] configuration option

[float]
===== Bug Fixes
* JMS creates polling transactions even when the API invocations return without a message
* Support registering MBeans which are added after agent startup

[[release-notes-1.10.0]]
==== 1.10.0 - 2019/09/30

[float]
===== Features
* Add ability to manually specify reported https://www.elastic.co/guide/en/apm/agent/java/master/config-core.html#config-hostname[hostname]
* Add support for https://www.elastic.co/guide/en/apm/agent/java/master/supported-technologies-details.html#supported-databases[Redis Jedis client]
* Add support for identifying target JVM to attach apm agent to using JVM property. See also the documentation of the https://www.elastic.co/guide/en/apm/agent/java/master/setup-attach-cli.html#setup-attach-cli-usage-list[`--include` and `--exclude` flags]
* Added https://www.elastic.co/guide/en/apm/agent/java/master/config-jmx.html#config-capture-jmx-metrics[`capture_jmx_metrics`] configuration option
* Improve servlet error capture {pull}812[#812]
  Among others, now also takes Spring MVC `@ExceptionHandler`s into account 
* Instrument Logger#error(String, Throwable) {pull}821[#821]
  Automatically captures exceptions when calling `logger.error("message", exception)`
* Easier log correlation with https://github.com/elastic/java-ecs-logging. See https://www.elastic.co/guide/en/apm/agent/java/master/log-correlation.html[docs].
* Avoid creating a temp agent file for each attachment {pull}859[#859]
* Instrument `View#render` instead of `DispatcherServlet#render` {pull}829[#829]
  This makes the transaction breakdown graph more useful. Instead of `dispatcher-servlet`, the graph now shows a type which is based on the view name, for example, `FreeMarker` or `Thymeleaf`.

[float]
===== Bug Fixes
* Error in log when setting https://www.elastic.co/guide/en/apm/agent/java/current/config-reporter.html#config-server-urls[server_urls] 
 to an empty string - `co.elastic.apm.agent.configuration.ApmServerConfigurationSource - Expected previousException not to be null`
* Avoid terminating the TCP connection to APM Server when polling for configuration updates {pull}823[#823]
 
[[release-notes-1.9.0]]
==== 1.9.0 - 2019/08/22

[float]
===== Features
* Upgrading supported OpenTracing version from 0.31 to 0.33
* Added annotation and meta-annotation matching support for `trace_methods`, for example:
** `public @java.inject.* org.example.*` (for annotation)
** `public @@javax.enterprise.context.NormalScope org.example.*` (for meta-annotation)
* The runtime attachment now also works when the `tools.jar` or the `jdk.attach` module is not available.
This means you don't need a full JDK installation - the JRE is sufficient.
This makes the runtime attachment work in more environments such as minimal Docker containers.
Note that the runtime attachment currently does not work for OSGi containers like those used in many application servers such as JBoss and WildFly.
See the https://www.elastic.co/guide/en/apm/agent/java/master/setup-attach-cli.html[documentation] for more information.
* Support for Hibernate Search

[float]
===== Bug Fixes
* A warning in logs saying APM server is not available when using 1.8 with APM server 6.x.
Due to that, agent 1.8.0 will silently ignore non-string labels, even if used with APM server of versions 6.7.x or 6.8.x that support such.
If APM server version is <6.7 or 7.0+, this should have no effect. Otherwise, upgrade the Java agent to 1.9.0+.
* `ApacheHttpAsyncClientInstrumentation` matching increases startup time considerably
* Log correlation feature is active when `active==false`
* Tomcat's memory leak prevention mechanism is causing a... memory leak. JDBC statement map is leaking in Tomcat if the application that first used it is undeployed/redeployed.
See https://discuss.elastic.co/t/elastic-apm-agent-jdbchelper-seems-to-use-a-lot-of-memory/195295[this related discussion].

[float]
==== Breaking Changes
* The `apm-agent-attach.jar` is not executable anymore.
Use `apm-agent-attach-standalone.jar` instead. 

[[release-notes-1.8.0]]
==== 1.8.0 - 2019/07/30

[float]
===== Features
* Added support for tracking https://www.elastic.co/guide/en/kibana/7.3/transactions.html[time spent by span type].
   Can be disabled by setting https://www.elastic.co/guide/en/apm/agent/java/current/config-core.html#config-breakdown-metrics[`breakdown_metrics`] to `false`. 
* Added support for https://www.elastic.co/guide/en/kibana/7.3/agent-configuration.html[central configuration].
   Can be disabled by setting https://www.elastic.co/guide/en/apm/agent/java/current/config-core.html#config-central-config[`central_config`] to `false`.
* Added support for Spring's JMS flavor - instrumenting `org.springframework.jms.listener.SessionAwareMessageListener`
* Added support to legacy ApacheHttpClient APIs (which adds support to Axis2 configured to use ApacheHttpClient)
* Added support for setting https://www.elastic.co/guide/en/apm/agent/java/1.x/config-reporter.html#config-server-urls[`server_urls`] dynamically via properties file {pull}723[#723]
* Added https://www.elastic.co/guide/en/apm/agent/java/current/config-core.html#config-config-file[`config_file`] option 
* Added option to use `@javax.ws.rs.Path` value as transaction name https://www.elastic.co/guide/en/apm/agent/java/current/config-jax-rs.html#config-use-jaxrs-path-as-transaction-name[`use_jaxrs_path_as_transaction_name`]
* Instrument quartz jobs https://www.elastic.co/guide/en/apm/agent/java/current/supported-technologies-details.html#supported-scheduling-frameworks[docs]
* SQL parsing improvements {pull}696[#696]
* Introduce priorities for transaction name {pull}748[#748].
   Now uses the path as transaction name if https://www.elastic.co/guide/en/apm/agent/java/current/config-http.html#config-use-path-as-transaction-name[`use_path_as_transaction_name`] is set to `true`
   rather than `ServletClass#doGet`.
   But if a name can be determined from a high level framework,
   like Spring MVC, that takes precedence.
   User-supplied names from the API always take precedence over any others.
* Use JSP path name as transaction name as opposed to the generated servlet class name {pull}751[#751]

[float]
===== Bug Fixes
* Some JMS Consumers and Producers are filtered due to class name filtering in instrumentation matching
* Jetty: When no display name is set and context path is "/" transaction service names will now correctly fall back to configured values
* JDBC's `executeBatch` is not traced
* Drops non-String labels when connected to APM Server < 6.7 to avoid validation errors {pull}687[#687]
* Parsing container ID in cloud foundry garden {pull}695[#695]
* Automatic instrumentation should not override manual results {pull}752[#752]

[float]
===== Breaking changes
* The log correlation feature does not add `span.id` to the MDC anymore but only `trace.id` and `transaction.id` {pull}742[#742].

[[release-notes-1.7.0]]
==== 1.7.0 - 2019/06/13

[float]
===== Features
* Added the `trace_methods_duration_threshold` config option. When using the `trace_methods` config option with wild cards,
this enables considerable reduction of overhead by limiting the number of spans captured and reported
(see more details in config documentation).
NOTE: Using wildcards is still not the recommended approach for the `trace_methods` feature.
* Add `Transaction#addCustomContext(String key, String|Number|boolean value)` to public API
* Added support for AsyncHttpClient 2.x
* Added https://www.elastic.co/guide/en/apm/agent/java/current/config-core.html#config-global-labels[`global_labels`] configuration option.
This requires APM Server 7.2+.
* Added basic support for JMS- distributed tracing for basic scenarios of `send`, `receive`, `receiveNoWait` and `onMessage`.
Both Queues and Topics are supported.
Async `send` APIs are not supported in this version. 
NOTE: This feature is currently marked as "experimental" and is disabled by default. In order to enable,
it is required to set the
https://www.elastic.co/guide/en/apm/agent/java/1.x/config-core.html#config-disable-instrumentations[`disable_instrumentations`] 
configuration property to an empty string.
* Improved OSGi support: added a configuration option for `bootdelegation` packages {pull}641[#641]
* Better span names for SQL spans. For example, `SELECT FROM user` instead of just `SELECT` {pull}633[#633]

[float]
===== Bug Fixes
* ClassCastException related to async instrumentation of Pilotfish Executor causing thread hang (applied workaround)
* NullPointerException when computing Servlet transaction name with null HTTP method name
* FileNotFoundException when trying to find implementation version of jar with encoded URL
* NullPointerException when closing Apache AsyncHttpClient request producer
* Fixes loading of `elasticapm.properties` for Spring Boot applications
* Fix startup error on WebLogic 12.2.1.2.0 {pull}649[#649]
* Disable metrics reporting and APM Server health check when active=false {pull}653[#653]

[[release-notes-1.6.1]]
==== 1.6.1 - 2019/04/26

[float]
===== Bug Fixes
* Fixes transaction name for non-sampled transactions https://github.com/elastic/apm-agent-java/issues/581[#581]
* Makes log_file option work again https://github.com/elastic/apm-agent-java/issues/594[#594]
* Async context propagation fixes
** Fixing some async mechanisms lifecycle issues https://github.com/elastic/apm-agent-java/issues/605[#605]
** Fixes exceptions when using WildFly managed executor services https://github.com/elastic/apm-agent-java/issues/589[#589]
** Exclude glassfish Executor which does not permit wrapped runnables https://github.com/elastic/apm-agent-java/issues/596[#596]
** Exclude DumbExecutor https://github.com/elastic/apm-agent-java/issues/598[#598]
* Fixes Manifest version reading error to support `jar:file` protocol https://github.com/elastic/apm-agent-java/issues/601[#601]
* Fixes transaction name for non-sampled transactions https://github.com/elastic/apm-agent-java/issues/597[#597]
* Fixes potential classloader deadlock by preloading `FileSystems.getDefault()` https://github.com/elastic/apm-agent-java/issues/603[#603]

[[release-notes-1.6.0]]
==== 1.6.0 - 2019/04/16

[float]
===== Related Announcements
* Java APM Agent became part of the Cloud Foundry Java Buildpack as of https://github.com/cloudfoundry/java-buildpack/releases/tag/v4.19[Release v4.19]
 
[float]
===== Features
* Support Apache HttpAsyncClient - span creation and cross-service trace context propagation
* Added the `jvm.thread.count` metric, indicating the number of live threads in the JVM (daemon and non-daemon) 
* Added support for WebLogic
* Added support for Spring `@Scheduled` and EJB `@Schedule` annotations - https://github.com/elastic/apm-agent-java/pull/569[#569]

[float]
===== Bug Fixes
* Avoid that the agent blocks server shutdown in case the APM Server is not available - https://github.com/elastic/apm-agent-java/pull/554[#554]
* Public API annotations improper retention prevents it from being used with Groovy - https://github.com/elastic/apm-agent-java/pull/567[#567]
* Eliminate side effects of class loading related to Instrumentation matching mechanism

[[release-notes-1.5.0]]
==== 1.5.0 - 2019/03/26

[float]
===== Potentially breaking changes
* If you didn't explicitly set the https://www.elastic.co/guide/en/apm/agent/java/master/config-core.html#config-service-name[`service_name`]
previously and you are dealing with a servlet-based application (including Spring Boot),
your `service_name` will change.
See the documentation for https://www.elastic.co/guide/en/apm/agent/java/master/config-core.html#config-service-name[`service_name`]
and the corresponding section in _Features_ for more information.
Note: this requires APM Server 7.0+. If using previous versions, nothing will change.

[float]
===== Features
* Added property `"allow_path_on_hierarchy"` to JAX-RS plugin, to lookup inherited usage of `@path`
* Support for number and boolean labels in the public API {pull}497[497].
This change also renames `tag` to `label` on the API level to be compliant with the https://github.com/elastic/ecs#-base-fields[Elastic Common Schema (ECS)].
The `addTag(String, String)` method is still supported but deprecated in favor of `addLabel(String, String)`.
As of version 7.x of the stack, labels will be stored under `labels` in Elasticsearch.
Previously, they were stored under `context.tags`.
* Support async queries made by Elasticsearch REST client 
* Added `setStartTimestamp(long epochMicros)` and `end(long epochMicros)` API methods to `Span` and `Transaction`,
allowing to set custom start and end timestamps.
* Auto-detection of the `service_name` based on the `<display-name>` element of the `web.xml` with a fallback to the servlet context path.
If you are using a spring-based application, the agent will use the setting for `spring.application.name` for its `service_name`.
See the documentation for https://www.elastic.co/guide/en/apm/agent/java/master/config-core.html#config-service-name[`service_name`]
for more information.
Note: this requires APM Server 7.0+. If using previous versions, nothing will change.
* Previously, enabling https://www.elastic.co/guide/en/apm/agent/java/master/config-core.html#config-capture-body[`capture_body`] could only capture form parameters.
Now it supports all UTF-8 encoded plain-text content types.
The option https://www.elastic.co/guide/en/apm/agent/java/master/config-http.html#config-capture-body-content-types[`capture_body_content_types`]
controls which `Content-Type`s should be captured.
* Support async calls made by OkHttp client (`Call#enqueue`)
* Added support for providing config options on agent attach.
** CLI example: `--config server_urls=http://localhost:8200,http://localhost:8201`
** API example: `ElasticApmAttacher.attach(Map.of("server_urls", "http://localhost:8200,http://localhost:8201"));`

[float]
===== Bug Fixes
* Logging integration through MDC is not working properly - https://github.com/elastic/apm-agent-java/issues/499[#499]
* ClassCastException with adoptopenjdk/openjdk11-openj9 - https://github.com/elastic/apm-agent-java/issues/505[#505]
* Span count limitation is not working properly - reported https://discuss.elastic.co/t/kibana-apm-not-showing-spans-which-are-visible-in-discover-too-many-spans/171690[in our forum]
* Java agent causes Exceptions in Alfresco cluster environment due to failure in the instrumentation of Hazelcast `Executor`s - reported https://discuss.elastic.co/t/cant-run-apm-java-agent-in-alfresco-cluster-environment/172962[in our forum]

[[release-notes-1.4.0]]
==== 1.4.0 - 2019/02/14

[float]
===== Features
* Added support for sync calls of OkHttp client
* Added support for context propagation for `java.util.concurrent.ExecutorService`s
* The `trace_methods` configuration now allows to omit the method matcher.
   Example: `com.example.*` traces all classes and methods within the `com.example` package and sub-packages.
* Added support for JSF. Tested on WildFly, WebSphere Liberty and Payara with embedded JSF implementation and on Tomcat and Jetty with
 MyFaces 2.2 and 2.3
* Introduces a new configuration option `disable_metrics` which disables the collection of metrics via a wildcard expression.
* Support for HttpUrlConnection
* Adds `subtype` and `action` to spans. This replaces former typing mechanism where type, subtype and action were all set through
   the type in an hierarchical dotted-syntax. In order to support existing API usages, dotted types are parsed into subtype and action, 
   however `Span.createSpan` and `Span.setType` are deprecated starting this version. Instead, type-less spans can be created using the new 
   `Span.startSpan` API and typed spans can be created using the new `Span.startSpan(String type, String subtype, String action)` API
* Support for JBoss EAP 6.4, 7.0, 7.1 and 7.2
* Improved startup times
* Support for SOAP (JAX-WS).
   SOAP client create spans and propagate context.
   Transactions are created for `@WebService` classes and `@WebMethod` methods.  

[float]
===== Bug Fixes
* Fixes a failure in BitBucket when agent deployed https://github.com/elastic/apm-agent-java/issues/349[#349]
* Fixes increased CPU consumption https://github.com/elastic/apm-agent-java/issues/453[#453] and https://github.com/elastic/apm-agent-java/issues/443[#443]
* Fixed some OpenTracing bridge functionalities that were not working when auto-instrumentation is disabled
* Fixed an error occurring when ending an OpenTracing span before deactivating
* Sending proper `null` for metrics that have a NaN value
* Fixes JVM crash with Java 7 https://github.com/elastic/apm-agent-java/issues/458[#458]
* Fixes an application deployment failure when using EclipseLink and `trace_methods` configuration https://github.com/elastic/apm-agent-java/issues/474[#474]

[[release-notes-1.3.0]]
==== 1.3.0 - 2019/01/10

[float]
===== Features
* The agent now collects system and JVM metrics https://github.com/elastic/apm-agent-java/pull/360[#360]
* Add API methods `ElasticApm#startTransactionWithRemoteParent` and `Span#injectTraceHeaders` to allow for manual context propagation https://github.com/elastic/apm-agent-java/pull/396[#396].
* Added `trace_methods` configuration option which lets you define which methods in your project or 3rd party libraries should be traced.
   To create spans for all `public` methods of classes whose name ends in `Service` which are in a sub-package of `org.example.services` use this matcher:
   `public org.example.services.*.*Service#*` https://github.com/elastic/apm-agent-java/pull/398[#398]
* Added span for `DispatcherServlet#render` https://github.com/elastic/apm-agent-java/pull/409[#409].
* Flush reporter on shutdown to make sure all recorded Spans are sent to the server before the program exits https://github.com/elastic/apm-agent-java/pull/397[#397]
* Adds Kubernetes https://github.com/elastic/apm-agent-java/issues/383[#383] and Docker metadata to, enabling correlation with the Kibana Infra UI.
* Improved error handling of the Servlet Async API https://github.com/elastic/apm-agent-java/issues/399[#399]
* Support async API’s used with AsyncContext.start https://github.com/elastic/apm-agent-java/issues/388[#388]

[float]
===== Bug Fixes
* Fixing a potential memory leak when there is no connection with APM server
* Fixes NoSuchMethodError CharBuffer.flip() which occurs when using the Elasticsearch RestClient and Java 7 or 8 https://github.com/elastic/apm-agent-java/pull/401[#401]

 
[[release-notes-1.2.0]]
==== 1.2.0 - 2018/12/19

[float]
===== Features
* Added `capture_headers` configuration option.
   Set to `false` to disable capturing request and response headers.
   This will reduce the allocation rate of the agent and can save you network bandwidth and disk space.
* Makes the API methods `addTag`, `setName`, `setType`, `setUser` and `setResult` fluent, so that calls can be chained. 

[float]
===== Bug Fixes
* Catch all errors thrown within agent injected code
* Enable public APIs and OpenTracing bridge to work properly in OSGi systems, fixes https://github.com/elastic/apm-agent-java/issues/362[this WildFly issue]
* Remove module-info.java to enable agent working on early Tomcat 8.5 versions
* Fix https://github.com/elastic/apm-agent-java/issues/371[async Servlet API issue]

[[release-notes-1.1.0]]
==== 1.1.0 - 2018/11/28

[float]
===== Features
* Some memory allocation improvements
* Enabling bootdelegation for agent classes in Atlassian OSGI systems

[float]
===== Bug Fixes
* Update dsl-json which fixes a memory leak.
 See https://github.com/ngs-doo/dsl-json/pull/102[ngs-doo/dsl-json#102] for details. 
* Avoid `VerifyError`s by non instrumenting classes compiled for Java 4 or earlier
* Enable APM Server URL configuration with path (fixes #339)
* Reverse `system.hostname` and `system.platform` order sent to APM server

[[release-notes-1.0.1]]
==== 1.0.1 - 2018/11/15

[float]
===== Bug Fixes
* Fixes NoSuchMethodError CharBuffer.flip() which occurs when using the Elasticsearch RestClient and Java 7 or 8 {pull}313[#313]

[[release-notes-1.0.0]]
==== 1.0.0 - 2018/11/14

[float]
===== Breaking changes
* Remove intake v1 support. This version requires APM Server 6.5.0+ which supports the intake api v2.
   Until the time the APM Server 6.5.0 is officially released,
   you can test with docker by pulling the APM Server image via
   `docker pull docker.elastic.co/apm/apm-server:6.5.0-SNAPSHOT`. 

[float]
===== Features
* Adds `@CaptureTransaction` and `@CaptureSpan` annotations which let you declaratively add custom transactions and spans.
   Note that it is required to configure the `application_packages` for this to work.
   See the https://www.elastic.co/guide/en/apm/agent/java/master/public-api.html#api-annotation[documentation] for more information.
* The public API now supports to activate a span on the current thread.
   This makes the span available via `ElasticApm#currentSpan()`
   Refer to the https://www.elastic.co/guide/en/apm/agent/java/master/public-api.html#api-span-activate[documentation] for more details.
* Capturing of Elasticsearch RestClient 5.0.2+ calls.
   Currently, the `*Async` methods are not supported, only their synchronous counterparts.
* Added API methods to enable correlating the spans created from the JavaScrip Real User Monitoring agent with the Java agent transaction.
   More information can be found in the https://www.elastic.co/guide/en/apm/agent/java/master/public-api.html#api-ensure-parent-id[documentation].
* Added `Transaction.isSampled()` and `Span.isSampled()` methods to the public API
* Added `Transaction#setResult` to the public API {pull}293[#293]

[float]
===== Bug Fixes
* Fix for situations where status code is reported as `200`, even though it actually was `500` {pull}225[#225]
* Capturing the username now properly works when using Spring security {pull}183[#183]

[[release-notes-1.0.0.rc1]]
==== 1.0.0.RC1 - 2018/11/06

[float]
===== Breaking changes
* Remove intake v1 support. This version requires APM Server 6.5.0+ which supports the intake api v2.
   Until the time the APM Server 6.5.0 is officially released,
   you can test with docker by pulling the APM Server image via
   `docker pull docker.elastic.co/apm/apm-server:6.5.0-SNAPSHOT`.
* Wildcard patterns are case insensitive by default. Prepend `(?-i)` to make the matching case sensitive.

[float]
===== Features
* Support for Distributed Tracing
* Adds `@CaptureTransaction` and `@CaptureSpan` annotations which let you declaratively add custom transactions and spans.
   Note that it is required to configure the `application_packages` for this to work.
   See the https://www.elastic.co/guide/en/apm/agent/java/master/public-api.html#api-annotation[documentation] for more information.
* The public API now supports to activate a span on the current thread.
   This makes the span available via `ElasticApm#currentSpan()`
   Refer to the https://www.elastic.co/guide/en/apm/agent/java/master/public-api.html#api-span-activate[documentation] for more details.
* Capturing of Elasticsearch RestClient 5.0.2+ calls.
   Currently, the `*Async` methods are not supported, only their synchronous counterparts.
* Added API methods to enable correlating the spans created from the JavaScrip Real User Monitoring agent with the Java agent transaction.
   More information can be found in the https://www.elastic.co/guide/en/apm/agent/java/master/public-api.html#api-ensure-parent-id[documentation].
* Microsecond accurate timestamps {pull}261[#261]
* Support for JAX-RS annotations.
Transactions are named based on your resources (`ResourceClass#resourceMethod`).

[float]
===== Bug Fixes
* Fix for situations where status code is reported as `200`, even though it actually was `500` {pull}225[#225]

[[release-notes-0.8.x]]
=== Java Agent version 0.8.x

[[release-notes-0.8.0]]
==== 0.8.0

[float]
===== Breaking changes
* Wildcard patterns are case insensitive by default. Prepend `(?-i)` to make the matching case sensitive.

[float]
===== Features
* Wildcard patterns are now not limited to only one wildcard in the middle and can be arbitrarily complex now.
   Example: `*foo*bar*baz`.
* Support for JAX-RS annotations.
   Transactions are named based on your resources (`ResourceClass#resourceMethod`).

[[release-notes-0.7.x]]
=== Java Agent version 0.7.x

[[release-notes-0.7.1]]
==== 0.7.1 - 2018/10/24

[float]
===== Bug Fixes
* Avoid recycling transactions twice {pull}178[#178]

[[release-notes-0.7.0]]
==== 0.7.0 - 2018/09/12

[float]
===== Breaking changes
* Removed `ElasticApm.startSpan`. Spans can now only be created from their transactions via `Transaction#createSpan`.
* `ElasticApm.startTransaction` and `Transaction#createSpan` don't activate the transaction and spans
   and are thus not available via `ElasticApm.activeTransaction` and `ElasticApm.activeSpan`.

[float]
===== Features
* Public API
** Add `Span#captureException` and `Transaction#captureException` to public API.
      `ElasticApm.captureException` is deprecated now. Use `ElasticApm.currentSpan().captureException(exception)` instead.
** Added `Transaction.getId` and `Span.getId` methods 
* Added support for async servlet requests
* Added support for Payara/Glassfish
* Incubating support for Apache HttpClient
* Support for Spring RestTemplate
* Added configuration options `use_path_as_transaction_name` and `url_groups`,
   which allow to use the URL path as the transaction name.
   As that could contain path parameters, like `/user/$userId` however,
   You can set the `url_groups` option to define a wildcard pattern, like `/user/*`,
   to group those paths together.
   This is especially helpful when using an unsupported Servlet API-based framework. 
* Support duration suffixes (`ms`, `s` and `m`) for duration configuration options.
   Not using the duration suffix logs out a deprecation warning and will not be supported in future versions.
* Add ability to add multiple APM server URLs, which enables client-side load balancing.
   The configuration option `server_url` has been renamed to `server_urls` to reflect this change.
   However, `server_url` still works for backwards compatibility.
* The configuration option `service_name` is now optional.
   It defaults to the main class name,
   the name of the executed jar file (removing the version number),
   or the application server name (for example `tomcat-application`).
   In a lot of cases,
   you will still want to set the `service_name` explicitly.
   But it helps getting started and seeing data easier,
   as there are no required configuration options anymore.
   In the future we will most likely determine more useful application names for Servlet API-based applications.<|MERGE_RESOLUTION|>--- conflicted
+++ resolved
@@ -35,11 +35,8 @@
 * Update existing Hibernate Search 6 instrumentation to the final relase
 * The <<config-use-path-as-transaction-name, `use_path_as_transaction_name`>> option is now dynamic
 * Flushing internal and micrometer metrics before the agent shuts down - {pull}1658[#1658]
-<<<<<<< HEAD
+* Support for OkHttp 4.4+ -  {pull}1672[#1672]
 * Add support to Spring AMQP - {pull}1657[#1657]
-=======
-* Support for OkHttp 4.4+ -  {pull}1672[#1672]
->>>>>>> 18202431
 
 [float]
 ===== Bug fixes
