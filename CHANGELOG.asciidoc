ifdef::env-github[]
NOTE: Release notes are best read in our documentation at
https://www.elastic.co/guide/en/apm/agent/java/current/release-notes.html[elastic.co]
endif::[]

////
[[release-notes-x.x.x]]
==== x.x.x - YYYY/MM/DD

[float]
===== Breaking changes

[float]
===== Features
* Cool new feature: {pull}2526[#2526]

[float]
===== Bug fixes
////

=== Unreleased

[[release-notes-1.29.1]]
==== 1.29.1 - YYYY/MM/DD

[float]
===== Features
<<<<<<< HEAD
* Added support for en-/disabling each public annotation on each own - {pull}2472[#2472]
=======
* Added support for setting service name and version for a transaction via the public api - {pull}2451[#2451]
>>>>>>> 53ab3b46

[[release-notes-1.x]]
=== Java Agent version 1.x

[[release-notes-1.29.0]]
==== 1.29.0 - 2022/02/09

[float]
===== Breaking changes
* Changes in service name auto-discovery of jar files (see Features section)

[float]
===== Features
* Exceptions that are logged using the fatal log level are now captured (log4j2 only) - {pull}2377[#2377]
* Replaced `authorization` in the default value of `sanitize_field_names` with `*auth*` - {pull}2326[#2326]
* Unsampled transactions are dropped and not sent to the APM-Server if the APM-Server version is 8.0+ - {pull}2329[#2329]
* Adding agent logging capabilities to our SDK, making it available for external plugins - {pull}2390[#2390]
* Service name auto-discovery improvements
** For applications deployed to application servers (`war` files) and standalone jars that are started with `java -jar`,
   the agent now discovers the `META-INF/MANIFEST.MF` file.
** If the manifest contains the `Implementation-Title` attribute, it is used as the default service name - {pull}1921[#1921], {pull}2434[#2434] +
  *Note*: this may change your service names if you relied on the auto-discovery that uses the name of the jar file.
  If that jar file also contains an `Implementation-Title` attribute in the `MANIFEST.MF` file, the latter will take precedence.
** When the manifest contains the `Implementation-Version` attribute, it is used as the default service version - {pull}1726[#1726], {pull}1922[#1922], {pull}2434[#2434]
* Added support for instrumenting Struts 2 static resource requests - {pull}1949[#1949]
* Added support for Java/Jakarta WebSocket ServerEndpoint - {pull}2281[#2281]
* Added support for setting the service name on Log4j2's EcsLayout - {pull}2296[#2296]
* Print the used instrumentation groups when the application stops - {pull}2448[#2448]
* Add `elastic.apm.start_async` property that makes the agent start on a non-premain/main thread - {pull}2454[#2454]

[float]
===== Bug fixes
* Fix runtime attach with some docker images - {pull}2385[#2385]
* Restore dynamic capability to `log_level` config for plugin loggers - {pull}2384[#2384]
* Fix slf4j-related `LinkageError` - {pull}2390[#2390] and {pull}2376[#2376]
* Fix possible deadlock occurring when Byte Buddy reads System properties by warming up bytecode instrumentation code
paths. The BCI warmup is on by default and may be disabled through the internal `warmup_byte_buddy` config option - {pull}2368[#2368]
* Fixed few dubbo plugin issues - {pull}2149[#2149]
** Dubbo transaction will should be created at the provider side
** APM headers conversion issue within dubbo transaction
* Fix External plugins automatic setting of span outcome - {pull}2376[#2376]
* Avoid early initialization of JMX on Weblogic - {pull}2420[#2420]
* Automatically disable class sharing on AWS lambda layer - {pull}2438[#2438]
* Avoid standalone spring applications to have two different service names, one based on the jar name, the other based on `spring.application.name`.

[[release-notes-1.28.4]]
==== 1.28.4 - 2021/12/30

[float]
===== Bug fixes
* Fix `@Traced` annotation to return proper outcome instead of `failed` - {pull}2370[#2370]

[float]
===== Dependency updates
* Update Log4j to 2.12.4 and log4j2-ecs-layout to 1.3.2 - {pull}2378[#2378]

[[release-notes-1.28.3]]
==== 1.28.3 - 2021/12/22

[float]
===== Dependency updates
* Update Log4j to 2.12.3
* Update ecs-logging-java to 1.3.0

[float]
===== Potentially breaking changes
* If the agent cannot discover a service name, it now uses `unknown-java-service` instead of `my-service` - {pull}2325[#2325]

[float]
===== Bug fixes
* Gracefully handle JDBC drivers which don't support `Connection#getCatalog` - {pull}2340[#2340]
* Fix using JVM keystore options for communication with APM Server - {pull}2362[#2362]

[[release-notes-1.28.2]]
==== 1.28.2 - 2021/12/16

[float]
===== Dependency updates
* Update Log4j to 2.12.2

[float]
===== Bug fixes
* Fix module loading errors on J9 JVM - {pull}2341[#2341]
* Fixing log4j configuration error - {pull}2343[#2343]

[[release-notes-1.28.1]]
==== 1.28.1 - 2021/12/10

[float]
===== Security 
* Fix for "Log4Shell" RCE 0-day exploit in log4j https://nvd.nist.gov/vuln/detail/CVE-2021-44228[CVE-2021-44228] - {pull}2332[#2332]

[float]
===== Features
* Added support to selectively enable instrumentations - {pull}2292[#2292]

[float]
===== Bug fixes
* Preferring controller names for Spring MVC transactions, `use_path_as_transaction_name` only as a fallback - {pull}2320[#2320]

[[release-notes-1.28.0]]
==== 1.28.0 - 2021/12/07

[float]
===== Features
* Adding experimental support for <<aws-lambda, AWS Lambda>> - {pull}1951[#1951]
* Now supporting tomcat 10 - {pull}2229[#2229]

[float]
===== Bug fixes
* Fix error with parsing APM Server version for 7.16+ - {pull}2313[#2313]

[[release-notes-1.27.1]]
==== 1.27.1 - 2021/11/30

[float]
===== Security
* Resolves Local Privilege Escalation issue https://discuss.elastic.co/t/apm-java-agent-security-update/291355[ESA-2021-30] https://cve.mitre.org/cgi-bin/cvename.cgi?name=CVE-2021-37942[CVE-2021-37942]

[float]
===== Features
* Add support to Jakarta EE for JSF - {pull}2254[#2254]

[float]
===== Bug fixes
* Fixing missing Micrometer metrics in Spring boot due to premature initialization - {pull}2255[#2255]
* Fixing hostname trimming of FQDN too aggressive - {pull}2286[#2286]
* Fixing agent `unknown` version - {pull}2289[#2289]
* Improve runtime attach configuration reliability - {pull}2283[#2283]

[[release-notes-1.27.0]]
==== 1.27.0 - 2021/11/15

[float]
===== Security
* Resolves Local Privilege Escalation issue https://discuss.elastic.co/t/apm-java-agent-security-update/289627[ESA-2021-29] https://cve.mitre.org/cgi-bin/cvename.cgi?name=CVE-2021-37941[CVE-2021-37941]

[float]
===== Potentially breaking changes
* `transaction_ignore_urls` now relies on full request URL path - {pull}2146[#2146]
** On a typical application server like Tomcat, deploying an `app.war` application to the non-ROOT context makes it accessible with `http://localhost:8080/app/`
** Ignoring the whole webapp through `/app/*` was not possible until now.
** Existing configuration may need to be updated to include the deployment context, thus for example `/static/*.js` used to
exclude known static files in all applications might be changed to `/app/static/*.js` or `*/static/*.js`.
** It only impacts prefix patterns due to the additional context path in pattern.
** It does not impact deployment within the `ROOT` context like Spring-boot which do not have such context path prefix.
* The metrics `transaction.duration.sum.us`, `transaction.duration.count` and `transaciton.breakdown.count` are no longer recorded - {pull}2194[#2194]
* Automatic hostname discovery mechanism had changed, so the resulted `host.name` and `host.hostname` in events reported
by the agent may be different. This was done in order to improve the integration with host metrics in the APM UI.

[float]
===== Features
* Improved capturing of logged exceptions when using Log4j2 - {pull}2139[#2139]
* Update to async-profiler 1.8.7 and set configured `safemode` at load time though a new system property - {pull}2165[#2165]
* Added support to capture `context.message.routing-key` in rabbitmq, spring amqp instrumentations - {pull}1767[#1767]
* Breakdown metrics are now tracked per service (when using APM Server 8.0) - {pull}2208[#2208]
* Add support for Spring AMQP batch API - {pull}1716[#1716]
* Add the (current) transaction name to the error (when using APM Server 8.0) - {pull}2235[#2235]
* The JVM/JMX metrics are reported for each service name individually (when using APM Server 8.0) - {pull}2233[#2233]
* Added <<config-span-stack-trace-min-duration,`span_stack_trace_min_duration`>> option.
 This replaces the now deprecated `span_frames_min_duration` option.
 The difference is that the new option has more intuitive semantics for negative values (never collect stack trace) and zero (always collect stack trace). - {pull}2220[#2220]
* Add support to Jakarta EE for JAX-WS - {pull}2247[#2247]
* Add support to Jakarta EE for JAX-RS - {pull}2248[#2248]
* Add support for Jakarta EE EJB annotations `@Schedule`, `@Schedules` - {pull}2250[#2250]
* Add support to Jakarta EE for Servlets - {pull}1912[#1912]
* Added support to Quartz 1.x - {pull}2219[#2219]

[float]
===== Performance improvements
* Disable compression when sending data to a local APM Server
* Reducing startup contention related to instrumentation through `ensureInstrumented` - {pull}2150[#2150]

[float]
===== Bug fixes
* Fix k8s metadata discovery for containerd-cri envs - {pull}2126[#2126]
* Fixing/reducing startup delays related to `ensureInstrumented` - {pull}2150[#2150]
* Fix runtime attach when bytebuddy is in application classpath - {pull}2116[#2116]
* Fix failed integration between agent traces and host metrics coming from Beats/Elastic-Agent due to incorrect hostname
discovery - {pull}2205[#2205]
* Fix infinitely kept-alive transactions in Hikari connection pool - {pull}2210[#2210]
* Fix few Webflux exceptions and missing reactor module - {pull}2207[#2207]

[float]
===== Refactorings
* Loading the agent from an isolated class loader - {pull}2109[#2109]
* Refactorings in the `apm-agent-plugin-sdk` that may imply breaking changes for beta users of the external plugin mechanism
** `WeakMapSupplier.createMap()` is now `WeakConcurrent.buildMap()` and contains more builders - {pull}2136[#2136]
** `GlobalThreadLocal` has been removed in favor of `DetachedThreadLocal`. To make it global, use `GlobalVariables` - {pull}2136[#2136]
** `DynamicTransformer.Accessor.get().ensureInstrumented` is now `DynamicTransformer.ensureInstrumented` - {pull}2164[#2164]
** The `@AssignTo.*` annotations have been removed.
   Use the `@Advice.AssignReturned.*` annotations that come with the latest version of Byte Buddy.
   If your plugin uses the old annotations, it will be skipped.
   {pull}2171[#2171]
* Switching last instrumentations (`trace_methods`, sparkjava, JDK `HttpServer` and Struts 2) to
`TracerAwareInstrumentation` - {pull}2170[#2170]
* Replace concurrency plugin maps to `SpanConcurrentHashMap` ones - {pull}2173[#2173]
* Align User-Agent HTTP header with other APM agents - {pull}2177[#2177]

[[release-notes-1.26.2]]
==== 1.26.2 - 2021/12/30

[float]
===== Dependency updates
* Update Log4j to 2.12.4 and log4j2-ecs-layout to 1.3.2 - {pull}2378[#2378]

[[release-notes-1.26.1]]
==== 1.26.1 - 2021/12/22

[float]
===== Dependency updates
* Update Log4j to 2.12.3
* Update ecs-logging-java to 1.3.0

[[release-notes-1.26.0]]
==== 1.26.0 - 2021/09/14

===== Potentially breaking changes
* If you rely on Database span subtype and use Microsoft SQL Server, the span subtype has been changed from `sqlserver`
to `mssql` to align with other agents.

[float]
===== Breaking changes
* Stop collecting the field `http.request.socket.encrypted` in http requests - {pull}2136[#2136]

[float]
===== Features
* Improved naming for Spring controllers - {pull}1906[#1906]
* ECS log reformatting improvements - {pull}1910[#1910]
** Automatically sets `service.node.name` in all log events if set through agent configuration
** Add `log_ecs_reformatting_additional_fields` option to support arbitrary fields in logs
** Automatically serialize markers as tags where relevant (log4j2 and logback)
* gRPC spans (client and server) can detect errors or cancellation through custom listeners - {pull}2067[#2067]
* Add `-download-agent-version` to the agent <<setup-attach-cli-usage-options, attach CLI tool options>>, allowing the
user to configure an arbitrary agent version that will be downloaded from maven and attached - {pull}1959[#1959]
* Add extra check to detect improper agent setup - {pull}2076[#2076]
* In redis tests - embedded RedisServer is replaced by testcontainers - {pull}2221[#2221]

[float]
===== Performance improvements
* Reduce GC time overhead caused by WeakReferences - {pull}2086[#2086], {pull}2081[#2081]
* Reduced memory overhead by a smarter type pool caching strategy - {pull}2102[#2102]. +
  The type pool cache improves the startup times by speeding up type matching
  (determining whether a class that's about to be loaded should be instrumented).
  Generally, the more types that are cached, the faster the startup. +
  The old strategy did not impose a limit to the cache but cleared it after it hasn't been accessed in a while.
  However, load test have discovered that the cache may never be cleared and leave a permanent overhead of 23mb.
  The actual size of the cache highly depends on the application and loosely correlates with the number of loaded classes. +
  The new caching strategy targets to allocate 1% of the committed heap, at least 0.5mb and max 10mb.
  If a particular entry hasn't been accessed within 20s, it will be removed from the cache. +
  The results based on load testing are very positive:
** Equivalent startup times (within the margins of error of the previous strategy)
** Equivalent allocation rate (within the margins of error of the previous strategy)
** Reduced avg heap utilization from 10%/15mb (previous strategy) to within margins of error without the agent
** Reduced GC time due to the additional headroom that the application can utilize.
** Based on heap dump analysis, after warmup, the cache size is now around 59kb (down from 23mb with the previous strategy).

[float]
===== Bug fixes
* Fix failure to parse some forms of the `Implementation-Version` property from jar manifest files - {pull}1931[#1931]
* Ensure single value for context-propagation header - {pull}1937[#1937]
* Fix gRPC non-terminated (therefore non-reported) client spans - {pull}2067[#2067]
* Fix Webflux response status code - {pull}1948[#1948]
* Ensure path filtering is applied when Servlet path is not available - {pull}2099[#2099]
* Align span subtype for MS SqlServer - {pull}2112[#2112]
* Fix potential destination host name corruption in OkHttp client spans - {pull}2118[#2118]

[float]
===== Refactorings
* Migrate several plugins to indy dispatcher {pull}2087[#2087], {pull}2088[#2088], {pull}2090[#2090], {pull}2094[#2094], {pull}2095[#2095]

[[release-notes-1.25.0]]
==== 1.25.0 - 2021/07/22

[float]
===== Potentially breaking changes
* If you rely on instrumentations that are in the `experimental` group, you must now set `enable_experimental_instrumentations=true` otherwise
the experimental instrumentations will be disabled by default. Up to version `1.24.0` using an empty value for `disable_instrumentations` was
the recommended way to override the default `disable_instrumentations=experimental`.

[float]
===== Features
* Support for inheritance of public API annotations - {pull}1805[#1805]
* JDBC instrumentation sets `context.db.instance` - {pull}1820[#1820]
* Add support for Vert.x web client- {pull}1824[#1824]
* Avoid recycling of spans and transactions that are using through the public API, so to avoid
reference-counting-related errors - {pull}1859[#1859]
* Add <<config-enable-experimental-instrumentations>> configuration option to enable experimental features - {pull}1863[#1863]
** Previously, when adding an instrumentation group to `disable_instrumentations`, we had to make sure to not forget the
default `experimental` value, for example when disabling `jdbc` instrumentation we had to set `disable_instrumentations=experimental,jdbc` otherwise
setting `disable_instrumentations=jdbc` would disable jdbc and also enable experimental features, which would not be the desired effect.
** Previously, by default `disable_instrumentations` contained `experimental`
** Now by default `disable_instrumentations` is empty and `enable_experimental_instrumentations=false`
** Set `enable_experimental_instrumentations=true` to enable experimental instrumentations
* Eliminating concerns related to log4j2 vulnerability - https://nvd.nist.gov/vuln/detail/CVE-2020-9488#vulnCurrentDescriptionTitle.
We cannot upgrade to version above 2.12.1 because this is the last version of log4j that is compatible with Java 7.
Instead, we exclude the SMTP appender (which is the vulnerable one) from our artifacts. Note that older versions of
our agent are not vulnerable as well, as the SMTP appender was never used, this is only to further reduce our users' concerns.
* Adding public APIs for setting `destination.service.resource`, `destination.address` and `destination.port` fields
for exit spans - {pull}1788[#1788]
* Only use emulated runtime attachment as fallback, remove the `--without-emulated-attach` option - {pull}1865[#1865]
* Instrument `javax.servlet.Filter` the same way as `javax.servlet.FilterChain` - {pull}1858[#1858]
* Propagate trace context headers in HTTP calls occurring from within traced exit points, for example - when using
Elasticsearch's REST client - {pull}1883[#1883]
* Added support for naming sparkjava (not Apache Spark) transactions {pull}1894[#1894]
* Added the ability to manually create exit spans, which will result with the auto creation of service nodes in the
service map and downstream service in the dependencies table - {pull}1898[#1898]
* Basic support for `com.sun.net.httpserver.HttpServer` - {pull}1854[#1854]
* Update to async-profiler 1.8.6 {pull}1907[#1907]
* Added support for setting the framework using the public api (#1908) - {pull}1909[#1909]

[float]
===== Bug fixes
* Fix NPE with `null` binary header values + properly serialize them - {pull}1842[#1842]
* Fix `ListenerExecutionFailedException` when using Spring AMQP's ReplyTo container - {pull}1872[#1872]
* Enabling log ECS reformatting when using Logback configured with `LayoutWrappingEncoder` and a pattern layout - {pull}1879[#1879]
* Fix NPE with Webflux + context propagation headers - {pull}1871[#1871]
* Fix `ClassCastException` with `ConnnectionMetaData` and multiple classloaders - {pull}1864[#1864]
* Fix NPE in `co.elastic.apm.agent.servlet.helper.ServletTransactionCreationHelper.getClassloader` - {pull}1861[#1861]
* Fix for Jboss JMX unexpected notifications - {pull}1895[#1895]

[[release-notes-1.24.0]]
==== 1.24.0 - 2021/05/31

[float]
===== Features
* Basic support for Apache Struts 2 {pull}1763[#1763]
* Extending the <<config-log-ecs-reformatting>> config option to enable the overriding of logs with ECS-reformatted
events. With the new `OVERRIDE` option, non-file logs can be ECS-reformatted automatically as well - {pull}1793[#1793]
* Instrumentation for Vert.x Web {pull}1697[#1697]
* Changed log level of vm arguments to debug
* Giving precedence for the W3C `tracecontext` header over the `elastic-apm-traceparent` header - {pull}1821[#1821]
* Add instrumentation for Webflux - {pull}1305[#1305]
* Add instrumentation for Javalin {pull}1822[#1822]

[float]
===== Bug fixes
* Fix another error related to instrumentation plugins loading on Windows - {pull}1785[#1785]
* Load Spring AMQP plugin- {pull}1784[#1784]
* Avoid `IllegalStateException` when multiple `tracestate` headers are used - {pull}1808[#1808]
* Ensure CLI attach avoids `sudo` only when required and avoid blocking - {pull}1819[#1819]
* Avoid sending metric-sets without samples, so to adhere to the intake API - {pull}1826[#1826]
* Fixing our type-pool cache, so that it can't cause OOM (softly-referenced), and it gets cleared when not used for
a while - {pull}1828[#1828]

[float]
===== Refactors
* Remove single-package limitation for embedded plugins - {pull}1780[#1780]

[[release-notes-1.23.0]]
==== 1.23.0 - 2021/04/22

[float]
===== Breaking changes
* There are breaking changes in the <<setup-attach-cli,attacher cli>>.
  See the Features section for more information.

[float]
===== Features
* Overhaul of the <<setup-attach-cli,attacher cli>> application that allows to attach the agent to running JVMs - {pull}1667[#1667]
** The artifact of the standalone cli application is now called `apm-agent-attach-cli`. The attacher API is still called `apm-agent-attach`.
** There is also a slim version of the cli application that does not bundle the Java agent.
It requires the `--agent-jar` option to be set.
** Improved logging +
The application uses {ecs-logging-java-ref}/intro.html[Java ECS logging] to emit JSON logs.
The log level can be configured with the `--log-level` option.
By default, the program is logging to the console but using the `--log-file` option, it can also log to a file.
** Attach to JVMs running under a different user (unix only) +
The JVM requires the attacher to be running under the same user as the target VM (the attachee).
The `apm-agent-attach-standalone.jar` can now be run with a user that has permissions to switch to the user that runs the target VM.
On Windows, the attacher can still only attach to JVMs that are running with under the same user.
** New include/exclude discovery rules +
*** `--include-all`: Attach to all discovered JVMs. If no matchers are provided, it will not attach to any JVMs.
*** `--include-user`/`--exclude-user`: Attach to all JVMs of a given operating system user.
*** `--include-main`/`--exclude-main`: Attach to all JVMs that whose main class/jar name, or system properties match the provided regex.
*** `--include-vmargs`/`--exclude-vmargs`: Attach to all JVMs that whose main class/jar name, or system properties match the provided regex.
** Removal of options +
*** The deprecated `--arg` option has been removed.
*** The `-i`/`--include`, `-e`/`exclude` options have been removed in favor of the `--<include|exclude>-<main|vmargs>` options.
*** The `-p`/`--pid` options have been removed in favor of the `--include-pid` option.
** Changed behavior of  the `-l`/`--list` option +
The option now only lists JVMs that match the include/exclude discovery rules.
Thus, it can be used to do a dry-run of the matchers without actually performing an attachment.
It even works in combination with `--continuous` now.
By default, the VM arguments are not printed, but only when the `-a`/`--list-vmargs` option is set.
** Remove dependency on `jps` +
Even when matching on the main class name or on system properties,
** Checks the Java version before attaching to avoid attachment on unsupported JVMs.
* Cassandra instrumentation - {pull}1712[#1712]
* Log correlation supports JBoss Logging - {pull}1737[#1737]
* Update Byte-buddy to `1.11.0` - {pull}1769[#1769]
* Support for user.domain {pull}1756[#1756]
* JAX-RS supports javax.ws.rs.PATCH
* Enabling build and unit tests on Windows - {pull}1671[#1671]

[float]
===== Bug fixes
* Fixed log correlation for log4j2 - {pull}1720[#1720]
* Fix apm-log4j1-plugin and apm-log4j2-plugin dependency on slf4j - {pull}1723[#1723]
* Avoid systematic `MessageNotWriteableException` error logging, now only visible in `debug` - {pull}1715[#1715] and {pull}1730[#1730]
* Fix rounded number format for non-english locales - {pull}1728[#1728]
* Fix `NullPointerException` on legacy Apache client instrumentation when host is `null` - {pull}1746[#1746]
* Apply consistent proxy class exclusion heuristic - {pull}1738[#1738]
* Fix micrometer serialization error - {pull}1741[#1741]
* Optimize & avoid `ensureInstrumented` deadlock by skipping stack-frame computation for Java7+ bytecode - {pull}1758[#1758]
* Fix instrumentation plugins loading on Windows - {pull}1671[#1671]

[float]
===== Refactors
* Migrate some plugins to indy dispatcher {pull}1369[#1369] {pull}1410[#1410] {pull}1374[#1374]

[[release-notes-1.22.0]]
==== 1.22.0 - 2021/03/24

[float]
===== Breaking changes
* Dots in metric names of Micrometer metrics get replaced with underscores to avoid mapping conflicts.
De-dotting be disabled via <<config-dedot-custom-metrics, `dedot_custom_metrics`>>. - {pull}1700[#1700]

[float]
===== Features
* Introducing a new mechanism to ease the development of community instrumentation plugins. See <<config-plugins-dir>> for
more details. This configuration was already added in 1.18.0, but more extensive and continuous integration testing
allows us to expose it now. It is still marked as "experimental" though, meaning that future changes in the mechanism
may break early contributed plugins. However, we highly encourage our community to try it out and we will do our best
to assist with such efforts.
* Deprecating `ignore_user_agents` in favour of `transaction_ignore_user_agents`, maintaining the same functionality -
{pull}1644[#1644]
* Update existing Hibernate Search 6 instrumentation to the final relase
* The <<config-use-path-as-transaction-name, `use_path_as_transaction_name`>> option is now dynamic
* Flushing internal and micrometer metrics before the agent shuts down - {pull}1658[#1658]
* Support for OkHttp 4.4+ -  {pull}1672[#1672]
* Adding capability to automatically create ECS-JSON-formatted version of the original application log files, through
the <<config-log-ecs-reformatting>> config option. This allows effortless ingestion of logs to Elasticsearch without
any further configuration. Supports log4j1, log4j2 and Logback. {pull}1261[#1261]
* Add support to Spring AMQP - {pull}1657[#1657]
* Adds the ability to automatically configure usage of the OpenTracing bridge in systems using ServiceLoader - {pull}1708[#1708]
* Update to async-profiler 1.8.5 - includes a fix to a Java 7 crash and enhanced safe mode to better deal with
corrupted stack frames.
* Add a warning on startup when `-Xverify:none` or `-noverify` flags are set as this can lead to crashes that are very
difficult to debug - {pull}1593[#1593]. In an upcoming version, the agent will not start when these flags are set,
unless the system property `elastic.apm.disable_bootstrap_checks` is set to true.

[float]
===== Bug fixes
* fix sample rate rounded to zero when lower than precision - {pull}1655[#1655]
* fixed a couple of bugs with the external plugin mechanism (not documented until now) - {pull}1660[#1660]
* Fix runtime attach conflict with multiple users - {pull}1704[#1704]

[[release-notes-1.21.0]]
==== 1.21.0 - 2021/02/09

[float]
===== Breaking changes
* Following PR {pull}1650[#1650], there are two slight changes with the <<config-server-url>> and <<config-server-urls>>
configuration options:
    1.  So far, setting `server_urls` with an empty string would allow the agent to work normally, apart from any action
        that requires communication with the APM Server, including the attempt to fetch a central configuration.
        Starting in this agent version, setting `server_urls` to empty string doesn't have any special meaning, it is
        the default expected configuration, where `server_url` will be used instead. In order to achieve the same
        behaviour, use the new <<config-disable-send>> configuration.
    2.  Up to this version, `server_url` was used as an alias to `server_urls`, meaning that one could potentially set
        the `server_url` config with a comma-separated list of multiple APM Server addresses, and that would have been a
        valid configuration. Starting in this agent version, `server_url` is a separate configuration, and it only accepts
        Strings that represent a single valid URL. Specifically, empty strings and commas are invalid.

[float]
===== Features
* Add cloud provider metadata to reported events, see
https://github.com/elastic/apm/blob/master/specs/agents/metadata.md#cloud-provider-metadata[spec] for details.
By default, the agent will try to automatically detect the cloud provider on startup, but this can be
configured through the <<config-cloud-provider, `cloud_provider`>> config option - {pull}1599[#1599]
* Add span & transaction `outcome` field to improve error rate calculations - {pull}1613[#1613]

[float]
===== Bug fixes
* Fixing crashes observed in Java 7 at sporadic timing by applying a few seconds delay on bootstrap - {pull}1594[#1594]
* Fallback to using "TLS" `SSLContext` when "SSL" is not available - {pull}1633[#1633]
* Fixing agent startup failure with `NullPointerException` thrown by Byte-buddy's `MultipleParentClassLoader` - {pull}1647[#1647]
* Fix cached type resolution triggering `ClassCastException` - {pull}1649[#1649]

[[release-notes-1.20.0]]
==== 1.20.0 - 2021/01/07

[float]
===== Breaking changes
* The following public API types were `public` so far and became package-private: `NoopScope`, `ScopeImpl` and `AbstractSpanImpl`.
  If your code is using them, you will need to change that when upgrading to this version.
  Related PR: {pull}1532[#1532]

[float]
===== Features
* Add support for RabbitMQ clients - {pull}1328[#1328]

[float]
===== Bug fixes
* Fix small memory allocation regression introduced with tracestate header {pull}1508[#1508]
* Fix `NullPointerException` from `WeakConcurrentMap.put` through the Elasticsearch client instrumentation - {pull}1531[#1531]
* Sending `transaction_id` and `parent_id` only for events that contain a valid `trace_id` as well - {pull}1537[#1537]
* Fix `ClassNotFoundError` with old versions of Spring resttemplate {pull}1524[#1524]
* Fix Micrometer-driven metrics validation errors by the APM Server when sending with illegal values - {pull}1559[#1559]
* Serialize all stack trace frames when setting `stack_trace_limit=-1` instead of none - {pull}1571[#1571]
* Fix `UnsupportedOperationException` when calling `ServletContext.getClassLoader()` - {pull}1576[#1576]
* Fix improper request body capturing - {pull}1579[#1579]
* Avoid `NullPointerException` due to null return values instrumentation advices - {pull}1601[#1601]
* Update async-profiler to 1.8.3 {pull}1602[1602]
* Use null-safe data structures to avoid `NullPointerException` {pull}1597[1597]
* Fix memory leak in sampling profiler mechanism - {pull}1592[#1592]

[float]
===== Refactors
* Migrate some plugins to indy dispatcher {pull}1405[#1405] {pull}1394[#1394]

[[release-notes-1.19.0]]
==== 1.19.0 - 2020/11/10

[float]
===== Features
* The agent version now includes a git hash if it's a snapshot version.
  This makes it easier to differ distinct snapshot builds of the same version.
  Example: `1.18.1-SNAPSHOT.4655910`
* Add support for sampling weight with propagation in `tracestate` W3C header {pull}1384[#1384]
* Adding two more valid options to the `log_level` config: `WARNING` (equivalent to `WARN`) and `CRITICAL`
  (will be treated as `ERROR`) - {pull}1431[1431]
* Add the ability to disable Servlet-related spans for `INCLUDE`, `FORWARD` and `ERROR` dispatches (without affecting
  basic Servlet capturing) by adding `servlet-api-dispatch` to <<config-disable-instrumentations>> - {pull}1448[1448]
* Add Sampling Profiler support for AArch64 architectures - {pull}1443[1443]
* Support proper transaction naming when using Spring's `ServletWrappingController` - {pull}1461[#1461]
* Update async-profiler to 1.8.2 {pull}1471[1471]
* Update existing Hibernate Search 6 instrumentation to work with the latest CR1 release
* Deprecating the `addLabel` public API in favor of `setLabel` (still supporting `addLabel`) - {pull}1449[#1449]

[float]
===== Bug fixes
* Fix `HttpUrlConnection` instrumentation issue (affecting distributed tracing as well) when using HTTPS without using
  `java.net.HttpURLConnection#disconnect` - {pull}1447[1447]
* Fixes class loading issue that can occur when deploying multiple applications to the same application server - {pull}1458[#1458]
* Fix ability to disable agent on startup wasn't working for runtime attach {pull}1444[1444]
* Avoid `UnsupportedOperationException` on some spring application startup {pull}1464[1464]
* Fix ignored runtime attach `config_file` {pull}1469[1469]
* Fix `IllegalAccessError: Module 'java.base' no access to: package 'java.lang'...` in J9 VMs of Java version >= 9 -
  {pull}1468[#1468]
* Fix JVM version parsing on HP-UX {pull}1477[#1477]
* Fix Spring-JMS transactions lifecycle management when using multiple concurrent consumers - {pull}1496[#1496]

[float]
===== Refactors
* Migrate some plugins to indy dispatcher {pull}1404[1404] {pull}1411[1411]
* Replace System Rules with System Lambda {pull}1434[#1434]

[[release-notes-1.18.1]]
==== 1.18.1 - 2020/10/06

[float]
===== Refactors
* Migrate some plugins to indy dispatcher {pull}1362[1362] {pull}1366[1366] {pull}1363[1363] {pull}1383[1383] {pull}1368[1368] {pull}1364[1364] {pull}1365[1365] {pull}1367[1367] {pull}1371[1371]

[float]
===== Bug fixes
* Fix instrumentation error for HttpClient - {pull}1402[#1402]
* Eliminate `unsupported class version error` messages related to loading the Java 11 HttpClient plugin in pre-Java-11 JVMs {pull}1397[1397]
* Fix rejected metric events by APM Server with response code 400 due to data validation error - sanitizing Micrometer
metricset tag keys - {pull}1413[1413]
* Fix invalid micrometer metrics with non-numeric values {pull}1419[1419]
* Fix `NoClassDefFoundError` with JDBC instrumentation plugin {pull}1409[1409]
* Apply `disable_metrics` config to Micrometer metrics - {pull}1421[1421]
* Remove cgroup `inactive_file.bytes` metric according to spec {pull}1422[1422]

[[release-notes-1.18.0]]
==== 1.18.0 - 2020/09/08

[float]
===== Features
* Deprecating `ignore_urls` config in favour of <<config-transaction-ignore-urls, `transaction_ignore_urls`>> to align
  with other agents, while still allowing the old config name for backward compatibility - {pull}1315[#1315]
* Enabling instrumentation of classes compiled with Java 1.4. This is reverting the restriction of instrumenting only
  bytecode of Java 1.5 or higher ({pull}320[#320]), which was added due to potential `VerifyError`. Such errors should be
  avoided now by the usage of `TypeConstantAdjustment` - {pull}1317[#1317]
* Enabling agent to work without attempting any communication with APM server, by allowing setting `server_urls` with
  an empty string - {pull}1295[#1295]
* Add <<metrics-micrometer, micrometer support>> - {pull}1303[#1303]
* Add `profiling_inferred_spans_lib_directory` option to override the default temp directory used for exporting the async-profiler library.
  This is useful for server-hardened environments where `/tmp` is often configured with `noexec`, leading to `java.lang.UnsatisfiedLinkError` errors - {pull}1350[#1350]
* Create spans for Servlet dispatches to FORWARD, INCLUDE and ERROR - {pull}1212[#1212]
* Support JDK 11 HTTPClient - {pull}1307[#1307]
* Lazily create profiler temporary files {pull}1360[#1360]
* Convert the followings to Indy Plugins (see details in <<release-notes-1.18.0.rc1, 1.18.0-rc1 relase notes>>): gRPC,
  AsyncHttpClient, Apache HttpClient
* The agent now collects cgroup memory metrics (see details in <<metrics-cgroup,Metrics page>>)
* Update async-profiler to 1.8.1 {pull}1382[#1382]
* Runtime attach install option is promoted to 'beta' status (was experimental).

[float]
===== Bug fixes
* Fixes a `NoClassDefFoundError` in the JMS instrumentation of `MessageListener` - {pull}1287[#1287]
* Fix `/ by zero` error message when setting `server_urls` with an empty string - {pull}1295[#1295]
* Fix `ClassNotFoundException` or `ClassCastException` in some cases where special log4j configurations are used - {pull}1322[#1322]
* Fix `NumberFormatException` when using early access Java version - {pull}1325[#1325]
* Fix `service_name` config being ignored when set to the same auto-discovered default value - {pull}1324[#1324]
* Fix service name error when updating a web app on a Servlet container - {pull}1326[#1326]
* Fix remote attach 'jps' executable not found when 'java' binary is symlinked ot a JRE - {pull}1352[#1352]

[[release-notes-1.18.0.rc1]]
==== 1.18.0.RC1 - 2020/07/22

This release candidate adds some highly anticipated features:
It’s now possible to attach the agent at runtime in more cases than before.
Most notably, it enables runtime attachment on JBoss, WildFly, Glassfish/Payara,
and other OSGi runtimes such as Atlassian Jira and Confluence.

To make this and other significant features, such as https://github.com/elastic/apm-agent-java/issues/937[external plugins], possible,
we have implemented major changes to the architecture of the agent.
The agent now relies on the `invokedynamic` bytecode instruction to make plugin development easier, safer, and more efficient.
As early versions of Java 7 and Java 8 have unreliable support for invokedynamic,
we now require a minimum update level of 60 for Java 7 (7u60+) in addition to the existing minimum update level of 40 for Java 8 (8u40+).

We’re looking for users who would like to try this out to give feedback.
If we see that the `invokedynamic`-based approach (https://github.com/elastic/apm-agent-java/pull/1230[indy plugins]) works well, we can continue and migrate the rest of the plugins.
After the migration has completed, we can move forward with external plugins and remove the experimental label from runtime attachment.

If all works like in our testing, you would not see `NoClassDefFoundError` s anymore when, for example, trying to attach the agent at runtime to an OSGi container or a JBoss server.
Also, non-standard OSGi containers, such as Atlassian Jira and other technologies with restrictive class loading policies, such as MuleSoft ESB, will benefit from this change.

In the worst case, there might be JVM crashes due to `invokedynamic`-related JVM bugs.
However, we already disable the agent when attached to JVM versions that are known to be problematic.
Another potentially problematic area is that we now dynamically raise the bytecode version of instrumented classes to be at least bytecode version 51 (Java 7).
This is needed in order to be able to use the `invokedynamic` instruction.
This requires re-computation of stack map frames which makes instrumentation a bit slower.
We don't anticipate notable slowdowns unless you extensively (over-)use <<config-trace-methods, `trace_methods`>>.

[float]
===== Breaking changes
* Early Java 7 versions, prior to update 60, are not supported anymore.
  When trying to attach to a non-supported version, the agent will disable itself and not apply any instrumentations.

[float]
===== Features
* Experimental support for runtime attachment now also for OSGi containers, JBoss, and WildFly
* New mitigation of OSGi bootdelegation errors (`NoClassDefFoundError`).
  You can remove any `org.osgi.framework.bootdelegation` related configuration.
  This release also removes the configuration option `boot_delegation_packages`.
* Overhaul of the `ExecutorService` instrumentation that avoids `ClassCastException` issues - {pull}1206[#1206]
* Support for `ForkJoinPool` and `ScheduledExecutorService` (see <<supported-async-frameworks>>)
* Support for `ExecutorService#invokeAny` and `ExecutorService#invokeAll`
* Added support for `java.util.TimerTask` - {pull}1235[#1235]
* Add capturing of request body in Elasticsearch queries: `_msearch`, `_count`, `_msearch/template`, `_search/template`, `_rollup_search` - {pull}1222[#1222]
* Add <<config-enabled,`enabled`>> flag
* Add experimental support for Scala Futures
* The agent now collects heap memory pools metrics - {pull}1228[#1228]

[float]
===== Bug fixes
* Fixes error capturing for log4j2 loggers. Version 1.17.0 introduced a regression.
* Fixes `NullPointerException` related to JAX-RS and Quartz instrumentation - {pull}1249[#1249]
* Expanding k8s pod ID discovery to some formerly non-supported environments
* When `recording` is set to `false`, the agent will not send captured errors anymore.
* Fixes NPE in Dubbo instrumentation that occurs when the application is acting both as a provider and as a consumer - {pull}1260[#1260]
* Adding a delay by default what attaching the agent to Tomcat using the premain route to work around the JUL
  deadlock issue - {pull}1262[#1262]
* Fixes missing `jboss.as:*` MBeans on JBoss - {pull}1257[#1257]


[[release-notes-1.17.0]]
==== 1.17.0 - 2020/06/17

[float]
===== Features
* Log files are now rotated after they reach <<config-log-file-size>>.
There will always be one history file `${log_file}.1`.
* Add <<config-log-format-sout>> and <<config-log-format-file>> with the options `PLAIN_TEXT` and `JSON`.
The latter uses https://github.com/elastic/ecs-logging-java[ecs-logging-java] to format the logs.
* Exposing <<config-classes-excluded-from-instrumentation>> config - {pull}1187[#1187]
* Add support for naming transactions based on Grails controllers. Supports Grails 3+ - {pull}1171[#1171]
* Add support for the Apache/Alibaba Dubbo RPC framework
* Async Profiler version upgraded to 1.7.1, with a new debugging flag for the stack frame recovery mechanism - {pull}1173[#1173]

[float]
===== Bug fixes
* Fixes `IndexOutOfBoundsException` that can occur when profiler-inferred spans are enabled.
  This also makes the profiler more resilient by just removing the call tree related to the exception (which might be in an invalid state)
  as opposed to stopping the profiler when an exception occurs.
* Fix `NumberFormatException` when parsing Ingres/Actian JDBC connection strings - {pull}1198[#1198]
* Prevent agent from overriding JVM configured truststore when not using HTTPS for communication with APM server - {pull}1203[#1203]
* Fix `java.lang.IllegalStateException` with `jps` JVM when using continuous runtime attach - {pull}1205[1205]
* Fix agent trying to load log4j2 plugins from application - {pull}1214[1214]
* Fix memory leak in gRPC instrumentation plugin - {pull}1196[1196]
* Fix HTTPS connection failures when agent is configured to use HTTPS to communicate with APM server {pull}1209[1209]

[[release-notes-1.16.0]]
==== 1.16.0 - 2020/05/13

[float]
===== Features

* The log correlation feature now adds `error.id` to the MDC. See <<supported-logging-frameworks>> for details. - {pull}1050[#1050]
* Deprecating the `incubating` tag in favour of the `experimental` tag. This is not a breaking change, so former
<<config-disable-instrumentations,`disable_instrumentation`>> configuration containing the `incubating` tag will still be respected - {pull}1123[#1123]
* Add a `--without-emulated-attach` option for runtime attachment to allow disabling this feature as a workaround.
* Add workaround for JDK bug JDK-8236039 with TLS 1.3 {pull}1149[#1149]
* Add log level `OFF` to silence agent logging
* Adds <<config-span-min-duration,`span_min_duration`>> option to exclude fast executing spans.
  When set together with one of the more specific thresholds - `trace_methods_duration_threshold` or `profiling_inferred_spans_min_duration`,
  the higher threshold will determine which spans will be discarded.
* Automatically instrument quartz jobs from the quartz-jobs artifact {pull}1170[#1170]
* Perform re-parenting of regular spans to be a child of profiler-inferred spans. Requires APM Server and Kibana 7.8.0. {pull}1117[#1117]
* Upgrade Async Profiler version to 1.7.0

[float]
===== Bug fixes

* When Servlet-related Exceptions are handled through exception handlers that return a 200 status code, agent shouldn't override with 500 - {pull}1103[#1103]
* Exclude Quartz 1 from instrumentation to avoid
  `IncompatibleClassChangeError: Found class org.quartz.JobExecutionContext, but interface was expected` - {pull}1108[#1108]
* Fix breakdown metrics span sub-types {pull}1113[#1113]
* Fix flaky gRPC server instrumentation {pull}1122[#1122]
* Fix side effect of calling `Statement.getUpdateCount` more than once {pull}1139[#1139]
* Stop capturing JDBC affected rows count using `Statement.getUpdateCount` to prevent unreliable side-effects {pull}1147[#1147]
* Fix OpenTracing error tag handling (set transaction error result when tag value is `true`) {pull}1159[#1159]
* Due to a bug in the build we didn't include the gRPC plugin in the build so far
* `java.lang.ClassNotFoundException: Unable to load class 'jdk.internal...'` is thrown when tracing specific versions of Atlassian systems {pull}1168[#1168]
* Make sure spans are kept active during `AsyncHandler` methods in the `AsyncHttpClient`
* CPU and memory metrics are sometimes not reported properly when using IBM J9 {pull}1148[#1148]
* `NullPointerException` thrown by the agent on WebLogic {pull}1142[#1142]

[[release-notes-1.15.0]]
==== 1.15.0 - 2020/03/27

[float]
===== Breaking changes

* Ordering of configuration sources has slightly changed, please review <<configuration>>:
** `elasticapm.properties` file now has higher priority over java system properties and environment variables, +
This change allows to change dynamic options values at runtime by editing file, previously values set in java properties
or environment variables could not be overridden, even if they were dynamic.
* Renamed some configuration options related to the experimental profiler-inferred spans feature ({pull}1084[#1084]):
** `profiling_spans_enabled` -> `profiling_inferred_spans_enabled`
** `profiling_sampling_interval` -> `profiling_inferred_spans_sampling_interval`
** `profiling_spans_min_duration` -> `profiling_inferred_spans_min_duration`
** `profiling_included_classes` -> `profiling_inferred_spans_included_classes`
** `profiling_excluded_classes` -> `profiling_inferred_spans_excluded_classes`
** Removed `profiling_interval` and `profiling_duration` (both are fixed to 5s now)

[float]
===== Features

* Gracefully abort agent init when running on a known Java 8 buggy JVM {pull}1075[#1075].
* Add support for <<supported-databases, Redis Redisson client>>
* Makes <<config-instrument>>, <<config-trace-methods>>, and <<config-disable-instrumentations>> dynamic.
Note that changing these values at runtime can slow down the application temporarily.
* Do not instrument Servlet API before 3.0 {pull}1077[#1077]
* Add support for API keys for apm backend authentication {pull}1083[#1083]
* Add support for <<supported-rpc-frameworks, gRPC>> client & server instrumentation {pull}1019[#1019]
* Deprecating `active` configuration option in favor of `recording`.
  Setting `active` still works as it's now an alias for `recording`.

[float]
===== Bug fixes

* When JAX-RS-annotated method delegates to another JAX-RS-annotated method, transaction name should include method A - {pull}1062[#1062]
* Fixed bug that prevented an APM Error from being created when calling `org.slf4j.Logger#error` - {pull}1049[#1049]
* Wrong address in JDBC spans for Oracle, MySQL and MariaDB when multiple hosts are configured - {pull}1082[#1082]
* Document and re-order configuration priorities {pull}1087[#1087]
* Improve heuristic for `service_name` when not set through config {pull}1097[#1097]


[[release-notes-1.14.0]]
==== 1.14.0 - 2020/03/04

[float]
===== Features

* Support for the official https://www.w3.org/TR/trace-context[W3C] `traceparent` and `tracestate` headers. +
  The agent now accepts both the `elastic-apm-traceparent` and the official `traceparent` header.
By default, it sends both headers on outgoing requests, unless <<config-use-elastic-traceparent-header, `use_elastic_traceparent_header`>> is set to false.
* Creating spans for slow methods with the help of the sampling profiler https://github.com/jvm-profiling-tools/async-profiler[async-profiler].
This is a low-overhead way of seeing which methods make your transactions slow and a replacement for the `trace_methods` configuration option.
See <<supported-java-methods>> for more details
* Adding a Circuit Breaker to pause the agent when stress is detected on the system and resume when the stress is relieved.
See <<circuit-breaker>> and {pull}1040[#1040] for more info.
* `Span#captureException` and `Transaction#captureException` in public API return reported error id - {pull}1015[#1015]

[float]
===== Bug fixes

* java.lang.IllegalStateException: Cannot resolve type description for <com.another.commercial.apm.agent.Class> - {pull}1037[#1037]
* properly handle `java.sql.SQLException` for unsupported JDBC features {pull}[#1035] https://github.com/elastic/apm-agent-java/issues/1025[#1025]

[[release-notes-1.13.0]]
==== 1.13.0 - 2020/02/11

[float]
===== Features

* Add support for <<supported-databases, Redis Lettuce client>>
* Add `context.message.age.ms` field for JMS message receiving spans and transactions - {pull}970[#970]
* Instrument log4j2 Logger#error(String, Throwable) ({pull}919[#919]) Automatically captures exceptions when calling `logger.error("message", exception)`
* Add instrumentation for external process execution through `java.lang.Process` and Apache `commons-exec` - {pull}903[#903]
* Add `destination` fields to exit span contexts - {pull}976[#976]
* Removed `context.message.topic.name` field - {pull}993[#993]
* Add support for Kafka clients - {pull}981[#981]
* Add support for binary `traceparent` header format (see the https://github.com/elastic/apm/blob/master/docs/agent-development.md#Binary-Fields[spec]
for more details) - {pull}1009[#1009]
* Add support for log correlation for log4j and log4j2, even when not used in combination with slf4j.
  See <<supported-logging-frameworks>> for details.

[float]
===== Bug Fixes

* Fix parsing value of `trace_methods` configuration property {pull}930[#930]
* Workaround for `java.util.logging` deadlock {pull}965[#965]
* JMS should propagate traceparent header when transactions are not sampled {pull}999[#999]
* Spans are not closed if JDBC implementation does not support `getUpdateCount` {pull}1008[#1008]

[[release-notes-1.12.0]]
==== 1.12.0 - 2019/11/21

[float]
===== Features
* JMS Enhancements {pull}911[#911]:
** Add special handling for temporary queues/topics
** Capture message bodies of text Messages
*** Rely on the existing `ELASTIC_APM_CAPTURE_BODY` agent config option (off by default).
*** Send as `context.message.body`
*** Limit size to 10000 characters. If longer than this size, trim to 9999 and append with ellipsis
** Introduce the `ignore_message_queues` configuration to disable instrumentation (message tagging) for specific 
      queues/topics as suggested in {pull}710[#710]
** Capture predefined message headers and all properties
*** Rely on the existing `ELASTIC_APM_CAPTURE_HEADERS` agent config option.
*** Send as `context.message.headers`
*** Sanitize sensitive headers/properties based on the `sanitize_field_names` config option
* Added support for the MongoDB sync driver. See https://www.elastic.co/guide/en/apm/agent/java/master/supported-technologies-details.html#supported-databases[supported data stores].

[float]
===== Bug Fixes
* JDBC regression- `PreparedStatement#executeUpdate()` and `PreparedStatement#executeLargeUpdate()` are not traced {pull}918[#918]
* When systemd cgroup driver is used, the discovered Kubernetes pod UID contains "_" instead of "-" {pull}920[#920]
* DB2 jcc4 driver is not traced properly {pull}926[#926]

[[release-notes-1.11.0]]
==== 1.11.0 - 2019/10/31

[float]
===== Features
* Add the ability to configure a unique name for a JVM within a service through the
https://www.elastic.co/guide/en/apm/agent/java/master/config-core.html#config-service-node-name[`service_node_name`]
config option]
* Add ability to ignore some exceptions to be reported as errors https://www.elastic.co/guide/en/apm/agent/java/master/config-core.html#config-ignore-exceptions[ignore_exceptions]
* Applying new logic for JMS `javax.jms.MessageConsumer#receive` so that, instead of the transaction created for the 
   polling method itself (ie from `receive` start to end), the agent will create a transaction attempting to capture 
   the code executed during actual message handling.
   This logic is suitable for environments where polling APIs are invoked within dedicated polling threads.
   This polling transaction creation strategy can be reversed through a configuration option (`message_polling_transaction_strategy`) 
   that is not exposed in the properties file by default.  
* Send IP obtained through `javax.servlet.ServletRequest#getRemoteAddr()` in `context.request.socket.remote_address` 
   instead of parsing from headers {pull}889[#889]
* Added `ElasticApmAttacher.attach(String propertiesLocation)` to specify a custom properties location
* Logs message when `transaction_max_spans` has been exceeded {pull}849[#849]
* Report the number of affected rows by a SQL statement (UPDATE,DELETE,INSERT) in 'affected_rows' span attribute {pull}707[#707]
* Add https://www.elastic.co/guide/en/apm/agent/java/master/public-api.html#api-traced[`@Traced`] annotation which either creates a span or a transaction, depending on the context
* Report JMS destination as a span/transaction context field {pull}906[#906]
* Added https://www.elastic.co/guide/en/apm/agent/java/master/config-jmx.html#config-capture-jmx-metrics[`capture_jmx_metrics`] configuration option

[float]
===== Bug Fixes
* JMS creates polling transactions even when the API invocations return without a message
* Support registering MBeans which are added after agent startup

[[release-notes-1.10.0]]
==== 1.10.0 - 2019/09/30

[float]
===== Features
* Add ability to manually specify reported https://www.elastic.co/guide/en/apm/agent/java/master/config-core.html#config-hostname[hostname]
* Add support for https://www.elastic.co/guide/en/apm/agent/java/master/supported-technologies-details.html#supported-databases[Redis Jedis client]
* Add support for identifying target JVM to attach apm agent to using JVM property. See also the documentation of the <<setup-attach-cli-usage-options, `--include` and `--exclude` flags>>
* Added https://www.elastic.co/guide/en/apm/agent/java/master/config-jmx.html#config-capture-jmx-metrics[`capture_jmx_metrics`] configuration option
* Improve servlet error capture {pull}812[#812]
  Among others, now also takes Spring MVC `@ExceptionHandler`s into account 
* Instrument Logger#error(String, Throwable) {pull}821[#821]
  Automatically captures exceptions when calling `logger.error("message", exception)`
* Easier log correlation with https://github.com/elastic/java-ecs-logging. See https://www.elastic.co/guide/en/apm/agent/java/master/log-correlation.html[docs].
* Avoid creating a temp agent file for each attachment {pull}859[#859]
* Instrument `View#render` instead of `DispatcherServlet#render` {pull}829[#829]
  This makes the transaction breakdown graph more useful. Instead of `dispatcher-servlet`, the graph now shows a type which is based on the view name, for example, `FreeMarker` or `Thymeleaf`.

[float]
===== Bug Fixes
* Error in log when setting https://www.elastic.co/guide/en/apm/agent/java/current/config-reporter.html#config-server-urls[server_urls] 
 to an empty string - `co.elastic.apm.agent.configuration.ApmServerConfigurationSource - Expected previousException not to be null`
* Avoid terminating the TCP connection to APM Server when polling for configuration updates {pull}823[#823]
 
[[release-notes-1.9.0]]
==== 1.9.0 - 2019/08/22

[float]
===== Features
* Upgrading supported OpenTracing version from 0.31 to 0.33
* Added annotation and meta-annotation matching support for `trace_methods`, for example:
** `public @java.inject.* org.example.*` (for annotation)
** `public @@javax.enterprise.context.NormalScope org.example.*` (for meta-annotation)
* The runtime attachment now also works when the `tools.jar` or the `jdk.attach` module is not available.
This means you don't need a full JDK installation - the JRE is sufficient.
This makes the runtime attachment work in more environments such as minimal Docker containers.
Note that the runtime attachment currently does not work for OSGi containers like those used in many application servers such as JBoss and WildFly.
See the https://www.elastic.co/guide/en/apm/agent/java/master/setup-attach-cli.html[documentation] for more information.
* Support for Hibernate Search

[float]
===== Bug Fixes
* A warning in logs saying APM server is not available when using 1.8 with APM server 6.x.
Due to that, agent 1.8.0 will silently ignore non-string labels, even if used with APM server of versions 6.7.x or 6.8.x that support such.
If APM server version is <6.7 or 7.0+, this should have no effect. Otherwise, upgrade the Java agent to 1.9.0+.
* `ApacheHttpAsyncClientInstrumentation` matching increases startup time considerably
* Log correlation feature is active when `active==false`
* Tomcat's memory leak prevention mechanism is causing a... memory leak. JDBC statement map is leaking in Tomcat if the application that first used it is undeployed/redeployed.
See https://discuss.elastic.co/t/elastic-apm-agent-jdbchelper-seems-to-use-a-lot-of-memory/195295[this related discussion].

[float]
==== Breaking Changes
* The `apm-agent-attach.jar` is not executable anymore.
Use `apm-agent-attach-standalone.jar` instead. 

[[release-notes-1.8.0]]
==== 1.8.0 - 2019/07/30

[float]
===== Features
* Added support for tracking https://www.elastic.co/guide/en/kibana/7.3/transactions.html[time spent by span type].
   Can be disabled by setting https://www.elastic.co/guide/en/apm/agent/java/current/config-core.html#config-breakdown-metrics[`breakdown_metrics`] to `false`. 
* Added support for https://www.elastic.co/guide/en/kibana/7.3/agent-configuration.html[central configuration].
   Can be disabled by setting https://www.elastic.co/guide/en/apm/agent/java/current/config-core.html#config-central-config[`central_config`] to `false`.
* Added support for Spring's JMS flavor - instrumenting `org.springframework.jms.listener.SessionAwareMessageListener`
* Added support to legacy ApacheHttpClient APIs (which adds support to Axis2 configured to use ApacheHttpClient)
* Added support for setting https://www.elastic.co/guide/en/apm/agent/java/1.x/config-reporter.html#config-server-urls[`server_urls`] dynamically via properties file {pull}723[#723]
* Added https://www.elastic.co/guide/en/apm/agent/java/current/config-core.html#config-config-file[`config_file`] option 
* Added option to use `@javax.ws.rs.Path` value as transaction name https://www.elastic.co/guide/en/apm/agent/java/current/config-jax-rs.html#config-use-jaxrs-path-as-transaction-name[`use_jaxrs_path_as_transaction_name`]
* Instrument quartz jobs https://www.elastic.co/guide/en/apm/agent/java/current/supported-technologies-details.html#supported-scheduling-frameworks[docs]
* SQL parsing improvements {pull}696[#696]
* Introduce priorities for transaction name {pull}748[#748].
   Now uses the path as transaction name if https://www.elastic.co/guide/en/apm/agent/java/current/config-http.html#config-use-path-as-transaction-name[`use_path_as_transaction_name`] is set to `true`
   rather than `ServletClass#doGet`.
   But if a name can be determined from a high level framework,
   like Spring MVC, that takes precedence.
   User-supplied names from the API always take precedence over any others.
* Use JSP path name as transaction name as opposed to the generated servlet class name {pull}751[#751]

[float]
===== Bug Fixes
* Some JMS Consumers and Producers are filtered due to class name filtering in instrumentation matching
* Jetty: When no display name is set and context path is "/" transaction service names will now correctly fall back to configured values
* JDBC's `executeBatch` is not traced
* Drops non-String labels when connected to APM Server < 6.7 to avoid validation errors {pull}687[#687]
* Parsing container ID in cloud foundry garden {pull}695[#695]
* Automatic instrumentation should not override manual results {pull}752[#752]

[float]
===== Breaking changes
* The log correlation feature does not add `span.id` to the MDC anymore but only `trace.id` and `transaction.id` {pull}742[#742].

[[release-notes-1.7.0]]
==== 1.7.0 - 2019/06/13

[float]
===== Features
* Added the `trace_methods_duration_threshold` config option. When using the `trace_methods` config option with wild cards,
this enables considerable reduction of overhead by limiting the number of spans captured and reported
(see more details in config documentation).
NOTE: Using wildcards is still not the recommended approach for the `trace_methods` feature.
* Add `Transaction#addCustomContext(String key, String|Number|boolean value)` to public API
* Added support for AsyncHttpClient 2.x
* Added https://www.elastic.co/guide/en/apm/agent/java/current/config-core.html#config-global-labels[`global_labels`] configuration option.
This requires APM Server 7.2+.
* Added basic support for JMS- distributed tracing for basic scenarios of `send`, `receive`, `receiveNoWait` and `onMessage`.
Both Queues and Topics are supported.
Async `send` APIs are not supported in this version. 
NOTE: This feature is currently marked as "experimental" and is disabled by default. In order to enable,
it is required to set the
https://www.elastic.co/guide/en/apm/agent/java/1.x/config-core.html#config-disable-instrumentations[`disable_instrumentations`] 
configuration property to an empty string.
* Improved OSGi support: added a configuration option for `bootdelegation` packages {pull}641[#641]
* Better span names for SQL spans. For example, `SELECT FROM user` instead of just `SELECT` {pull}633[#633]

[float]
===== Bug Fixes
* ClassCastException related to async instrumentation of Pilotfish Executor causing thread hang (applied workaround)
* NullPointerException when computing Servlet transaction name with null HTTP method name
* FileNotFoundException when trying to find implementation version of jar with encoded URL
* NullPointerException when closing Apache AsyncHttpClient request producer
* Fixes loading of `elasticapm.properties` for Spring Boot applications
* Fix startup error on WebLogic 12.2.1.2.0 {pull}649[#649]
* Disable metrics reporting and APM Server health check when active=false {pull}653[#653]

[[release-notes-1.6.1]]
==== 1.6.1 - 2019/04/26

[float]
===== Bug Fixes
* Fixes transaction name for non-sampled transactions https://github.com/elastic/apm-agent-java/issues/581[#581]
* Makes log_file option work again https://github.com/elastic/apm-agent-java/issues/594[#594]
* Async context propagation fixes
** Fixing some async mechanisms lifecycle issues https://github.com/elastic/apm-agent-java/issues/605[#605]
** Fixes exceptions when using WildFly managed executor services https://github.com/elastic/apm-agent-java/issues/589[#589]
** Exclude glassfish Executor which does not permit wrapped runnables https://github.com/elastic/apm-agent-java/issues/596[#596]
** Exclude DumbExecutor https://github.com/elastic/apm-agent-java/issues/598[#598]
* Fixes Manifest version reading error to support `jar:file` protocol https://github.com/elastic/apm-agent-java/issues/601[#601]
* Fixes transaction name for non-sampled transactions https://github.com/elastic/apm-agent-java/issues/597[#597]
* Fixes potential classloader deadlock by preloading `FileSystems.getDefault()` https://github.com/elastic/apm-agent-java/issues/603[#603]

[[release-notes-1.6.0]]
==== 1.6.0 - 2019/04/16

[float]
===== Related Announcements
* Java APM Agent became part of the Cloud Foundry Java Buildpack as of https://github.com/cloudfoundry/java-buildpack/releases/tag/v4.19[Release v4.19]
 
[float]
===== Features
* Support Apache HttpAsyncClient - span creation and cross-service trace context propagation
* Added the `jvm.thread.count` metric, indicating the number of live threads in the JVM (daemon and non-daemon) 
* Added support for WebLogic
* Added support for Spring `@Scheduled` and EJB `@Schedule` annotations - https://github.com/elastic/apm-agent-java/pull/569[#569]

[float]
===== Bug Fixes
* Avoid that the agent blocks server shutdown in case the APM Server is not available - https://github.com/elastic/apm-agent-java/pull/554[#554]
* Public API annotations improper retention prevents it from being used with Groovy - https://github.com/elastic/apm-agent-java/pull/567[#567]
* Eliminate side effects of class loading related to Instrumentation matching mechanism

[[release-notes-1.5.0]]
==== 1.5.0 - 2019/03/26

[float]
===== Potentially breaking changes
* If you didn't explicitly set the https://www.elastic.co/guide/en/apm/agent/java/master/config-core.html#config-service-name[`service_name`]
previously and you are dealing with a servlet-based application (including Spring Boot),
your `service_name` will change.
See the documentation for https://www.elastic.co/guide/en/apm/agent/java/master/config-core.html#config-service-name[`service_name`]
and the corresponding section in _Features_ for more information.
Note: this requires APM Server 7.0+. If using previous versions, nothing will change.

[float]
===== Features
* Added property `"allow_path_on_hierarchy"` to JAX-RS plugin, to lookup inherited usage of `@path`
* Support for number and boolean labels in the public API {pull}497[497].
This change also renames `tag` to `label` on the API level to be compliant with the https://github.com/elastic/ecs#-base-fields[Elastic Common Schema (ECS)].
The `addTag(String, String)` method is still supported but deprecated in favor of `addLabel(String, String)`.
As of version 7.x of the stack, labels will be stored under `labels` in Elasticsearch.
Previously, they were stored under `context.tags`.
* Support async queries made by Elasticsearch REST client 
* Added `setStartTimestamp(long epochMicros)` and `end(long epochMicros)` API methods to `Span` and `Transaction`,
allowing to set custom start and end timestamps.
* Auto-detection of the `service_name` based on the `<display-name>` element of the `web.xml` with a fallback to the servlet context path.
If you are using a spring-based application, the agent will use the setting for `spring.application.name` for its `service_name`.
See the documentation for https://www.elastic.co/guide/en/apm/agent/java/master/config-core.html#config-service-name[`service_name`]
for more information.
Note: this requires APM Server 7.0+. If using previous versions, nothing will change.
* Previously, enabling https://www.elastic.co/guide/en/apm/agent/java/master/config-core.html#config-capture-body[`capture_body`] could only capture form parameters.
Now it supports all UTF-8 encoded plain-text content types.
The option https://www.elastic.co/guide/en/apm/agent/java/master/config-http.html#config-capture-body-content-types[`capture_body_content_types`]
controls which `Content-Type`s should be captured.
* Support async calls made by OkHttp client (`Call#enqueue`)
* Added support for providing config options on agent attach.
** CLI example: `--config server_urls=http://localhost:8200,http://localhost:8201`
** API example: `ElasticApmAttacher.attach(Map.of("server_urls", "http://localhost:8200,http://localhost:8201"));`

[float]
===== Bug Fixes
* Logging integration through MDC is not working properly - https://github.com/elastic/apm-agent-java/issues/499[#499]
* ClassCastException with adoptopenjdk/openjdk11-openj9 - https://github.com/elastic/apm-agent-java/issues/505[#505]
* Span count limitation is not working properly - reported https://discuss.elastic.co/t/kibana-apm-not-showing-spans-which-are-visible-in-discover-too-many-spans/171690[in our forum]
* Java agent causes Exceptions in Alfresco cluster environment due to failure in the instrumentation of Hazelcast `Executor`s - reported https://discuss.elastic.co/t/cant-run-apm-java-agent-in-alfresco-cluster-environment/172962[in our forum]

[[release-notes-1.4.0]]
==== 1.4.0 - 2019/02/14

[float]
===== Features
* Added support for sync calls of OkHttp client
* Added support for context propagation for `java.util.concurrent.ExecutorService`s
* The `trace_methods` configuration now allows to omit the method matcher.
   Example: `com.example.*` traces all classes and methods within the `com.example` package and sub-packages.
* Added support for JSF. Tested on WildFly, WebSphere Liberty and Payara with embedded JSF implementation and on Tomcat and Jetty with
 MyFaces 2.2 and 2.3
* Introduces a new configuration option `disable_metrics` which disables the collection of metrics via a wildcard expression.
* Support for HttpUrlConnection
* Adds `subtype` and `action` to spans. This replaces former typing mechanism where type, subtype and action were all set through
   the type in an hierarchical dotted-syntax. In order to support existing API usages, dotted types are parsed into subtype and action, 
   however `Span.createSpan` and `Span.setType` are deprecated starting this version. Instead, type-less spans can be created using the new 
   `Span.startSpan` API and typed spans can be created using the new `Span.startSpan(String type, String subtype, String action)` API
* Support for JBoss EAP 6.4, 7.0, 7.1 and 7.2
* Improved startup times
* Support for SOAP (JAX-WS).
   SOAP client create spans and propagate context.
   Transactions are created for `@WebService` classes and `@WebMethod` methods.  

[float]
===== Bug Fixes
* Fixes a failure in BitBucket when agent deployed https://github.com/elastic/apm-agent-java/issues/349[#349]
* Fixes increased CPU consumption https://github.com/elastic/apm-agent-java/issues/453[#453] and https://github.com/elastic/apm-agent-java/issues/443[#443]
* Fixed some OpenTracing bridge functionalities that were not working when auto-instrumentation is disabled
* Fixed an error occurring when ending an OpenTracing span before deactivating
* Sending proper `null` for metrics that have a NaN value
* Fixes JVM crash with Java 7 https://github.com/elastic/apm-agent-java/issues/458[#458]
* Fixes an application deployment failure when using EclipseLink and `trace_methods` configuration https://github.com/elastic/apm-agent-java/issues/474[#474]

[[release-notes-1.3.0]]
==== 1.3.0 - 2019/01/10

[float]
===== Features
* The agent now collects system and JVM metrics https://github.com/elastic/apm-agent-java/pull/360[#360]
* Add API methods `ElasticApm#startTransactionWithRemoteParent` and `Span#injectTraceHeaders` to allow for manual context propagation https://github.com/elastic/apm-agent-java/pull/396[#396].
* Added `trace_methods` configuration option which lets you define which methods in your project or 3rd party libraries should be traced.
   To create spans for all `public` methods of classes whose name ends in `Service` which are in a sub-package of `org.example.services` use this matcher:
   `public org.example.services.*.*Service#*` https://github.com/elastic/apm-agent-java/pull/398[#398]
* Added span for `DispatcherServlet#render` https://github.com/elastic/apm-agent-java/pull/409[#409].
* Flush reporter on shutdown to make sure all recorded Spans are sent to the server before the program exits https://github.com/elastic/apm-agent-java/pull/397[#397]
* Adds Kubernetes https://github.com/elastic/apm-agent-java/issues/383[#383] and Docker metadata to, enabling correlation with the Kibana Infra UI.
* Improved error handling of the Servlet Async API https://github.com/elastic/apm-agent-java/issues/399[#399]
* Support async API’s used with AsyncContext.start https://github.com/elastic/apm-agent-java/issues/388[#388]

[float]
===== Bug Fixes
* Fixing a potential memory leak when there is no connection with APM server
* Fixes NoSuchMethodError CharBuffer.flip() which occurs when using the Elasticsearch RestClient and Java 7 or 8 https://github.com/elastic/apm-agent-java/pull/401[#401]

 
[[release-notes-1.2.0]]
==== 1.2.0 - 2018/12/19

[float]
===== Features
* Added `capture_headers` configuration option.
   Set to `false` to disable capturing request and response headers.
   This will reduce the allocation rate of the agent and can save you network bandwidth and disk space.
* Makes the API methods `addTag`, `setName`, `setType`, `setUser` and `setResult` fluent, so that calls can be chained. 

[float]
===== Bug Fixes
* Catch all errors thrown within agent injected code
* Enable public APIs and OpenTracing bridge to work properly in OSGi systems, fixes https://github.com/elastic/apm-agent-java/issues/362[this WildFly issue]
* Remove module-info.java to enable agent working on early Tomcat 8.5 versions
* Fix https://github.com/elastic/apm-agent-java/issues/371[async Servlet API issue]

[[release-notes-1.1.0]]
==== 1.1.0 - 2018/11/28

[float]
===== Features
* Some memory allocation improvements
* Enabling bootdelegation for agent classes in Atlassian OSGI systems

[float]
===== Bug Fixes
* Update dsl-json which fixes a memory leak.
 See https://github.com/ngs-doo/dsl-json/pull/102[ngs-doo/dsl-json#102] for details. 
* Avoid `VerifyError`s by non instrumenting classes compiled for Java 4 or earlier
* Enable APM Server URL configuration with path (fixes #339)
* Reverse `system.hostname` and `system.platform` order sent to APM server

[[release-notes-1.0.1]]
==== 1.0.1 - 2018/11/15

[float]
===== Bug Fixes
* Fixes NoSuchMethodError CharBuffer.flip() which occurs when using the Elasticsearch RestClient and Java 7 or 8 {pull}313[#313]

[[release-notes-1.0.0]]
==== 1.0.0 - 2018/11/14

[float]
===== Breaking changes
* Remove intake v1 support. This version requires APM Server 6.5.0+ which supports the intake api v2.
   Until the time the APM Server 6.5.0 is officially released,
   you can test with docker by pulling the APM Server image via
   `docker pull docker.elastic.co/apm/apm-server:6.5.0-SNAPSHOT`. 

[float]
===== Features
* Adds `@CaptureTransaction` and `@CaptureSpan` annotations which let you declaratively add custom transactions and spans.
   Note that it is required to configure the `application_packages` for this to work.
   See the https://www.elastic.co/guide/en/apm/agent/java/master/public-api.html#api-annotation[documentation] for more information.
* The public API now supports to activate a span on the current thread.
   This makes the span available via `ElasticApm#currentSpan()`
   Refer to the https://www.elastic.co/guide/en/apm/agent/java/master/public-api.html#api-span-activate[documentation] for more details.
* Capturing of Elasticsearch RestClient 5.0.2+ calls.
   Currently, the `*Async` methods are not supported, only their synchronous counterparts.
* Added API methods to enable correlating the spans created from the JavaScrip Real User Monitoring agent with the Java agent transaction.
   More information can be found in the https://www.elastic.co/guide/en/apm/agent/java/master/public-api.html#api-ensure-parent-id[documentation].
* Added `Transaction.isSampled()` and `Span.isSampled()` methods to the public API
* Added `Transaction#setResult` to the public API {pull}293[#293]

[float]
===== Bug Fixes
* Fix for situations where status code is reported as `200`, even though it actually was `500` {pull}225[#225]
* Capturing the username now properly works when using Spring security {pull}183[#183]

[[release-notes-1.0.0.rc1]]
==== 1.0.0.RC1 - 2018/11/06

[float]
===== Breaking changes
* Remove intake v1 support. This version requires APM Server 6.5.0+ which supports the intake api v2.
   Until the time the APM Server 6.5.0 is officially released,
   you can test with docker by pulling the APM Server image via
   `docker pull docker.elastic.co/apm/apm-server:6.5.0-SNAPSHOT`.
* Wildcard patterns are case insensitive by default. Prepend `(?-i)` to make the matching case sensitive.

[float]
===== Features
* Support for Distributed Tracing
* Adds `@CaptureTransaction` and `@CaptureSpan` annotations which let you declaratively add custom transactions and spans.
   Note that it is required to configure the `application_packages` for this to work.
   See the https://www.elastic.co/guide/en/apm/agent/java/master/public-api.html#api-annotation[documentation] for more information.
* The public API now supports to activate a span on the current thread.
   This makes the span available via `ElasticApm#currentSpan()`
   Refer to the https://www.elastic.co/guide/en/apm/agent/java/master/public-api.html#api-span-activate[documentation] for more details.
* Capturing of Elasticsearch RestClient 5.0.2+ calls.
   Currently, the `*Async` methods are not supported, only their synchronous counterparts.
* Added API methods to enable correlating the spans created from the JavaScrip Real User Monitoring agent with the Java agent transaction.
   More information can be found in the https://www.elastic.co/guide/en/apm/agent/java/master/public-api.html#api-ensure-parent-id[documentation].
* Microsecond accurate timestamps {pull}261[#261]
* Support for JAX-RS annotations.
Transactions are named based on your resources (`ResourceClass#resourceMethod`).

[float]
===== Bug Fixes
* Fix for situations where status code is reported as `200`, even though it actually was `500` {pull}225[#225]

[[release-notes-0.8.x]]
=== Java Agent version 0.8.x

[[release-notes-0.8.0]]
==== 0.8.0

[float]
===== Breaking changes
* Wildcard patterns are case insensitive by default. Prepend `(?-i)` to make the matching case sensitive.

[float]
===== Features
* Wildcard patterns are now not limited to only one wildcard in the middle and can be arbitrarily complex now.
   Example: `*foo*bar*baz`.
* Support for JAX-RS annotations.
   Transactions are named based on your resources (`ResourceClass#resourceMethod`).

[[release-notes-0.7.x]]
=== Java Agent version 0.7.x

[[release-notes-0.7.1]]
==== 0.7.1 - 2018/10/24

[float]
===== Bug Fixes
* Avoid recycling transactions twice {pull}178[#178]

[[release-notes-0.7.0]]
==== 0.7.0 - 2018/09/12

[float]
===== Breaking changes
* Removed `ElasticApm.startSpan`. Spans can now only be created from their transactions via `Transaction#createSpan`.
* `ElasticApm.startTransaction` and `Transaction#createSpan` don't activate the transaction and spans
   and are thus not available via `ElasticApm.activeTransaction` and `ElasticApm.activeSpan`.

[float]
===== Features
* Public API
** Add `Span#captureException` and `Transaction#captureException` to public API.
      `ElasticApm.captureException` is deprecated now. Use `ElasticApm.currentSpan().captureException(exception)` instead.
** Added `Transaction.getId` and `Span.getId` methods 
* Added support for async servlet requests
* Added support for Payara/Glassfish
* Incubating support for Apache HttpClient
* Support for Spring RestTemplate
* Added configuration options `use_path_as_transaction_name` and `url_groups`,
   which allow to use the URL path as the transaction name.
   As that could contain path parameters, like `/user/$userId` however,
   You can set the `url_groups` option to define a wildcard pattern, like `/user/*`,
   to group those paths together.
   This is especially helpful when using an unsupported Servlet API-based framework. 
* Support duration suffixes (`ms`, `s` and `m`) for duration configuration options.
   Not using the duration suffix logs out a deprecation warning and will not be supported in future versions.
* Add ability to add multiple APM server URLs, which enables client-side load balancing.
   The configuration option `server_url` has been renamed to `server_urls` to reflect this change.
   However, `server_url` still works for backwards compatibility.
* The configuration option `service_name` is now optional.
   It defaults to the main class name,
   the name of the executed jar file (removing the version number),
   or the application server name (for example `tomcat-application`).
   In a lot of cases,
   you will still want to set the `service_name` explicitly.
   But it helps getting started and seeing data easier,
   as there are no required configuration options anymore.
   In the future we will most likely determine more useful application names for Servlet API-based applications.<|MERGE_RESOLUTION|>--- conflicted
+++ resolved
@@ -25,11 +25,8 @@
 
 [float]
 ===== Features
-<<<<<<< HEAD
+* Added support for setting service name and version for a transaction via the public api - {pull}2451[#2451]
 * Added support for en-/disabling each public annotation on each own - {pull}2472[#2472]
-=======
-* Added support for setting service name and version for a transaction via the public api - {pull}2451[#2451]
->>>>>>> 53ab3b46
 
 [[release-notes-1.x]]
 === Java Agent version 1.x
