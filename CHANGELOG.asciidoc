--- conflicted
+++ resolved
@@ -37,11 +37,8 @@
 ===== Bug fixes
 * Fixes error capturing for log4j2 loggers. Version 1.17.0 introduced a regression.
 * Fixes `NullPointerException` related to JAX-RS and Quartz instrumentation - {pull}1249[#1249]
-<<<<<<< HEAD
+* Expanding k8s pod ID discovery to some formerly non-supported environments
 * When `recording` is set to `false`, the agent will not send captured errors anymore.
-=======
-* Expanding k8s pod ID discovery to some formerly non-supported environments
->>>>>>> 46135ec6
 
 [[release-notes-1.x]]
 === Java Agent version 1.x
