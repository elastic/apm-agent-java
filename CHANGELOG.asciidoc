ifdef::env-github[]
NOTE: Release notes are best read in our documentation at
https://www.elastic.co/guide/en/apm/agent/java/current/release-notes.html[elastic.co]
endif::[]

////
[[release-notes-x.x.x]]
==== x.x.x - YYYY/MM/DD

[float]
===== Breaking changes

[float]
===== Features
* Cool new feature: {pull}2526[#2526]

[float]
===== Bug fixes
////

=== Unreleased

[[release-notes-1.25.0]]
==== 1.25.0 - YYYY/MM/DD

[float]
===== Potentially breaking changes
* If you rely on instrumentations that are in the `experimental` group, you must now set `enable_experimental_instrumentations=true` otherwise
the experimental instrumentations will be disabled by default. Up to version `1.24.0` using an empty value for `disable_instrumentations` was
the recommended way to override the default `disable_instrumentations=experimental`.

[float]
===== Features
* Support for inheritance of public API annotations - {pull}1805[#1805]
* JDBC instrumentation sets context.db.instance - {pull}1820[#1820]
* Add support for Vert.x web client- {pull}1824[#1824]
* Avoid recycling of spans and transactions that are using through the public API, so to avoid
reference-counting-related errors - {pull}1859[#1859]
* Add <<config-enable-experimental-instrumentations>> configuration option to enable experimental features - {pull}1863[#1863]
** Previously, when adding an instrumentation group to `disable_instrumentations`, we had to make sure to not forget the
default `experimental` value, for example when disabling `jdbc` instrumentation we had to set `disable_instrumentations=experimental,jdbc` otherwise
setting `disable_instrumentations=jdbc` would disable jdbc and also enable experimental features, which would not be the desired effect.
** Previously, by default `disable_instrumentations` contained `experimental`
** Now by default `disable_instrumentations` is empty and `enable_experimental_instrumentations=false`
** Set `disable_instrumentations=true` to enable experimental instrumentations
* Eliminating concerns related to log4j2 vulnerability - https://nvd.nist.gov/vuln/detail/CVE-2020-9488#vulnCurrentDescriptionTitle.
We cannot upgrade to version above 2.12.1 because this is the last version of log4j that is compatible with Java 7.
Instead, we exclude the SMTP appender (which is the vulnerable one) from our artifacts. Note that older versions of
our agent are not vulnerable as well, as the SMTP appender was never used, this is only to further reduce our users' concerns.
* Adding public APIs for setting `destination.service.resource`, `destination.address` and `destination.port` fields
for exit spans - {pull}1788[#1788]
<<<<<<< HEAD
* Added support for overwritting the service version per classloader {pull}#1726[#1726]
=======
* Only use emulated runtime attachment as fallback, remove the `--without-emulated-attach` option - {pull}1865[#1865]
>>>>>>> 176fd916

[float]
===== Bug fixes
* Fix NPE with `null` binary header values + properly serialize them - {pull}1842[#1842]
* Fix `ListenerExecutionFailedException` when using Spring AMQP's ReplyTo container - {pull}1872[#1872]
* Enabling log ECS reformatting when using Logback configured with `LayoutWrappingEncoder` and a pattern layout - {pull}1879[#1879]
* Fix NPE with Webflux + context propagation headers - {pull}1871[1871]
* Fix `ClassCastException` with `ConnnectionMetaData` and multiple classloaders - {pull}1864[#1864]
* Fix NPE in `co.elastic.apm.agent.servlet.helper.ServletTransactionCreationHelper.getClassloader` - {pull}1861[#1861]

[[release-notes-1.x]]
=== Java Agent version 1.x

[[release-notes-1.24.0]]
==== 1.24.0 - 2021/05/31

[float]
===== Features
* Basic support for Apache Struts 2 {pull}1763[#1763]
* Extending the <<config-log-ecs-reformatting>> config option to enable the overriding of logs with ECS-reformatted
events. With the new `OVERRIDE` option, non-file logs can be ECS-reformatted automatically as well - {pull}1793[#1793]
* Instrumentation for Vert.x Web {pull}1697[#1697]
* Changed log level of vm arguments to debug
* Giving precedence for the W3C `tracecontext` header over the `elastic-apm-traceparent` header - {pull}1821[#1821]
* Add instrumentation for Webflux - {pull}1305[#1305]

[float]
===== Bug fixes
* Fix another error related to instrumentation plugins loading on Windows - {pull}1785[#1785]
* Load Spring AMQP plugin- {pull}1784[#1784]
* Avoid `IllegalStateException` when multiple `tracestate` headers are used - {pull}1808[#1808]
* Ensure CLI attach avoids `sudo` only when required and avoid blocking - {pull}1819[#1819]
* Avoid sending metric-sets without samples, so to adhere to the intake API - {pull}1826[#1826]
* Fixing our type-pool cache, so that it can't cause OOM (softly-referenced), and it gets cleared when not used for
a while - {pull}1828[#1828]

[float]
===== Refactors
* Remove single-package limitation for embedded plugins - {pull}1780[#1780]

[[release-notes-1.23.0]]
==== 1.23.0 - 2021/04/22

[float]
===== Breaking changes
* There are breaking changes in the <<setup-attach-cli,attacher cli>>.
  See the Features section for more information.

[float]
===== Features
* Overhaul of the <<setup-attach-cli,attacher cli>> application that allows to attach the agent to running JVMs - {pull}1667[#1667]
** The artifact of the standalone cli application is now called `apm-agent-attach-cli`. The attacher API is still called `apm-agent-attach`.
** There is also a slim version of the cli application that does not bundle the Java agent.
It requires the `--agent-jar` option to be set.
** Improved logging +
The application uses {ecs-logging-java-ref}/intro.html[Java ECS logging] to emit JSON logs.
The log level can be configured with the `--log-level` option.
By default, the program is logging to the console but using the `--log-file` option, it can also log to a file.
** Attach to JVMs running under a different user (unix only) +
The JVM requires the attacher to be running under the same user as the target VM (the attachee).
The `apm-agent-attach-standalone.jar` can now be run with a user that has permissions to switch to the user that runs the target VM.
On Windows, the attacher can still only attach to JVMs that are running with under the same user.
** New include/exclude discovery rules +
*** `--include-all`: Attach to all discovered JVMs. If no matchers are provided, it will not attach to any JVMs.
*** `--include-user`/`--exclude-user`: Attach to all JVMs of a given operating system user.
*** `--include-main`/`--exclude-main`: Attach to all JVMs that whose main class/jar name, or system properties match the provided regex.
*** `--include-vmargs`/`--exclude-vmargs`: Attach to all JVMs that whose main class/jar name, or system properties match the provided regex.
** Removal of options +
*** The deprecated `--arg` option has been removed.
*** The `-i`/`--include`, `-e`/`exclude` options have been removed in favor of the `--<include|exclude>-<main|vmargs>` options.
*** The `-p`/`--pid` options have been removed in favor of the `--include-pid` option.
** Changed behavior of  the `-l`/`--list` option +
The option now only lists JVMs that match the include/exclude discovery rules.
Thus, it can be used to do a dry-run of the matchers without actually performing an attachment.
It even works in combination with `--continuous` now.
By default, the VM arguments are not printed, but only when the `-a`/`--list-vmargs` option is set.
** Remove dependency on `jps` +
Even when matching on the main class name or on system properties,
** Checks the Java version before attaching to avoid attachment on unsupported JVMs.
* Cassandra instrumentation - {pull}1712[#1712]
* Log correlation supports JBoss Logging - {pull}1737[#1737]
* Update Byte-buddy to `1.11.0` - {pull}1769[#1769]
* Support for user.domain {pull}1756[#1756]
* JAX-RS supports javax.ws.rs.PATCH
* Enabling build and unit tests on Windows - {pull}1671[#1671]

[float]
===== Bug fixes
* Fixed log correlation for log4j2 - {pull}1720[#1720]
* Fix apm-log4j1-plugin and apm-log4j2-plugin dependency on slf4j - {pull}1723[#1723]
* Avoid systematic `MessageNotWriteableException` error logging, now only visible in `debug` - {pull}1715[#1715] and {pull}1730[#1730]
* Fix rounded number format for non-english locales - {pull}1728[#1728]
* Fix `NullPointerException` on legacy Apache client instrumentation when host is `null` - {pull}1746[#1746]
* Apply consistent proxy class exclusion heuristic - {pull}1738[#1738]
* Fix micrometer serialization error - {pull}1741[#1741]
* Optimize & avoid `ensureInstrumented` deadlock by skipping stack-frame computation for Java7+ bytecode - {pull}1758[#1758]
* Fix instrumentation plugins loading on Windows - {pull}1671[#1671]

[float]
===== Refactors
* Migrate some plugins to indy dispatcher {pull}1369[#1369] {pull}1410[#1410] {pull}1374[#1374]

[[release-notes-1.22.0]]
==== 1.22.0 - 2021/03/24

[float]
===== Breaking changes
* Dots in metric names of Micrometer metrics get replaced with underscores to avoid mapping conflicts.
De-dotting be disabled via <<config-dedot-custom-metrics, `dedot_custom_metrics`>>. - {pull}1700[#1700]

[float]
===== Features
* Introducing a new mechanism to ease the development of community instrumentation plugins. See <<config-plugins-dir>> for
more details. This configuration was already added in 1.18.0, but more extensive and continuous integration testing
allows us to expose it now. It is still marked as "experimental" though, meaning that future changes in the mechanism
may break early contributed plugins. However, we highly encourage our community to try it out and we will do our best
to assist with such efforts.
* Deprecating `ignore_user_agents` in favour of `transaction_ignore_user_agents`, maintaining the same functionality -
{pull}1644[#1644]
* Update existing Hibernate Search 6 instrumentation to the final relase
* The <<config-use-path-as-transaction-name, `use_path_as_transaction_name`>> option is now dynamic
* Flushing internal and micrometer metrics before the agent shuts down - {pull}1658[#1658]
* Support for OkHttp 4.4+ -  {pull}1672[#1672]
* Adding capability to automatically create ECS-JSON-formatted version of the original application log files, through
the <<config-log-ecs-reformatting>> config option. This allows effortless ingestion of logs to Elasticsearch without
any further configuration. Supports log4j1, log4j2 and Logback. {pull}1261[#1261]
* Add support to Spring AMQP - {pull}1657[#1657]
* Adds the ability to automatically configure usage of the OpenTracing bridge in systems using ServiceLoader - {pull}1708[#1708]
* Update to async-profiler 1.8.5 - includes a fix to a Java 7 crash and enhanced safe mode to better deal with
corrupted stack frames.
* Add a warning on startup when `-Xverify:none` or `-noverify` flags are set as this can lead to crashes that are very
difficult to debug - {pull}1593[#1593]. In an upcoming version, the agent will not start when these flags are set,
unless the system property `elastic.apm.disable_bootstrap_checks` is set to true.

[float]
===== Bug fixes
* fix sample rate rounded to zero when lower than precision - {pull}1655[#1655]
* fixed a couple of bugs with the external plugin mechanism (not documented until now) - {pull}1660[#1660]
* Fix runtime attach conflict with multiple users - {pull}1704[#1704]

[[release-notes-1.21.0]]
==== 1.21.0 - 2021/02/09

[float]
===== Breaking changes
* Following PR {pull}1650[#1650], there are two slight changes with the <<config-server-url>> and <<config-server-urls>>
configuration options:
    1.  So far, setting `server_urls` with an empty string would allow the agent to work normally, apart from any action
        that requires communication with the APM Server, including the attempt to fetch a central configuration.
        Starting in this agent version, setting `server_urls` to empty string doesn't have any special meaning, it is
        the default expected configuration, where `server_url` will be used instead. In order to achieve the same
        behaviour, use the new <<config-disable-send>> configuration.
    2.  Up to this version, `server_url` was used as an alias to `server_urls`, meaning that one could potentially set
        the `server_url` config with a comma-separated list of multiple APM Server addresses, and that would have been a
        valid configuration. Starting in this agent version, `server_url` is a separate configuration, and it only accepts
        Strings that represent a single valid URL. Specifically, empty strings and commas are invalid.

[float]
===== Features
* Add cloud provider metadata to reported events, see
https://github.com/elastic/apm/blob/master/specs/agents/metadata.md#cloud-provider-metadata[spec] for details.
By default, the agent will try to automatically detect the cloud provider on startup, but this can be
configured through the <<config-cloud-provider, `cloud_provider`>> config option - {pull}1599[#1599]
* Add span & transaction `outcome` field to improve error rate calculations - {pull}1613[#1613]

[float]
===== Bug fixes
* Fixing crashes observed in Java 7 at sporadic timing by applying a few seconds delay on bootstrap - {pull}1594[#1594]
* Fallback to using "TLS" `SSLContext` when "SSL" is not available - {pull}1633[#1633]
* Fixing agent startup failure with `NullPointerException` thrown by Byte-buddy's `MultipleParentClassLoader` - {pull}1647[#1647]
* Fix cached type resolution triggering `ClassCastException` - {pull}1649[#1649]

[[release-notes-1.20.0]]
==== 1.20.0 - 2021/01/07

[float]
===== Breaking changes
* The following public API types were `public` so far and became package-private: `NoopScope`, `ScopeImpl` and `AbstractSpanImpl`.
  If your code is using them, you will need to change that when upgrading to this version.
  Related PR: {pull}1532[#1532]

[float]
===== Features
* Add support for RabbitMQ clients - {pull}1328[#1328]

[float]
===== Bug fixes
* Fix small memory allocation regression introduced with tracestate header {pull}1508[#1508]
* Fix `NullPointerException` from `WeakConcurrentMap.put` through the Elasticsearch client instrumentation - {pull}1531[#1531]
* Sending `transaction_id` and `parent_id` only for events that contain a valid `trace_id` as well - {pull}1537[#1537]
* Fix `ClassNotFoundError` with old versions of Spring resttemplate {pull}1524[#1524]
* Fix Micrometer-driven metrics validation errors by the APM Server when sending with illegal values - {pull}1559[#1559]
* Serialize all stack trace frames when setting `stack_trace_limit=-1` instead of none - {pull}1571[#1571]
* Fix `UnsupportedOperationException` when calling `ServletContext.getClassLoader()` - {pull}1576[#1576]
* Fix improper request body capturing - {pull}1579[#1579]
* Avoid `NullPointerException` due to null return values instrumentation advices - {pull}1601[#1601]
* Update async-profiler to 1.8.3 {pull}1602[1602]
* Use null-safe data structures to avoid `NullPointerException` {pull}1597[1597]
* Fix memory leak in sampling profiler mechanism - {pull}1592[#1592]

[float]
===== Refactors
* Migrate some plugins to indy dispatcher {pull}1405[#1405] {pull}1394[#1394]

[[release-notes-1.19.0]]
==== 1.19.0 - 2020/11/10

[float]
===== Features
* The agent version now includes a git hash if it's a snapshot version.
  This makes it easier to differ distinct snapshot builds of the same version.
  Example: `1.18.1-SNAPSHOT.4655910`
* Add support for sampling weight with propagation in `tracestate` W3C header {pull}1384[#1384]
* Adding two more valid options to the `log_level` config: `WARNING` (equivalent to `WARN`) and `CRITICAL`
  (will be treated as `ERROR`) - {pull}1431[1431]
* Add the ability to disable Servlet-related spans for `INCLUDE`, `FORWARD` and `ERROR` dispatches (without affecting
  basic Servlet capturing) by adding `servlet-api-dispatch` to <<config-disable-instrumentations>> - {pull}1448[1448]
* Add Sampling Profiler support for AArch64 architectures - {pull}1443[1443]
* Support proper transaction naming when using Spring's `ServletWrappingController` - {pull}1461[#1461]
* Update async-profiler to 1.8.2 {pull}1471[1471]
* Update existing Hibernate Search 6 instrumentation to work with the latest CR1 release
* Deprecating the `addLabel` public API in favor of `setLabel` (still supporting `addLabel`) - {pull}1449[#1449]

[float]
===== Bug fixes
* Fix `HttpUrlConnection` instrumentation issue (affecting distributed tracing as well) when using HTTPS without using
  `java.net.HttpURLConnection#disconnect` - {pull}1447[1447]
* Fixes class loading issue that can occur when deploying multiple applications to the same application server - {pull}1458[#1458]
* Fix ability to disable agent on startup wasn't working for runtime attach {pull}1444[1444]
* Avoid `UnsupportedOperationException` on some spring application startup {pull}1464[1464]
* Fix ignored runtime attach `config_file` {pull}1469[1469]
* Fix `IllegalAccessError: Module 'java.base' no access to: package 'java.lang'...` in J9 VMs of Java version >= 9 -
  {pull}1468[#1468]
* Fix JVM version parsing on HP-UX {pull}1477[#1477]
* Fix Spring-JMS transactions lifecycle management when using multiple concurrent consumers - {pull}1496[#1496]

[float]
===== Refactors
* Migrate some plugins to indy dispatcher {pull}1404[1404] {pull}1411[1411]
* Replace System Rules with System Lambda {pull}1434[#1434]

[[release-notes-1.18.1]]
==== 1.18.1 - 2020/10/06

[float]
===== Refactors
* Migrate some plugins to indy dispatcher {pull}1362[1362] {pull}1366[1366] {pull}1363[1363] {pull}1383[1383] {pull}1368[1368] {pull}1364[1364] {pull}1365[1365] {pull}1367[1367] {pull}1371[1371]

[float]
===== Bug fixes
* Fix instrumentation error for HttpClient - {pull}1402[#1402]
* Eliminate `unsupported class version error` messages related to loading the Java 11 HttpClient plugin in pre-Java-11 JVMs {pull}1397[1397]
* Fix rejected metric events by APM Server with response code 400 due to data validation error - sanitizing Micrometer
metricset tag keys - {pull}1413[1413]
* Fix invalid micrometer metrics with non-numeric values {pull}1419[1419]
* Fix `NoClassDefFoundError` with JDBC instrumentation plugin {pull}1409[1409]
* Apply `disable_metrics` config to Micrometer metrics - {pull}1421[1421]
* Remove cgroup `inactive_file.bytes` metric according to spec {pull}1422[1422]

[[release-notes-1.18.0]]
==== 1.18.0 - 2020/09/08

[float]
===== Features
* Deprecating `ignore_urls` config in favour of <<config-transaction-ignore-urls, `transaction_ignore_urls`>> to align
  with other agents, while still allowing the old config name for backward compatibility - {pull}1315[#1315]
* Enabling instrumentation of classes compiled with Java 1.4. This is reverting the restriction of instrumenting only
  bytecode of Java 1.5 or higher ({pull}320[#320]), which was added due to potential `VerifyError`. Such errors should be
  avoided now by the usage of `TypeConstantAdjustment` - {pull}1317[#1317]
* Enabling agent to work without attempting any communication with APM server, by allowing setting `server_urls` with
  an empty string - {pull}1295[#1295]
* Add <<metrics-micrometer, micrometer support>> - {pull}1303[#1303]
* Add `profiling_inferred_spans_lib_directory` option to override the default temp directory used for exporting the async-profiler library.
  This is useful for server-hardened environments where `/tmp` is often configured with `noexec`, leading to `java.lang.UnsatisfiedLinkError` errors - {pull}1350[#1350]
* Create spans for Servlet dispatches to FORWARD, INCLUDE and ERROR - {pull}1212[#1212]
* Support JDK 11 HTTPClient - {pull}1307[#1307]
* Lazily create profiler temporary files {pull}1360[#1360]
* Convert the followings to Indy Plugins (see details in <<release-notes-1.18.0.rc1, 1.18.0-rc1 relase notes>>): gRPC,
  AsyncHttpClient, Apache HttpClient
* The agent now collects cgroup memory metrics (see details in <<metrics-cgroup,Metrics page>>)
* Update async-profiler to 1.8.1 {pull}1382[#1382]
* Runtime attach install option is promoted to 'beta' status (was experimental).

[float]
===== Bug fixes
* Fixes a `NoClassDefFoundError` in the JMS instrumentation of `MessageListener` - {pull}1287[#1287]
* Fix `/ by zero` error message when setting `server_urls` with an empty string - {pull}1295[#1295]
* Fix `ClassNotFoundException` or `ClassCastException` in some cases where special log4j configurations are used - {pull}1322[#1322]
* Fix `NumberFormatException` when using early access Java version - {pull}1325[#1325]
* Fix `service_name` config being ignored when set to the same auto-discovered default value - {pull}1324[#1324]
* Fix service name error when updating a web app on a Servlet container - {pull}1326[#1326]
* Fix remote attach 'jps' executable not found when 'java' binary is symlinked ot a JRE - {pull}1352[#1352]

[[release-notes-1.18.0.rc1]]
==== 1.18.0.RC1 - 2020/07/22

This release candidate adds some highly anticipated features:
It’s now possible to attach the agent at runtime in more cases than before.
Most notably, it enables runtime attachment on JBoss, WildFly, Glassfish/Payara,
and other OSGi runtimes such as Atlassian Jira and Confluence.

To make this and other significant features, such as https://github.com/elastic/apm-agent-java/issues/937[external plugins], possible,
we have implemented major changes to the architecture of the agent.
The agent now relies on the `invokedynamic` bytecode instruction to make plugin development easier, safer, and more efficient.
As early versions of Java 7 and Java 8 have unreliable support for invokedynamic,
we now require a minimum update level of 60 for Java 7 (7u60+) in addition to the existing minimum update level of 40 for Java 8 (8u40+).

We’re looking for users who would like to try this out to give feedback.
If we see that the `invokedynamic`-based approach (https://github.com/elastic/apm-agent-java/pull/1230[indy plugins]) works well, we can continue and migrate the rest of the plugins.
After the migration has completed, we can move forward with external plugins and remove the experimental label from runtime attachment.

If all works like in our testing, you would not see `NoClassDefFoundError` s anymore when, for example, trying to attach the agent at runtime to an OSGi container or a JBoss server.
Also, non-standard OSGi containers, such as Atlassian Jira and other technologies with restrictive class loading policies, such as MuleSoft ESB, will benefit from this change.

In the worst case, there might be JVM crashes due to `invokedynamic`-related JVM bugs.
However, we already disable the agent when attached to JVM versions that are known to be problematic.
Another potentially problematic area is that we now dynamically raise the bytecode version of instrumented classes to be at least bytecode version 51 (Java 7).
This is needed in order to be able to use the `invokedynamic` instruction.
This requires re-computation of stack map frames which makes instrumentation a bit slower.
We don't anticipate notable slowdowns unless you extensively (over-)use <<config-trace-methods, `trace_methods`>>.

[float]
===== Breaking changes
* Early Java 7 versions, prior to update 60, are not supported anymore.
  When trying to attach to a non-supported version, the agent will disable itself and not apply any instrumentations.

[float]
===== Features
* Experimental support for runtime attachment now also for OSGi containers, JBoss, and WildFly
* New mitigation of OSGi bootdelegation errors (`NoClassDefFoundError`).
  You can remove any `org.osgi.framework.bootdelegation` related configuration.
  This release also removes the configuration option `boot_delegation_packages`.
* Overhaul of the `ExecutorService` instrumentation that avoids `ClassCastException` issues - {pull}1206[#1206]
* Support for `ForkJoinPool` and `ScheduledExecutorService` (see <<supported-async-frameworks>>)
* Support for `ExecutorService#invokeAny` and `ExecutorService#invokeAll`
* Added support for `java.util.TimerTask` - {pull}1235[#1235]
* Add capturing of request body in Elasticsearch queries: `_msearch`, `_count`, `_msearch/template`, `_search/template`, `_rollup_search` - {pull}1222[#1222]
* Add <<config-enabled,`enabled`>> flag
* Add experimental support for Scala Futures
* The agent now collects heap memory pools metrics - {pull}1228[#1228]

[float]
===== Bug fixes
* Fixes error capturing for log4j2 loggers. Version 1.17.0 introduced a regression.
* Fixes `NullPointerException` related to JAX-RS and Quartz instrumentation - {pull}1249[#1249]
* Expanding k8s pod ID discovery to some formerly non-supported environments
* When `recording` is set to `false`, the agent will not send captured errors anymore.
* Fixes NPE in Dubbo instrumentation that occurs when the application is acting both as a provider and as a consumer - {pull}1260[#1260]
* Adding a delay by default what attaching the agent to Tomcat using the premain route to work around the JUL
  deadlock issue - {pull}1262[#1262]
* Fixes missing `jboss.as:*` MBeans on JBoss - {pull}1257[#1257]


[[release-notes-1.17.0]]
==== 1.17.0 - 2020/06/17

[float]
===== Features
* Log files are now rotated after they reach <<config-log-file-size>>.
There will always be one history file `${log_file}.1`.
* Add <<config-log-format-sout>> and <<config-log-format-file>> with the options `PLAIN_TEXT` and `JSON`.
The latter uses https://github.com/elastic/ecs-logging-java[ecs-logging-java] to format the logs.
* Exposing <<config-classes-excluded-from-instrumentation>> config - {pull}1187[#1187]
* Add support for naming transactions based on Grails controllers. Supports Grails 3+ - {pull}1171[#1171]
* Add support for the Apache/Alibaba Dubbo RPC framework
* Async Profiler version upgraded to 1.7.1, with a new debugging flag for the stack frame recovery mechanism - {pull}1173[#1173]

[float]
===== Bug fixes
* Fixes `IndexOutOfBoundsException` that can occur when profiler-inferred spans are enabled.
  This also makes the profiler more resilient by just removing the call tree related to the exception (which might be in an invalid state)
  as opposed to stopping the profiler when an exception occurs.
* Fix `NumberFormatException` when parsing Ingres/Actian JDBC connection strings - {pull}1198[#1198]
* Prevent agent from overriding JVM configured truststore when not using HTTPS for communication with APM server - {pull}1203[#1203]
* Fix `java.lang.IllegalStateException` with `jps` JVM when using continuous runtime attach - {pull}1205[1205]
* Fix agent trying to load log4j2 plugins from application - {pull}1214[1214]
* Fix memory leak in gRPC instrumentation plugin - {pull}1196[1196]
* Fix HTTPS connection failures when agent is configured to use HTTPS to communicate with APM server {pull}1209[1209]

[[release-notes-1.16.0]]
==== 1.16.0 - 2020/05/13

[float]
===== Features

* The log correlation feature now adds `error.id` to the MDC. See <<supported-logging-frameworks>> for details. - {pull}1050[#1050]
* Deprecating the `incubating` tag in favour of the `experimental` tag. This is not a breaking change, so former
<<config-disable-instrumentations,`disable_instrumentation`>> configuration containing the `incubating` tag will still be respected - {pull}1123[#1123]
* Add a `--without-emulated-attach` option for runtime attachment to allow disabling this feature as a workaround.
* Add workaround for JDK bug JDK-8236039 with TLS 1.3 {pull}1149[#1149]
* Add log level `OFF` to silence agent logging
* Adds <<config-span-min-duration,`span_min_duration`>> option to exclude fast executing spans.
  When set together with one of the more specific thresholds - `trace_methods_duration_threshold` or `profiling_inferred_spans_min_duration`,
  the higher threshold will determine which spans will be discarded.
* Automatically instrument quartz jobs from the quartz-jobs artifact {pull}1170[#1170]
* Perform re-parenting of regular spans to be a child of profiler-inferred spans. Requires APM Server and Kibana 7.8.0. {pull}1117[#1117]
* Upgrade Async Profiler version to 1.7.0

[float]
===== Bug fixes

* When Servlet-related Exceptions are handled through exception handlers that return a 200 status code, agent shouldn't override with 500 - {pull}1103[#1103]
* Exclude Quartz 1 from instrumentation to avoid
  `IncompatibleClassChangeError: Found class org.quartz.JobExecutionContext, but interface was expected` - {pull}1108[#1108]
* Fix breakdown metrics span sub-types {pull}1113[#1113]
* Fix flaky gRPC server instrumentation {pull}1122[#1122]
* Fix side effect of calling `Statement.getUpdateCount` more than once {pull}1139[#1139]
* Stop capturing JDBC affected rows count using `Statement.getUpdateCount` to prevent unreliable side-effects {pull}1147[#1147]
* Fix OpenTracing error tag handling (set transaction error result when tag value is `true`) {pull}1159[#1159]
* Due to a bug in the build we didn't include the gRPC plugin in the build so far
* `java.lang.ClassNotFoundException: Unable to load class 'jdk.internal...'` is thrown when tracing specific versions of Atlassian systems {pull}1168[#1168]
* Make sure spans are kept active during `AsyncHandler` methods in the `AsyncHttpClient`
* CPU and memory metrics are sometimes not reported properly when using IBM J9 {pull}1148[#1148]
* `NullPointerException` thrown by the agent on WebLogic {pull}1142[#1142]

[[release-notes-1.15.0]]
==== 1.15.0 - 2020/03/27

[float]
===== Breaking changes

* Ordering of configuration sources has slightly changed, please review <<configuration>>:
** `elasticapm.properties` file now has higher priority over java system properties and environment variables, +
This change allows to change dynamic options values at runtime by editing file, previously values set in java properties
or environment variables could not be overridden, even if they were dynamic.
* Renamed some configuration options related to the experimental profiler-inferred spans feature ({pull}1084[#1084]):
** `profiling_spans_enabled` -> `profiling_inferred_spans_enabled`
** `profiling_sampling_interval` -> `profiling_inferred_spans_sampling_interval`
** `profiling_spans_min_duration` -> `profiling_inferred_spans_min_duration`
** `profiling_included_classes` -> `profiling_inferred_spans_included_classes`
** `profiling_excluded_classes` -> `profiling_inferred_spans_excluded_classes`
** Removed `profiling_interval` and `profiling_duration` (both are fixed to 5s now)

[float]
===== Features

* Gracefully abort agent init when running on a known Java 8 buggy JVM {pull}1075[#1075].
* Add support for <<supported-databases, Redis Redisson client>>
* Makes <<config-instrument>>, <<config-trace-methods>>, and <<config-disable-instrumentations>> dynamic.
Note that changing these values at runtime can slow down the application temporarily.
* Do not instrument Servlet API before 3.0 {pull}1077[#1077]
* Add support for API keys for apm backend authentication {pull}1083[#1083]
* Add support for <<supported-rpc-frameworks, gRPC>> client & server instrumentation {pull}1019[#1019]
* Deprecating `active` configuration option in favor of `recording`.
  Setting `active` still works as it's now an alias for `recording`.

[float]
===== Bug fixes

* When JAX-RS-annotated method delegates to another JAX-RS-annotated method, transaction name should include method A - {pull}1062[#1062]
* Fixed bug that prevented an APM Error from being created when calling `org.slf4j.Logger#error` - {pull}1049[#1049]
* Wrong address in JDBC spans for Oracle, MySQL and MariaDB when multiple hosts are configured - {pull}1082[#1082]
* Document and re-order configuration priorities {pull}1087[#1087]
* Improve heuristic for `service_name` when not set through config {pull}1097[#1097]


[[release-notes-1.14.0]]
==== 1.14.0 - 2020/03/04

[float]
===== Features

* Support for the official https://www.w3.org/TR/trace-context[W3C] `traceparent` and `tracestate` headers. +
  The agent now accepts both the `elastic-apm-traceparent` and the official `traceparent` header.
By default, it sends both headers on outgoing requests, unless <<config-use-elastic-traceparent-header, `use_elastic_traceparent_header`>> is set to false.
* Creating spans for slow methods with the help of the sampling profiler https://github.com/jvm-profiling-tools/async-profiler[async-profiler].
This is a low-overhead way of seeing which methods make your transactions slow and a replacement for the `trace_methods` configuration option.
See <<supported-java-methods>> for more details
* Adding a Circuit Breaker to pause the agent when stress is detected on the system and resume when the stress is relieved.
See <<circuit-breaker>> and {pull}1040[#1040] for more info.
* `Span#captureException` and `Transaction#captureException` in public API return reported error id - {pull}1015[#1015]

[float]
===== Bug fixes

* java.lang.IllegalStateException: Cannot resolve type description for <com.another.commercial.apm.agent.Class> - {pull}1037[#1037]
* properly handle `java.sql.SQLException` for unsupported JDBC features {pull}[#1035] https://github.com/elastic/apm-agent-java/issues/1025[#1025]

[[release-notes-1.13.0]]
==== 1.13.0 - 2020/02/11

[float]
===== Features

* Add support for <<supported-databases, Redis Lettuce client>>
* Add `context.message.age.ms` field for JMS message receiving spans and transactions - {pull}970[#970]
* Instrument log4j2 Logger#error(String, Throwable) ({pull}919[#919]) Automatically captures exceptions when calling `logger.error("message", exception)`
* Add instrumentation for external process execution through `java.lang.Process` and Apache `commons-exec` - {pull}903[#903]
* Add `destination` fields to exit span contexts - {pull}976[#976]
* Removed `context.message.topic.name` field - {pull}993[#993]
* Add support for Kafka clients - {pull}981[#981]
* Add support for binary `traceparent` header format (see the https://github.com/elastic/apm/blob/master/docs/agent-development.md#Binary-Fields[spec]
for more details) - {pull}1009[#1009]
* Add support for log correlation for log4j and log4j2, even when not used in combination with slf4j.
  See <<supported-logging-frameworks>> for details.

[float]
===== Bug Fixes

* Fix parsing value of `trace_methods` configuration property {pull}930[#930]
* Workaround for `java.util.logging` deadlock {pull}965[#965]
* JMS should propagate traceparent header when transactions are not sampled {pull}999[#999]
* Spans are not closed if JDBC implementation does not support `getUpdateCount` {pull}1008[#1008]

[[release-notes-1.12.0]]
==== 1.12.0 - 2019/11/21

[float]
===== Features
* JMS Enhancements {pull}911[#911]:
** Add special handling for temporary queues/topics
** Capture message bodies of text Messages
*** Rely on the existing `ELASTIC_APM_CAPTURE_BODY` agent config option (off by default).
*** Send as `context.message.body`
*** Limit size to 10000 characters. If longer than this size, trim to 9999 and append with ellipsis
** Introduce the `ignore_message_queues` configuration to disable instrumentation (message tagging) for specific 
      queues/topics as suggested in {pull}710[#710]
** Capture predefined message headers and all properties
*** Rely on the existing `ELASTIC_APM_CAPTURE_HEADERS` agent config option.
*** Send as `context.message.headers`
*** Sanitize sensitive headers/properties based on the `sanitize_field_names` config option
* Added support for the MongoDB sync driver. See https://www.elastic.co/guide/en/apm/agent/java/master/supported-technologies-details.html#supported-databases[supported data stores].

[float]
===== Bug Fixes
* JDBC regression- `PreparedStatement#executeUpdate()` and `PreparedStatement#executeLargeUpdate()` are not traced {pull}918[#918]
* When systemd cgroup driver is used, the discovered Kubernetes pod UID contains "_" instead of "-" {pull}920[#920]
* DB2 jcc4 driver is not traced properly {pull}926[#926]

[[release-notes-1.11.0]]
==== 1.11.0 - 2019/10/31

[float]
===== Features
* Add the ability to configure a unique name for a JVM within a service through the
https://www.elastic.co/guide/en/apm/agent/java/master/config-core.html#config-service-node-name[`service_node_name`]
config option]
* Add ability to ignore some exceptions to be reported as errors https://www.elastic.co/guide/en/apm/agent/java/master/config-core.html#config-ignore-exceptions[ignore_exceptions]
* Applying new logic for JMS `javax.jms.MessageConsumer#receive` so that, instead of the transaction created for the 
   polling method itself (ie from `receive` start to end), the agent will create a transaction attempting to capture 
   the code executed during actual message handling.
   This logic is suitable for environments where polling APIs are invoked within dedicated polling threads.
   This polling transaction creation strategy can be reversed through a configuration option (`message_polling_transaction_strategy`) 
   that is not exposed in the properties file by default.  
* Send IP obtained through `javax.servlet.ServletRequest#getRemoteAddr()` in `context.request.socket.remote_address` 
   instead of parsing from headers {pull}889[#889]
* Added `ElasticApmAttacher.attach(String propertiesLocation)` to specify a custom properties location
* Logs message when `transaction_max_spans` has been exceeded {pull}849[#849]
* Report the number of affected rows by a SQL statement (UPDATE,DELETE,INSERT) in 'affected_rows' span attribute {pull}707[#707]
* Add https://www.elastic.co/guide/en/apm/agent/java/master/public-api.html#api-traced[`@Traced`] annotation which either creates a span or a transaction, depending on the context
* Report JMS destination as a span/transaction context field {pull}906[#906]
* Added https://www.elastic.co/guide/en/apm/agent/java/master/config-jmx.html#config-capture-jmx-metrics[`capture_jmx_metrics`] configuration option

[float]
===== Bug Fixes
* JMS creates polling transactions even when the API invocations return without a message
* Support registering MBeans which are added after agent startup

[[release-notes-1.10.0]]
==== 1.10.0 - 2019/09/30

[float]
===== Features
* Add ability to manually specify reported https://www.elastic.co/guide/en/apm/agent/java/master/config-core.html#config-hostname[hostname]
* Add support for https://www.elastic.co/guide/en/apm/agent/java/master/supported-technologies-details.html#supported-databases[Redis Jedis client]
* Add support for identifying target JVM to attach apm agent to using JVM property. See also the documentation of the <<setup-attach-cli-usage-options, `--include` and `--exclude` flags>>
* Added https://www.elastic.co/guide/en/apm/agent/java/master/config-jmx.html#config-capture-jmx-metrics[`capture_jmx_metrics`] configuration option
* Improve servlet error capture {pull}812[#812]
  Among others, now also takes Spring MVC `@ExceptionHandler`s into account 
* Instrument Logger#error(String, Throwable) {pull}821[#821]
  Automatically captures exceptions when calling `logger.error("message", exception)`
* Easier log correlation with https://github.com/elastic/java-ecs-logging. See https://www.elastic.co/guide/en/apm/agent/java/master/log-correlation.html[docs].
* Avoid creating a temp agent file for each attachment {pull}859[#859]
* Instrument `View#render` instead of `DispatcherServlet#render` {pull}829[#829]
  This makes the transaction breakdown graph more useful. Instead of `dispatcher-servlet`, the graph now shows a type which is based on the view name, for example, `FreeMarker` or `Thymeleaf`.

[float]
===== Bug Fixes
* Error in log when setting https://www.elastic.co/guide/en/apm/agent/java/current/config-reporter.html#config-server-urls[server_urls] 
 to an empty string - `co.elastic.apm.agent.configuration.ApmServerConfigurationSource - Expected previousException not to be null`
* Avoid terminating the TCP connection to APM Server when polling for configuration updates {pull}823[#823]
 
[[release-notes-1.9.0]]
==== 1.9.0 - 2019/08/22

[float]
===== Features
* Upgrading supported OpenTracing version from 0.31 to 0.33
* Added annotation and meta-annotation matching support for `trace_methods`, for example:
** `public @java.inject.* org.example.*` (for annotation)
** `public @@javax.enterprise.context.NormalScope org.example.*` (for meta-annotation)
* The runtime attachment now also works when the `tools.jar` or the `jdk.attach` module is not available.
This means you don't need a full JDK installation - the JRE is sufficient.
This makes the runtime attachment work in more environments such as minimal Docker containers.
Note that the runtime attachment currently does not work for OSGi containers like those used in many application servers such as JBoss and WildFly.
See the https://www.elastic.co/guide/en/apm/agent/java/master/setup-attach-cli.html[documentation] for more information.
* Support for Hibernate Search

[float]
===== Bug Fixes
* A warning in logs saying APM server is not available when using 1.8 with APM server 6.x.
Due to that, agent 1.8.0 will silently ignore non-string labels, even if used with APM server of versions 6.7.x or 6.8.x that support such.
If APM server version is <6.7 or 7.0+, this should have no effect. Otherwise, upgrade the Java agent to 1.9.0+.
* `ApacheHttpAsyncClientInstrumentation` matching increases startup time considerably
* Log correlation feature is active when `active==false`
* Tomcat's memory leak prevention mechanism is causing a... memory leak. JDBC statement map is leaking in Tomcat if the application that first used it is undeployed/redeployed.
See https://discuss.elastic.co/t/elastic-apm-agent-jdbchelper-seems-to-use-a-lot-of-memory/195295[this related discussion].

[float]
==== Breaking Changes
* The `apm-agent-attach.jar` is not executable anymore.
Use `apm-agent-attach-standalone.jar` instead. 

[[release-notes-1.8.0]]
==== 1.8.0 - 2019/07/30

[float]
===== Features
* Added support for tracking https://www.elastic.co/guide/en/kibana/7.3/transactions.html[time spent by span type].
   Can be disabled by setting https://www.elastic.co/guide/en/apm/agent/java/current/config-core.html#config-breakdown-metrics[`breakdown_metrics`] to `false`. 
* Added support for https://www.elastic.co/guide/en/kibana/7.3/agent-configuration.html[central configuration].
   Can be disabled by setting https://www.elastic.co/guide/en/apm/agent/java/current/config-core.html#config-central-config[`central_config`] to `false`.
* Added support for Spring's JMS flavor - instrumenting `org.springframework.jms.listener.SessionAwareMessageListener`
* Added support to legacy ApacheHttpClient APIs (which adds support to Axis2 configured to use ApacheHttpClient)
* Added support for setting https://www.elastic.co/guide/en/apm/agent/java/1.x/config-reporter.html#config-server-urls[`server_urls`] dynamically via properties file {pull}723[#723]
* Added https://www.elastic.co/guide/en/apm/agent/java/current/config-core.html#config-config-file[`config_file`] option 
* Added option to use `@javax.ws.rs.Path` value as transaction name https://www.elastic.co/guide/en/apm/agent/java/current/config-jax-rs.html#config-use-jaxrs-path-as-transaction-name[`use_jaxrs_path_as_transaction_name`]
* Instrument quartz jobs https://www.elastic.co/guide/en/apm/agent/java/current/supported-technologies-details.html#supported-scheduling-frameworks[docs]
* SQL parsing improvements {pull}696[#696]
* Introduce priorities for transaction name {pull}748[#748].
   Now uses the path as transaction name if https://www.elastic.co/guide/en/apm/agent/java/current/config-http.html#config-use-path-as-transaction-name[`use_path_as_transaction_name`] is set to `true`
   rather than `ServletClass#doGet`.
   But if a name can be determined from a high level framework,
   like Spring MVC, that takes precedence.
   User-supplied names from the API always take precedence over any others.
* Use JSP path name as transaction name as opposed to the generated servlet class name {pull}751[#751]

[float]
===== Bug Fixes
* Some JMS Consumers and Producers are filtered due to class name filtering in instrumentation matching
* Jetty: When no display name is set and context path is "/" transaction service names will now correctly fall back to configured values
* JDBC's `executeBatch` is not traced
* Drops non-String labels when connected to APM Server < 6.7 to avoid validation errors {pull}687[#687]
* Parsing container ID in cloud foundry garden {pull}695[#695]
* Automatic instrumentation should not override manual results {pull}752[#752]

[float]
===== Breaking changes
* The log correlation feature does not add `span.id` to the MDC anymore but only `trace.id` and `transaction.id` {pull}742[#742].

[[release-notes-1.7.0]]
==== 1.7.0 - 2019/06/13

[float]
===== Features
* Added the `trace_methods_duration_threshold` config option. When using the `trace_methods` config option with wild cards,
this enables considerable reduction of overhead by limiting the number of spans captured and reported
(see more details in config documentation).
NOTE: Using wildcards is still not the recommended approach for the `trace_methods` feature.
* Add `Transaction#addCustomContext(String key, String|Number|boolean value)` to public API
* Added support for AsyncHttpClient 2.x
* Added https://www.elastic.co/guide/en/apm/agent/java/current/config-core.html#config-global-labels[`global_labels`] configuration option.
This requires APM Server 7.2+.
* Added basic support for JMS- distributed tracing for basic scenarios of `send`, `receive`, `receiveNoWait` and `onMessage`.
Both Queues and Topics are supported.
Async `send` APIs are not supported in this version. 
NOTE: This feature is currently marked as "experimental" and is disabled by default. In order to enable,
it is required to set the
https://www.elastic.co/guide/en/apm/agent/java/1.x/config-core.html#config-disable-instrumentations[`disable_instrumentations`] 
configuration property to an empty string.
* Improved OSGi support: added a configuration option for `bootdelegation` packages {pull}641[#641]
* Better span names for SQL spans. For example, `SELECT FROM user` instead of just `SELECT` {pull}633[#633]

[float]
===== Bug Fixes
* ClassCastException related to async instrumentation of Pilotfish Executor causing thread hang (applied workaround)
* NullPointerException when computing Servlet transaction name with null HTTP method name
* FileNotFoundException when trying to find implementation version of jar with encoded URL
* NullPointerException when closing Apache AsyncHttpClient request producer
* Fixes loading of `elasticapm.properties` for Spring Boot applications
* Fix startup error on WebLogic 12.2.1.2.0 {pull}649[#649]
* Disable metrics reporting and APM Server health check when active=false {pull}653[#653]

[[release-notes-1.6.1]]
==== 1.6.1 - 2019/04/26

[float]
===== Bug Fixes
* Fixes transaction name for non-sampled transactions https://github.com/elastic/apm-agent-java/issues/581[#581]
* Makes log_file option work again https://github.com/elastic/apm-agent-java/issues/594[#594]
* Async context propagation fixes
** Fixing some async mechanisms lifecycle issues https://github.com/elastic/apm-agent-java/issues/605[#605]
** Fixes exceptions when using WildFly managed executor services https://github.com/elastic/apm-agent-java/issues/589[#589]
** Exclude glassfish Executor which does not permit wrapped runnables https://github.com/elastic/apm-agent-java/issues/596[#596]
** Exclude DumbExecutor https://github.com/elastic/apm-agent-java/issues/598[#598]
* Fixes Manifest version reading error to support `jar:file` protocol https://github.com/elastic/apm-agent-java/issues/601[#601]
* Fixes transaction name for non-sampled transactions https://github.com/elastic/apm-agent-java/issues/597[#597]
* Fixes potential classloader deadlock by preloading `FileSystems.getDefault()` https://github.com/elastic/apm-agent-java/issues/603[#603]

[[release-notes-1.6.0]]
==== 1.6.0 - 2019/04/16

[float]
===== Related Announcements
* Java APM Agent became part of the Cloud Foundry Java Buildpack as of https://github.com/cloudfoundry/java-buildpack/releases/tag/v4.19[Release v4.19]
 
[float]
===== Features
* Support Apache HttpAsyncClient - span creation and cross-service trace context propagation
* Added the `jvm.thread.count` metric, indicating the number of live threads in the JVM (daemon and non-daemon) 
* Added support for WebLogic
* Added support for Spring `@Scheduled` and EJB `@Schedule` annotations - https://github.com/elastic/apm-agent-java/pull/569[#569]

[float]
===== Bug Fixes
* Avoid that the agent blocks server shutdown in case the APM Server is not available - https://github.com/elastic/apm-agent-java/pull/554[#554]
* Public API annotations improper retention prevents it from being used with Groovy - https://github.com/elastic/apm-agent-java/pull/567[#567]
* Eliminate side effects of class loading related to Instrumentation matching mechanism

[[release-notes-1.5.0]]
==== 1.5.0 - 2019/03/26

[float]
===== Potentially breaking changes
* If you didn't explicitly set the https://www.elastic.co/guide/en/apm/agent/java/master/config-core.html#config-service-name[`service_name`]
previously and you are dealing with a servlet-based application (including Spring Boot),
your `service_name` will change.
See the documentation for https://www.elastic.co/guide/en/apm/agent/java/master/config-core.html#config-service-name[`service_name`]
and the corresponding section in _Features_ for more information.
Note: this requires APM Server 7.0+. If using previous versions, nothing will change.

[float]
===== Features
* Added property `"allow_path_on_hierarchy"` to JAX-RS plugin, to lookup inherited usage of `@path`
* Support for number and boolean labels in the public API {pull}497[497].
This change also renames `tag` to `label` on the API level to be compliant with the https://github.com/elastic/ecs#-base-fields[Elastic Common Schema (ECS)].
The `addTag(String, String)` method is still supported but deprecated in favor of `addLabel(String, String)`.
As of version 7.x of the stack, labels will be stored under `labels` in Elasticsearch.
Previously, they were stored under `context.tags`.
* Support async queries made by Elasticsearch REST client 
* Added `setStartTimestamp(long epochMicros)` and `end(long epochMicros)` API methods to `Span` and `Transaction`,
allowing to set custom start and end timestamps.
* Auto-detection of the `service_name` based on the `<display-name>` element of the `web.xml` with a fallback to the servlet context path.
If you are using a spring-based application, the agent will use the setting for `spring.application.name` for its `service_name`.
See the documentation for https://www.elastic.co/guide/en/apm/agent/java/master/config-core.html#config-service-name[`service_name`]
for more information.
Note: this requires APM Server 7.0+. If using previous versions, nothing will change.
* Previously, enabling https://www.elastic.co/guide/en/apm/agent/java/master/config-core.html#config-capture-body[`capture_body`] could only capture form parameters.
Now it supports all UTF-8 encoded plain-text content types.
The option https://www.elastic.co/guide/en/apm/agent/java/master/config-http.html#config-capture-body-content-types[`capture_body_content_types`]
controls which `Content-Type`s should be captured.
* Support async calls made by OkHttp client (`Call#enqueue`)
* Added support for providing config options on agent attach.
** CLI example: `--config server_urls=http://localhost:8200,http://localhost:8201`
** API example: `ElasticApmAttacher.attach(Map.of("server_urls", "http://localhost:8200,http://localhost:8201"));`

[float]
===== Bug Fixes
* Logging integration through MDC is not working properly - https://github.com/elastic/apm-agent-java/issues/499[#499]
* ClassCastException with adoptopenjdk/openjdk11-openj9 - https://github.com/elastic/apm-agent-java/issues/505[#505]
* Span count limitation is not working properly - reported https://discuss.elastic.co/t/kibana-apm-not-showing-spans-which-are-visible-in-discover-too-many-spans/171690[in our forum]
* Java agent causes Exceptions in Alfresco cluster environment due to failure in the instrumentation of Hazelcast `Executor`s - reported https://discuss.elastic.co/t/cant-run-apm-java-agent-in-alfresco-cluster-environment/172962[in our forum]

[[release-notes-1.4.0]]
==== 1.4.0 - 2019/02/14

[float]
===== Features
* Added support for sync calls of OkHttp client
* Added support for context propagation for `java.util.concurrent.ExecutorService`s
* The `trace_methods` configuration now allows to omit the method matcher.
   Example: `com.example.*` traces all classes and methods within the `com.example` package and sub-packages.
* Added support for JSF. Tested on WildFly, WebSphere Liberty and Payara with embedded JSF implementation and on Tomcat and Jetty with
 MyFaces 2.2 and 2.3
* Introduces a new configuration option `disable_metrics` which disables the collection of metrics via a wildcard expression.
* Support for HttpUrlConnection
* Adds `subtype` and `action` to spans. This replaces former typing mechanism where type, subtype and action were all set through
   the type in an hierarchical dotted-syntax. In order to support existing API usages, dotted types are parsed into subtype and action, 
   however `Span.createSpan` and `Span.setType` are deprecated starting this version. Instead, type-less spans can be created using the new 
   `Span.startSpan` API and typed spans can be created using the new `Span.startSpan(String type, String subtype, String action)` API
* Support for JBoss EAP 6.4, 7.0, 7.1 and 7.2
* Improved startup times
* Support for SOAP (JAX-WS).
   SOAP client create spans and propagate context.
   Transactions are created for `@WebService` classes and `@WebMethod` methods.  

[float]
===== Bug Fixes
* Fixes a failure in BitBucket when agent deployed https://github.com/elastic/apm-agent-java/issues/349[#349]
* Fixes increased CPU consumption https://github.com/elastic/apm-agent-java/issues/453[#453] and https://github.com/elastic/apm-agent-java/issues/443[#443]
* Fixed some OpenTracing bridge functionalities that were not working when auto-instrumentation is disabled
* Fixed an error occurring when ending an OpenTracing span before deactivating
* Sending proper `null` for metrics that have a NaN value
* Fixes JVM crash with Java 7 https://github.com/elastic/apm-agent-java/issues/458[#458]
* Fixes an application deployment failure when using EclipseLink and `trace_methods` configuration https://github.com/elastic/apm-agent-java/issues/474[#474]

[[release-notes-1.3.0]]
==== 1.3.0 - 2019/01/10

[float]
===== Features
* The agent now collects system and JVM metrics https://github.com/elastic/apm-agent-java/pull/360[#360]
* Add API methods `ElasticApm#startTransactionWithRemoteParent` and `Span#injectTraceHeaders` to allow for manual context propagation https://github.com/elastic/apm-agent-java/pull/396[#396].
* Added `trace_methods` configuration option which lets you define which methods in your project or 3rd party libraries should be traced.
   To create spans for all `public` methods of classes whose name ends in `Service` which are in a sub-package of `org.example.services` use this matcher:
   `public org.example.services.*.*Service#*` https://github.com/elastic/apm-agent-java/pull/398[#398]
* Added span for `DispatcherServlet#render` https://github.com/elastic/apm-agent-java/pull/409[#409].
* Flush reporter on shutdown to make sure all recorded Spans are sent to the server before the program exits https://github.com/elastic/apm-agent-java/pull/397[#397]
* Adds Kubernetes https://github.com/elastic/apm-agent-java/issues/383[#383] and Docker metadata to, enabling correlation with the Kibana Infra UI.
* Improved error handling of the Servlet Async API https://github.com/elastic/apm-agent-java/issues/399[#399]
* Support async API’s used with AsyncContext.start https://github.com/elastic/apm-agent-java/issues/388[#388]

[float]
===== Bug Fixes
* Fixing a potential memory leak when there is no connection with APM server
* Fixes NoSuchMethodError CharBuffer.flip() which occurs when using the Elasticsearch RestClient and Java 7 or 8 https://github.com/elastic/apm-agent-java/pull/401[#401]

 
[[release-notes-1.2.0]]
==== 1.2.0 - 2018/12/19

[float]
===== Features
* Added `capture_headers` configuration option.
   Set to `false` to disable capturing request and response headers.
   This will reduce the allocation rate of the agent and can save you network bandwidth and disk space.
* Makes the API methods `addTag`, `setName`, `setType`, `setUser` and `setResult` fluent, so that calls can be chained. 

[float]
===== Bug Fixes
* Catch all errors thrown within agent injected code
* Enable public APIs and OpenTracing bridge to work properly in OSGi systems, fixes https://github.com/elastic/apm-agent-java/issues/362[this WildFly issue]
* Remove module-info.java to enable agent working on early Tomcat 8.5 versions
* Fix https://github.com/elastic/apm-agent-java/issues/371[async Servlet API issue]

[[release-notes-1.1.0]]
==== 1.1.0 - 2018/11/28

[float]
===== Features
* Some memory allocation improvements
* Enabling bootdelegation for agent classes in Atlassian OSGI systems

[float]
===== Bug Fixes
* Update dsl-json which fixes a memory leak.
 See https://github.com/ngs-doo/dsl-json/pull/102[ngs-doo/dsl-json#102] for details. 
* Avoid `VerifyError`s by non instrumenting classes compiled for Java 4 or earlier
* Enable APM Server URL configuration with path (fixes #339)
* Reverse `system.hostname` and `system.platform` order sent to APM server

[[release-notes-1.0.1]]
==== 1.0.1 - 2018/11/15

[float]
===== Bug Fixes
* Fixes NoSuchMethodError CharBuffer.flip() which occurs when using the Elasticsearch RestClient and Java 7 or 8 {pull}313[#313]

[[release-notes-1.0.0]]
==== 1.0.0 - 2018/11/14

[float]
===== Breaking changes
* Remove intake v1 support. This version requires APM Server 6.5.0+ which supports the intake api v2.
   Until the time the APM Server 6.5.0 is officially released,
   you can test with docker by pulling the APM Server image via
   `docker pull docker.elastic.co/apm/apm-server:6.5.0-SNAPSHOT`. 

[float]
===== Features
* Adds `@CaptureTransaction` and `@CaptureSpan` annotations which let you declaratively add custom transactions and spans.
   Note that it is required to configure the `application_packages` for this to work.
   See the https://www.elastic.co/guide/en/apm/agent/java/master/public-api.html#api-annotation[documentation] for more information.
* The public API now supports to activate a span on the current thread.
   This makes the span available via `ElasticApm#currentSpan()`
   Refer to the https://www.elastic.co/guide/en/apm/agent/java/master/public-api.html#api-span-activate[documentation] for more details.
* Capturing of Elasticsearch RestClient 5.0.2+ calls.
   Currently, the `*Async` methods are not supported, only their synchronous counterparts.
* Added API methods to enable correlating the spans created from the JavaScrip Real User Monitoring agent with the Java agent transaction.
   More information can be found in the https://www.elastic.co/guide/en/apm/agent/java/master/public-api.html#api-ensure-parent-id[documentation].
* Added `Transaction.isSampled()` and `Span.isSampled()` methods to the public API
* Added `Transaction#setResult` to the public API {pull}293[#293]

[float]
===== Bug Fixes
* Fix for situations where status code is reported as `200`, even though it actually was `500` {pull}225[#225]
* Capturing the username now properly works when using Spring security {pull}183[#183]

[[release-notes-1.0.0.rc1]]
==== 1.0.0.RC1 - 2018/11/06

[float]
===== Breaking changes
* Remove intake v1 support. This version requires APM Server 6.5.0+ which supports the intake api v2.
   Until the time the APM Server 6.5.0 is officially released,
   you can test with docker by pulling the APM Server image via
   `docker pull docker.elastic.co/apm/apm-server:6.5.0-SNAPSHOT`.
* Wildcard patterns are case insensitive by default. Prepend `(?-i)` to make the matching case sensitive.

[float]
===== Features
* Support for Distributed Tracing
* Adds `@CaptureTransaction` and `@CaptureSpan` annotations which let you declaratively add custom transactions and spans.
   Note that it is required to configure the `application_packages` for this to work.
   See the https://www.elastic.co/guide/en/apm/agent/java/master/public-api.html#api-annotation[documentation] for more information.
* The public API now supports to activate a span on the current thread.
   This makes the span available via `ElasticApm#currentSpan()`
   Refer to the https://www.elastic.co/guide/en/apm/agent/java/master/public-api.html#api-span-activate[documentation] for more details.
* Capturing of Elasticsearch RestClient 5.0.2+ calls.
   Currently, the `*Async` methods are not supported, only their synchronous counterparts.
* Added API methods to enable correlating the spans created from the JavaScrip Real User Monitoring agent with the Java agent transaction.
   More information can be found in the https://www.elastic.co/guide/en/apm/agent/java/master/public-api.html#api-ensure-parent-id[documentation].
* Microsecond accurate timestamps {pull}261[#261]
* Support for JAX-RS annotations.
Transactions are named based on your resources (`ResourceClass#resourceMethod`).

[float]
===== Bug Fixes
* Fix for situations where status code is reported as `200`, even though it actually was `500` {pull}225[#225]

[[release-notes-0.8.x]]
=== Java Agent version 0.8.x

[[release-notes-0.8.0]]
==== 0.8.0

[float]
===== Breaking changes
* Wildcard patterns are case insensitive by default. Prepend `(?-i)` to make the matching case sensitive.

[float]
===== Features
* Wildcard patterns are now not limited to only one wildcard in the middle and can be arbitrarily complex now.
   Example: `*foo*bar*baz`.
* Support for JAX-RS annotations.
   Transactions are named based on your resources (`ResourceClass#resourceMethod`).

[[release-notes-0.7.x]]
=== Java Agent version 0.7.x

[[release-notes-0.7.1]]
==== 0.7.1 - 2018/10/24

[float]
===== Bug Fixes
* Avoid recycling transactions twice {pull}178[#178]

[[release-notes-0.7.0]]
==== 0.7.0 - 2018/09/12

[float]
===== Breaking changes
* Removed `ElasticApm.startSpan`. Spans can now only be created from their transactions via `Transaction#createSpan`.
* `ElasticApm.startTransaction` and `Transaction#createSpan` don't activate the transaction and spans
   and are thus not available via `ElasticApm.activeTransaction` and `ElasticApm.activeSpan`.

[float]
===== Features
* Public API
** Add `Span#captureException` and `Transaction#captureException` to public API.
      `ElasticApm.captureException` is deprecated now. Use `ElasticApm.currentSpan().captureException(exception)` instead.
** Added `Transaction.getId` and `Span.getId` methods 
* Added support for async servlet requests
* Added support for Payara/Glassfish
* Incubating support for Apache HttpClient
* Support for Spring RestTemplate
* Added configuration options `use_path_as_transaction_name` and `url_groups`,
   which allow to use the URL path as the transaction name.
   As that could contain path parameters, like `/user/$userId` however,
   You can set the `url_groups` option to define a wildcard pattern, like `/user/*`,
   to group those paths together.
   This is especially helpful when using an unsupported Servlet API-based framework. 
* Support duration suffixes (`ms`, `s` and `m`) for duration configuration options.
   Not using the duration suffix logs out a deprecation warning and will not be supported in future versions.
* Add ability to add multiple APM server URLs, which enables client-side load balancing.
   The configuration option `server_url` has been renamed to `server_urls` to reflect this change.
   However, `server_url` still works for backwards compatibility.
* The configuration option `service_name` is now optional.
   It defaults to the main class name,
   the name of the executed jar file (removing the version number),
   or the application server name (for example `tomcat-application`).
   In a lot of cases,
   you will still want to set the `service_name` explicitly.
   But it helps getting started and seeing data easier,
   as there are no required configuration options anymore.
   In the future we will most likely determine more useful application names for Servlet API-based applications.<|MERGE_RESOLUTION|>--- conflicted
+++ resolved
@@ -49,11 +49,8 @@
 our agent are not vulnerable as well, as the SMTP appender was never used, this is only to further reduce our users' concerns.
 * Adding public APIs for setting `destination.service.resource`, `destination.address` and `destination.port` fields
 for exit spans - {pull}1788[#1788]
-<<<<<<< HEAD
+* Only use emulated runtime attachment as fallback, remove the `--without-emulated-attach` option - {pull}1865[#1865]
 * Added support for overwritting the service version per classloader {pull}#1726[#1726]
-=======
-* Only use emulated runtime attachment as fallback, remove the `--without-emulated-attach` option - {pull}1865[#1865]
->>>>>>> 176fd916
 
 [float]
 ===== Bug fixes
