--- conflicted
+++ resolved
@@ -23,30 +23,16 @@
 [[release-notes-1.21.0]]
 ==== 1.21.0 - YYYY/MM/DD
 
-[float]
-<<<<<<< HEAD
-===== Breaking changes
-
-[float]
-===== Features
-* OpenTelemetry bridge: <<opentelementry-bridge>>
-
-[float]
-===== Bug fixes
-
-[[release-notes-1.20.1]]
-==== 1.20.1 - YYYY/MM/DD
-=======
 ===== Features
 * Add cloud provider metadata to reported events, see
 https://github.com/elastic/apm/blob/master/specs/agents/metadata.md#cloud-provider-metadata[spec] for details.
 By default, the agent will try to automatically detect the cloud provider on startup, but this can be
 configured through the <<config-cloud-provider, `cloud_provider`>> config option - {pull}1599[#1599]
+* OpenTelemetry bridge: <<opentelementry-bridge>>
 
 [float]
 ===== Bug fixes
 * Fixing crashes observed in Java 7 at sporadic timing by applying a few seconds delay on bootstrap - {pull}1594[#1594]
->>>>>>> 9cb5624b
 
 [[release-notes-1.x]]
 === Java Agent version 1.x
