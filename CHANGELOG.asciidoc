ifdef::env-github[]
NOTE: Release notes are best read in our documentation at
https://www.elastic.co/guide/en/apm/agent/java/current/release-notes.html[elastic.co]
endif::[]

////
[[release-notes-x.x.x]]
==== x.x.x - YYYY/MM/DD

[float]
===== Breaking changes

[float]
===== Features
* Cool new feature: {pull}2526[#2526]

[float]
===== Bug fixes
////

=== Unreleased

[[release-notes-1.28.5]]
==== 1.28.5 - YYYY/MM/DD

[float]
===== Features
* Exceptions that are logged using the fatal log level are now captured (log4j2 only) - {pull}2377[#2377]
* Replaced `authorization` in the default value of `sanitize_field_names` with `*auth*` - {pull}2326[#2326]
* Unsampled transactions are dropped and not sent to the APM-Server if the APM-Server version is 8.0+ - {pull}2329[#2329]
* Adding agent logging capabilities to our SDK, making it available for external plugins - {pull}2390[#2390]

[float]
===== Bug fixes
* Fix runtime attach with some docker images - {pull}2385[#2385]
* Restore dynamic capability to `log_level` config for plugin loggers - {pull}2384[#2384]
* Fix slf4j-related `LinkageError` - {pull}2390[#2390]
<<<<<<< HEAD
* Fixed few dubbo plugin issues - {pull}2149[#2149]
** Dubbo transaction will should be created at the provider side
** APM headers conversion issue within dubbo transaction
=======
* Fix possible deadlock occurring when Byte Buddy reads System properties by warming up bytecode instrumentation code
paths. The BCI warmup is on by default and may be disabled through the internal `warmup_byte_buddy` config option - {pull}2368[#2368]
>>>>>>> e4f3eaef

[[release-notes-1.x]]
=== Java Agent version 1.x

[[release-notes-1.28.4]]
==== 1.28.4 - 2021/12/30

[float]
===== Bug fixes
* Fix `@Traced` annotation to return proper outcome instead of `failed` - {pull}2370[#2370]

[float]
===== Dependency updates
* Update Log4j to 2.12.4 and log4j2-ecs-layout to 1.3.2 - {pull}2378[#2378]

[[release-notes-1.28.3]]
==== 1.28.3 - 2021/12/22

[float]
===== Dependency updates
* Update Log4j to 2.12.3
* Update ecs-logging-java to 1.3.0

[float]
===== Potentially breaking changes
* If the agent cannot discover a service name, it now uses `unknown-java-service` instead of `my-service` - {pull}2325[#2325]

[float]
===== Bug fixes
* Gracefully handle JDBC drivers which don't support `Connection#getCatalog` - {pull}2340[#2340]
* Fix using JVM keystore options for communication with APM Server - {pull}2362[#2362]

[[release-notes-1.28.2]]
==== 1.28.2 - 2021/12/16

[float]
===== Dependency updates
* Update Log4j to 2.12.2

[float]
===== Bug fixes
* Fix module loading errors on J9 JVM - {pull}2341[#2341]
* Fixing log4j configuration error - {pull}2343[#2343]

[[release-notes-1.28.1]]
==== 1.28.1 - 2021/12/10

[float]
===== Security 
* Fix for "Log4Shell" RCE 0-day exploit in log4j https://nvd.nist.gov/vuln/detail/CVE-2021-44228[CVE-2021-44228] - {pull}2332[#2332]

[float]
===== Features
* Added support to selectively enable instrumentations - {pull}2292[#2292]

[float]
===== Bug fixes
* Preferring controller names for Spring MVC transactions, `use_path_as_transaction_name` only as a fallback - {pull}2320[#2320]

[[release-notes-1.28.0]]
==== 1.28.0 - 2021/12/07

[float]
===== Features
* Adding experimental support for <<aws-lambda, AWS Lambda>> - {pull}1951[#1951]
* Now supporting tomcat 10 - {pull}2229[#2229]

[float]
===== Bug fixes
* Fix error with parsing APM Server version for 7.16+ - {pull}2313[#2313]

[[release-notes-1.27.1]]
==== 1.27.1 - 2021/11/30

[float]
===== Security
* Resolves Local Privilege Escalation issue https://discuss.elastic.co/t/apm-java-agent-security-update/291355[ESA-2021-30] https://cve.mitre.org/cgi-bin/cvename.cgi?name=CVE-2021-37942[CVE-2021-37942]

[float]
===== Features
* Add support to Jakarta EE for JSF - {pull}2254[#2254]

[float]
===== Bug fixes
* Fixing missing Micrometer metrics in Spring boot due to premature initialization - {pull}2255[#2255]
* Fixing hostname trimming of FQDN too aggressive - {pull}2286[#2286]
* Fixing agent `unknown` version - {pull}2289[#2289]
* Improve runtime attach configuration reliability - {pull}2283[#2283]

[[release-notes-1.27.0]]
==== 1.27.0 - 2021/11/15

[float]
===== Security
* Resolves Local Privilege Escalation issue https://discuss.elastic.co/t/apm-java-agent-security-update/289627[ESA-2021-29] https://cve.mitre.org/cgi-bin/cvename.cgi?name=CVE-2021-37941[CVE-2021-37941]

[float]
===== Potentially breaking changes
* `transaction_ignore_urls` now relies on full request URL path - {pull}2146[#2146]
** On a typical application server like Tomcat, deploying an `app.war` application to the non-ROOT context makes it accessible with `http://localhost:8080/app/`
** Ignoring the whole webapp through `/app/*` was not possible until now.
** Existing configuration may need to be updated to include the deployment context, thus for example `/static/*.js` used to
exclude known static files in all applications might be changed to `/app/static/*.js` or `*/static/*.js`.
** It only impacts prefix patterns due to the additional context path in pattern.
** It does not impact deployment within the `ROOT` context like Spring-boot which do not have such context path prefix.
* The metrics `transaction.duration.sum.us`, `transaction.duration.count` and `transaciton.breakdown.count` are no longer recorded - {pull}2194[#2194]
* Automatic hostname discovery mechanism had changed, so the resulted `host.name` and `host.hostname` in events reported
by the agent may be different. This was done in order to improve the integration with host metrics in the APM UI.

[float]
===== Features
* Improved capturing of logged exceptions when using Log4j2 - {pull}2139[#2139]
* Update to async-profiler 1.8.7 and set configured `safemode` at load time though a new system property - {pull}2165[#2165]
* Added support to capture `context.message.routing-key` in rabbitmq, spring amqp instrumentations - {pull}1767[#1767]
* Breakdown metrics are now tracked per service (when using APM Server 8.0) - {pull}2208[#2208]
* Add support for Spring AMQP batch API - {pull}1716[#1716]
* Add the (current) transaction name to the error (when using APM Server 8.0) - {pull}2235[#2235]
* The JVM/JMX metrics are reported for each service name individually (when using APM Server 8.0) - {pull}2233[#2233]
* Added <<config-span-stack-trace-min-duration,`span_stack_trace_min_duration`>> option.
 This replaces the now deprecated `span_frames_min_duration` option.
 The difference is that the new option has more intuitive semantics for negative values (never collect stack trace) and zero (always collect stack trace). - {pull}2220[#2220]
* Add support to Jakarta EE for JAX-WS - {pull}2247[#2247]
* Add support to Jakarta EE for JAX-RS - {pull}2248[#2248]
* Add support for Jakarta EE EJB annotations `@Schedule`, `@Schedules` - {pull}2250[#2250]
* Add support to Jakarta EE for Servlets - {pull}1912[#1912]
* Added support to Quartz 1.x - {pull}2219[#2219]

[float]
===== Performance improvements
* Disable compression when sending data to a local APM Server
* Reducing startup contention related to instrumentation through `ensureInstrumented` - {pull}2150[#2150]

[float]
===== Bug fixes
* Fix k8s metadata discovery for containerd-cri envs - {pull}2126[#2126]
* Fixing/reducing startup delays related to `ensureInstrumented` - {pull}2150[#2150]
* Fix runtime attach when bytebuddy is in application classpath - {pull}2116[#2116]
* Fix failed integration between agent traces and host metrics coming from Beats/Elastic-Agent due to incorrect hostname
discovery - {pull}2205[#2205]
* Fix infinitely kept-alive transactions in Hikari connection pool - {pull}2210[#2210]
* Fix few Webflux exceptions and missing reactor module - {pull}2207[#2207]

[float]
===== Refactorings
* Loading the agent from an isolated class loader - {pull}2109[#2109]
* Refactorings in the `apm-agent-plugin-sdk` that may imply breaking changes for beta users of the external plugin mechanism
** `WeakMapSupplier.createMap()` is now `WeakConcurrent.buildMap()` and contains more builders - {pull}2136[#2136]
** `GlobalThreadLocal` has been removed in favor of `DetachedThreadLocal`. To make it global, use `GlobalVariables` - {pull}2136[#2136]
** `DynamicTransformer.Accessor.get().ensureInstrumented` is now `DynamicTransformer.ensureInstrumented` - {pull}2164[#2164]
** The `@AssignTo.*` annotations have been removed.
   Use the `@Advice.AssignReturned.*` annotations that come with the latest version of Byte Buddy.
   If your plugin uses the old annotations, it will be skipped.
   {pull}2171[#2171]
* Switching last instrumentations (`trace_methods`, sparkjava, JDK `HttpServer` and Struts 2) to
`TracerAwareInstrumentation` - {pull}2170[#2170]
* Replace concurrency plugin maps to `SpanConcurrentHashMap` ones - {pull}2173[#2173]
* Align User-Agent HTTP header with other APM agents - {pull}2177[#2177]

[[release-notes-1.26.2]]
==== 1.26.2 - 2021/12/30

[float]
===== Dependency updates
* Update Log4j to 2.12.4 and log4j2-ecs-layout to 1.3.2 - {pull}2378[#2378]

[[release-notes-1.26.1]]
==== 1.26.1 - 2021/12/22

[float]
===== Dependency updates
* Update Log4j to 2.12.3
* Update ecs-logging-java to 1.3.0

[[release-notes-1.26.0]]
==== 1.26.0 - 2021/09/14

===== Potentially breaking changes
* If you rely on Database span subtype and use Microsoft SQL Server, the span subtype has been changed from `sqlserver`
to `mssql` to align with other agents.

[float]
===== Breaking changes
* Stop collecting the field `http.request.socket.encrypted` in http requests - {pull}2136[#2136]

[float]
===== Features
* Improved naming for Spring controllers - {pull}1906[#1906]
* ECS log reformatting improvements - {pull}1910[#1910]
** Automatically sets `service.node.name` in all log events if set through agent configuration
** Add `log_ecs_reformatting_additional_fields` option to support arbitrary fields in logs
** Automatically serialize markers as tags where relevant (log4j2 and logback)
* gRPC spans (client and server) can detect errors or cancellation through custom listeners - {pull}2067[#2067]
* Add `-download-agent-version` to the agent <<setup-attach-cli-usage-options, attach CLI tool options>>, allowing the
user to configure an arbitrary agent version that will be downloaded from maven and attached - {pull}1959[#1959]
* Add extra check to detect improper agent setup - {pull}2076[#2076]
* In redis tests - embedded RedisServer is replaced by testcontainers - {pull}2221[#2221]

[float]
===== Performance improvements
* Reduce GC time overhead caused by WeakReferences - {pull}2086[#2086], {pull}2081[#2081]
* Reduced memory overhead by a smarter type pool caching strategy - {pull}2102[#2102]. +
  The type pool cache improves the startup times by speeding up type matching
  (determining whether a class that's about to be loaded should be instrumented).
  Generally, the more types that are cached, the faster the startup. +
  The old strategy did not impose a limit to the cache but cleared it after it hasn't been accessed in a while.
  However, load test have discovered that the cache may never be cleared and leave a permanent overhead of 23mb.
  The actual size of the cache highly depends on the application and loosely correlates with the number of loaded classes. +
  The new caching strategy targets to allocate 1% of the committed heap, at least 0.5mb and max 10mb.
  If a particular entry hasn't been accessed within 20s, it will be removed from the cache. +
  The results based on load testing are very positive:
** Equivalent startup times (within the margins of error of the previous strategy)
** Equivalent allocation rate (within the margins of error of the previous strategy)
** Reduced avg heap utilization from 10%/15mb (previous strategy) to within margins of error without the agent
** Reduced GC time due to the additional headroom that the application can utilize.
** Based on heap dump analysis, after warmup, the cache size is now around 59kb (down from 23mb with the previous strategy).

[float]
===== Bug fixes
* Fix failure to parse some forms of the `Implementation-Version` property from jar manifest files - {pull}1931[#1931]
* Ensure single value for context-propagation header - {pull}1937[#1937]
* Fix gRPC non-terminated (therefore non-reported) client spans - {pull}2067[#2067]
* Fix Webflux response status code - {pull}1948[#1948]
* Ensure path filtering is applied when Servlet path is not available - {pull}2099[#2099]
* Align span subtype for MS SqlServer - {pull}2112[#2112]
* Fix potential destination host name corruption in OkHttp client spans - {pull}2118[#2118]

[float]
===== Refactorings
* Migrate several plugins to indy dispatcher {pull}2087[#2087], {pull}2088[#2088], {pull}2090[#2090], {pull}2094[#2094], {pull}2095[#2095]

[[release-notes-1.25.0]]
==== 1.25.0 - 2021/07/22

[float]
===== Potentially breaking changes
* If you rely on instrumentations that are in the `experimental` group, you must now set `enable_experimental_instrumentations=true` otherwise
the experimental instrumentations will be disabled by default. Up to version `1.24.0` using an empty value for `disable_instrumentations` was
the recommended way to override the default `disable_instrumentations=experimental`.

[float]
===== Features
* Support for inheritance of public API annotations - {pull}1805[#1805]
* JDBC instrumentation sets `context.db.instance` - {pull}1820[#1820]
* Add support for Vert.x web client- {pull}1824[#1824]
* Avoid recycling of spans and transactions that are using through the public API, so to avoid
reference-counting-related errors - {pull}1859[#1859]
* Add <<config-enable-experimental-instrumentations>> configuration option to enable experimental features - {pull}1863[#1863]
** Previously, when adding an instrumentation group to `disable_instrumentations`, we had to make sure to not forget the
default `experimental` value, for example when disabling `jdbc` instrumentation we had to set `disable_instrumentations=experimental,jdbc` otherwise
setting `disable_instrumentations=jdbc` would disable jdbc and also enable experimental features, which would not be the desired effect.
** Previously, by default `disable_instrumentations` contained `experimental`
** Now by default `disable_instrumentations` is empty and `enable_experimental_instrumentations=false`
** Set `enable_experimental_instrumentations=true` to enable experimental instrumentations
* Eliminating concerns related to log4j2 vulnerability - https://nvd.nist.gov/vuln/detail/CVE-2020-9488#vulnCurrentDescriptionTitle.
We cannot upgrade to version above 2.12.1 because this is the last version of log4j that is compatible with Java 7.
Instead, we exclude the SMTP appender (which is the vulnerable one) from our artifacts. Note that older versions of
our agent are not vulnerable as well, as the SMTP appender was never used, this is only to further reduce our users' concerns.
* Adding public APIs for setting `destination.service.resource`, `destination.address` and `destination.port` fields
for exit spans - {pull}1788[#1788]
* Only use emulated runtime attachment as fallback, remove the `--without-emulated-attach` option - {pull}1865[#1865]
* Instrument `javax.servlet.Filter` the same way as `javax.servlet.FilterChain` - {pull}1858[#1858]
* Propagate trace context headers in HTTP calls occurring from within traced exit points, for example - when using
Elasticsearch's REST client - {pull}1883[#1883]
* Added support for naming sparkjava (not Apache Spark) transactions {pull}1894[#1894]
* Added the ability to manually create exit spans, which will result with the auto creation of service nodes in the
service map and downstream service in the dependencies table - {pull}1898[#1898]
* Basic support for `com.sun.net.httpserver.HttpServer` - {pull}1854[#1854]
* Update to async-profiler 1.8.6 {pull}1907[#1907]
* Added support for setting the framework using the public api (#1908) - {pull}1909[#1909]

[float]
===== Bug fixes
* Fix NPE with `null` binary header values + properly serialize them - {pull}1842[#1842]
* Fix `ListenerExecutionFailedException` when using Spring AMQP's ReplyTo container - {pull}1872[#1872]
* Enabling log ECS reformatting when using Logback configured with `LayoutWrappingEncoder` and a pattern layout - {pull}1879[#1879]
* Fix NPE with Webflux + context propagation headers - {pull}1871[#1871]
* Fix `ClassCastException` with `ConnnectionMetaData` and multiple classloaders - {pull}1864[#1864]
* Fix NPE in `co.elastic.apm.agent.servlet.helper.ServletTransactionCreationHelper.getClassloader` - {pull}1861[#1861]
* Fix for Jboss JMX unexpected notifications - {pull}1895[#1895]

[[release-notes-1.24.0]]
==== 1.24.0 - 2021/05/31

[float]
===== Features
* Basic support for Apache Struts 2 {pull}1763[#1763]
* Extending the <<config-log-ecs-reformatting>> config option to enable the overriding of logs with ECS-reformatted
events. With the new `OVERRIDE` option, non-file logs can be ECS-reformatted automatically as well - {pull}1793[#1793]
* Instrumentation for Vert.x Web {pull}1697[#1697]
* Changed log level of vm arguments to debug
* Giving precedence for the W3C `tracecontext` header over the `elastic-apm-traceparent` header - {pull}1821[#1821]
* Add instrumentation for Webflux - {pull}1305[#1305]
* Add instrumentation for Javalin {pull}1822[#1822]

[float]
===== Bug fixes
* Fix another error related to instrumentation plugins loading on Windows - {pull}1785[#1785]
* Load Spring AMQP plugin- {pull}1784[#1784]
* Avoid `IllegalStateException` when multiple `tracestate` headers are used - {pull}1808[#1808]
* Ensure CLI attach avoids `sudo` only when required and avoid blocking - {pull}1819[#1819]
* Avoid sending metric-sets without samples, so to adhere to the intake API - {pull}1826[#1826]
* Fixing our type-pool cache, so that it can't cause OOM (softly-referenced), and it gets cleared when not used for
a while - {pull}1828[#1828]

[float]
===== Refactors
* Remove single-package limitation for embedded plugins - {pull}1780[#1780]

[[release-notes-1.23.0]]
==== 1.23.0 - 2021/04/22

[float]
===== Breaking changes
* There are breaking changes in the <<setup-attach-cli,attacher cli>>.
  See the Features section for more information.

[float]
===== Features
* Overhaul of the <<setup-attach-cli,attacher cli>> application that allows to attach the agent to running JVMs - {pull}1667[#1667]
** The artifact of the standalone cli application is now called `apm-agent-attach-cli`. The attacher API is still called `apm-agent-attach`.
** There is also a slim version of the cli application that does not bundle the Java agent.
It requires the `--agent-jar` option to be set.
** Improved logging +
The application uses {ecs-logging-java-ref}/intro.html[Java ECS logging] to emit JSON logs.
The log level can be configured with the `--log-level` option.
By default, the program is logging to the console but using the `--log-file` option, it can also log to a file.
** Attach to JVMs running under a different user (unix only) +
The JVM requires the attacher to be running under the same user as the target VM (the attachee).
The `apm-agent-attach-standalone.jar` can now be run with a user that has permissions to switch to the user that runs the target VM.
On Windows, the attacher can still only attach to JVMs that are running with under the same user.
** New include/exclude discovery rules +
*** `--include-all`: Attach to all discovered JVMs. If no matchers are provided, it will not attach to any JVMs.
*** `--include-user`/`--exclude-user`: Attach to all JVMs of a given operating system user.
*** `--include-main`/`--exclude-main`: Attach to all JVMs that whose main class/jar name, or system properties match the provided regex.
*** `--include-vmargs`/`--exclude-vmargs`: Attach to all JVMs that whose main class/jar name, or system properties match the provided regex.
** Removal of options +
*** The deprecated `--arg` option has been removed.
*** The `-i`/`--include`, `-e`/`exclude` options have been removed in favor of the `--<include|exclude>-<main|vmargs>` options.
*** The `-p`/`--pid` options have been removed in favor of the `--include-pid` option.
** Changed behavior of  the `-l`/`--list` option +
The option now only lists JVMs that match the include/exclude discovery rules.
Thus, it can be used to do a dry-run of the matchers without actually performing an attachment.
It even works in combination with `--continuous` now.
By default, the VM arguments are not printed, but only when the `-a`/`--list-vmargs` option is set.
** Remove dependency on `jps` +
Even when matching on the main class name or on system properties,
** Checks the Java version before attaching to avoid attachment on unsupported JVMs.
* Cassandra instrumentation - {pull}1712[#1712]
* Log correlation supports JBoss Logging - {pull}1737[#1737]
* Update Byte-buddy to `1.11.0` - {pull}1769[#1769]
* Support for user.domain {pull}1756[#1756]
* JAX-RS supports javax.ws.rs.PATCH
* Enabling build and unit tests on Windows - {pull}1671[#1671]

[float]
===== Bug fixes
* Fixed log correlation for log4j2 - {pull}1720[#1720]
* Fix apm-log4j1-plugin and apm-log4j2-plugin dependency on slf4j - {pull}1723[#1723]
* Avoid systematic `MessageNotWriteableException` error logging, now only visible in `debug` - {pull}1715[#1715] and {pull}1730[#1730]
* Fix rounded number format for non-english locales - {pull}1728[#1728]
* Fix `NullPointerException` on legacy Apache client instrumentation when host is `null` - {pull}1746[#1746]
* Apply consistent proxy class exclusion heuristic - {pull}1738[#1738]
* Fix micrometer serialization error - {pull}1741[#1741]
* Optimize & avoid `ensureInstrumented` deadlock by skipping stack-frame computation for Java7+ bytecode - {pull}1758[#1758]
* Fix instrumentation plugins loading on Windows - {pull}1671[#1671]

[float]
===== Refactors
* Migrate some plugins to indy dispatcher {pull}1369[#1369] {pull}1410[#1410] {pull}1374[#1374]

[[release-notes-1.22.0]]
==== 1.22.0 - 2021/03/24

[float]
===== Breaking changes
* Dots in metric names of Micrometer metrics get replaced with underscores to avoid mapping conflicts.
De-dotting be disabled via <<config-dedot-custom-metrics, `dedot_custom_metrics`>>. - {pull}1700[#1700]

[float]
===== Features
* Introducing a new mechanism to ease the development of community instrumentation plugins. See <<config-plugins-dir>> for
more details. This configuration was already added in 1.18.0, but more extensive and continuous integration testing
allows us to expose it now. It is still marked as "experimental" though, meaning that future changes in the mechanism
may break early contributed plugins. However, we highly encourage our community to try it out and we will do our best
to assist with such efforts.
* Deprecating `ignore_user_agents` in favour of `transaction_ignore_user_agents`, maintaining the same functionality -
{pull}1644[#1644]
* Update existing Hibernate Search 6 instrumentation to the final relase
* The <<config-use-path-as-transaction-name, `use_path_as_transaction_name`>> option is now dynamic
* Flushing internal and micrometer metrics before the agent shuts down - {pull}1658[#1658]
* Support for OkHttp 4.4+ -  {pull}1672[#1672]
* Adding capability to automatically create ECS-JSON-formatted version of the original application log files, through
the <<config-log-ecs-reformatting>> config option. This allows effortless ingestion of logs to Elasticsearch without
any further configuration. Supports log4j1, log4j2 and Logback. {pull}1261[#1261]
* Add support to Spring AMQP - {pull}1657[#1657]
* Adds the ability to automatically configure usage of the OpenTracing bridge in systems using ServiceLoader - {pull}1708[#1708]
* Update to async-profiler 1.8.5 - includes a fix to a Java 7 crash and enhanced safe mode to better deal with
corrupted stack frames.
* Add a warning on startup when `-Xverify:none` or `-noverify` flags are set as this can lead to crashes that are very
difficult to debug - {pull}1593[#1593]. In an upcoming version, the agent will not start when these flags are set,
unless the system property `elastic.apm.disable_bootstrap_checks` is set to true.

[float]
===== Bug fixes
* fix sample rate rounded to zero when lower than precision - {pull}1655[#1655]
* fixed a couple of bugs with the external plugin mechanism (not documented until now) - {pull}1660[#1660]
* Fix runtime attach conflict with multiple users - {pull}1704[#1704]

[[release-notes-1.21.0]]
==== 1.21.0 - 2021/02/09

[float]
===== Breaking changes
* Following PR {pull}1650[#1650], there are two slight changes with the <<config-server-url>> and <<config-server-urls>>
configuration options:
    1.  So far, setting `server_urls` with an empty string would allow the agent to work normally, apart from any action
        that requires communication with the APM Server, including the attempt to fetch a central configuration.
        Starting in this agent version, setting `server_urls` to empty string doesn't have any special meaning, it is
        the default expected configuration, where `server_url` will be used instead. In order to achieve the same
        behaviour, use the new <<config-disable-send>> configuration.
    2.  Up to this version, `server_url` was used as an alias to `server_urls`, meaning that one could potentially set
        the `server_url` config with a comma-separated list of multiple APM Server addresses, and that would have been a
        valid configuration. Starting in this agent version, `server_url` is a separate configuration, and it only accepts
        Strings that represent a single valid URL. Specifically, empty strings and commas are invalid.

[float]
===== Features
* Add cloud provider metadata to reported events, see
https://github.com/elastic/apm/blob/master/specs/agents/metadata.md#cloud-provider-metadata[spec] for details.
By default, the agent will try to automatically detect the cloud provider on startup, but this can be
configured through the <<config-cloud-provider, `cloud_provider`>> config option - {pull}1599[#1599]
* Add span & transaction `outcome` field to improve error rate calculations - {pull}1613[#1613]

[float]
===== Bug fixes
* Fixing crashes observed in Java 7 at sporadic timing by applying a few seconds delay on bootstrap - {pull}1594[#1594]
* Fallback to using "TLS" `SSLContext` when "SSL" is not available - {pull}1633[#1633]
* Fixing agent startup failure with `NullPointerException` thrown by Byte-buddy's `MultipleParentClassLoader` - {pull}1647[#1647]
* Fix cached type resolution triggering `ClassCastException` - {pull}1649[#1649]

[[release-notes-1.20.0]]
==== 1.20.0 - 2021/01/07

[float]
===== Breaking changes
* The following public API types were `public` so far and became package-private: `NoopScope`, `ScopeImpl` and `AbstractSpanImpl`.
  If your code is using them, you will need to change that when upgrading to this version.
  Related PR: {pull}1532[#1532]

[float]
===== Features
* Add support for RabbitMQ clients - {pull}1328[#1328]

[float]
===== Bug fixes
* Fix small memory allocation regression introduced with tracestate header {pull}1508[#1508]
* Fix `NullPointerException` from `WeakConcurrentMap.put` through the Elasticsearch client instrumentation - {pull}1531[#1531]
* Sending `transaction_id` and `parent_id` only for events that contain a valid `trace_id` as well - {pull}1537[#1537]
* Fix `ClassNotFoundError` with old versions of Spring resttemplate {pull}1524[#1524]
* Fix Micrometer-driven metrics validation errors by the APM Server when sending with illegal values - {pull}1559[#1559]
* Serialize all stack trace frames when setting `stack_trace_limit=-1` instead of none - {pull}1571[#1571]
* Fix `UnsupportedOperationException` when calling `ServletContext.getClassLoader()` - {pull}1576[#1576]
* Fix improper request body capturing - {pull}1579[#1579]
* Avoid `NullPointerException` due to null return values instrumentation advices - {pull}1601[#1601]
* Update async-profiler to 1.8.3 {pull}1602[1602]
* Use null-safe data structures to avoid `NullPointerException` {pull}1597[1597]
* Fix memory leak in sampling profiler mechanism - {pull}1592[#1592]

[float]
===== Refactors
* Migrate some plugins to indy dispatcher {pull}1405[#1405] {pull}1394[#1394]

[[release-notes-1.19.0]]
==== 1.19.0 - 2020/11/10

[float]
===== Features
* The agent version now includes a git hash if it's a snapshot version.
  This makes it easier to differ distinct snapshot builds of the same version.
  Example: `1.18.1-SNAPSHOT.4655910`
* Add support for sampling weight with propagation in `tracestate` W3C header {pull}1384[#1384]
* Adding two more valid options to the `log_level` config: `WARNING` (equivalent to `WARN`) and `CRITICAL`
  (will be treated as `ERROR`) - {pull}1431[1431]
* Add the ability to disable Servlet-related spans for `INCLUDE`, `FORWARD` and `ERROR` dispatches (without affecting
  basic Servlet capturing) by adding `servlet-api-dispatch` to <<config-disable-instrumentations>> - {pull}1448[1448]
* Add Sampling Profiler support for AArch64 architectures - {pull}1443[1443]
* Support proper transaction naming when using Spring's `ServletWrappingController` - {pull}1461[#1461]
* Update async-profiler to 1.8.2 {pull}1471[1471]
* Update existing Hibernate Search 6 instrumentation to work with the latest CR1 release
* Deprecating the `addLabel` public API in favor of `setLabel` (still supporting `addLabel`) - {pull}1449[#1449]

[float]
===== Bug fixes
* Fix `HttpUrlConnection` instrumentation issue (affecting distributed tracing as well) when using HTTPS without using
  `java.net.HttpURLConnection#disconnect` - {pull}1447[1447]
* Fixes class loading issue that can occur when deploying multiple applications to the same application server - {pull}1458[#1458]
* Fix ability to disable agent on startup wasn't working for runtime attach {pull}1444[1444]
* Avoid `UnsupportedOperationException` on some spring application startup {pull}1464[1464]
* Fix ignored runtime attach `config_file` {pull}1469[1469]
* Fix `IllegalAccessError: Module 'java.base' no access to: package 'java.lang'...` in J9 VMs of Java version >= 9 -
  {pull}1468[#1468]
* Fix JVM version parsing on HP-UX {pull}1477[#1477]
* Fix Spring-JMS transactions lifecycle management when using multiple concurrent consumers - {pull}1496[#1496]

[float]
===== Refactors
* Migrate some plugins to indy dispatcher {pull}1404[1404] {pull}1411[1411]
* Replace System Rules with System Lambda {pull}1434[#1434]

[[release-notes-1.18.1]]
==== 1.18.1 - 2020/10/06

[float]
===== Refactors
* Migrate some plugins to indy dispatcher {pull}1362[1362] {pull}1366[1366] {pull}1363[1363] {pull}1383[1383] {pull}1368[1368] {pull}1364[1364] {pull}1365[1365] {pull}1367[1367] {pull}1371[1371]

[float]
===== Bug fixes
* Fix instrumentation error for HttpClient - {pull}1402[#1402]
* Eliminate `unsupported class version error` messages related to loading the Java 11 HttpClient plugin in pre-Java-11 JVMs {pull}1397[1397]
* Fix rejected metric events by APM Server with response code 400 due to data validation error - sanitizing Micrometer
metricset tag keys - {pull}1413[1413]
* Fix invalid micrometer metrics with non-numeric values {pull}1419[1419]
* Fix `NoClassDefFoundError` with JDBC instrumentation plugin {pull}1409[1409]
* Apply `disable_metrics` config to Micrometer metrics - {pull}1421[1421]
* Remove cgroup `inactive_file.bytes` metric according to spec {pull}1422[1422]

[[release-notes-1.18.0]]
==== 1.18.0 - 2020/09/08

[float]
===== Features
* Deprecating `ignore_urls` config in favour of <<config-transaction-ignore-urls, `transaction_ignore_urls`>> to align
  with other agents, while still allowing the old config name for backward compatibility - {pull}1315[#1315]
* Enabling instrumentation of classes compiled with Java 1.4. This is reverting the restriction of instrumenting only
  bytecode of Java 1.5 or higher ({pull}320[#320]), which was added due to potential `VerifyError`. Such errors should be
  avoided now by the usage of `TypeConstantAdjustment` - {pull}1317[#1317]
* Enabling agent to work without attempting any communication with APM server, by allowing setting `server_urls` with
  an empty string - {pull}1295[#1295]
* Add <<metrics-micrometer, micrometer support>> - {pull}1303[#1303]
* Add `profiling_inferred_spans_lib_directory` option to override the default temp directory used for exporting the async-profiler library.
  This is useful for server-hardened environments where `/tmp` is often configured with `noexec`, leading to `java.lang.UnsatisfiedLinkError` errors - {pull}1350[#1350]
* Create spans for Servlet dispatches to FORWARD, INCLUDE and ERROR - {pull}1212[#1212]
* Support JDK 11 HTTPClient - {pull}1307[#1307]
* Lazily create profiler temporary files {pull}1360[#1360]
* Convert the followings to Indy Plugins (see details in <<release-notes-1.18.0.rc1, 1.18.0-rc1 relase notes>>): gRPC,
  AsyncHttpClient, Apache HttpClient
* The agent now collects cgroup memory metrics (see details in <<metrics-cgroup,Metrics page>>)
* Update async-profiler to 1.8.1 {pull}1382[#1382]
* Runtime attach install option is promoted to 'beta' status (was experimental).

[float]
===== Bug fixes
* Fixes a `NoClassDefFoundError` in the JMS instrumentation of `MessageListener` - {pull}1287[#1287]
* Fix `/ by zero` error message when setting `server_urls` with an empty string - {pull}1295[#1295]
* Fix `ClassNotFoundException` or `ClassCastException` in some cases where special log4j configurations are used - {pull}1322[#1322]
* Fix `NumberFormatException` when using early access Java version - {pull}1325[#1325]
* Fix `service_name` config being ignored when set to the same auto-discovered default value - {pull}1324[#1324]
* Fix service name error when updating a web app on a Servlet container - {pull}1326[#1326]
* Fix remote attach 'jps' executable not found when 'java' binary is symlinked ot a JRE - {pull}1352[#1352]

[[release-notes-1.18.0.rc1]]
==== 1.18.0.RC1 - 2020/07/22

This release candidate adds some highly anticipated features:
It’s now possible to attach the agent at runtime in more cases than before.
Most notably, it enables runtime attachment on JBoss, WildFly, Glassfish/Payara,
and other OSGi runtimes such as Atlassian Jira and Confluence.

To make this and other significant features, such as https://github.com/elastic/apm-agent-java/issues/937[external plugins], possible,
we have implemented major changes to the architecture of the agent.
The agent now relies on the `invokedynamic` bytecode instruction to make plugin development easier, safer, and more efficient.
As early versions of Java 7 and Java 8 have unreliable support for invokedynamic,
we now require a minimum update level of 60 for Java 7 (7u60+) in addition to the existing minimum update level of 40 for Java 8 (8u40+).

We’re looking for users who would like to try this out to give feedback.
If we see that the `invokedynamic`-based approach (https://github.com/elastic/apm-agent-java/pull/1230[indy plugins]) works well, we can continue and migrate the rest of the plugins.
After the migration has completed, we can move forward with external plugins and remove the experimental label from runtime attachment.

If all works like in our testing, you would not see `NoClassDefFoundError` s anymore when, for example, trying to attach the agent at runtime to an OSGi container or a JBoss server.
Also, non-standard OSGi containers, such as Atlassian Jira and other technologies with restrictive class loading policies, such as MuleSoft ESB, will benefit from this change.

In the worst case, there might be JVM crashes due to `invokedynamic`-related JVM bugs.
However, we already disable the agent when attached to JVM versions that are known to be problematic.
Another potentially problematic area is that we now dynamically raise the bytecode version of instrumented classes to be at least bytecode version 51 (Java 7).
This is needed in order to be able to use the `invokedynamic` instruction.
This requires re-computation of stack map frames which makes instrumentation a bit slower.
We don't anticipate notable slowdowns unless you extensively (over-)use <<config-trace-methods, `trace_methods`>>.

[float]
===== Breaking changes
* Early Java 7 versions, prior to update 60, are not supported anymore.
  When trying to attach to a non-supported version, the agent will disable itself and not apply any instrumentations.

[float]
===== Features
* Experimental support for runtime attachment now also for OSGi containers, JBoss, and WildFly
* New mitigation of OSGi bootdelegation errors (`NoClassDefFoundError`).
  You can remove any `org.osgi.framework.bootdelegation` related configuration.
  This release also removes the configuration option `boot_delegation_packages`.
* Overhaul of the `ExecutorService` instrumentation that avoids `ClassCastException` issues - {pull}1206[#1206]
* Support for `ForkJoinPool` and `ScheduledExecutorService` (see <<supported-async-frameworks>>)
* Support for `ExecutorService#invokeAny` and `ExecutorService#invokeAll`
* Added support for `java.util.TimerTask` - {pull}1235[#1235]
* Add capturing of request body in Elasticsearch queries: `_msearch`, `_count`, `_msearch/template`, `_search/template`, `_rollup_search` - {pull}1222[#1222]
* Add <<config-enabled,`enabled`>> flag
* Add experimental support for Scala Futures
* The agent now collects heap memory pools metrics - {pull}1228[#1228]

[float]
===== Bug fixes
* Fixes error capturing for log4j2 loggers. Version 1.17.0 introduced a regression.
* Fixes `NullPointerException` related to JAX-RS and Quartz instrumentation - {pull}1249[#1249]
* Expanding k8s pod ID discovery to some formerly non-supported environments
* When `recording` is set to `false`, the agent will not send captured errors anymore.
* Fixes NPE in Dubbo instrumentation that occurs when the application is acting both as a provider and as a consumer - {pull}1260[#1260]
* Adding a delay by default what attaching the agent to Tomcat using the premain route to work around the JUL
  deadlock issue - {pull}1262[#1262]
* Fixes missing `jboss.as:*` MBeans on JBoss - {pull}1257[#1257]


[[release-notes-1.17.0]]
==== 1.17.0 - 2020/06/17

[float]
===== Features
* Log files are now rotated after they reach <<config-log-file-size>>.
There will always be one history file `${log_file}.1`.
* Add <<config-log-format-sout>> and <<config-log-format-file>> with the options `PLAIN_TEXT` and `JSON`.
The latter uses https://github.com/elastic/ecs-logging-java[ecs-logging-java] to format the logs.
* Exposing <<config-classes-excluded-from-instrumentation>> config - {pull}1187[#1187]
* Add support for naming transactions based on Grails controllers. Supports Grails 3+ - {pull}1171[#1171]
* Add support for the Apache/Alibaba Dubbo RPC framework
* Async Profiler version upgraded to 1.7.1, with a new debugging flag for the stack frame recovery mechanism - {pull}1173[#1173]

[float]
===== Bug fixes
* Fixes `IndexOutOfBoundsException` that can occur when profiler-inferred spans are enabled.
  This also makes the profiler more resilient by just removing the call tree related to the exception (which might be in an invalid state)
  as opposed to stopping the profiler when an exception occurs.
* Fix `NumberFormatException` when parsing Ingres/Actian JDBC connection strings - {pull}1198[#1198]
* Prevent agent from overriding JVM configured truststore when not using HTTPS for communication with APM server - {pull}1203[#1203]
* Fix `java.lang.IllegalStateException` with `jps` JVM when using continuous runtime attach - {pull}1205[1205]
* Fix agent trying to load log4j2 plugins from application - {pull}1214[1214]
* Fix memory leak in gRPC instrumentation plugin - {pull}1196[1196]
* Fix HTTPS connection failures when agent is configured to use HTTPS to communicate with APM server {pull}1209[1209]

[[release-notes-1.16.0]]
==== 1.16.0 - 2020/05/13

[float]
===== Features

* The log correlation feature now adds `error.id` to the MDC. See <<supported-logging-frameworks>> for details. - {pull}1050[#1050]
* Deprecating the `incubating` tag in favour of the `experimental` tag. This is not a breaking change, so former
<<config-disable-instrumentations,`disable_instrumentation`>> configuration containing the `incubating` tag will still be respected - {pull}1123[#1123]
* Add a `--without-emulated-attach` option for runtime attachment to allow disabling this feature as a workaround.
* Add workaround for JDK bug JDK-8236039 with TLS 1.3 {pull}1149[#1149]
* Add log level `OFF` to silence agent logging
* Adds <<config-span-min-duration,`span_min_duration`>> option to exclude fast executing spans.
  When set together with one of the more specific thresholds - `trace_methods_duration_threshold` or `profiling_inferred_spans_min_duration`,
  the higher threshold will determine which spans will be discarded.
* Automatically instrument quartz jobs from the quartz-jobs artifact {pull}1170[#1170]
* Perform re-parenting of regular spans to be a child of profiler-inferred spans. Requires APM Server and Kibana 7.8.0. {pull}1117[#1117]
* Upgrade Async Profiler version to 1.7.0

[float]
===== Bug fixes

* When Servlet-related Exceptions are handled through exception handlers that return a 200 status code, agent shouldn't override with 500 - {pull}1103[#1103]
* Exclude Quartz 1 from instrumentation to avoid
  `IncompatibleClassChangeError: Found class org.quartz.JobExecutionContext, but interface was expected` - {pull}1108[#1108]
* Fix breakdown metrics span sub-types {pull}1113[#1113]
* Fix flaky gRPC server instrumentation {pull}1122[#1122]
* Fix side effect of calling `Statement.getUpdateCount` more than once {pull}1139[#1139]
* Stop capturing JDBC affected rows count using `Statement.getUpdateCount` to prevent unreliable side-effects {pull}1147[#1147]
* Fix OpenTracing error tag handling (set transaction error result when tag value is `true`) {pull}1159[#1159]
* Due to a bug in the build we didn't include the gRPC plugin in the build so far
* `java.lang.ClassNotFoundException: Unable to load class 'jdk.internal...'` is thrown when tracing specific versions of Atlassian systems {pull}1168[#1168]
* Make sure spans are kept active during `AsyncHandler` methods in the `AsyncHttpClient`
* CPU and memory metrics are sometimes not reported properly when using IBM J9 {pull}1148[#1148]
* `NullPointerException` thrown by the agent on WebLogic {pull}1142[#1142]

[[release-notes-1.15.0]]
==== 1.15.0 - 2020/03/27

[float]
===== Breaking changes

* Ordering of configuration sources has slightly changed, please review <<configuration>>:
** `elasticapm.properties` file now has higher priority over java system properties and environment variables, +
This change allows to change dynamic options values at runtime by editing file, previously values set in java properties
or environment variables could not be overridden, even if they were dynamic.
* Renamed some configuration options related to the experimental profiler-inferred spans feature ({pull}1084[#1084]):
** `profiling_spans_enabled` -> `profiling_inferred_spans_enabled`
** `profiling_sampling_interval` -> `profiling_inferred_spans_sampling_interval`
** `profiling_spans_min_duration` -> `profiling_inferred_spans_min_duration`
** `profiling_included_classes` -> `profiling_inferred_spans_included_classes`
** `profiling_excluded_classes` -> `profiling_inferred_spans_excluded_classes`
** Removed `profiling_interval` and `profiling_duration` (both are fixed to 5s now)

[float]
===== Features

* Gracefully abort agent init when running on a known Java 8 buggy JVM {pull}1075[#1075].
* Add support for <<supported-databases, Redis Redisson client>>
* Makes <<config-instrument>>, <<config-trace-methods>>, and <<config-disable-instrumentations>> dynamic.
Note that changing these values at runtime can slow down the application temporarily.
* Do not instrument Servlet API before 3.0 {pull}1077[#1077]
* Add support for API keys for apm backend authentication {pull}1083[#1083]
* Add support for <<supported-rpc-frameworks, gRPC>> client & server instrumentation {pull}1019[#1019]
* Deprecating `active` configuration option in favor of `recording`.
  Setting `active` still works as it's now an alias for `recording`.

[float]
===== Bug fixes

* When JAX-RS-annotated method delegates to another JAX-RS-annotated method, transaction name should include method A - {pull}1062[#1062]
* Fixed bug that prevented an APM Error from being created when calling `org.slf4j.Logger#error` - {pull}1049[#1049]
* Wrong address in JDBC spans for Oracle, MySQL and MariaDB when multiple hosts are configured - {pull}1082[#1082]
* Document and re-order configuration priorities {pull}1087[#1087]
* Improve heuristic for `service_name` when not set through config {pull}1097[#1097]


[[release-notes-1.14.0]]
==== 1.14.0 - 2020/03/04

[float]
===== Features

* Support for the official https://www.w3.org/TR/trace-context[W3C] `traceparent` and `tracestate` headers. +
  The agent now accepts both the `elastic-apm-traceparent` and the official `traceparent` header.
By default, it sends both headers on outgoing requests, unless <<config-use-elastic-traceparent-header, `use_elastic_traceparent_header`>> is set to false.
* Creating spans for slow methods with the help of the sampling profiler https://github.com/jvm-profiling-tools/async-profiler[async-profiler].
This is a low-overhead way of seeing which methods make your transactions slow and a replacement for the `trace_methods` configuration option.
See <<supported-java-methods>> for more details
* Adding a Circuit Breaker to pause the agent when stress is detected on the system and resume when the stress is relieved.
See <<circuit-breaker>> and {pull}1040[#1040] for more info.
* `Span#captureException` and `Transaction#captureException` in public API return reported error id - {pull}1015[#1015]

[float]
===== Bug fixes

* java.lang.IllegalStateException: Cannot resolve type description for <com.another.commercial.apm.agent.Class> - {pull}1037[#1037]
* properly handle `java.sql.SQLException` for unsupported JDBC features {pull}[#1035] https://github.com/elastic/apm-agent-java/issues/1025[#1025]

[[release-notes-1.13.0]]
==== 1.13.0 - 2020/02/11

[float]
===== Features

* Add support for <<supported-databases, Redis Lettuce client>>
* Add `context.message.age.ms` field for JMS message receiving spans and transactions - {pull}970[#970]
* Instrument log4j2 Logger#error(String, Throwable) ({pull}919[#919]) Automatically captures exceptions when calling `logger.error("message", exception)`
* Add instrumentation for external process execution through `java.lang.Process` and Apache `commons-exec` - {pull}903[#903]
* Add `destination` fields to exit span contexts - {pull}976[#976]
* Removed `context.message.topic.name` field - {pull}993[#993]
* Add support for Kafka clients - {pull}981[#981]
* Add support for binary `traceparent` header format (see the https://github.com/elastic/apm/blob/master/docs/agent-development.md#Binary-Fields[spec]
for more details) - {pull}1009[#1009]
* Add support for log correlation for log4j and log4j2, even when not used in combination with slf4j.
  See <<supported-logging-frameworks>> for details.

[float]
===== Bug Fixes

* Fix parsing value of `trace_methods` configuration property {pull}930[#930]
* Workaround for `java.util.logging` deadlock {pull}965[#965]
* JMS should propagate traceparent header when transactions are not sampled {pull}999[#999]
* Spans are not closed if JDBC implementation does not support `getUpdateCount` {pull}1008[#1008]

[[release-notes-1.12.0]]
==== 1.12.0 - 2019/11/21

[float]
===== Features
* JMS Enhancements {pull}911[#911]:
** Add special handling for temporary queues/topics
** Capture message bodies of text Messages
*** Rely on the existing `ELASTIC_APM_CAPTURE_BODY` agent config option (off by default).
*** Send as `context.message.body`
*** Limit size to 10000 characters. If longer than this size, trim to 9999 and append with ellipsis
** Introduce the `ignore_message_queues` configuration to disable instrumentation (message tagging) for specific 
      queues/topics as suggested in {pull}710[#710]
** Capture predefined message headers and all properties
*** Rely on the existing `ELASTIC_APM_CAPTURE_HEADERS` agent config option.
*** Send as `context.message.headers`
*** Sanitize sensitive headers/properties based on the `sanitize_field_names` config option
* Added support for the MongoDB sync driver. See https://www.elastic.co/guide/en/apm/agent/java/master/supported-technologies-details.html#supported-databases[supported data stores].

[float]
===== Bug Fixes
* JDBC regression- `PreparedStatement#executeUpdate()` and `PreparedStatement#executeLargeUpdate()` are not traced {pull}918[#918]
* When systemd cgroup driver is used, the discovered Kubernetes pod UID contains "_" instead of "-" {pull}920[#920]
* DB2 jcc4 driver is not traced properly {pull}926[#926]

[[release-notes-1.11.0]]
==== 1.11.0 - 2019/10/31

[float]
===== Features
* Add the ability to configure a unique name for a JVM within a service through the
https://www.elastic.co/guide/en/apm/agent/java/master/config-core.html#config-service-node-name[`service_node_name`]
config option]
* Add ability to ignore some exceptions to be reported as errors https://www.elastic.co/guide/en/apm/agent/java/master/config-core.html#config-ignore-exceptions[ignore_exceptions]
* Applying new logic for JMS `javax.jms.MessageConsumer#receive` so that, instead of the transaction created for the 
   polling method itself (ie from `receive` start to end), the agent will create a transaction attempting to capture 
   the code executed during actual message handling.
   This logic is suitable for environments where polling APIs are invoked within dedicated polling threads.
   This polling transaction creation strategy can be reversed through a configuration option (`message_polling_transaction_strategy`) 
   that is not exposed in the properties file by default.  
* Send IP obtained through `javax.servlet.ServletRequest#getRemoteAddr()` in `context.request.socket.remote_address` 
   instead of parsing from headers {pull}889[#889]
* Added `ElasticApmAttacher.attach(String propertiesLocation)` to specify a custom properties location
* Logs message when `transaction_max_spans` has been exceeded {pull}849[#849]
* Report the number of affected rows by a SQL statement (UPDATE,DELETE,INSERT) in 'affected_rows' span attribute {pull}707[#707]
* Add https://www.elastic.co/guide/en/apm/agent/java/master/public-api.html#api-traced[`@Traced`] annotation which either creates a span or a transaction, depending on the context
* Report JMS destination as a span/transaction context field {pull}906[#906]
* Added https://www.elastic.co/guide/en/apm/agent/java/master/config-jmx.html#config-capture-jmx-metrics[`capture_jmx_metrics`] configuration option

[float]
===== Bug Fixes
* JMS creates polling transactions even when the API invocations return without a message
* Support registering MBeans which are added after agent startup

[[release-notes-1.10.0]]
==== 1.10.0 - 2019/09/30

[float]
===== Features
* Add ability to manually specify reported https://www.elastic.co/guide/en/apm/agent/java/master/config-core.html#config-hostname[hostname]
* Add support for https://www.elastic.co/guide/en/apm/agent/java/master/supported-technologies-details.html#supported-databases[Redis Jedis client]
* Add support for identifying target JVM to attach apm agent to using JVM property. See also the documentation of the <<setup-attach-cli-usage-options, `--include` and `--exclude` flags>>
* Added https://www.elastic.co/guide/en/apm/agent/java/master/config-jmx.html#config-capture-jmx-metrics[`capture_jmx_metrics`] configuration option
* Improve servlet error capture {pull}812[#812]
  Among others, now also takes Spring MVC `@ExceptionHandler`s into account 
* Instrument Logger#error(String, Throwable) {pull}821[#821]
  Automatically captures exceptions when calling `logger.error("message", exception)`
* Easier log correlation with https://github.com/elastic/java-ecs-logging. See https://www.elastic.co/guide/en/apm/agent/java/master/log-correlation.html[docs].
* Avoid creating a temp agent file for each attachment {pull}859[#859]
* Instrument `View#render` instead of `DispatcherServlet#render` {pull}829[#829]
  This makes the transaction breakdown graph more useful. Instead of `dispatcher-servlet`, the graph now shows a type which is based on the view name, for example, `FreeMarker` or `Thymeleaf`.

[float]
===== Bug Fixes
* Error in log when setting https://www.elastic.co/guide/en/apm/agent/java/current/config-reporter.html#config-server-urls[server_urls] 
 to an empty string - `co.elastic.apm.agent.configuration.ApmServerConfigurationSource - Expected previousException not to be null`
* Avoid terminating the TCP connection to APM Server when polling for configuration updates {pull}823[#823]
 
[[release-notes-1.9.0]]
==== 1.9.0 - 2019/08/22

[float]
===== Features
* Upgrading supported OpenTracing version from 0.31 to 0.33
* Added annotation and meta-annotation matching support for `trace_methods`, for example:
** `public @java.inject.* org.example.*` (for annotation)
** `public @@javax.enterprise.context.NormalScope org.example.*` (for meta-annotation)
* The runtime attachment now also works when the `tools.jar` or the `jdk.attach` module is not available.
This means you don't need a full JDK installation - the JRE is sufficient.
This makes the runtime attachment work in more environments such as minimal Docker containers.
Note that the runtime attachment currently does not work for OSGi containers like those used in many application servers such as JBoss and WildFly.
See the https://www.elastic.co/guide/en/apm/agent/java/master/setup-attach-cli.html[documentation] for more information.
* Support for Hibernate Search

[float]
===== Bug Fixes
* A warning in logs saying APM server is not available when using 1.8 with APM server 6.x.
Due to that, agent 1.8.0 will silently ignore non-string labels, even if used with APM server of versions 6.7.x or 6.8.x that support such.
If APM server version is <6.7 or 7.0+, this should have no effect. Otherwise, upgrade the Java agent to 1.9.0+.
* `ApacheHttpAsyncClientInstrumentation` matching increases startup time considerably
* Log correlation feature is active when `active==false`
* Tomcat's memory leak prevention mechanism is causing a... memory leak. JDBC statement map is leaking in Tomcat if the application that first used it is undeployed/redeployed.
See https://discuss.elastic.co/t/elastic-apm-agent-jdbchelper-seems-to-use-a-lot-of-memory/195295[this related discussion].

[float]
==== Breaking Changes
* The `apm-agent-attach.jar` is not executable anymore.
Use `apm-agent-attach-standalone.jar` instead. 

[[release-notes-1.8.0]]
==== 1.8.0 - 2019/07/30

[float]
===== Features
* Added support for tracking https://www.elastic.co/guide/en/kibana/7.3/transactions.html[time spent by span type].
   Can be disabled by setting https://www.elastic.co/guide/en/apm/agent/java/current/config-core.html#config-breakdown-metrics[`breakdown_metrics`] to `false`. 
* Added support for https://www.elastic.co/guide/en/kibana/7.3/agent-configuration.html[central configuration].
   Can be disabled by setting https://www.elastic.co/guide/en/apm/agent/java/current/config-core.html#config-central-config[`central_config`] to `false`.
* Added support for Spring's JMS flavor - instrumenting `org.springframework.jms.listener.SessionAwareMessageListener`
* Added support to legacy ApacheHttpClient APIs (which adds support to Axis2 configured to use ApacheHttpClient)
* Added support for setting https://www.elastic.co/guide/en/apm/agent/java/1.x/config-reporter.html#config-server-urls[`server_urls`] dynamically via properties file {pull}723[#723]
* Added https://www.elastic.co/guide/en/apm/agent/java/current/config-core.html#config-config-file[`config_file`] option 
* Added option to use `@javax.ws.rs.Path` value as transaction name https://www.elastic.co/guide/en/apm/agent/java/current/config-jax-rs.html#config-use-jaxrs-path-as-transaction-name[`use_jaxrs_path_as_transaction_name`]
* Instrument quartz jobs https://www.elastic.co/guide/en/apm/agent/java/current/supported-technologies-details.html#supported-scheduling-frameworks[docs]
* SQL parsing improvements {pull}696[#696]
* Introduce priorities for transaction name {pull}748[#748].
   Now uses the path as transaction name if https://www.elastic.co/guide/en/apm/agent/java/current/config-http.html#config-use-path-as-transaction-name[`use_path_as_transaction_name`] is set to `true`
   rather than `ServletClass#doGet`.
   But if a name can be determined from a high level framework,
   like Spring MVC, that takes precedence.
   User-supplied names from the API always take precedence over any others.
* Use JSP path name as transaction name as opposed to the generated servlet class name {pull}751[#751]

[float]
===== Bug Fixes
* Some JMS Consumers and Producers are filtered due to class name filtering in instrumentation matching
* Jetty: When no display name is set and context path is "/" transaction service names will now correctly fall back to configured values
* JDBC's `executeBatch` is not traced
* Drops non-String labels when connected to APM Server < 6.7 to avoid validation errors {pull}687[#687]
* Parsing container ID in cloud foundry garden {pull}695[#695]
* Automatic instrumentation should not override manual results {pull}752[#752]

[float]
===== Breaking changes
* The log correlation feature does not add `span.id` to the MDC anymore but only `trace.id` and `transaction.id` {pull}742[#742].

[[release-notes-1.7.0]]
==== 1.7.0 - 2019/06/13

[float]
===== Features
* Added the `trace_methods_duration_threshold` config option. When using the `trace_methods` config option with wild cards,
this enables considerable reduction of overhead by limiting the number of spans captured and reported
(see more details in config documentation).
NOTE: Using wildcards is still not the recommended approach for the `trace_methods` feature.
* Add `Transaction#addCustomContext(String key, String|Number|boolean value)` to public API
* Added support for AsyncHttpClient 2.x
* Added https://www.elastic.co/guide/en/apm/agent/java/current/config-core.html#config-global-labels[`global_labels`] configuration option.
This requires APM Server 7.2+.
* Added basic support for JMS- distributed tracing for basic scenarios of `send`, `receive`, `receiveNoWait` and `onMessage`.
Both Queues and Topics are supported.
Async `send` APIs are not supported in this version. 
NOTE: This feature is currently marked as "experimental" and is disabled by default. In order to enable,
it is required to set the
https://www.elastic.co/guide/en/apm/agent/java/1.x/config-core.html#config-disable-instrumentations[`disable_instrumentations`] 
configuration property to an empty string.
* Improved OSGi support: added a configuration option for `bootdelegation` packages {pull}641[#641]
* Better span names for SQL spans. For example, `SELECT FROM user` instead of just `SELECT` {pull}633[#633]

[float]
===== Bug Fixes
* ClassCastException related to async instrumentation of Pilotfish Executor causing thread hang (applied workaround)
* NullPointerException when computing Servlet transaction name with null HTTP method name
* FileNotFoundException when trying to find implementation version of jar with encoded URL
* NullPointerException when closing Apache AsyncHttpClient request producer
* Fixes loading of `elasticapm.properties` for Spring Boot applications
* Fix startup error on WebLogic 12.2.1.2.0 {pull}649[#649]
* Disable metrics reporting and APM Server health check when active=false {pull}653[#653]

[[release-notes-1.6.1]]
==== 1.6.1 - 2019/04/26

[float]
===== Bug Fixes
* Fixes transaction name for non-sampled transactions https://github.com/elastic/apm-agent-java/issues/581[#581]
* Makes log_file option work again https://github.com/elastic/apm-agent-java/issues/594[#594]
* Async context propagation fixes
** Fixing some async mechanisms lifecycle issues https://github.com/elastic/apm-agent-java/issues/605[#605]
** Fixes exceptions when using WildFly managed executor services https://github.com/elastic/apm-agent-java/issues/589[#589]
** Exclude glassfish Executor which does not permit wrapped runnables https://github.com/elastic/apm-agent-java/issues/596[#596]
** Exclude DumbExecutor https://github.com/elastic/apm-agent-java/issues/598[#598]
* Fixes Manifest version reading error to support `jar:file` protocol https://github.com/elastic/apm-agent-java/issues/601[#601]
* Fixes transaction name for non-sampled transactions https://github.com/elastic/apm-agent-java/issues/597[#597]
* Fixes potential classloader deadlock by preloading `FileSystems.getDefault()` https://github.com/elastic/apm-agent-java/issues/603[#603]

[[release-notes-1.6.0]]
==== 1.6.0 - 2019/04/16

[float]
===== Related Announcements
* Java APM Agent became part of the Cloud Foundry Java Buildpack as of https://github.com/cloudfoundry/java-buildpack/releases/tag/v4.19[Release v4.19]
 
[float]
===== Features
* Support Apache HttpAsyncClient - span creation and cross-service trace context propagation
* Added the `jvm.thread.count` metric, indicating the number of live threads in the JVM (daemon and non-daemon) 
* Added support for WebLogic
* Added support for Spring `@Scheduled` and EJB `@Schedule` annotations - https://github.com/elastic/apm-agent-java/pull/569[#569]

[float]
===== Bug Fixes
* Avoid that the agent blocks server shutdown in case the APM Server is not available - https://github.com/elastic/apm-agent-java/pull/554[#554]
* Public API annotations improper retention prevents it from being used with Groovy - https://github.com/elastic/apm-agent-java/pull/567[#567]
* Eliminate side effects of class loading related to Instrumentation matching mechanism

[[release-notes-1.5.0]]
==== 1.5.0 - 2019/03/26

[float]
===== Potentially breaking changes
* If you didn't explicitly set the https://www.elastic.co/guide/en/apm/agent/java/master/config-core.html#config-service-name[`service_name`]
previously and you are dealing with a servlet-based application (including Spring Boot),
your `service_name` will change.
See the documentation for https://www.elastic.co/guide/en/apm/agent/java/master/config-core.html#config-service-name[`service_name`]
and the corresponding section in _Features_ for more information.
Note: this requires APM Server 7.0+. If using previous versions, nothing will change.

[float]
===== Features
* Added property `"allow_path_on_hierarchy"` to JAX-RS plugin, to lookup inherited usage of `@path`
* Support for number and boolean labels in the public API {pull}497[497].
This change also renames `tag` to `label` on the API level to be compliant with the https://github.com/elastic/ecs#-base-fields[Elastic Common Schema (ECS)].
The `addTag(String, String)` method is still supported but deprecated in favor of `addLabel(String, String)`.
As of version 7.x of the stack, labels will be stored under `labels` in Elasticsearch.
Previously, they were stored under `context.tags`.
* Support async queries made by Elasticsearch REST client 
* Added `setStartTimestamp(long epochMicros)` and `end(long epochMicros)` API methods to `Span` and `Transaction`,
allowing to set custom start and end timestamps.
* Auto-detection of the `service_name` based on the `<display-name>` element of the `web.xml` with a fallback to the servlet context path.
If you are using a spring-based application, the agent will use the setting for `spring.application.name` for its `service_name`.
See the documentation for https://www.elastic.co/guide/en/apm/agent/java/master/config-core.html#config-service-name[`service_name`]
for more information.
Note: this requires APM Server 7.0+. If using previous versions, nothing will change.
* Previously, enabling https://www.elastic.co/guide/en/apm/agent/java/master/config-core.html#config-capture-body[`capture_body`] could only capture form parameters.
Now it supports all UTF-8 encoded plain-text content types.
The option https://www.elastic.co/guide/en/apm/agent/java/master/config-http.html#config-capture-body-content-types[`capture_body_content_types`]
controls which `Content-Type`s should be captured.
* Support async calls made by OkHttp client (`Call#enqueue`)
* Added support for providing config options on agent attach.
** CLI example: `--config server_urls=http://localhost:8200,http://localhost:8201`
** API example: `ElasticApmAttacher.attach(Map.of("server_urls", "http://localhost:8200,http://localhost:8201"));`

[float]
===== Bug Fixes
* Logging integration through MDC is not working properly - https://github.com/elastic/apm-agent-java/issues/499[#499]
* ClassCastException with adoptopenjdk/openjdk11-openj9 - https://github.com/elastic/apm-agent-java/issues/505[#505]
* Span count limitation is not working properly - reported https://discuss.elastic.co/t/kibana-apm-not-showing-spans-which-are-visible-in-discover-too-many-spans/171690[in our forum]
* Java agent causes Exceptions in Alfresco cluster environment due to failure in the instrumentation of Hazelcast `Executor`s - reported https://discuss.elastic.co/t/cant-run-apm-java-agent-in-alfresco-cluster-environment/172962[in our forum]

[[release-notes-1.4.0]]
==== 1.4.0 - 2019/02/14

[float]
===== Features
* Added support for sync calls of OkHttp client
* Added support for context propagation for `java.util.concurrent.ExecutorService`s
* The `trace_methods` configuration now allows to omit the method matcher.
   Example: `com.example.*` traces all classes and methods within the `com.example` package and sub-packages.
* Added support for JSF. Tested on WildFly, WebSphere Liberty and Payara with embedded JSF implementation and on Tomcat and Jetty with
 MyFaces 2.2 and 2.3
* Introduces a new configuration option `disable_metrics` which disables the collection of metrics via a wildcard expression.
* Support for HttpUrlConnection
* Adds `subtype` and `action` to spans. This replaces former typing mechanism where type, subtype and action were all set through
   the type in an hierarchical dotted-syntax. In order to support existing API usages, dotted types are parsed into subtype and action, 
   however `Span.createSpan` and `Span.setType` are deprecated starting this version. Instead, type-less spans can be created using the new 
   `Span.startSpan` API and typed spans can be created using the new `Span.startSpan(String type, String subtype, String action)` API
* Support for JBoss EAP 6.4, 7.0, 7.1 and 7.2
* Improved startup times
* Support for SOAP (JAX-WS).
   SOAP client create spans and propagate context.
   Transactions are created for `@WebService` classes and `@WebMethod` methods.  

[float]
===== Bug Fixes
* Fixes a failure in BitBucket when agent deployed https://github.com/elastic/apm-agent-java/issues/349[#349]
* Fixes increased CPU consumption https://github.com/elastic/apm-agent-java/issues/453[#453] and https://github.com/elastic/apm-agent-java/issues/443[#443]
* Fixed some OpenTracing bridge functionalities that were not working when auto-instrumentation is disabled
* Fixed an error occurring when ending an OpenTracing span before deactivating
* Sending proper `null` for metrics that have a NaN value
* Fixes JVM crash with Java 7 https://github.com/elastic/apm-agent-java/issues/458[#458]
* Fixes an application deployment failure when using EclipseLink and `trace_methods` configuration https://github.com/elastic/apm-agent-java/issues/474[#474]

[[release-notes-1.3.0]]
==== 1.3.0 - 2019/01/10

[float]
===== Features
* The agent now collects system and JVM metrics https://github.com/elastic/apm-agent-java/pull/360[#360]
* Add API methods `ElasticApm#startTransactionWithRemoteParent` and `Span#injectTraceHeaders` to allow for manual context propagation https://github.com/elastic/apm-agent-java/pull/396[#396].
* Added `trace_methods` configuration option which lets you define which methods in your project or 3rd party libraries should be traced.
   To create spans for all `public` methods of classes whose name ends in `Service` which are in a sub-package of `org.example.services` use this matcher:
   `public org.example.services.*.*Service#*` https://github.com/elastic/apm-agent-java/pull/398[#398]
* Added span for `DispatcherServlet#render` https://github.com/elastic/apm-agent-java/pull/409[#409].
* Flush reporter on shutdown to make sure all recorded Spans are sent to the server before the program exits https://github.com/elastic/apm-agent-java/pull/397[#397]
* Adds Kubernetes https://github.com/elastic/apm-agent-java/issues/383[#383] and Docker metadata to, enabling correlation with the Kibana Infra UI.
* Improved error handling of the Servlet Async API https://github.com/elastic/apm-agent-java/issues/399[#399]
* Support async API’s used with AsyncContext.start https://github.com/elastic/apm-agent-java/issues/388[#388]

[float]
===== Bug Fixes
* Fixing a potential memory leak when there is no connection with APM server
* Fixes NoSuchMethodError CharBuffer.flip() which occurs when using the Elasticsearch RestClient and Java 7 or 8 https://github.com/elastic/apm-agent-java/pull/401[#401]

 
[[release-notes-1.2.0]]
==== 1.2.0 - 2018/12/19

[float]
===== Features
* Added `capture_headers` configuration option.
   Set to `false` to disable capturing request and response headers.
   This will reduce the allocation rate of the agent and can save you network bandwidth and disk space.
* Makes the API methods `addTag`, `setName`, `setType`, `setUser` and `setResult` fluent, so that calls can be chained. 

[float]
===== Bug Fixes
* Catch all errors thrown within agent injected code
* Enable public APIs and OpenTracing bridge to work properly in OSGi systems, fixes https://github.com/elastic/apm-agent-java/issues/362[this WildFly issue]
* Remove module-info.java to enable agent working on early Tomcat 8.5 versions
* Fix https://github.com/elastic/apm-agent-java/issues/371[async Servlet API issue]

[[release-notes-1.1.0]]
==== 1.1.0 - 2018/11/28

[float]
===== Features
* Some memory allocation improvements
* Enabling bootdelegation for agent classes in Atlassian OSGI systems

[float]
===== Bug Fixes
* Update dsl-json which fixes a memory leak.
 See https://github.com/ngs-doo/dsl-json/pull/102[ngs-doo/dsl-json#102] for details. 
* Avoid `VerifyError`s by non instrumenting classes compiled for Java 4 or earlier
* Enable APM Server URL configuration with path (fixes #339)
* Reverse `system.hostname` and `system.platform` order sent to APM server

[[release-notes-1.0.1]]
==== 1.0.1 - 2018/11/15

[float]
===== Bug Fixes
* Fixes NoSuchMethodError CharBuffer.flip() which occurs when using the Elasticsearch RestClient and Java 7 or 8 {pull}313[#313]

[[release-notes-1.0.0]]
==== 1.0.0 - 2018/11/14

[float]
===== Breaking changes
* Remove intake v1 support. This version requires APM Server 6.5.0+ which supports the intake api v2.
   Until the time the APM Server 6.5.0 is officially released,
   you can test with docker by pulling the APM Server image via
   `docker pull docker.elastic.co/apm/apm-server:6.5.0-SNAPSHOT`. 

[float]
===== Features
* Adds `@CaptureTransaction` and `@CaptureSpan` annotations which let you declaratively add custom transactions and spans.
   Note that it is required to configure the `application_packages` for this to work.
   See the https://www.elastic.co/guide/en/apm/agent/java/master/public-api.html#api-annotation[documentation] for more information.
* The public API now supports to activate a span on the current thread.
   This makes the span available via `ElasticApm#currentSpan()`
   Refer to the https://www.elastic.co/guide/en/apm/agent/java/master/public-api.html#api-span-activate[documentation] for more details.
* Capturing of Elasticsearch RestClient 5.0.2+ calls.
   Currently, the `*Async` methods are not supported, only their synchronous counterparts.
* Added API methods to enable correlating the spans created from the JavaScrip Real User Monitoring agent with the Java agent transaction.
   More information can be found in the https://www.elastic.co/guide/en/apm/agent/java/master/public-api.html#api-ensure-parent-id[documentation].
* Added `Transaction.isSampled()` and `Span.isSampled()` methods to the public API
* Added `Transaction#setResult` to the public API {pull}293[#293]

[float]
===== Bug Fixes
* Fix for situations where status code is reported as `200`, even though it actually was `500` {pull}225[#225]
* Capturing the username now properly works when using Spring security {pull}183[#183]

[[release-notes-1.0.0.rc1]]
==== 1.0.0.RC1 - 2018/11/06

[float]
===== Breaking changes
* Remove intake v1 support. This version requires APM Server 6.5.0+ which supports the intake api v2.
   Until the time the APM Server 6.5.0 is officially released,
   you can test with docker by pulling the APM Server image via
   `docker pull docker.elastic.co/apm/apm-server:6.5.0-SNAPSHOT`.
* Wildcard patterns are case insensitive by default. Prepend `(?-i)` to make the matching case sensitive.

[float]
===== Features
* Support for Distributed Tracing
* Adds `@CaptureTransaction` and `@CaptureSpan` annotations which let you declaratively add custom transactions and spans.
   Note that it is required to configure the `application_packages` for this to work.
   See the https://www.elastic.co/guide/en/apm/agent/java/master/public-api.html#api-annotation[documentation] for more information.
* The public API now supports to activate a span on the current thread.
   This makes the span available via `ElasticApm#currentSpan()`
   Refer to the https://www.elastic.co/guide/en/apm/agent/java/master/public-api.html#api-span-activate[documentation] for more details.
* Capturing of Elasticsearch RestClient 5.0.2+ calls.
   Currently, the `*Async` methods are not supported, only their synchronous counterparts.
* Added API methods to enable correlating the spans created from the JavaScrip Real User Monitoring agent with the Java agent transaction.
   More information can be found in the https://www.elastic.co/guide/en/apm/agent/java/master/public-api.html#api-ensure-parent-id[documentation].
* Microsecond accurate timestamps {pull}261[#261]
* Support for JAX-RS annotations.
Transactions are named based on your resources (`ResourceClass#resourceMethod`).

[float]
===== Bug Fixes
* Fix for situations where status code is reported as `200`, even though it actually was `500` {pull}225[#225]

[[release-notes-0.8.x]]
=== Java Agent version 0.8.x

[[release-notes-0.8.0]]
==== 0.8.0

[float]
===== Breaking changes
* Wildcard patterns are case insensitive by default. Prepend `(?-i)` to make the matching case sensitive.

[float]
===== Features
* Wildcard patterns are now not limited to only one wildcard in the middle and can be arbitrarily complex now.
   Example: `*foo*bar*baz`.
* Support for JAX-RS annotations.
   Transactions are named based on your resources (`ResourceClass#resourceMethod`).

[[release-notes-0.7.x]]
=== Java Agent version 0.7.x

[[release-notes-0.7.1]]
==== 0.7.1 - 2018/10/24

[float]
===== Bug Fixes
* Avoid recycling transactions twice {pull}178[#178]

[[release-notes-0.7.0]]
==== 0.7.0 - 2018/09/12

[float]
===== Breaking changes
* Removed `ElasticApm.startSpan`. Spans can now only be created from their transactions via `Transaction#createSpan`.
* `ElasticApm.startTransaction` and `Transaction#createSpan` don't activate the transaction and spans
   and are thus not available via `ElasticApm.activeTransaction` and `ElasticApm.activeSpan`.

[float]
===== Features
* Public API
** Add `Span#captureException` and `Transaction#captureException` to public API.
      `ElasticApm.captureException` is deprecated now. Use `ElasticApm.currentSpan().captureException(exception)` instead.
** Added `Transaction.getId` and `Span.getId` methods 
* Added support for async servlet requests
* Added support for Payara/Glassfish
* Incubating support for Apache HttpClient
* Support for Spring RestTemplate
* Added configuration options `use_path_as_transaction_name` and `url_groups`,
   which allow to use the URL path as the transaction name.
   As that could contain path parameters, like `/user/$userId` however,
   You can set the `url_groups` option to define a wildcard pattern, like `/user/*`,
   to group those paths together.
   This is especially helpful when using an unsupported Servlet API-based framework. 
* Support duration suffixes (`ms`, `s` and `m`) for duration configuration options.
   Not using the duration suffix logs out a deprecation warning and will not be supported in future versions.
* Add ability to add multiple APM server URLs, which enables client-side load balancing.
   The configuration option `server_url` has been renamed to `server_urls` to reflect this change.
   However, `server_url` still works for backwards compatibility.
* The configuration option `service_name` is now optional.
   It defaults to the main class name,
   the name of the executed jar file (removing the version number),
   or the application server name (for example `tomcat-application`).
   In a lot of cases,
   you will still want to set the `service_name` explicitly.
   But it helps getting started and seeing data easier,
   as there are no required configuration options anymore.
   In the future we will most likely determine more useful application names for Servlet API-based applications.<|MERGE_RESOLUTION|>--- conflicted
+++ resolved
@@ -35,14 +35,11 @@
 * Fix runtime attach with some docker images - {pull}2385[#2385]
 * Restore dynamic capability to `log_level` config for plugin loggers - {pull}2384[#2384]
 * Fix slf4j-related `LinkageError` - {pull}2390[#2390]
-<<<<<<< HEAD
+* Fix possible deadlock occurring when Byte Buddy reads System properties by warming up bytecode instrumentation code
+paths. The BCI warmup is on by default and may be disabled through the internal `warmup_byte_buddy` config option - {pull}2368[#2368]
 * Fixed few dubbo plugin issues - {pull}2149[#2149]
 ** Dubbo transaction will should be created at the provider side
 ** APM headers conversion issue within dubbo transaction
-=======
-* Fix possible deadlock occurring when Byte Buddy reads System properties by warming up bytecode instrumentation code
-paths. The BCI warmup is on by default and may be disabled through the internal `warmup_byte_buddy` config option - {pull}2368[#2368]
->>>>>>> e4f3eaef
 
 [[release-notes-1.x]]
 === Java Agent version 1.x
