--- conflicted
+++ resolved
@@ -38,15 +38,12 @@
 ===== Features
 * Improved capturing of logged exceptions when using Log4j2 - {pull}2139[#2139]
 * Update to async-profiler 1.8.7 and set configured `safemode` at load time though a new system property - {pull}2165[#2165]
-<<<<<<< HEAD
+* Added support to capture `context.message.routing-key` in rabbitmq, spring amqp instrumentations - {pull}1767[#1767]
 * Added support for instrumenting Struts 2 static resource requests - {pull}1949[#1949]
-=======
-* Added support to capture `context.message.routing-key` in rabbitmq, spring amqp instrumentations - {pull}1767[#1767]
 
 [float]
 ===== Performance improvements
 * Disable compression when sending data to a local APM Server
->>>>>>> 4ec14dd1
 
 [float]
 ===== Bug fixes
