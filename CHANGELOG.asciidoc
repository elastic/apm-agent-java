ifdef::env-github[]
NOTE: Release notes are best read in our documentation at
https://www.elastic.co/guide/en/apm/agent/java/current/release-notes.html[elastic.co]
endif::[]

////
[[release-notes-x.x.x]]
==== x.x.x - YYYY/MM/DD

[float]
===== Breaking changes

[float]
===== Features
* Cool new feature: {pull}2526[#2526]

[float]
===== Bug fixes
////

=== Unreleased

[[release-notes-1.28.5]]
==== 1.28.5 - YYYY/MM/DD

[float]
===== Features
<<<<<<< HEAD
* Add support for Google HTTP Client - {pull}2257[#2257]
=======
* Exceptions that are logged using the fatal log level are now captured (log4j2 only) - {pull}2377[#2377]
>>>>>>> 40639896

[float]
===== Bug fixes
* Fix runtime attach with some docker images - {pull}2385[#2385]
* Restore dynamic capability to `log_level` config for plugin loggers - {pull}2384[#2384]

[[release-notes-1.x]]
=== Java Agent version 1.x

[[release-notes-1.28.4]]
==== 1.28.4 - 2021/12/30

[float]
===== Bug fixes
* Fix `@Traced` annotation to return proper outcome instead of `failed` - {pull}2370[#2370]

[float]
===== Dependency updates
* Update Log4j to 2.12.4 and log4j2-ecs-layout to 1.3.2 - {pull}2378[#2378]

[[release-notes-1.28.3]]
==== 1.28.3 - 2021/12/22

[float]
===== Dependency updates
* Update Log4j to 2.12.3
* Update ecs-logging-java to 1.3.0

[float]
===== Potentially breaking changes
* If the agent cannot discover a service name, it now uses `unknown-java-service` instead of `my-service` - {pull}2325[#2325]

[float]
===== Bug fixes
* Gracefully handle JDBC drivers which don't support `Connection#getCatalog` - {pull}2340[#2340]
* Fix using JVM keystore options for communication with APM Server - {pull}2362[#2362]

[[release-notes-1.28.2]]
==== 1.28.2 - 2021/12/16

[float]
===== Dependency updates
* Update Log4j to 2.12.2

[float]
===== Bug fixes
* Fix module loading errors on J9 JVM - {pull}2341[#2341]
* Fixing log4j configuration error - {pull}2343[#2343]

[[release-notes-1.28.1]]
==== 1.28.1 - 2021/12/10

[float]
===== Security 
* Fix for "Log4Shell" RCE 0-day exploit in log4j https://nvd.nist.gov/vuln/detail/CVE-2021-44228[CVE-2021-44228] - {pull}2332[#2332]

[float]
===== Features
* Added support to selectively enable instrumentations - {pull}2292[#2292]

[float]
===== Bug fixes
* Preferring controller names for Spring MVC transactions, `use_path_as_transaction_name` only as a fallback - {pull}2320[#2320]

[[release-notes-1.28.0]]
==== 1.28.0 - 2021/12/07

[float]
===== Features
* Adding experimental support for <<aws-lambda, AWS Lambda>> - {pull}1951[#1951]
* Now supporting tomcat 10 - {pull}2229[#2229]

[float]
===== Bug fixes
* Fix error with parsing APM Server version for 7.16+ - {pull}2313[#2313]

[[release-notes-1.27.1]]
==== 1.27.1 - 2021/11/30

[float]
===== Security
* Resolves Local Privilege Escalation issue https://discuss.elastic.co/t/apm-java-agent-security-update/291355[ESA-2021-30] https://cve.mitre.org/cgi-bin/cvename.cgi?name=CVE-2021-37942[CVE-2021-37942]

[float]
===== Features
* Add support to Jakarta EE for JSF - {pull}2254[#2254]

[float]
===== Bug fixes
* Fixing missing Micrometer metrics in Spring boot due to premature initialization - {pull}2255[#2255]
* Fixing hostname trimming of FQDN too aggressive - {pull}2286[#2286]
* Fixing agent `unknown` version - {pull}2289[#2289]
* Improve runtime attach configuration reliability - {pull}2283[#2283]

[[release-notes-1.27.0]]
==== 1.27.0 - 2021/11/15

[float]
===== Security
* Resolves Local Privilege Escalation issue https://discuss.elastic.co/t/apm-java-agent-security-update/289627[ESA-2021-29] https://cve.mitre.org/cgi-bin/cvename.cgi?name=CVE-2021-37941[CVE-2021-37941]

[float]
===== Potentially breaking changes
* `transaction_ignore_urls` now relies on full request URL path - {pull}2146[#2146]
** On a typical application server like Tomcat, deploying an `app.war` application to the non-ROOT context makes it accessible with `http://localhost:8080/app/`
** Ignoring the whole webapp through `/app/*` was not possible until now.
** Existing configuration may need to be updated to include the deployment context, thus for example `/static/*.js` used to
exclude known static files in all applications might be changed to `/app/static/*.js` or `*/static/*.js`.
** It only impacts prefix patterns due to the additional context path in pattern.
** It does not impact deployment within the `ROOT` context like Spring-boot which do not have such context path prefix.
* The metrics `transaction.duration.sum.us`, `transaction.duration.count` and `transaciton.breakdown.count` are no longer recorded - {pull}2194[#2194]
* Automatic hostname discovery mechanism had changed, so the resulted `host.name` and `host.hostname` in events reported
by the agent may be different. This was done in order to improve the integration with host metrics in the APM UI.

[float]
===== Features
* Improved capturing of logged exceptions when using Log4j2 - {pull}2139[#2139]
* Update to async-profiler 1.8.7 and set configured `safemode` at load time though a new system property - {pull}2165[#2165]
* Added support to capture `context.message.routing-key` in rabbitmq, spring amqp instrumentations - {pull}1767[#1767]
* Breakdown metrics are now tracked per service (when using APM Server 8.0) - {pull}2208[#2208]
* Add support for Spring AMQP batch API - {pull}1716[#1716]
* Add the (current) transaction name to the error (when using APM Server 8.0) - {pull}2235[#2235]
* The JVM/JMX metrics are reported for each service name individually (when using APM Server 8.0) - {pull}2233[#2233]
* Added <<config-span-stack-trace-min-duration,`span_stack_trace_min_duration`>> option.
 This replaces the now deprecated `span_frames_min_duration` option.
 The difference is that the new option has more intuitive semantics for negative values (never collect stack trace) and zero (always collect stack trace). - {pull}2220[#2220]
* Add support to Jakarta EE for JAX-WS - {pull}2247[#2247]
* Add support to Jakarta EE for JAX-RS - {pull}2248[#2248]
* Add support for Jakarta EE EJB annotations `@Schedule`, `@Schedules` - {pull}2250[#2250]
* Add support to Jakarta EE for Servlets - {pull}1912[#1912]
* Added support to Quartz 1.x - {pull}2219[#2219]

[float]
===== Performance improvements
* Disable compression when sending data to a local APM Server
* Reducing startup contention related to instrumentation through `ensureInstrumented` - {pull}2150[#2150]

[float]
===== Bug fixes
* Fix k8s metadata discovery for containerd-cri envs - {pull}2126[#2126]
* Fixing/reducing startup delays related to `ensureInstrumented` - {pull}2150[#2150]
* Fix runtime attach when bytebuddy is in application classpath - {pull}2116[#2116]
* Fix failed integration between agent traces and host metrics coming from Beats/Elastic-Agent due to incorrect hostname
discovery - {pull}2205[#2205]
* Fix infinitely kept-alive transactions in Hikari connection pool - {pull}2210[#2210]
* Fix few Webflux exceptions and missing reactor module - {pull}2207[#2207]

[float]
===== Refactorings
* Loading the agent from an isolated class loader - {pull}2109[#2109]
* Refactorings in the `apm-agent-plugin-sdk` that may imply breaking changes for beta users of the external plugin mechanism
** `WeakMapSupplier.createMap()` is now `WeakConcurrent.buildMap()` and contains more builders - {pull}2136[#2136]
** `GlobalThreadLocal` has been removed in favor of `DetachedThreadLocal`. To make it global, use `GlobalVariables` - {pull}2136[#2136]
** `DynamicTransformer.Accessor.get().ensureInstrumented` is now `DynamicTransformer.ensureInstrumented` - {pull}2164[#2164]
** The `@AssignTo.*` annotations have been removed.
   Use the `@Advice.AssignReturned.*` annotations that come with the latest version of Byte Buddy.
   If your plugin uses the old annotations, it will be skipped.
   {pull}2171[#2171]
* Switching last instrumentations (`trace_methods`, sparkjava, JDK `HttpServer` and Struts 2) to
`TracerAwareInstrumentation` - {pull}2170[#2170]
* Replace concurrency plugin maps to `SpanConcurrentHashMap` ones - {pull}2173[#2173]
* Align User-Agent HTTP header with other APM agents - {pull}2177[#2177]

[[release-notes-1.26.2]]
==== 1.26.2 - 2021/12/30

[float]
===== Dependency updates
* Update Log4j to 2.12.4 and log4j2-ecs-layout to 1.3.2 - {pull}2378[#2378]

[[release-notes-1.26.1]]
==== 1.26.1 - 2021/12/22

[float]
===== Dependency updates
* Update Log4j to 2.12.3
* Update ecs-logging-java to 1.3.0

[[release-notes-1.26.0]]
==== 1.26.0 - 2021/09/14

===== Potentially breaking changes
* If you rely on Database span subtype and use Microsoft SQL Server, the span subtype has been changed from `sqlserver`
to `mssql` to align with other agents.

[float]
===== Breaking changes
* Stop collecting the field `http.request.socket.encrypted` in http requests - {pull}2136[#2136]

[float]
===== Features
* Improved naming for Spring controllers - {pull}1906[#1906]
* ECS log reformatting improvements - {pull}1910[#1910]
** Automatically sets `service.node.name` in all log events if set through agent configuration
** Add `log_ecs_reformatting_additional_fields` option to support arbitrary fields in logs
** Automatically serialize markers as tags where relevant (log4j2 and logback)
* gRPC spans (client and server) can detect errors or cancellation through custom listeners - {pull}2067[#2067]
* Add `-download-agent-version` to the agent <<setup-attach-cli-usage-options, attach CLI tool options>>, allowing the
user to configure an arbitrary agent version that will be downloaded from maven and attached - {pull}1959[#1959]
* Add extra check to detect improper agent setup - {pull}2076[#2076]
* In redis tests - embedded RedisServer is replaced by testcontainers - {pull}2221[#2221]

[float]
===== Performance improvements
* Reduce GC time overhead caused by WeakReferences - {pull}2086[#2086], {pull}2081[#2081]
* Reduced memory overhead by a smarter type pool caching strategy - {pull}2102[#2102]. +
  The type pool cache improves the startup times by speeding up type matching
  (determining whether a class that's about to be loaded should be instrumented).
  Generally, the more types that are cached, the faster the startup. +
  The old strategy did not impose a limit to the cache but cleared it after it hasn't been accessed in a while.
  However, load test have discovered that the cache may never be cleared and leave a permanent overhead of 23mb.
  The actual size of the cache highly depends on the application and loosely correlates with the number of loaded classes. +
  The new caching strategy targets to allocate 1% of the committed heap, at least 0.5mb and max 10mb.
  If a particular entry hasn't been accessed within 20s, it will be removed from the cache. +
  The results based on load testing are very positive:
** Equivalent startup times (within the margins of error of the previous strategy)
** Equivalent allocation rate (within the margins of error of the previous strategy)
** Reduced avg heap utilization from 10%/15mb (previous strategy) to within margins of error without the agent
** Reduced GC time due to the additional headroom that the application can utilize.
** Based on heap dump analysis, after warmup, the cache size is now around 59kb (down from 23mb with the previous strategy).

[float]
===== Bug fixes
* Fix failure to parse some forms of the `Implementation-Version` property from jar manifest files - {pull}1931[#1931]
* Ensure single value for context-propagation header - {pull}1937[#1937]
* Fix gRPC non-terminated (therefore non-reported) client spans - {pull}2067[#2067]
* Fix Webflux response status code - {pull}1948[#1948]
* Ensure path filtering is applied when Servlet path is not available - {pull}2099[#2099]
* Align span subtype for MS SqlServer - {pull}2112[#2112]
* Fix potential destination host name corruption in OkHttp client spans - {pull}2118[#2118]

[float]
===== Refactorings
* Migrate several plugins to indy dispatcher {pull}2087[#2087], {pull}2088[#2088], {pull}2090[#2090], {pull}2094[#2094], {pull}2095[#2095]

[[release-notes-1.25.0]]
==== 1.25.0 - 2021/07/22

[float]
===== Potentially breaking changes
* If you rely on instrumentations that are in the `experimental` group, you must now set `enable_experimental_instrumentations=true` otherwise
the experimental instrumentations will be disabled by default. Up to version `1.24.0` using an empty value for `disable_instrumentations` was
the recommended way to override the default `disable_instrumentations=experimental`.

[float]
===== Features
* Support for inheritance of public API annotations - {pull}1805[#1805]
* JDBC instrumentation sets `context.db.instance` - {pull}1820[#1820]
* Add support for Vert.x web client- {pull}1824[#1824]
* Avoid recycling of spans and transactions that are using through the public API, so to avoid
reference-counting-related errors - {pull}1859[#1859]
* Add <<config-enable-experimental-instrumentations>> configuration option to enable experimental features - {pull}1863[#1863]
** Previously, when adding an instrumentation group to `disable_instrumentations`, we had to make sure to not forget the
default `experimental` value, for example when disabling `jdbc` instrumentation we had to set `disable_instrumentations=experimental,jdbc` otherwise
setting `disable_instrumentations=jdbc` would disable jdbc and also enable experimental features, which would not be the desired effect.
** Previously, by default `disable_instrumentations` contained `experimental`
** Now by default `disable_instrumentations` is empty and `enable_experimental_instrumentations=false`
** Set `enable_experimental_instrumentations=true` to enable experimental instrumentations
* Eliminating concerns related to log4j2 vulnerability - https://nvd.nist.gov/vuln/detail/CVE-2020-9488#vulnCurrentDescriptionTitle.
We cannot upgrade to version above 2.12.1 because this is the last version of log4j that is compatible with Java 7.
Instead, we exclude the SMTP appender (which is the vulnerable one) from our artifacts. Note that older versions of
our agent are not vulnerable as well, as the SMTP appender was never used, this is only to further reduce our users' concerns.
* Adding public APIs for setting `destination.service.resource`, `destination.address` and `destination.port` fields
for exit spans - {pull}1788[#1788]
* Only use emulated runtime attachment as fallback, remove the `--without-emulated-attach` option - {pull}1865[#1865]
* Instrument `javax.servlet.Filter` the same way as `javax.servlet.FilterChain` - {pull}1858[#1858]
* Propagate trace context headers in HTTP calls occurring from within traced exit points, for example - when using
Elasticsearch's REST client - {pull}1883[#1883]
* Added support for naming sparkjava (not Apache Spark) transactions {pull}1894[#1894]
* Added the ability to manually create exit spans, which will result with the auto creation of service nodes in the
service map and downstream service in the dependencies table - {pull}1898[#1898]
* Basic support for `com.sun.net.httpserver.HttpServer` - {pull}1854[#1854]
* Update to async-profiler 1.8.6 {pull}1907[#1907]
* Added support for setting the framework using the public api (#1908) - {pull}1909[#1909]

[float]
===== Bug fixes
* Fix NPE with `null` binary header values + properly serialize them - {pull}1842[#1842]
* Fix `ListenerExecutionFailedException` when using Spring AMQP's ReplyTo container - {pull}1872[#1872]
* Enabling log ECS reformatting when using Logback configured with `LayoutWrappingEncoder` and a pattern layout - {pull}1879[#1879]
* Fix NPE with Webflux + context propagation headers - {pull}1871[#1871]
* Fix `ClassCastException` with `ConnnectionMetaData` and multiple classloaders - {pull}1864[#1864]
* Fix NPE in `co.elastic.apm.agent.servlet.helper.ServletTransactionCreationHelper.getClassloader` - {pull}1861[#1861]
* Fix for Jboss JMX unexpected notifications - {pull}1895[#1895]

[[release-notes-1.24.0]]
==== 1.24.0 - 2021/05/31

[float]
===== Features
* Basic support for Apache Struts 2 {pull}1763[#1763]
* Extending the <<config-log-ecs-reformatting>> config option to enable the overriding of logs with ECS-reformatted
events. With the new `OVERRIDE` option, non-file logs can be ECS-reformatted automatically as well - {pull}1793[#1793]
* Instrumentation for Vert.x Web {pull}1697[#1697]
* Changed log level of vm arguments to debug
* Giving precedence for the W3C `tracecontext` header over the `elastic-apm-traceparent` header - {pull}1821[#1821]
* Add instrumentation for Webflux - {pull}1305[#1305]
* Add instrumentation for Javalin {pull}1822[#1822]

[float]
===== Bug fixes
* Fix another error related to instrumentation plugins loading on Windows - {pull}1785[#1785]
* Load Spring AMQP plugin- {pull}1784[#1784]
* Avoid `IllegalStateException` when multiple `tracestate` headers are used - {pull}1808[#1808]
* Ensure CLI attach avoids `sudo` only when required and avoid blocking - {pull}1819[#1819]
* Avoid sending metric-sets without samples, so to adhere to the intake API - {pull}1826[#1826]
* Fixing our type-pool cache, so that it can't cause OOM (softly-referenced), and it gets cleared when not used for
a while - {pull}1828[#1828]

[float]
===== Refactors
* Remove single-package limitation for embedded plugins - {pull}1780[#1780]

[[release-notes-1.23.0]]
==== 1.23.0 - 2021/04/22

[float]
===== Breaking changes
* There are breaking changes in the <<setup-attach-cli,attacher cli>>.
  See the Features section for more information.

[float]
===== Features
* Overhaul of the <<setup-attach-cli,attacher cli>> application that allows to attach the agent to running JVMs - {pull}1667[#1667]
** The artifact of the standalone cli application is now called `apm-agent-attach-cli`. The attacher API is still called `apm-agent-attach`.
** There is also a slim version of the cli application that does not bundle the Java agent.
It requires the `--agent-jar` option to be set.
** Improved logging +
The application uses {ecs-logging-java-ref}/intro.html[Java ECS logging] to emit JSON logs.
The log level can be configured with the `--log-level` option.
By default, the program is logging to the console but using the `--log-file` option, it can also log to a file.
** Attach to JVMs running under a different user (unix only) +
The JVM requires the attacher to be running under the same user as the target VM (the attachee).
The `apm-agent-attach-standalone.jar` can now be run with a user that has permissions to switch to the user that runs the target VM.
On Windows, the attacher can still only attach to JVMs that are running with under the same user.
** New include/exclude discovery rules +
*** `--include-all`: Attach to all discovered JVMs. If no matchers are provided, it will not attach to any JVMs.
*** `--include-user`/`--exclude-user`: Attach to all JVMs of a given operating system user.
*** `--include-main`/`--exclude-main`: Attach to all JVMs that whose main class/jar name, or system properties match the provided regex.
*** `--include-vmargs`/`--exclude-vmargs`: Attach to all JVMs that whose main class/jar name, or system properties match the provided regex.
** Removal of options +
*** The deprecated `--arg` option has been removed.
*** The `-i`/`--include`, `-e`/`exclude` options have been removed in favor of the `--<include|exclude>-<main|vmargs>` options.
*** The `-p`/`--pid` options have been removed in favor of the `--include-pid` option.
** Changed behavior of  the `-l`/`--list` option +
The option now only lists JVMs that match the include/exclude discovery rules.
Thus, it can be used to do a dry-run of the matchers without actually performing an attachment.
It even works in combination with `--continuous` now.
By default, the VM arguments are not printed, but only when the `-a`/`--list-vmargs` option is set.
** Remove dependency on `jps` +
Even when matching on the main class name or on system properties,
** Checks the Java version before attaching to avoid attachment on unsupported JVMs.
* Cassandra instrumentation - {pull}1712[#1712]
* Log correlation supports JBoss Logging - {pull}1737[#1737]
* Update Byte-buddy to `1.11.0` - {pull}1769[#1769]
* Support for user.domain {pull}1756[#1756]
* JAX-RS supports javax.ws.rs.PATCH
* Enabling build and unit tests on Windows - {pull}1671[#1671]

[float]
===== Bug fixes
* Fixed log correlation for log4j2 - {pull}1720[#1720]
* Fix apm-log4j1-plugin and apm-log4j2-plugin dependency on slf4j - {pull}1723[#1723]
* Avoid systematic `MessageNotWriteableException` error logging, now only visible in `debug` - {pull}1715[#1715] and {pull}1730[#1730]
* Fix rounded number format for non-english locales - {pull}1728[#1728]
* Fix `NullPointerException` on legacy Apache client instrumentation when host is `null` - {pull}1746[#1746]
* Apply consistent proxy class exclusion heuristic - {pull}1738[#1738]
* Fix micrometer serialization error - {pull}1741[#1741]
* Optimize & avoid `ensureInstrumented` deadlock by skipping stack-frame computation for Java7+ bytecode - {pull}1758[#1758]
* Fix instrumentation plugins loading on Windows - {pull}1671[#1671]

[float]
===== Refactors
* Migrate some plugins to indy dispatcher {pull}1369[#1369] {pull}1410[#1410] {pull}1374[#1374]

[[release-notes-1.22.0]]
==== 1.22.0 - 2021/03/24

[float]
===== Breaking changes
* Dots in metric names of Micrometer metrics get replaced with underscores to avoid mapping conflicts.
De-dotting be disabled via <<config-dedot-custom-metrics, `dedot_custom_metrics`>>. - {pull}1700[#1700]

[float]
===== Features
* Introducing a new mechanism to ease the development of community instrumentation plugins. See <<config-plugins-dir>> for
more details. This configuration was already added in 1.18.0, but more extensive and continuous integration testing
allows us to expose it now. It is still marked as "experimental" though, meaning that future changes in the mechanism
may break early contributed plugins. However, we highly encourage our community to try it out and we will do our best
to assist with such efforts.
* Deprecating `ignore_user_agents` in favour of `transaction_ignore_user_agents`, maintaining the same functionality -
{pull}1644[#1644]
* Update existing Hibernate Search 6 instrumentation to the final relase
* The <<config-use-path-as-transaction-name, `use_path_as_transaction_name`>> option is now dynamic
* Flushing internal and micrometer metrics before the agent shuts down - {pull}1658[#1658]
* Support for OkHttp 4.4+ -  {pull}1672[#1672]
* Adding capability to automatically create ECS-JSON-formatted version of the original application log files, through
the <<config-log-ecs-reformatting>> config option. This allows effortless ingestion of logs to Elasticsearch without
any further configuration. Supports log4j1, log4j2 and Logback. {pull}1261[#1261]
* Add support to Spring AMQP - {pull}1657[#1657]
* Adds the ability to automatically configure usage of the OpenTracing bridge in systems using ServiceLoader - {pull}1708[#1708]
* Update to async-profiler 1.8.5 - includes a fix to a Java 7 crash and enhanced safe mode to better deal with
corrupted stack frames.
* Add a warning on startup when `-Xverify:none` or `-noverify` flags are set as this can lead to crashes that are very
difficult to debug - {pull}1593[#1593]. In an upcoming version, the agent will not start when these flags are set,
unless the system property `elastic.apm.disable_bootstrap_checks` is set to true.

[float]
===== Bug fixes
* fix sample rate rounded to zero when lower than precision - {pull}1655[#1655]
* fixed a couple of bugs with the external plugin mechanism (not documented until now) - {pull}1660[#1660]
* Fix runtime attach conflict with multiple users - {pull}1704[#1704]

[[release-notes-1.21.0]]
==== 1.21.0 - 2021/02/09

[float]
===== Breaking changes
* Following PR {pull}1650[#1650], there are two slight changes with the <<config-server-url>> and <<config-server-urls>>
configuration options:
    1.  So far, setting `server_urls` with an empty string would allow the agent to work normally, apart from any action
        that requires communication with the APM Server, including the attempt to fetch a central configuration.
        Starting in this agent version, setting `server_urls` to empty string doesn't have any special meaning, it is
        the default expected configuration, where `server_url` will be used instead. In order to achieve the same
        behaviour, use the new <<config-disable-send>> configuration.
    2.  Up to this version, `server_url` was used as an alias to `server_urls`, meaning that one could potentially set
        the `server_url` config with a comma-separated list of multiple APM Server addresses, and that would have been a
        valid configuration. Starting in this agent version, `server_url` is a separate configuration, and it only accepts
        Strings that represent a single valid URL. Specifically, empty strings and commas are invalid.

[float]
===== Features
* Add cloud provider metadata to reported events, see
https://github.com/elastic/apm/blob/master/specs/agents/metadata.md#cloud-provider-metadata[spec] for details.
By default, the agent will try to automatically detect the cloud provider on startup, but this can be
configured through the <<config-cloud-provider, `cloud_provider`>> config option - {pull}1599[#1599]
* Add span & transaction `outcome` field to improve error rate calculations - {pull}1613[#1613]

[float]
===== Bug fixes
* Fixing crashes observed in Java 7 at sporadic timing by applying a few seconds delay on bootstrap - {pull}1594[#1594]
* Fallback to using "TLS" `SSLContext` when "SSL" is not available - {pull}1633[#1633]
* Fixing agent startup failure with `NullPointerException` thrown by Byte-buddy's `MultipleParentClassLoader` - {pull}1647[#1647]
* Fix cached type resolution triggering `ClassCastException` - {pull}1649[#1649]

[[release-notes-1.20.0]]
==== 1.20.0 - 2021/01/07

[float]
===== Breaking changes
* The following public API types were `public` so far and became package-private: `NoopScope`, `ScopeImpl` and `AbstractSpanImpl`.
  If your code is using them, you will need to change that when upgrading to this version.
  Related PR: {pull}1532[#1532]

[float]
===== Features
* Add support for RabbitMQ clients - {pull}1328[#1328]

[float]
===== Bug fixes
* Fix small memory allocation regression introduced with tracestate header {pull}1508[#1508]
* Fix `NullPointerException` from `WeakConcurrentMap.put` through the Elasticsearch client instrumentation - {pull}1531[#1531]
* Sending `transaction_id` and `parent_id` only for events that contain a valid `trace_id` as well - {pull}1537[#1537]
* Fix `ClassNotFoundError` with old versions of Spring resttemplate {pull}1524[#1524]
* Fix Micrometer-driven metrics validation errors by the APM Server when sending with illegal values - {pull}1559[#1559]
* Serialize all stack trace frames when setting `stack_trace_limit=-1` instead of none - {pull}1571[#1571]
* Fix `UnsupportedOperationException` when calling `ServletContext.getClassLoader()` - {pull}1576[#1576]
* Fix improper request body capturing - {pull}1579[#1579]
* Avoid `NullPointerException` due to null return values instrumentation advices - {pull}1601[#1601]
* Update async-profiler to 1.8.3 {pull}1602[1602]
* Use null-safe data structures to avoid `NullPointerException` {pull}1597[1597]
* Fix memory leak in sampling profiler mechanism - {pull}1592[#1592]

[float]
===== Refactors
* Migrate some plugins to indy dispatcher {pull}1405[#1405] {pull}1394[#1394]

[[release-notes-1.19.0]]
==== 1.19.0 - 2020/11/10

[float]
===== Features
* The agent version now includes a git hash if it's a snapshot version.
  This makes it easier to differ distinct snapshot builds of the same version.
  Example: `1.18.1-SNAPSHOT.4655910`
* Add support for sampling weight with propagation in `tracestate` W3C header {pull}1384[#1384]
* Adding two more valid options to the `log_level` config: `WARNING` (equivalent to `WARN`) and `CRITICAL`
  (will be treated as `ERROR`) - {pull}1431[1431]
* Add the ability to disable Servlet-related spans for `INCLUDE`, `FORWARD` and `ERROR` dispatches (without affecting
  basic Servlet capturing) by adding `servlet-api-dispatch` to <<config-disable-instrumentations>> - {pull}1448[1448]
* Add Sampling Profiler support for AArch64 architectures - {pull}1443[1443]
* Support proper transaction naming when using Spring's `ServletWrappingController` - {pull}1461[#1461]
* Update async-profiler to 1.8.2 {pull}1471[1471]
* Update existing Hibernate Search 6 instrumentation to work with the latest CR1 release
* Deprecating the `addLabel` public API in favor of `setLabel` (still supporting `addLabel`) - {pull}1449[#1449]

[float]
===== Bug fixes
* Fix `HttpUrlConnection` instrumentation issue (affecting distributed tracing as well) when using HTTPS without using
  `java.net.HttpURLConnection#disconnect` - {pull}1447[1447]
* Fixes class loading issue that can occur when deploying multiple applications to the same application server - {pull}1458[#1458]
* Fix ability to disable agent on startup wasn't working for runtime attach {pull}1444[1444]
* Avoid `UnsupportedOperationException` on some spring application startup {pull}1464[1464]
* Fix ignored runtime attach `config_file` {pull}1469[1469]
* Fix `IllegalAccessError: Module 'java.base' no access to: package 'java.lang'...` in J9 VMs of Java version >= 9 -
  {pull}1468[#1468]
* Fix JVM version parsing on HP-UX {pull}1477[#1477]
* Fix Spring-JMS transactions lifecycle management when using multiple concurrent consumers - {pull}1496[#1496]

[float]
===== Refactors
* Migrate some plugins to indy dispatcher {pull}1404[1404] {pull}1411[1411]
* Replace System Rules with System Lambda {pull}1434[#1434]

[[release-notes-1.18.1]]
==== 1.18.1 - 2020/10/06

[float]
===== Refactors
* Migrate some plugins to indy dispatcher {pull}1362[1362] {pull}1366[1366] {pull}1363[1363] {pull}1383[1383] {pull}1368[1368] {pull}1364[1364] {pull}1365[1365] {pull}1367[1367] {pull}1371[1371]

[float]
===== Bug fixes
* Fix instrumentation error for HttpClient - {pull}1402[#1402]
* Eliminate `unsupported class version error` messages related to loading the Java 11 HttpClient plugin in pre-Java-11 JVMs {pull}1397[1397]
* Fix rejected metric events by APM Server with response code 400 due to data validation error - sanitizing Micrometer
metricset tag keys - {pull}1413[1413]
* Fix invalid micrometer metrics with non-numeric values {pull}1419[1419]
* Fix `NoClassDefFoundError` with JDBC instrumentation plugin {pull}1409[1409]
* Apply `disable_metrics` config to Micrometer metrics - {pull}1421[1421]
* Remove cgroup `inactive_file.bytes` metric according to spec {pull}1422[1422]

[[release-notes-1.18.0]]
==== 1.18.0 - 2020/09/08

[float]
===== Features
* Deprecating `ignore_urls` config in favour of <<config-transaction-ignore-urls, `transaction_ignore_urls`>> to align
  with other agents, while still allowing the old config name for backward compatibility - {pull}1315[#1315]
* Enabling instrumentation of classes compiled with Java 1.4. This is reverting the restriction of instrumenting only
  bytecode of Java 1.5 or higher ({pull}320[#320]), which was added due to potential `VerifyError`. Such errors should be
  avoided now by the usage of `TypeConstantAdjustment` - {pull}1317[#1317]
* Enabling agent to work without attempting any communication with APM server, by allowing setting `server_urls` with
  an empty string - {pull}1295[#1295]
* Add <<metrics-micrometer, micrometer support>> - {pull}1303[#1303]
* Add `profiling_inferred_spans_lib_directory` option to override the default temp directory used for exporting the async-profiler library.
  This is useful for server-hardened environments where `/tmp` is often configured with `noexec`, leading to `java.lang.UnsatisfiedLinkError` errors - {pull}1350[#1350]
* Create spans for Servlet dispatches to FORWARD, INCLUDE and ERROR - {pull}1212[#1212]
* Support JDK 11 HTTPClient - {pull}1307[#1307]
* Lazily create profiler temporary files {pull}1360[#1360]
* Convert the followings to Indy Plugins (see details in <<release-notes-1.18.0.rc1, 1.18.0-rc1 relase notes>>): gRPC,
  AsyncHttpClient, Apache HttpClient
* The agent now collects cgroup memory metrics (see details in <<metrics-cgroup,Metrics page>>)
* Update async-profiler to 1.8.1 {pull}1382[#1382]
* Runtime attach install option is promoted to 'beta' status (was experimental).

[float]
===== Bug fixes
* Fixes a `NoClassDefFoundError` in the JMS instrumentation of `MessageListener` - {pull}1287[#1287]
* Fix `/ by zero` error message when setting `server_urls` with an empty string - {pull}1295[#1295]
* Fix `ClassNotFoundException` or `ClassCastException` in some cases where special log4j configurations are used - {pull}1322[#1322]
* Fix `NumberFormatException` when using early access Java version - {pull}1325[#1325]
* Fix `service_name` config being ignored when set to the same auto-discovered default value - {pull}1324[#1324]
* Fix service name error when updating a web app on a Servlet container - {pull}1326[#1326]
* Fix remote attach 'jps' executable not found when 'java' binary is symlinked ot a JRE - {pull}1352[#1352]

[[release-notes-1.18.0.rc1]]
==== 1.18.0.RC1 - 2020/07/22

This release candidate adds some highly anticipated features:
It’s now possible to attach the agent at runtime in more cases than before.
Most notably, it enables runtime attachment on JBoss, WildFly, Glassfish/Payara,
and other OSGi runtimes such as Atlassian Jira and Confluence.

To make this and other significant features, such as https://github.com/elastic/apm-agent-java/issues/937[external plugins], possible,
we have implemented major changes to the architecture of the agent.
The agent now relies on the `invokedynamic` bytecode instruction to make plugin development easier, safer, and more efficient.
As early versions of Java 7 and Java 8 have unreliable support for invokedynamic,
we now require a minimum update level of 60 for Java 7 (7u60+) in addition to the existing minimum update level of 40 for Java 8 (8u40+).

We’re looking for users who would like to try this out to give feedback.
If we see that the `invokedynamic`-based approach (https://github.com/elastic/apm-agent-java/pull/1230[indy plugins]) works well, we can continue and migrate the rest of the plugins.
After the migration has completed, we can move forward with external plugins and remove the experimental label from runtime attachment.

If all works like in our testing, you would not see `NoClassDefFoundError` s anymore when, for example, trying to attach the agent at runtime to an OSGi container or a JBoss server.
Also, non-standard OSGi containers, such as Atlassian Jira and other technologies with restrictive class loading policies, such as MuleSoft ESB, will benefit from this change.

In the worst case, there might be JVM crashes due to `invokedynamic`-related JVM bugs.
However, we already disable the agent when attached to JVM versions that are known to be problematic.
Another potentially problematic area is that we now dynamically raise the bytecode version of instrumented classes to be at least bytecode version 51 (Java 7).
This is needed in order to be able to use the `invokedynamic` instruction.
This requires re-computation of stack map frames which makes instrumentation a bit slower.
We don't anticipate notable slowdowns unless you extensively (over-)use <<config-trace-methods, `trace_methods`>>.

[float]
===== Breaking changes
* Early Java 7 versions, prior to update 60, are not supported anymore.
  When trying to attach to a non-supported version, the agent will disable itself and not apply any instrumentations.

[float]
===== Features
* Experimental support for runtime attachment now also for OSGi containers, JBoss, and WildFly
* New mitigation of OSGi bootdelegation errors (`NoClassDefFoundError`).
  You can remove any `org.osgi.framework.bootdelegation` related configuration.
  This release also removes the configuration option `boot_delegation_packages`.
* Overhaul of the `ExecutorService` instrumentation that avoids `ClassCastException` issues - {pull}1206[#1206]
* Support for `ForkJoinPool` and `ScheduledExecutorService` (see <<supported-async-frameworks>>)
* Support for `ExecutorService#invokeAny` and `ExecutorService#invokeAll`
* Added support for `java.util.TimerTask` - {pull}1235[#1235]
* Add capturing of request body in Elasticsearch queries: `_msearch`, `_count`, `_msearch/template`, `_search/template`, `_rollup_search` - {pull}1222[#1222]
* Add <<config-enabled,`enabled`>> flag
* Add experimental support for Scala Futures
* The agent now collects heap memory pools metrics - {pull}1228[#1228]

[float]
===== Bug fixes
* Fixes error capturing for log4j2 loggers. Version 1.17.0 introduced a regression.
* Fixes `NullPointerException` related to JAX-RS and Quartz instrumentation - {pull}1249[#1249]
* Expanding k8s pod ID discovery to some formerly non-supported environments
* When `recording` is set to `false`, the agent will not send captured errors anymore.
* Fixes NPE in Dubbo instrumentation that occurs when the application is acting both as a provider and as a consumer - {pull}1260[#1260]
* Adding a delay by default what attaching the agent to Tomcat using the premain route to work around the JUL
  deadlock issue - {pull}1262[#1262]
* Fixes missing `jboss.as:*` MBeans on JBoss - {pull}1257[#1257]


[[release-notes-1.17.0]]
==== 1.17.0 - 2020/06/17

[float]
===== Features
* Log files are now rotated after they reach <<config-log-file-size>>.
There will always be one history file `${log_file}.1`.
* Add <<config-log-format-sout>> and <<config-log-format-file>> with the options `PLAIN_TEXT` and `JSON`.
The latter uses https://github.com/elastic/ecs-logging-java[ecs-logging-java] to format the logs.
* Exposing <<config-classes-excluded-from-instrumentation>> config - {pull}1187[#1187]
* Add support for naming transactions based on Grails controllers. Supports Grails 3+ - {pull}1171[#1171]
* Add support for the Apache/Alibaba Dubbo RPC framework
* Async Profiler version upgraded to 1.7.1, with a new debugging flag for the stack frame recovery mechanism - {pull}1173[#1173]

[float]
===== Bug fixes
* Fixes `IndexOutOfBoundsException` that can occur when profiler-inferred spans are enabled.
  This also makes the profiler more resilient by just removing the call tree related to the exception (which might be in an invalid state)
  as opposed to stopping the profiler when an exception occurs.
* Fix `NumberFormatException` when parsing Ingres/Actian JDBC connection strings - {pull}1198[#1198]
* Prevent agent from overriding JVM configured truststore when not using HTTPS for communication with APM server - {pull}1203[#1203]
* Fix `java.lang.IllegalStateException` with `jps` JVM when using continuous runtime attach - {pull}1205[1205]
* Fix agent trying to load log4j2 plugins from application - {pull}1214[1214]
* Fix memory leak in gRPC instrumentation plugin - {pull}1196[1196]
* Fix HTTPS connection failures when agent is configured to use HTTPS to communicate with APM server {pull}1209[1209]

[[release-notes-1.16.0]]
==== 1.16.0 - 2020/05/13

[float]
===== Features

* The log correlation feature now adds `error.id` to the MDC. See <<supported-logging-frameworks>> for details. - {pull}1050[#1050]
* Deprecating the `incubating` tag in favour of the `experimental` tag. This is not a breaking change, so former
<<config-disable-instrumentations,`disable_instrumentation`>> configuration containing the `incubating` tag will still be respected - {pull}1123[#1123]
* Add a `--without-emulated-attach` option for runtime attachment to allow disabling this feature as a workaround.
* Add workaround for JDK bug JDK-8236039 with TLS 1.3 {pull}1149[#1149]
* Add log level `OFF` to silence agent logging
* Adds <<config-span-min-duration,`span_min_duration`>> option to exclude fast executing spans.
  When set together with one of the more specific thresholds - `trace_methods_duration_threshold` or `profiling_inferred_spans_min_duration`,
  the higher threshold will determine which spans will be discarded.
* Automatically instrument quartz jobs from the quartz-jobs artifact {pull}1170[#1170]
* Perform re-parenting of regular spans to be a child of profiler-inferred spans. Requires APM Server and Kibana 7.8.0. {pull}1117[#1117]
* Upgrade Async Profiler version to 1.7.0

[float]
===== Bug fixes

* When Servlet-related Exceptions are handled through exception handlers that return a 200 status code, agent shouldn't override with 500 - {pull}1103[#1103]
* Exclude Quartz 1 from instrumentation to avoid
  `IncompatibleClassChangeError: Found class org.quartz.JobExecutionContext, but interface was expected` - {pull}1108[#1108]
* Fix breakdown metrics span sub-types {pull}1113[#1113]
* Fix flaky gRPC server instrumentation {pull}1122[#1122]
* Fix side effect of calling `Statement.getUpdateCount` more than once {pull}1139[#1139]
* Stop capturing JDBC affected rows count using `Statement.getUpdateCount` to prevent unreliable side-effects {pull}1147[#1147]
* Fix OpenTracing error tag handling (set transaction error result when tag value is `true`) {pull}1159[#1159]
* Due to a bug in the build we didn't include the gRPC plugin in the build so far
* `java.lang.ClassNotFoundException: Unable to load class 'jdk.internal...'` is thrown when tracing specific versions of Atlassian systems {pull}1168[#1168]
* Make sure spans are kept active during `AsyncHandler` methods in the `AsyncHttpClient`
* CPU and memory metrics are sometimes not reported properly when using IBM J9 {pull}1148[#1148]
* `NullPointerException` thrown by the agent on WebLogic {pull}1142[#1142]

[[release-notes-1.15.0]]
==== 1.15.0 - 2020/03/27

[float]
===== Breaking changes

* Ordering of configuration sources has slightly changed, please review <<configuration>>:
** `elasticapm.properties` file now has higher priority over java system properties and environment variables, +
This change allows to change dynamic options values at runtime by editing file, previously values set in java properties
or environment variables could not be overridden, even if they were dynamic.
* Renamed some configuration options related to the experimental profiler-inferred spans feature ({pull}1084[#1084]):
** `profiling_spans_enabled` -> `profiling_inferred_spans_enabled`
** `profiling_sampling_interval` -> `profiling_inferred_spans_sampling_interval`
** `profiling_spans_min_duration` -> `profiling_inferred_spans_min_duration`
** `profiling_included_classes` -> `profiling_inferred_spans_included_classes`
** `profiling_excluded_classes` -> `profiling_inferred_spans_excluded_classes`
** Removed `profiling_interval` and `profiling_duration` (both are fixed to 5s now)

[float]
===== Features

* Gracefully abort agent init when running on a known Java 8 buggy JVM {pull}1075[#1075].
* Add support for <<supported-databases, Redis Redisson client>>
* Makes <<config-instrument>>, <<config-trace-methods>>, and <<config-disable-instrumentations>> dynamic.
Note that changing these values at runtime can slow down the application temporarily.
* Do not instrument Servlet API before 3.0 {pull}1077[#1077]
* Add support for API keys for apm backend authentication {pull}1083[#1083]
* Add support for <<supported-rpc-frameworks, gRPC>> client & server instrumentation {pull}1019[#1019]
* Deprecating `active` configuration option in favor of `recording`.
  Setting `active` still works as it's now an alias for `recording`.

[float]
===== Bug fixes

* When JAX-RS-annotated method delegates to another JAX-RS-annotated method, transaction name should include method A - {pull}1062[#1062]
* Fixed bug that prevented an APM Error from being created when calling `org.slf4j.Logger#error` - {pull}1049[#1049]
* Wrong address in JDBC spans for Oracle, MySQL and MariaDB when multiple hosts are configured - {pull}1082[#1082]
* Document and re-order configuration priorities {pull}1087[#1087]
* Improve heuristic for `service_name` when not set through config {pull}1097[#1097]


[[release-notes-1.14.0]]
==== 1.14.0 - 2020/03/04

[float]
===== Features

* Support for the official https://www.w3.org/TR/trace-context[W3C] `traceparent` and `tracestate` headers. +
  The agent now accepts both the `elastic-apm-traceparent` and the official `traceparent` header.
By default, it sends both headers on outgoing requests, unless <<config-use-elastic-traceparent-header, `use_elastic_traceparent_header`>> is set to false.
* Creating spans for slow methods with the help of the sampling profiler https://github.com/jvm-profiling-tools/async-profiler[async-profiler].
This is a low-overhead way of seeing which methods make your transactions slow and a replacement for the `trace_methods` configuration option.
See <<supported-java-methods>> for more details
* Adding a Circuit Breaker to pause the agent when stress is detected on the system and resume when the stress is relieved.
See <<circuit-breaker>> and {pull}1040[#1040] for more info.
* `Span#captureException` and `Transaction#captureException` in public API return reported error id - {pull}1015[#1015]

[float]
===== Bug fixes

* java.lang.IllegalStateException: Cannot resolve type description for <com.another.commercial.apm.agent.Class> - {pull}1037[#1037]
* properly handle `java.sql.SQLException` for unsupported JDBC features {pull}[#1035] https://github.com/elastic/apm-agent-java/issues/1025[#1025]

[[release-notes-1.13.0]]
==== 1.13.0 - 2020/02/11

[float]
===== Features

* Add support for <<supported-databases, Redis Lettuce client>>
* Add `context.message.age.ms` field for JMS message receiving spans and transactions - {pull}970[#970]
* Instrument log4j2 Logger#error(String, Throwable) ({pull}919[#919]) Automatically captures exceptions when calling `logger.error("message", exception)`
* Add instrumentation for external process execution through `java.lang.Process` and Apache `commons-exec` - {pull}903[#903]
* Add `destination` fields to exit span contexts - {pull}976[#976]
* Removed `context.message.topic.name` field - {pull}993[#993]
* Add support for Kafka clients - {pull}981[#981]
* Add support for binary `traceparent` header format (see the https://github.com/elastic/apm/blob/master/docs/agent-development.md#Binary-Fields[spec]
for more details) - {pull}1009[#1009]
* Add support for log correlation for log4j and log4j2, even when not used in combination with slf4j.
  See <<supported-logging-frameworks>> for details.

[float]
===== Bug Fixes

* Fix parsing value of `trace_methods` configuration property {pull}930[#930]
* Workaround for `java.util.logging` deadlock {pull}965[#965]
* JMS should propagate traceparent header when transactions are not sampled {pull}999[#999]
* Spans are not closed if JDBC implementation does not support `getUpdateCount` {pull}1008[#1008]

[[release-notes-1.12.0]]
==== 1.12.0 - 2019/11/21

[float]
===== Features
* JMS Enhancements {pull}911[#911]:
** Add special handling for temporary queues/topics
** Capture message bodies of text Messages
*** Rely on the existing `ELASTIC_APM_CAPTURE_BODY` agent config option (off by default).
*** Send as `context.message.body`
*** Limit size to 10000 characters. If longer than this size, trim to 9999 and append with ellipsis
** Introduce the `ignore_message_queues` configuration to disable instrumentation (message tagging) for specific 
      queues/topics as suggested in {pull}710[#710]
** Capture predefined message headers and all properties
*** Rely on the existing `ELASTIC_APM_CAPTURE_HEADERS` agent config option.
*** Send as `context.message.headers`
*** Sanitize sensitive headers/properties based on the `sanitize_field_names` config option
* Added support for the MongoDB sync driver. See https://www.elastic.co/guide/en/apm/agent/java/master/supported-technologies-details.html#supported-databases[supported data stores].

[float]
===== Bug Fixes
* JDBC regression- `PreparedStatement#executeUpdate()` and `PreparedStatement#executeLargeUpdate()` are not traced {pull}918[#918]
* When systemd cgroup driver is used, the discovered Kubernetes pod UID contains "_" instead of "-" {pull}920[#920]
* DB2 jcc4 driver is not traced properly {pull}926[#926]

[[release-notes-1.11.0]]
==== 1.11.0 - 2019/10/31

[float]
===== Features
* Add the ability to configure a unique name for a JVM within a service through the
https://www.elastic.co/guide/en/apm/agent/java/master/config-core.html#config-service-node-name[`service_node_name`]
config option]
* Add ability to ignore some exceptions to be reported as errors https://www.elastic.co/guide/en/apm/agent/java/master/config-core.html#config-ignore-exceptions[ignore_exceptions]
* Applying new logic for JMS `javax.jms.MessageConsumer#receive` so that, instead of the transaction created for the 
   polling method itself (ie from `receive` start to end), the agent will create a transaction attempting to capture 
   the code executed during actual message handling.
   This logic is suitable for environments where polling APIs are invoked within dedicated polling threads.
   This polling transaction creation strategy can be reversed through a configuration option (`message_polling_transaction_strategy`) 
   that is not exposed in the properties file by default.  
* Send IP obtained through `javax.servlet.ServletRequest#getRemoteAddr()` in `context.request.socket.remote_address` 
   instead of parsing from headers {pull}889[#889]
* Added `ElasticApmAttacher.attach(String propertiesLocation)` to specify a custom properties location
* Logs message when `transaction_max_spans` has been exceeded {pull}849[#849]
* Report the number of affected rows by a SQL statement (UPDATE,DELETE,INSERT) in 'affected_rows' span attribute {pull}707[#707]
* Add https://www.elastic.co/guide/en/apm/agent/java/master/public-api.html#api-traced[`@Traced`] annotation which either creates a span or a transaction, depending on the context
* Report JMS destination as a span/transaction context field {pull}906[#906]
* Added https://www.elastic.co/guide/en/apm/agent/java/master/config-jmx.html#config-capture-jmx-metrics[`capture_jmx_metrics`] configuration option

[float]
===== Bug Fixes
* JMS creates polling transactions even when the API invocations return without a message
* Support registering MBeans which are added after agent startup

[[release-notes-1.10.0]]
==== 1.10.0 - 2019/09/30

[float]
===== Features
* Add ability to manually specify reported https://www.elastic.co/guide/en/apm/agent/java/master/config-core.html#config-hostname[hostname]
* Add support for https://www.elastic.co/guide/en/apm/agent/java/master/supported-technologies-details.html#supported-databases[Redis Jedis client]
* Add support for identifying target JVM to attach apm agent to using JVM property. See also the documentation of the <<setup-attach-cli-usage-options, `--include` and `--exclude` flags>>
* Added https://www.elastic.co/guide/en/apm/agent/java/master/config-jmx.html#config-capture-jmx-metrics[`capture_jmx_metrics`] configuration option
* Improve servlet error capture {pull}812[#812]
  Among others, now also takes Spring MVC `@ExceptionHandler`s into account 
* Instrument Logger#error(String, Throwable) {pull}821[#821]
  Automatically captures exceptions when calling `logger.error("message", exception)`
* Easier log correlation with https://github.com/elastic/java-ecs-logging. See https://www.elastic.co/guide/en/apm/agent/java/master/log-correlation.html[docs].
* Avoid creating a temp agent file for each attachment {pull}859[#859]
* Instrument `View#render` instead of `DispatcherServlet#render` {pull}829[#829]
  This makes the transaction breakdown graph more useful. Instead of `dispatcher-servlet`, the graph now shows a type which is based on the view name, for example, `FreeMarker` or `Thymeleaf`.

[float]
===== Bug Fixes
* Error in log when setting https://www.elastic.co/guide/en/apm/agent/java/current/config-reporter.html#config-server-urls[server_urls] 
 to an empty string - `co.elastic.apm.agent.configuration.ApmServerConfigurationSource - Expected previousException not to be null`
* Avoid terminating the TCP connection to APM Server when polling for configuration updates {pull}823[#823]
 
[[release-notes-1.9.0]]
==== 1.9.0 - 2019/08/22

[float]
===== Features
* Upgrading supported OpenTracing version from 0.31 to 0.33
* Added annotation and meta-annotation matching support for `trace_methods`, for example:
** `public @java.inject.* org.example.*` (for annotation)
** `public @@javax.enterprise.context.NormalScope org.example.*` (for meta-annotation)
* The runtime attachment now also works when the `tools.jar` or the `jdk.attach` module is not available.
This means you don't need a full JDK installation - the JRE is sufficient.
This makes the runtime attachment work in more environments such as minimal Docker containers.
Note that the runtime attachment currently does not work for OSGi containers like those used in many application servers such as JBoss and WildFly.
See the https://www.elastic.co/guide/en/apm/agent/java/master/setup-attach-cli.html[documentation] for more information.
* Support for Hibernate Search

[float]
===== Bug Fixes
* A warning in logs saying APM server is not available when using 1.8 with APM server 6.x.
Due to that, agent 1.8.0 will silently ignore non-string labels, even if used with APM server of versions 6.7.x or 6.8.x that support such.
If APM server version is <6.7 or 7.0+, this should have no effect. Otherwise, upgrade the Java agent to 1.9.0+.
* `ApacheHttpAsyncClientInstrumentation` matching increases startup time considerably
* Log correlation feature is active when `active==false`
* Tomcat's memory leak prevention mechanism is causing a... memory leak. JDBC statement map is leaking in Tomcat if the application that first used it is undeployed/redeployed.
See https://discuss.elastic.co/t/elastic-apm-agent-jdbchelper-seems-to-use-a-lot-of-memory/195295[this related discussion].

[float]
==== Breaking Changes
* The `apm-agent-attach.jar` is not executable anymore.
Use `apm-agent-attach-standalone.jar` instead. 

[[release-notes-1.8.0]]
==== 1.8.0 - 2019/07/30

[float]
===== Features
* Added support for tracking https://www.elastic.co/guide/en/kibana/7.3/transactions.html[time spent by span type].
   Can be disabled by setting https://www.elastic.co/guide/en/apm/agent/java/current/config-core.html#config-breakdown-metrics[`breakdown_metrics`] to `false`. 
* Added support for https://www.elastic.co/guide/en/kibana/7.3/agent-configuration.html[central configuration].
   Can be disabled by setting https://www.elastic.co/guide/en/apm/agent/java/current/config-core.html#config-central-config[`central_config`] to `false`.
* Added support for Spring's JMS flavor - instrumenting `org.springframework.jms.listener.SessionAwareMessageListener`
* Added support to legacy ApacheHttpClient APIs (which adds support to Axis2 configured to use ApacheHttpClient)
* Added support for setting https://www.elastic.co/guide/en/apm/agent/java/1.x/config-reporter.html#config-server-urls[`server_urls`] dynamically via properties file {pull}723[#723]
* Added https://www.elastic.co/guide/en/apm/agent/java/current/config-core.html#config-config-file[`config_file`] option 
* Added option to use `@javax.ws.rs.Path` value as transaction name https://www.elastic.co/guide/en/apm/agent/java/current/config-jax-rs.html#config-use-jaxrs-path-as-transaction-name[`use_jaxrs_path_as_transaction_name`]
* Instrument quartz jobs https://www.elastic.co/guide/en/apm/agent/java/current/supported-technologies-details.html#supported-scheduling-frameworks[docs]
* SQL parsing improvements {pull}696[#696]
* Introduce priorities for transaction name {pull}748[#748].
   Now uses the path as transaction name if https://www.elastic.co/guide/en/apm/agent/java/current/config-http.html#config-use-path-as-transaction-name[`use_path_as_transaction_name`] is set to `true`
   rather than `ServletClass#doGet`.
   But if a name can be determined from a high level framework,
   like Spring MVC, that takes precedence.
   User-supplied names from the API always take precedence over any others.
* Use JSP path name as transaction name as opposed to the generated servlet class name {pull}751[#751]

[float]
===== Bug Fixes
* Some JMS Consumers and Producers are filtered due to class name filtering in instrumentation matching
* Jetty: When no display name is set and context path is "/" transaction service names will now correctly fall back to configured values
* JDBC's `executeBatch` is not traced
* Drops non-String labels when connected to APM Server < 6.7 to avoid validation errors {pull}687[#687]
* Parsing container ID in cloud foundry garden {pull}695[#695]
* Automatic instrumentation should not override manual results {pull}752[#752]

[float]
===== Breaking changes
* The log correlation feature does not add `span.id` to the MDC anymore but only `trace.id` and `transaction.id` {pull}742[#742].

[[release-notes-1.7.0]]
==== 1.7.0 - 2019/06/13

[float]
===== Features
* Added the `trace_methods_duration_threshold` config option. When using the `trace_methods` config option with wild cards,
this enables considerable reduction of overhead by limiting the number of spans captured and reported
(see more details in config documentation).
NOTE: Using wildcards is still not the recommended approach for the `trace_methods` feature.
* Add `Transaction#addCustomContext(String key, String|Number|boolean value)` to public API
* Added support for AsyncHttpClient 2.x
* Added https://www.elastic.co/guide/en/apm/agent/java/current/config-core.html#config-global-labels[`global_labels`] configuration option.
This requires APM Server 7.2+.
* Added basic support for JMS- distributed tracing for basic scenarios of `send`, `receive`, `receiveNoWait` and `onMessage`.
Both Queues and Topics are supported.
Async `send` APIs are not supported in this version. 
NOTE: This feature is currently marked as "experimental" and is disabled by default. In order to enable,
it is required to set the
https://www.elastic.co/guide/en/apm/agent/java/1.x/config-core.html#config-disable-instrumentations[`disable_instrumentations`] 
configuration property to an empty string.
* Improved OSGi support: added a configuration option for `bootdelegation` packages {pull}641[#641]
* Better span names for SQL spans. For example, `SELECT FROM user` instead of just `SELECT` {pull}633[#633]

[float]
===== Bug Fixes
* ClassCastException related to async instrumentation of Pilotfish Executor causing thread hang (applied workaround)
* NullPointerException when computing Servlet transaction name with null HTTP method name
* FileNotFoundException when trying to find implementation version of jar with encoded URL
* NullPointerException when closing Apache AsyncHttpClient request producer
* Fixes loading of `elasticapm.properties` for Spring Boot applications
* Fix startup error on WebLogic 12.2.1.2.0 {pull}649[#649]
* Disable metrics reporting and APM Server health check when active=false {pull}653[#653]

[[release-notes-1.6.1]]
==== 1.6.1 - 2019/04/26

[float]
===== Bug Fixes
* Fixes transaction name for non-sampled transactions https://github.com/elastic/apm-agent-java/issues/581[#581]
* Makes log_file option work again https://github.com/elastic/apm-agent-java/issues/594[#594]
* Async context propagation fixes
** Fixing some async mechanisms lifecycle issues https://github.com/elastic/apm-agent-java/issues/605[#605]
** Fixes exceptions when using WildFly managed executor services https://github.com/elastic/apm-agent-java/issues/589[#589]
** Exclude glassfish Executor which does not permit wrapped runnables https://github.com/elastic/apm-agent-java/issues/596[#596]
** Exclude DumbExecutor https://github.com/elastic/apm-agent-java/issues/598[#598]
* Fixes Manifest version reading error to support `jar:file` protocol https://github.com/elastic/apm-agent-java/issues/601[#601]
* Fixes transaction name for non-sampled transactions https://github.com/elastic/apm-agent-java/issues/597[#597]
* Fixes potential classloader deadlock by preloading `FileSystems.getDefault()` https://github.com/elastic/apm-agent-java/issues/603[#603]

[[release-notes-1.6.0]]
==== 1.6.0 - 2019/04/16

[float]
===== Related Announcements
* Java APM Agent became part of the Cloud Foundry Java Buildpack as of https://github.com/cloudfoundry/java-buildpack/releases/tag/v4.19[Release v4.19]
 
[float]
===== Features
* Support Apache HttpAsyncClient - span creation and cross-service trace context propagation
* Added the `jvm.thread.count` metric, indicating the number of live threads in the JVM (daemon and non-daemon) 
* Added support for WebLogic
* Added support for Spring `@Scheduled` and EJB `@Schedule` annotations - https://github.com/elastic/apm-agent-java/pull/569[#569]

[float]
===== Bug Fixes
* Avoid that the agent blocks server shutdown in case the APM Server is not available - https://github.com/elastic/apm-agent-java/pull/554[#554]
* Public API annotations improper retention prevents it from being used with Groovy - https://github.com/elastic/apm-agent-java/pull/567[#567]
* Eliminate side effects of class loading related to Instrumentation matching mechanism

[[release-notes-1.5.0]]
==== 1.5.0 - 2019/03/26

[float]
===== Potentially breaking changes
* If you didn't explicitly set the https://www.elastic.co/guide/en/apm/agent/java/master/config-core.html#config-service-name[`service_name`]
previously and you are dealing with a servlet-based application (including Spring Boot),
your `service_name` will change.
See the documentation for https://www.elastic.co/guide/en/apm/agent/java/master/config-core.html#config-service-name[`service_name`]
and the corresponding section in _Features_ for more information.
Note: this requires APM Server 7.0+. If using previous versions, nothing will change.

[float]
===== Features
* Added property `"allow_path_on_hierarchy"` to JAX-RS plugin, to lookup inherited usage of `@path`
* Support for number and boolean labels in the public API {pull}497[497].
This change also renames `tag` to `label` on the API level to be compliant with the https://github.com/elastic/ecs#-base-fields[Elastic Common Schema (ECS)].
The `addTag(String, String)` method is still supported but deprecated in favor of `addLabel(String, String)`.
As of version 7.x of the stack, labels will be stored under `labels` in Elasticsearch.
Previously, they were stored under `context.tags`.
* Support async queries made by Elasticsearch REST client 
* Added `setStartTimestamp(long epochMicros)` and `end(long epochMicros)` API methods to `Span` and `Transaction`,
allowing to set custom start and end timestamps.
* Auto-detection of the `service_name` based on the `<display-name>` element of the `web.xml` with a fallback to the servlet context path.
If you are using a spring-based application, the agent will use the setting for `spring.application.name` for its `service_name`.
See the documentation for https://www.elastic.co/guide/en/apm/agent/java/master/config-core.html#config-service-name[`service_name`]
for more information.
Note: this requires APM Server 7.0+. If using previous versions, nothing will change.
* Previously, enabling https://www.elastic.co/guide/en/apm/agent/java/master/config-core.html#config-capture-body[`capture_body`] could only capture form parameters.
Now it supports all UTF-8 encoded plain-text content types.
The option https://www.elastic.co/guide/en/apm/agent/java/master/config-http.html#config-capture-body-content-types[`capture_body_content_types`]
controls which `Content-Type`s should be captured.
* Support async calls made by OkHttp client (`Call#enqueue`)
* Added support for providing config options on agent attach.
** CLI example: `--config server_urls=http://localhost:8200,http://localhost:8201`
** API example: `ElasticApmAttacher.attach(Map.of("server_urls", "http://localhost:8200,http://localhost:8201"));`

[float]
===== Bug Fixes
* Logging integration through MDC is not working properly - https://github.com/elastic/apm-agent-java/issues/499[#499]
* ClassCastException with adoptopenjdk/openjdk11-openj9 - https://github.com/elastic/apm-agent-java/issues/505[#505]
* Span count limitation is not working properly - reported https://discuss.elastic.co/t/kibana-apm-not-showing-spans-which-are-visible-in-discover-too-many-spans/171690[in our forum]
* Java agent causes Exceptions in Alfresco cluster environment due to failure in the instrumentation of Hazelcast `Executor`s - reported https://discuss.elastic.co/t/cant-run-apm-java-agent-in-alfresco-cluster-environment/172962[in our forum]

[[release-notes-1.4.0]]
==== 1.4.0 - 2019/02/14

[float]
===== Features
* Added support for sync calls of OkHttp client
* Added support for context propagation for `java.util.concurrent.ExecutorService`s
* The `trace_methods` configuration now allows to omit the method matcher.
   Example: `com.example.*` traces all classes and methods within the `com.example` package and sub-packages.
* Added support for JSF. Tested on WildFly, WebSphere Liberty and Payara with embedded JSF implementation and on Tomcat and Jetty with
 MyFaces 2.2 and 2.3
* Introduces a new configuration option `disable_metrics` which disables the collection of metrics via a wildcard expression.
* Support for HttpUrlConnection
* Adds `subtype` and `action` to spans. This replaces former typing mechanism where type, subtype and action were all set through
   the type in an hierarchical dotted-syntax. In order to support existing API usages, dotted types are parsed into subtype and action, 
   however `Span.createSpan` and `Span.setType` are deprecated starting this version. Instead, type-less spans can be created using the new 
   `Span.startSpan` API and typed spans can be created using the new `Span.startSpan(String type, String subtype, String action)` API
* Support for JBoss EAP 6.4, 7.0, 7.1 and 7.2
* Improved startup times
* Support for SOAP (JAX-WS).
   SOAP client create spans and propagate context.
   Transactions are created for `@WebService` classes and `@WebMethod` methods.  

[float]
===== Bug Fixes
* Fixes a failure in BitBucket when agent deployed https://github.com/elastic/apm-agent-java/issues/349[#349]
* Fixes increased CPU consumption https://github.com/elastic/apm-agent-java/issues/453[#453] and https://github.com/elastic/apm-agent-java/issues/443[#443]
* Fixed some OpenTracing bridge functionalities that were not working when auto-instrumentation is disabled
* Fixed an error occurring when ending an OpenTracing span before deactivating
* Sending proper `null` for metrics that have a NaN value
* Fixes JVM crash with Java 7 https://github.com/elastic/apm-agent-java/issues/458[#458]
* Fixes an application deployment failure when using EclipseLink and `trace_methods` configuration https://github.com/elastic/apm-agent-java/issues/474[#474]

[[release-notes-1.3.0]]
==== 1.3.0 - 2019/01/10

[float]
===== Features
* The agent now collects system and JVM metrics https://github.com/elastic/apm-agent-java/pull/360[#360]
* Add API methods `ElasticApm#startTransactionWithRemoteParent` and `Span#injectTraceHeaders` to allow for manual context propagation https://github.com/elastic/apm-agent-java/pull/396[#396].
* Added `trace_methods` configuration option which lets you define which methods in your project or 3rd party libraries should be traced.
   To create spans for all `public` methods of classes whose name ends in `Service` which are in a sub-package of `org.example.services` use this matcher:
   `public org.example.services.*.*Service#*` https://github.com/elastic/apm-agent-java/pull/398[#398]
* Added span for `DispatcherServlet#render` https://github.com/elastic/apm-agent-java/pull/409[#409].
* Flush reporter on shutdown to make sure all recorded Spans are sent to the server before the program exits https://github.com/elastic/apm-agent-java/pull/397[#397]
* Adds Kubernetes https://github.com/elastic/apm-agent-java/issues/383[#383] and Docker metadata to, enabling correlation with the Kibana Infra UI.
* Improved error handling of the Servlet Async API https://github.com/elastic/apm-agent-java/issues/399[#399]
* Support async API’s used with AsyncContext.start https://github.com/elastic/apm-agent-java/issues/388[#388]

[float]
===== Bug Fixes
* Fixing a potential memory leak when there is no connection with APM server
* Fixes NoSuchMethodError CharBuffer.flip() which occurs when using the Elasticsearch RestClient and Java 7 or 8 https://github.com/elastic/apm-agent-java/pull/401[#401]

 
[[release-notes-1.2.0]]
==== 1.2.0 - 2018/12/19

[float]
===== Features
* Added `capture_headers` configuration option.
   Set to `false` to disable capturing request and response headers.
   This will reduce the allocation rate of the agent and can save you network bandwidth and disk space.
* Makes the API methods `addTag`, `setName`, `setType`, `setUser` and `setResult` fluent, so that calls can be chained. 

[float]
===== Bug Fixes
* Catch all errors thrown within agent injected code
* Enable public APIs and OpenTracing bridge to work properly in OSGi systems, fixes https://github.com/elastic/apm-agent-java/issues/362[this WildFly issue]
* Remove module-info.java to enable agent working on early Tomcat 8.5 versions
* Fix https://github.com/elastic/apm-agent-java/issues/371[async Servlet API issue]

[[release-notes-1.1.0]]
==== 1.1.0 - 2018/11/28

[float]
===== Features
* Some memory allocation improvements
* Enabling bootdelegation for agent classes in Atlassian OSGI systems

[float]
===== Bug Fixes
* Update dsl-json which fixes a memory leak.
 See https://github.com/ngs-doo/dsl-json/pull/102[ngs-doo/dsl-json#102] for details. 
* Avoid `VerifyError`s by non instrumenting classes compiled for Java 4 or earlier
* Enable APM Server URL configuration with path (fixes #339)
* Reverse `system.hostname` and `system.platform` order sent to APM server

[[release-notes-1.0.1]]
==== 1.0.1 - 2018/11/15

[float]
===== Bug Fixes
* Fixes NoSuchMethodError CharBuffer.flip() which occurs when using the Elasticsearch RestClient and Java 7 or 8 {pull}313[#313]

[[release-notes-1.0.0]]
==== 1.0.0 - 2018/11/14

[float]
===== Breaking changes
* Remove intake v1 support. This version requires APM Server 6.5.0+ which supports the intake api v2.
   Until the time the APM Server 6.5.0 is officially released,
   you can test with docker by pulling the APM Server image via
   `docker pull docker.elastic.co/apm/apm-server:6.5.0-SNAPSHOT`. 

[float]
===== Features
* Adds `@CaptureTransaction` and `@CaptureSpan` annotations which let you declaratively add custom transactions and spans.
   Note that it is required to configure the `application_packages` for this to work.
   See the https://www.elastic.co/guide/en/apm/agent/java/master/public-api.html#api-annotation[documentation] for more information.
* The public API now supports to activate a span on the current thread.
   This makes the span available via `ElasticApm#currentSpan()`
   Refer to the https://www.elastic.co/guide/en/apm/agent/java/master/public-api.html#api-span-activate[documentation] for more details.
* Capturing of Elasticsearch RestClient 5.0.2+ calls.
   Currently, the `*Async` methods are not supported, only their synchronous counterparts.
* Added API methods to enable correlating the spans created from the JavaScrip Real User Monitoring agent with the Java agent transaction.
   More information can be found in the https://www.elastic.co/guide/en/apm/agent/java/master/public-api.html#api-ensure-parent-id[documentation].
* Added `Transaction.isSampled()` and `Span.isSampled()` methods to the public API
* Added `Transaction#setResult` to the public API {pull}293[#293]

[float]
===== Bug Fixes
* Fix for situations where status code is reported as `200`, even though it actually was `500` {pull}225[#225]
* Capturing the username now properly works when using Spring security {pull}183[#183]

[[release-notes-1.0.0.rc1]]
==== 1.0.0.RC1 - 2018/11/06

[float]
===== Breaking changes
* Remove intake v1 support. This version requires APM Server 6.5.0+ which supports the intake api v2.
   Until the time the APM Server 6.5.0 is officially released,
   you can test with docker by pulling the APM Server image via
   `docker pull docker.elastic.co/apm/apm-server:6.5.0-SNAPSHOT`.
* Wildcard patterns are case insensitive by default. Prepend `(?-i)` to make the matching case sensitive.

[float]
===== Features
* Support for Distributed Tracing
* Adds `@CaptureTransaction` and `@CaptureSpan` annotations which let you declaratively add custom transactions and spans.
   Note that it is required to configure the `application_packages` for this to work.
   See the https://www.elastic.co/guide/en/apm/agent/java/master/public-api.html#api-annotation[documentation] for more information.
* The public API now supports to activate a span on the current thread.
   This makes the span available via `ElasticApm#currentSpan()`
   Refer to the https://www.elastic.co/guide/en/apm/agent/java/master/public-api.html#api-span-activate[documentation] for more details.
* Capturing of Elasticsearch RestClient 5.0.2+ calls.
   Currently, the `*Async` methods are not supported, only their synchronous counterparts.
* Added API methods to enable correlating the spans created from the JavaScrip Real User Monitoring agent with the Java agent transaction.
   More information can be found in the https://www.elastic.co/guide/en/apm/agent/java/master/public-api.html#api-ensure-parent-id[documentation].
* Microsecond accurate timestamps {pull}261[#261]
* Support for JAX-RS annotations.
Transactions are named based on your resources (`ResourceClass#resourceMethod`).

[float]
===== Bug Fixes
* Fix for situations where status code is reported as `200`, even though it actually was `500` {pull}225[#225]

[[release-notes-0.8.x]]
=== Java Agent version 0.8.x

[[release-notes-0.8.0]]
==== 0.8.0

[float]
===== Breaking changes
* Wildcard patterns are case insensitive by default. Prepend `(?-i)` to make the matching case sensitive.

[float]
===== Features
* Wildcard patterns are now not limited to only one wildcard in the middle and can be arbitrarily complex now.
   Example: `*foo*bar*baz`.
* Support for JAX-RS annotations.
   Transactions are named based on your resources (`ResourceClass#resourceMethod`).

[[release-notes-0.7.x]]
=== Java Agent version 0.7.x

[[release-notes-0.7.1]]
==== 0.7.1 - 2018/10/24

[float]
===== Bug Fixes
* Avoid recycling transactions twice {pull}178[#178]

[[release-notes-0.7.0]]
==== 0.7.0 - 2018/09/12

[float]
===== Breaking changes
* Removed `ElasticApm.startSpan`. Spans can now only be created from their transactions via `Transaction#createSpan`.
* `ElasticApm.startTransaction` and `Transaction#createSpan` don't activate the transaction and spans
   and are thus not available via `ElasticApm.activeTransaction` and `ElasticApm.activeSpan`.

[float]
===== Features
* Public API
** Add `Span#captureException` and `Transaction#captureException` to public API.
      `ElasticApm.captureException` is deprecated now. Use `ElasticApm.currentSpan().captureException(exception)` instead.
** Added `Transaction.getId` and `Span.getId` methods 
* Added support for async servlet requests
* Added support for Payara/Glassfish
* Incubating support for Apache HttpClient
* Support for Spring RestTemplate
* Added configuration options `use_path_as_transaction_name` and `url_groups`,
   which allow to use the URL path as the transaction name.
   As that could contain path parameters, like `/user/$userId` however,
   You can set the `url_groups` option to define a wildcard pattern, like `/user/*`,
   to group those paths together.
   This is especially helpful when using an unsupported Servlet API-based framework. 
* Support duration suffixes (`ms`, `s` and `m`) for duration configuration options.
   Not using the duration suffix logs out a deprecation warning and will not be supported in future versions.
* Add ability to add multiple APM server URLs, which enables client-side load balancing.
   The configuration option `server_url` has been renamed to `server_urls` to reflect this change.
   However, `server_url` still works for backwards compatibility.
* The configuration option `service_name` is now optional.
   It defaults to the main class name,
   the name of the executed jar file (removing the version number),
   or the application server name (for example `tomcat-application`).
   In a lot of cases,
   you will still want to set the `service_name` explicitly.
   But it helps getting started and seeing data easier,
   as there are no required configuration options anymore.
   In the future we will most likely determine more useful application names for Servlet API-based applications.<|MERGE_RESOLUTION|>--- conflicted
+++ resolved
@@ -25,11 +25,8 @@
 
 [float]
 ===== Features
-<<<<<<< HEAD
+* Exceptions that are logged using the fatal log level are now captured (log4j2 only) - {pull}2377[#2377]
 * Add support for Google HTTP Client - {pull}2257[#2257]
-=======
-* Exceptions that are logged using the fatal log level are now captured (log4j2 only) - {pull}2377[#2377]
->>>>>>> 40639896
 
 [float]
 ===== Bug fixes
