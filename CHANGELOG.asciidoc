--- conflicted
+++ resolved
@@ -56,11 +56,8 @@
 * Added support for naming sparkjava (not Apache Spark) transactions {pull}1894[#1894]
 * Added the ability to manually create exit spans, which will result with the auto creation of service nodes in the
 service map and downstream service in the dependencies table - {pull}1898[#1898]
-<<<<<<< HEAD
+* Basic support for com.sun.net.httpserver.HttpServer - {pull}1854[#1854]
 * Added support for overwritting the service version per classloader {pull}#1726[#1726]
-=======
-* Basic support for com.sun.net.httpserver.HttpServer - {pull}1854[#1854]
->>>>>>> d85c09d6
 
 [float]
 ===== Bug fixes
