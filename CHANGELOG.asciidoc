ifdef::env-github[]
NOTE: Release notes are best read in our documentation at
https://www.elastic.co/guide/en/apm/agent/java/current/release-notes.html[elastic.co]
endif::[]

////
[[release-notes-x.x.x]]
==== x.x.x - YYYY/MM/DD

[float]
===== Breaking changes

[float]
===== Features
* Cool new feature: {pull}2526[#2526]

[float]
===== Bug fixes
////

=== Unreleased

[[release-notes-1.30.2]]
==== 1.30.2 - YYYY/MM/DD

[float]
===== Refactorings
* Vert.x 3.x instrumentation was refactored to remove constructor instrumentation as well as wrapping of response handler. In addition,
Vert.x 3.x transactions are now ended when the request end event occurs, instead of the response end event. In HTTP 2 request handling,
the transaction is still kept alive after request (and transaction) end, until response end, when it is then allowed to recycle. This
allows for spans representing asynchronous handling of requests for which the corresponding transaction has ended - {pull}2564[#2564]

[float]
===== Features

[float]
===== Bug fixes
<<<<<<< HEAD
* Fix missing transactions when using Vert.x 3.x with HTTP 1 - {pull}2564[#2564]
* Fix Vert.x `GET null` transactions to be named `GET unknown route`, according to spec - {pull}2564[#2564]
=======
* Fixed multiple dropped stats types in a transaction producing invalid JSON: {pull}2589[#2589]
* Fixed NoClassDefFoundError when using OTel bridge and span.*current() : {pull}2596[#2596]
* Fallback to standard output when Security Manager prevents writing to log file - {pull}2581[#2581]
>>>>>>> aa5e4064

[[release-notes-1.x]]
=== Java Agent version 1.x

[[release-notes-1.30.1]]
==== 1.30.1 - 2022/04/12

[float]
===== Bug fixes
* Fixed AWS Lambda instrumentation for AWS handler classes with input object types that are not AWS Events classes  - {pull}2551[#2551]
* Fixed service name discovery based on MANIFEST.MF file through `ServletContainerInitializer#onStartup` on Jakarta Servlet containers -
{pull}2546[#2546]
* Fix shaded classloader package definition - {pull}2566[#2566]
* Fix logging initialization with Security Manager - {pull}2568[#2568]
* normalize empty `transaction.type` and `span.type` - {pull}2525[#2525]
* Allowing square brackets within the <<config-capture-jmx-metrics>> config value - {pull}2547[#2547]
* Fixed duplicated ending of `HttpUrlConnection` spans - {pull}2530[#2530]
* Compressed span fixes - {pull}2576[#2576], {pull}2552[#2552], {pull}2558[#2558]


[[release-notes-1.30.0]]
==== 1.30.0 - 2022/03/22

[float]
===== Potentially breaking changes
* Create the JDBC spans as exit spans- {pull}2484[#2484]
* WebSocket requests are now captured with transaction type request instead of custom - {pull}2501[#2501]

[float]
===== Refactorings
* Logging frameworks instrumentations - {pull}2428[#2428]. This refactoring includes:
** Log correlation now works based on bytecode instrumentation rather than `ActivationListener` that directly updates the MDC
** Merging the different instrumentations (log-correlation, error-capturing and ECS-reformatting) into a single plugin
** Module structure and package naming changes

[float]
===== Features
* Added support for setting service name and version for a transaction via the public api - {pull}2451[#2451]
* Added support for en-/disabling each public annotation on each own - {pull}2472[#2472]
* Added support for compressing spans - {pull}2477[#2477]
* Added microsecond durations with `us` as unit - {pull}2496[#2496]
* Added support for dropping fast exit spans - {pull}2491[#2491]
* Added support for collecting statistics about dropped exit spans - {pull}2505[#2505]
* Making AWS Lambda instrumentation GA - includes some changes in Lambda transaction metadata fields and a dedicated flush HTTP request
to the AWS Lambda extension - {pull}2424[#2424]
* Changed logging correlation to be on by default. This change includes the removal of the now redundant `enable_log_correlation` config
option. If there's a need to disable the log correlation mechanism, this can be done now through the `disable_instrumentations` config -
{pull}2428[#2428]
* Added automatic error event capturing for log4j1 and JBoss LogManager - {pull}2428[#2428]
* Issue a warning when security manager is mis-configured - {pull}2510[#2510]
* Add experimental OpenTelemetry API bridge - {pull}1631[#1631]

[float]
===== Performance improvements
* Proxy classes are excluded from instrumentation in more cases - {pull}2474[#2474]
* Only time type/method matching if the debug logging is enabled as the results are only used when debug logging is enabled - {pull}2471[#2471]

[float]
===== Bug fixes
* Fix cross-plugin dependencies triggering NoClassDefFound - {pull}2509[#2509]
* Fix status code setting in AWS Lambda transactions triggered by API Gateway V1 - {pull}2346[#2346]
* Fix classloading OSGi bundles with partial dependency on Servlet API + avoid SecurityException with Apache Sling - {pull}2418[2418]
* Respect `transaction_ignore_urls` and `transaction_ignore_user_agents` when creating transactions in the spring webflux instrumentation - {pull}2515[#2515]

[[release-notes-1.29.0]]
==== 1.29.0 - 2022/02/09

[float]
===== Breaking changes
* Changes in service name auto-discovery of jar files (see Features section)

[float]
===== Features
* Exceptions that are logged using the fatal log level are now captured (log4j2 only) - {pull}2377[#2377]
* Replaced `authorization` in the default value of `sanitize_field_names` with `*auth*` - {pull}2326[#2326]
* Unsampled transactions are dropped and not sent to the APM-Server if the APM-Server version is 8.0+ - {pull}2329[#2329]
* Adding agent logging capabilities to our SDK, making it available for external plugins - {pull}2390[#2390]
* Service name auto-discovery improvements
** For applications deployed to application servers (`war` files) and standalone jars that are started with `java -jar`,
   the agent now discovers the `META-INF/MANIFEST.MF` file.
** If the manifest contains the `Implementation-Title` attribute, it is used as the default service name - {pull}1921[#1921], {pull}2434[#2434] +
  *Note*: this may change your service names if you relied on the auto-discovery that uses the name of the jar file.
  If that jar file also contains an `Implementation-Title` attribute in the `MANIFEST.MF` file, the latter will take precedence.
** When the manifest contains the `Implementation-Version` attribute, it is used as the default service version - {pull}1726[#1726], {pull}1922[#1922], {pull}2434[#2434]
* Added support for instrumenting Struts 2 static resource requests - {pull}1949[#1949]
* Added support for Java/Jakarta WebSocket ServerEndpoint - {pull}2281[#2281]
* Added support for setting the service name on Log4j2's EcsLayout - {pull}2296[#2296]
* Print the used instrumentation groups when the application stops - {pull}2448[#2448]
* Add `elastic.apm.start_async` property that makes the agent start on a non-premain/main thread - {pull}2454[#2454]

[float]
===== Bug fixes
* Fix runtime attach with some docker images - {pull}2385[#2385]
* Restore dynamic capability to `log_level` config for plugin loggers - {pull}2384[#2384]
* Fix slf4j-related `LinkageError` - {pull}2390[#2390] and {pull}2376[#2376]
* Fix possible deadlock occurring when Byte Buddy reads System properties by warming up bytecode instrumentation code
paths. The BCI warmup is on by default and may be disabled through the internal `warmup_byte_buddy` config option - {pull}2368[#2368]
* Fixed few dubbo plugin issues - {pull}2149[#2149]
** Dubbo transaction will should be created at the provider side
** APM headers conversion issue within dubbo transaction
* Fix External plugins automatic setting of span outcome - {pull}2376[#2376]
* Avoid early initialization of JMX on Weblogic - {pull}2420[#2420]
* Automatically disable class sharing on AWS lambda layer - {pull}2438[#2438]
* Avoid standalone spring applications to have two different service names, one based on the jar name, the other based on `spring.application.name`.

[[release-notes-1.28.4]]
==== 1.28.4 - 2021/12/30

[float]
===== Bug fixes
* Fix `@Traced` annotation to return proper outcome instead of `failed` - {pull}2370[#2370]

[float]
===== Dependency updates
* Update Log4j to 2.12.4 and log4j2-ecs-layout to 1.3.2 - {pull}2378[#2378]

[[release-notes-1.28.3]]
==== 1.28.3 - 2021/12/22

[float]
===== Dependency updates
* Update Log4j to 2.12.3
* Update ecs-logging-java to 1.3.0

[float]
===== Potentially breaking changes
* If the agent cannot discover a service name, it now uses `unknown-java-service` instead of `my-service` - {pull}2325[#2325]

[float]
===== Bug fixes
* Gracefully handle JDBC drivers which don't support `Connection#getCatalog` - {pull}2340[#2340]
* Fix using JVM keystore options for communication with APM Server - {pull}2362[#2362]

[[release-notes-1.28.2]]
==== 1.28.2 - 2021/12/16

[float]
===== Dependency updates
* Update Log4j to 2.12.2

[float]
===== Bug fixes
* Fix module loading errors on J9 JVM - {pull}2341[#2341]
* Fixing log4j configuration error - {pull}2343[#2343]

[[release-notes-1.28.1]]
==== 1.28.1 - 2021/12/10

[float]
===== Security
* Fix for "Log4Shell" RCE 0-day exploit in log4j https://nvd.nist.gov/vuln/detail/CVE-2021-44228[CVE-2021-44228] - {pull}2332[#2332]

[float]
===== Features
* Added support to selectively enable instrumentations - {pull}2292[#2292]

[float]
===== Bug fixes
* Preferring controller names for Spring MVC transactions, `use_path_as_transaction_name` only as a fallback - {pull}2320[#2320]

[[release-notes-1.28.0]]
==== 1.28.0 - 2021/12/07

[float]
===== Features
* Adding experimental support for <<aws-lambda, AWS Lambda>> - {pull}1951[#1951]
* Now supporting tomcat 10 - {pull}2229[#2229]

[float]
===== Bug fixes
* Fix error with parsing APM Server version for 7.16+ - {pull}2313[#2313]

[[release-notes-1.27.1]]
==== 1.27.1 - 2021/11/30

[float]
===== Security
* Resolves Local Privilege Escalation issue https://discuss.elastic.co/t/apm-java-agent-security-update/291355[ESA-2021-30] https://cve.mitre.org/cgi-bin/cvename.cgi?name=CVE-2021-37942[CVE-2021-37942]

[float]
===== Features
* Add support to Jakarta EE for JSF - {pull}2254[#2254]

[float]
===== Bug fixes
* Fixing missing Micrometer metrics in Spring boot due to premature initialization - {pull}2255[#2255]
* Fixing hostname trimming of FQDN too aggressive - {pull}2286[#2286]
* Fixing agent `unknown` version - {pull}2289[#2289]
* Improve runtime attach configuration reliability - {pull}2283[#2283]

[[release-notes-1.27.0]]
==== 1.27.0 - 2021/11/15

[float]
===== Security
* Resolves Local Privilege Escalation issue https://discuss.elastic.co/t/apm-java-agent-security-update/289627[ESA-2021-29] https://cve.mitre.org/cgi-bin/cvename.cgi?name=CVE-2021-37941[CVE-2021-37941]

[float]
===== Potentially breaking changes
* `transaction_ignore_urls` now relies on full request URL path - {pull}2146[#2146]
** On a typical application server like Tomcat, deploying an `app.war` application to the non-ROOT context makes it accessible with `http://localhost:8080/app/`
** Ignoring the whole webapp through `/app/*` was not possible until now.
** Existing configuration may need to be updated to include the deployment context, thus for example `/static/*.js` used to
exclude known static files in all applications might be changed to `/app/static/*.js` or `*/static/*.js`.
** It only impacts prefix patterns due to the additional context path in pattern.
** It does not impact deployment within the `ROOT` context like Spring-boot which do not have such context path prefix.
* The metrics `transaction.duration.sum.us`, `transaction.duration.count` and `transaciton.breakdown.count` are no longer recorded - {pull}2194[#2194]
* Automatic hostname discovery mechanism had changed, so the resulted `host.name` and `host.hostname` in events reported
by the agent may be different. This was done in order to improve the integration with host metrics in the APM UI.

[float]
===== Features
* Improved capturing of logged exceptions when using Log4j2 - {pull}2139[#2139]
* Update to async-profiler 1.8.7 and set configured `safemode` at load time though a new system property - {pull}2165[#2165]
* Added support to capture `context.message.routing-key` in rabbitmq, spring amqp instrumentations - {pull}1767[#1767]
* Breakdown metrics are now tracked per service (when using APM Server 8.0) - {pull}2208[#2208]
* Add support for Spring AMQP batch API - {pull}1716[#1716]
* Add the (current) transaction name to the error (when using APM Server 8.0) - {pull}2235[#2235]
* The JVM/JMX metrics are reported for each service name individually (when using APM Server 8.0) - {pull}2233[#2233]
* Added <<config-span-stack-trace-min-duration,`span_stack_trace_min_duration`>> option.
 This replaces the now deprecated `span_frames_min_duration` option.
 The difference is that the new option has more intuitive semantics for negative values (never collect stack trace) and zero (always collect stack trace). - {pull}2220[#2220]
* Add support to Jakarta EE for JAX-WS - {pull}2247[#2247]
* Add support to Jakarta EE for JAX-RS - {pull}2248[#2248]
* Add support for Jakarta EE EJB annotations `@Schedule`, `@Schedules` - {pull}2250[#2250]
* Add support to Jakarta EE for Servlets - {pull}1912[#1912]
* Added support to Quartz 1.x - {pull}2219[#2219]

[float]
===== Performance improvements
* Disable compression when sending data to a local APM Server
* Reducing startup contention related to instrumentation through `ensureInstrumented` - {pull}2150[#2150]

[float]
===== Bug fixes
* Fix k8s metadata discovery for containerd-cri envs - {pull}2126[#2126]
* Fixing/reducing startup delays related to `ensureInstrumented` - {pull}2150[#2150]
* Fix runtime attach when bytebuddy is in application classpath - {pull}2116[#2116]
* Fix failed integration between agent traces and host metrics coming from Beats/Elastic-Agent due to incorrect hostname
discovery - {pull}2205[#2205]
* Fix infinitely kept-alive transactions in Hikari connection pool - {pull}2210[#2210]
* Fix few Webflux exceptions and missing reactor module - {pull}2207[#2207]

[float]
===== Refactorings
* Loading the agent from an isolated class loader - {pull}2109[#2109]
* Refactorings in the `apm-agent-plugin-sdk` that may imply breaking changes for beta users of the external plugin mechanism
** `WeakMapSupplier.createMap()` is now `WeakConcurrent.buildMap()` and contains more builders - {pull}2136[#2136]
** `GlobalThreadLocal` has been removed in favor of `DetachedThreadLocal`. To make it global, use `GlobalVariables` - {pull}2136[#2136]
** `DynamicTransformer.Accessor.get().ensureInstrumented` is now `DynamicTransformer.ensureInstrumented` - {pull}2164[#2164]
** The `@AssignTo.*` annotations have been removed.
   Use the `@Advice.AssignReturned.*` annotations that come with the latest version of Byte Buddy.
   If your plugin uses the old annotations, it will be skipped.
   {pull}2171[#2171]
* Switching last instrumentations (`trace_methods`, sparkjava, JDK `HttpServer` and Struts 2) to
`TracerAwareInstrumentation` - {pull}2170[#2170]
* Replace concurrency plugin maps to `SpanConcurrentHashMap` ones - {pull}2173[#2173]
* Align User-Agent HTTP header with other APM agents - {pull}2177[#2177]

[[release-notes-1.26.2]]
==== 1.26.2 - 2021/12/30

[float]
===== Dependency updates
* Update Log4j to 2.12.4 and log4j2-ecs-layout to 1.3.2 - {pull}2378[#2378]

[[release-notes-1.26.1]]
==== 1.26.1 - 2021/12/22

[float]
===== Dependency updates
* Update Log4j to 2.12.3
* Update ecs-logging-java to 1.3.0

[[release-notes-1.26.0]]
==== 1.26.0 - 2021/09/14

===== Potentially breaking changes
* If you rely on Database span subtype and use Microsoft SQL Server, the span subtype has been changed from `sqlserver`
to `mssql` to align with other agents.

[float]
===== Breaking changes
* Stop collecting the field `http.request.socket.encrypted` in http requests - {pull}2136[#2136]

[float]
===== Features
* Improved naming for Spring controllers - {pull}1906[#1906]
* ECS log reformatting improvements - {pull}1910[#1910]
** Automatically sets `service.node.name` in all log events if set through agent configuration
** Add `log_ecs_reformatting_additional_fields` option to support arbitrary fields in logs
** Automatically serialize markers as tags where relevant (log4j2 and logback)
* gRPC spans (client and server) can detect errors or cancellation through custom listeners - {pull}2067[#2067]
* Add `-download-agent-version` to the agent <<setup-attach-cli-usage-options, attach CLI tool options>>, allowing the
user to configure an arbitrary agent version that will be downloaded from maven and attached - {pull}1959[#1959]
* Add extra check to detect improper agent setup - {pull}2076[#2076]
* In redis tests - embedded RedisServer is replaced by testcontainers - {pull}2221[#2221]

[float]
===== Performance improvements
* Reduce GC time overhead caused by WeakReferences - {pull}2086[#2086], {pull}2081[#2081]
* Reduced memory overhead by a smarter type pool caching strategy - {pull}2102[#2102]. +
  The type pool cache improves the startup times by speeding up type matching
  (determining whether a class that's about to be loaded should be instrumented).
  Generally, the more types that are cached, the faster the startup. +
  The old strategy did not impose a limit to the cache but cleared it after it hasn't been accessed in a while.
  However, load test have discovered that the cache may never be cleared and leave a permanent overhead of 23mb.
  The actual size of the cache highly depends on the application and loosely correlates with the number of loaded classes. +
  The new caching strategy targets to allocate 1% of the committed heap, at least 0.5mb and max 10mb.
  If a particular entry hasn't been accessed within 20s, it will be removed from the cache. +
  The results based on load testing are very positive:
** Equivalent startup times (within the margins of error of the previous strategy)
** Equivalent allocation rate (within the margins of error of the previous strategy)
** Reduced avg heap utilization from 10%/15mb (previous strategy) to within margins of error without the agent
** Reduced GC time due to the additional headroom that the application can utilize.
** Based on heap dump analysis, after warmup, the cache size is now around 59kb (down from 23mb with the previous strategy).

[float]
===== Bug fixes
* Fix failure to parse some forms of the `Implementation-Version` property from jar manifest files - {pull}1931[#1931]
* Ensure single value for context-propagation header - {pull}1937[#1937]
* Fix gRPC non-terminated (therefore non-reported) client spans - {pull}2067[#2067]
* Fix Webflux response status code - {pull}1948[#1948]
* Ensure path filtering is applied when Servlet path is not available - {pull}2099[#2099]
* Align span subtype for MS SqlServer - {pull}2112[#2112]
* Fix potential destination host name corruption in OkHttp client spans - {pull}2118[#2118]

[float]
===== Refactorings
* Migrate several plugins to indy dispatcher {pull}2087[#2087], {pull}2088[#2088], {pull}2090[#2090], {pull}2094[#2094], {pull}2095[#2095]

[[release-notes-1.25.0]]
==== 1.25.0 - 2021/07/22

[float]
===== Potentially breaking changes
* If you rely on instrumentations that are in the `experimental` group, you must now set `enable_experimental_instrumentations=true` otherwise
the experimental instrumentations will be disabled by default. Up to version `1.24.0` using an empty value for `disable_instrumentations` was
the recommended way to override the default `disable_instrumentations=experimental`.

[float]
===== Features
* Support for inheritance of public API annotations - {pull}1805[#1805]
* JDBC instrumentation sets `context.db.instance` - {pull}1820[#1820]
* Add support for Vert.x web client- {pull}1824[#1824]
* Avoid recycling of spans and transactions that are using through the public API, so to avoid
reference-counting-related errors - {pull}1859[#1859]
* Add <<config-enable-experimental-instrumentations>> configuration option to enable experimental features - {pull}1863[#1863]
** Previously, when adding an instrumentation group to `disable_instrumentations`, we had to make sure to not forget the
default `experimental` value, for example when disabling `jdbc` instrumentation we had to set `disable_instrumentations=experimental,jdbc` otherwise
setting `disable_instrumentations=jdbc` would disable jdbc and also enable experimental features, which would not be the desired effect.
** Previously, by default `disable_instrumentations` contained `experimental`
** Now by default `disable_instrumentations` is empty and `enable_experimental_instrumentations=false`
** Set `enable_experimental_instrumentations=true` to enable experimental instrumentations
* Eliminating concerns related to log4j2 vulnerability - https://nvd.nist.gov/vuln/detail/CVE-2020-9488#vulnCurrentDescriptionTitle.
We cannot upgrade to version above 2.12.1 because this is the last version of log4j that is compatible with Java 7.
Instead, we exclude the SMTP appender (which is the vulnerable one) from our artifacts. Note that older versions of
our agent are not vulnerable as well, as the SMTP appender was never used, this is only to further reduce our users' concerns.
* Adding public APIs for setting `destination.service.resource`, `destination.address` and `destination.port` fields
for exit spans - {pull}1788[#1788]
* Only use emulated runtime attachment as fallback, remove the `--without-emulated-attach` option - {pull}1865[#1865]
* Instrument `javax.servlet.Filter` the same way as `javax.servlet.FilterChain` - {pull}1858[#1858]
* Propagate trace context headers in HTTP calls occurring from within traced exit points, for example - when using
Elasticsearch's REST client - {pull}1883[#1883]
* Added support for naming sparkjava (not Apache Spark) transactions {pull}1894[#1894]
* Added the ability to manually create exit spans, which will result with the auto creation of service nodes in the
service map and downstream service in the dependencies table - {pull}1898[#1898]
* Basic support for `com.sun.net.httpserver.HttpServer` - {pull}1854[#1854]
* Update to async-profiler 1.8.6 {pull}1907[#1907]
* Added support for setting the framework using the public api (#1908) - {pull}1909[#1909]

[float]
===== Bug fixes
* Fix NPE with `null` binary header values + properly serialize them - {pull}1842[#1842]
* Fix `ListenerExecutionFailedException` when using Spring AMQP's ReplyTo container - {pull}1872[#1872]
* Enabling log ECS reformatting when using Logback configured with `LayoutWrappingEncoder` and a pattern layout - {pull}1879[#1879]
* Fix NPE with Webflux + context propagation headers - {pull}1871[#1871]
* Fix `ClassCastException` with `ConnnectionMetaData` and multiple classloaders - {pull}1864[#1864]
* Fix NPE in `co.elastic.apm.agent.servlet.helper.ServletTransactionCreationHelper.getClassloader` - {pull}1861[#1861]
* Fix for Jboss JMX unexpected notifications - {pull}1895[#1895]

[[release-notes-1.24.0]]
==== 1.24.0 - 2021/05/31

[float]
===== Features
* Basic support for Apache Struts 2 {pull}1763[#1763]
* Extending the <<config-log-ecs-reformatting>> config option to enable the overriding of logs with ECS-reformatted
events. With the new `OVERRIDE` option, non-file logs can be ECS-reformatted automatically as well - {pull}1793[#1793]
* Instrumentation for Vert.x Web {pull}1697[#1697]
* Changed log level of vm arguments to debug
* Giving precedence for the W3C `tracecontext` header over the `elastic-apm-traceparent` header - {pull}1821[#1821]
* Add instrumentation for Webflux - {pull}1305[#1305]
* Add instrumentation for Javalin {pull}1822[#1822]

[float]
===== Bug fixes
* Fix another error related to instrumentation plugins loading on Windows - {pull}1785[#1785]
* Load Spring AMQP plugin- {pull}1784[#1784]
* Avoid `IllegalStateException` when multiple `tracestate` headers are used - {pull}1808[#1808]
* Ensure CLI attach avoids `sudo` only when required and avoid blocking - {pull}1819[#1819]
* Avoid sending metric-sets without samples, so to adhere to the intake API - {pull}1826[#1826]
* Fixing our type-pool cache, so that it can't cause OOM (softly-referenced), and it gets cleared when not used for
a while - {pull}1828[#1828]

[float]
===== Refactors
* Remove single-package limitation for embedded plugins - {pull}1780[#1780]

[[release-notes-1.23.0]]
==== 1.23.0 - 2021/04/22

[float]
===== Breaking changes
* There are breaking changes in the <<setup-attach-cli,attacher cli>>.
  See the Features section for more information.

[float]
===== Features
* Overhaul of the <<setup-attach-cli,attacher cli>> application that allows to attach the agent to running JVMs - {pull}1667[#1667]
** The artifact of the standalone cli application is now called `apm-agent-attach-cli`. The attacher API is still called `apm-agent-attach`.
** There is also a slim version of the cli application that does not bundle the Java agent.
It requires the `--agent-jar` option to be set.
** Improved logging +
The application uses {ecs-logging-java-ref}/intro.html[Java ECS logging] to emit JSON logs.
The log level can be configured with the `--log-level` option.
By default, the program is logging to the console but using the `--log-file` option, it can also log to a file.
** Attach to JVMs running under a different user (unix only) +
The JVM requires the attacher to be running under the same user as the target VM (the attachee).
The `apm-agent-attach-standalone.jar` can now be run with a user that has permissions to switch to the user that runs the target VM.
On Windows, the attacher can still only attach to JVMs that are running with under the same user.
** New include/exclude discovery rules +
*** `--include-all`: Attach to all discovered JVMs. If no matchers are provided, it will not attach to any JVMs.
*** `--include-user`/`--exclude-user`: Attach to all JVMs of a given operating system user.
*** `--include-main`/`--exclude-main`: Attach to all JVMs that whose main class/jar name, or system properties match the provided regex.
*** `--include-vmargs`/`--exclude-vmargs`: Attach to all JVMs that whose main class/jar name, or system properties match the provided regex.
** Removal of options +
*** The deprecated `--arg` option has been removed.
*** The `-i`/`--include`, `-e`/`exclude` options have been removed in favor of the `--<include|exclude>-<main|vmargs>` options.
*** The `-p`/`--pid` options have been removed in favor of the `--include-pid` option.
** Changed behavior of  the `-l`/`--list` option +
The option now only lists JVMs that match the include/exclude discovery rules.
Thus, it can be used to do a dry-run of the matchers without actually performing an attachment.
It even works in combination with `--continuous` now.
By default, the VM arguments are not printed, but only when the `-a`/`--list-vmargs` option is set.
** Remove dependency on `jps` +
Even when matching on the main class name or on system properties,
** Checks the Java version before attaching to avoid attachment on unsupported JVMs.
* Cassandra instrumentation - {pull}1712[#1712]
* Log correlation supports JBoss Logging - {pull}1737[#1737]
* Update Byte-buddy to `1.11.0` - {pull}1769[#1769]
* Support for user.domain {pull}1756[#1756]
* JAX-RS supports javax.ws.rs.PATCH
* Enabling build and unit tests on Windows - {pull}1671[#1671]

[float]
===== Bug fixes
* Fixed log correlation for log4j2 - {pull}1720[#1720]
* Fix apm-log4j1-plugin and apm-log4j2-plugin dependency on slf4j - {pull}1723[#1723]
* Avoid systematic `MessageNotWriteableException` error logging, now only visible in `debug` - {pull}1715[#1715] and {pull}1730[#1730]
* Fix rounded number format for non-english locales - {pull}1728[#1728]
* Fix `NullPointerException` on legacy Apache client instrumentation when host is `null` - {pull}1746[#1746]
* Apply consistent proxy class exclusion heuristic - {pull}1738[#1738]
* Fix micrometer serialization error - {pull}1741[#1741]
* Optimize & avoid `ensureInstrumented` deadlock by skipping stack-frame computation for Java7+ bytecode - {pull}1758[#1758]
* Fix instrumentation plugins loading on Windows - {pull}1671[#1671]

[float]
===== Refactors
* Migrate some plugins to indy dispatcher {pull}1369[#1369] {pull}1410[#1410] {pull}1374[#1374]

[[release-notes-1.22.0]]
==== 1.22.0 - 2021/03/24

[float]
===== Breaking changes
* Dots in metric names of Micrometer metrics get replaced with underscores to avoid mapping conflicts.
De-dotting be disabled via <<config-dedot-custom-metrics, `dedot_custom_metrics`>>. - {pull}1700[#1700]

[float]
===== Features
* Introducing a new mechanism to ease the development of community instrumentation plugins. See <<config-plugins-dir>> for
more details. This configuration was already added in 1.18.0, but more extensive and continuous integration testing
allows us to expose it now. It is still marked as "experimental" though, meaning that future changes in the mechanism
may break early contributed plugins. However, we highly encourage our community to try it out and we will do our best
to assist with such efforts.
* Deprecating `ignore_user_agents` in favour of `transaction_ignore_user_agents`, maintaining the same functionality -
{pull}1644[#1644]
* Update existing Hibernate Search 6 instrumentation to the final relase
* The <<config-use-path-as-transaction-name, `use_path_as_transaction_name`>> option is now dynamic
* Flushing internal and micrometer metrics before the agent shuts down - {pull}1658[#1658]
* Support for OkHttp 4.4+ -  {pull}1672[#1672]
* Adding capability to automatically create ECS-JSON-formatted version of the original application log files, through
the <<config-log-ecs-reformatting>> config option. This allows effortless ingestion of logs to Elasticsearch without
any further configuration. Supports log4j1, log4j2 and Logback. {pull}1261[#1261]
* Add support to Spring AMQP - {pull}1657[#1657]
* Adds the ability to automatically configure usage of the OpenTracing bridge in systems using ServiceLoader - {pull}1708[#1708]
* Update to async-profiler 1.8.5 - includes a fix to a Java 7 crash and enhanced safe mode to better deal with
corrupted stack frames.
* Add a warning on startup when `-Xverify:none` or `-noverify` flags are set as this can lead to crashes that are very
difficult to debug - {pull}1593[#1593]. In an upcoming version, the agent will not start when these flags are set,
unless the system property `elastic.apm.disable_bootstrap_checks` is set to true.

[float]
===== Bug fixes
* fix sample rate rounded to zero when lower than precision - {pull}1655[#1655]
* fixed a couple of bugs with the external plugin mechanism (not documented until now) - {pull}1660[#1660]
* Fix runtime attach conflict with multiple users - {pull}1704[#1704]

[[release-notes-1.21.0]]
==== 1.21.0 - 2021/02/09

[float]
===== Breaking changes
* Following PR {pull}1650[#1650], there are two slight changes with the <<config-server-url>> and <<config-server-urls>>
configuration options:
    1.  So far, setting `server_urls` with an empty string would allow the agent to work normally, apart from any action
        that requires communication with the APM Server, including the attempt to fetch a central configuration.
        Starting in this agent version, setting `server_urls` to empty string doesn't have any special meaning, it is
        the default expected configuration, where `server_url` will be used instead. In order to achieve the same
        behaviour, use the new <<config-disable-send>> configuration.
    2.  Up to this version, `server_url` was used as an alias to `server_urls`, meaning that one could potentially set
        the `server_url` config with a comma-separated list of multiple APM Server addresses, and that would have been a
        valid configuration. Starting in this agent version, `server_url` is a separate configuration, and it only accepts
        Strings that represent a single valid URL. Specifically, empty strings and commas are invalid.

[float]
===== Features
* Add cloud provider metadata to reported events, see
https://github.com/elastic/apm/blob/master/specs/agents/metadata.md#cloud-provider-metadata[spec] for details.
By default, the agent will try to automatically detect the cloud provider on startup, but this can be
configured through the <<config-cloud-provider, `cloud_provider`>> config option - {pull}1599[#1599]
* Add span & transaction `outcome` field to improve error rate calculations - {pull}1613[#1613]

[float]
===== Bug fixes
* Fixing crashes observed in Java 7 at sporadic timing by applying a few seconds delay on bootstrap - {pull}1594[#1594]
* Fallback to using "TLS" `SSLContext` when "SSL" is not available - {pull}1633[#1633]
* Fixing agent startup failure with `NullPointerException` thrown by Byte-buddy's `MultipleParentClassLoader` - {pull}1647[#1647]
* Fix cached type resolution triggering `ClassCastException` - {pull}1649[#1649]

[[release-notes-1.20.0]]
==== 1.20.0 - 2021/01/07

[float]
===== Breaking changes
* The following public API types were `public` so far and became package-private: `NoopScope`, `ScopeImpl` and `AbstractSpanImpl`.
  If your code is using them, you will need to change that when upgrading to this version.
  Related PR: {pull}1532[#1532]

[float]
===== Features
* Add support for RabbitMQ clients - {pull}1328[#1328]

[float]
===== Bug fixes
* Fix small memory allocation regression introduced with tracestate header {pull}1508[#1508]
* Fix `NullPointerException` from `WeakConcurrentMap.put` through the Elasticsearch client instrumentation - {pull}1531[#1531]
* Sending `transaction_id` and `parent_id` only for events that contain a valid `trace_id` as well - {pull}1537[#1537]
* Fix `ClassNotFoundError` with old versions of Spring resttemplate {pull}1524[#1524]
* Fix Micrometer-driven metrics validation errors by the APM Server when sending with illegal values - {pull}1559[#1559]
* Serialize all stack trace frames when setting `stack_trace_limit=-1` instead of none - {pull}1571[#1571]
* Fix `UnsupportedOperationException` when calling `ServletContext.getClassLoader()` - {pull}1576[#1576]
* Fix improper request body capturing - {pull}1579[#1579]
* Avoid `NullPointerException` due to null return values instrumentation advices - {pull}1601[#1601]
* Update async-profiler to 1.8.3 {pull}1602[1602]
* Use null-safe data structures to avoid `NullPointerException` {pull}1597[1597]
* Fix memory leak in sampling profiler mechanism - {pull}1592[#1592]

[float]
===== Refactors
* Migrate some plugins to indy dispatcher {pull}1405[#1405] {pull}1394[#1394]

[[release-notes-1.19.0]]
==== 1.19.0 - 2020/11/10

[float]
===== Features
* The agent version now includes a git hash if it's a snapshot version.
  This makes it easier to differ distinct snapshot builds of the same version.
  Example: `1.18.1-SNAPSHOT.4655910`
* Add support for sampling weight with propagation in `tracestate` W3C header {pull}1384[#1384]
* Adding two more valid options to the `log_level` config: `WARNING` (equivalent to `WARN`) and `CRITICAL`
  (will be treated as `ERROR`) - {pull}1431[1431]
* Add the ability to disable Servlet-related spans for `INCLUDE`, `FORWARD` and `ERROR` dispatches (without affecting
  basic Servlet capturing) by adding `servlet-api-dispatch` to <<config-disable-instrumentations>> - {pull}1448[1448]
* Add Sampling Profiler support for AArch64 architectures - {pull}1443[1443]
* Support proper transaction naming when using Spring's `ServletWrappingController` - {pull}1461[#1461]
* Update async-profiler to 1.8.2 {pull}1471[1471]
* Update existing Hibernate Search 6 instrumentation to work with the latest CR1 release
* Deprecating the `addLabel` public API in favor of `setLabel` (still supporting `addLabel`) - {pull}1449[#1449]

[float]
===== Bug fixes
* Fix `HttpUrlConnection` instrumentation issue (affecting distributed tracing as well) when using HTTPS without using
  `java.net.HttpURLConnection#disconnect` - {pull}1447[1447]
* Fixes class loading issue that can occur when deploying multiple applications to the same application server - {pull}1458[#1458]
* Fix ability to disable agent on startup wasn't working for runtime attach {pull}1444[1444]
* Avoid `UnsupportedOperationException` on some spring application startup {pull}1464[1464]
* Fix ignored runtime attach `config_file` {pull}1469[1469]
* Fix `IllegalAccessError: Module 'java.base' no access to: package 'java.lang'...` in J9 VMs of Java version >= 9 -
  {pull}1468[#1468]
* Fix JVM version parsing on HP-UX {pull}1477[#1477]
* Fix Spring-JMS transactions lifecycle management when using multiple concurrent consumers - {pull}1496[#1496]

[float]
===== Refactors
* Migrate some plugins to indy dispatcher {pull}1404[1404] {pull}1411[1411]
* Replace System Rules with System Lambda {pull}1434[#1434]

[[release-notes-1.18.1]]
==== 1.18.1 - 2020/10/06

[float]
===== Refactors
* Migrate some plugins to indy dispatcher {pull}1362[1362] {pull}1366[1366] {pull}1363[1363] {pull}1383[1383] {pull}1368[1368] {pull}1364[1364] {pull}1365[1365] {pull}1367[1367] {pull}1371[1371]

[float]
===== Bug fixes
* Fix instrumentation error for HttpClient - {pull}1402[#1402]
* Eliminate `unsupported class version error` messages related to loading the Java 11 HttpClient plugin in pre-Java-11 JVMs {pull}1397[1397]
* Fix rejected metric events by APM Server with response code 400 due to data validation error - sanitizing Micrometer
metricset tag keys - {pull}1413[1413]
* Fix invalid micrometer metrics with non-numeric values {pull}1419[1419]
* Fix `NoClassDefFoundError` with JDBC instrumentation plugin {pull}1409[1409]
* Apply `disable_metrics` config to Micrometer metrics - {pull}1421[1421]
* Remove cgroup `inactive_file.bytes` metric according to spec {pull}1422[1422]

[[release-notes-1.18.0]]
==== 1.18.0 - 2020/09/08

[float]
===== Features
* Deprecating `ignore_urls` config in favour of <<config-transaction-ignore-urls, `transaction_ignore_urls`>> to align
  with other agents, while still allowing the old config name for backward compatibility - {pull}1315[#1315]
* Enabling instrumentation of classes compiled with Java 1.4. This is reverting the restriction of instrumenting only
  bytecode of Java 1.5 or higher ({pull}320[#320]), which was added due to potential `VerifyError`. Such errors should be
  avoided now by the usage of `TypeConstantAdjustment` - {pull}1317[#1317]
* Enabling agent to work without attempting any communication with APM server, by allowing setting `server_urls` with
  an empty string - {pull}1295[#1295]
* Add <<metrics-micrometer, micrometer support>> - {pull}1303[#1303]
* Add `profiling_inferred_spans_lib_directory` option to override the default temp directory used for exporting the async-profiler library.
  This is useful for server-hardened environments where `/tmp` is often configured with `noexec`, leading to `java.lang.UnsatisfiedLinkError` errors - {pull}1350[#1350]
* Create spans for Servlet dispatches to FORWARD, INCLUDE and ERROR - {pull}1212[#1212]
* Support JDK 11 HTTPClient - {pull}1307[#1307]
* Lazily create profiler temporary files {pull}1360[#1360]
* Convert the followings to Indy Plugins (see details in <<release-notes-1.18.0.rc1, 1.18.0-rc1 relase notes>>): gRPC,
  AsyncHttpClient, Apache HttpClient
* The agent now collects cgroup memory metrics (see details in <<metrics-cgroup,Metrics page>>)
* Update async-profiler to 1.8.1 {pull}1382[#1382]
* Runtime attach install option is promoted to 'beta' status (was experimental).

[float]
===== Bug fixes
* Fixes a `NoClassDefFoundError` in the JMS instrumentation of `MessageListener` - {pull}1287[#1287]
* Fix `/ by zero` error message when setting `server_urls` with an empty string - {pull}1295[#1295]
* Fix `ClassNotFoundException` or `ClassCastException` in some cases where special log4j configurations are used - {pull}1322[#1322]
* Fix `NumberFormatException` when using early access Java version - {pull}1325[#1325]
* Fix `service_name` config being ignored when set to the same auto-discovered default value - {pull}1324[#1324]
* Fix service name error when updating a web app on a Servlet container - {pull}1326[#1326]
* Fix remote attach 'jps' executable not found when 'java' binary is symlinked ot a JRE - {pull}1352[#1352]

[[release-notes-1.18.0.rc1]]
==== 1.18.0.RC1 - 2020/07/22

This release candidate adds some highly anticipated features:
It’s now possible to attach the agent at runtime in more cases than before.
Most notably, it enables runtime attachment on JBoss, WildFly, Glassfish/Payara,
and other OSGi runtimes such as Atlassian Jira and Confluence.

To make this and other significant features, such as https://github.com/elastic/apm-agent-java/issues/937[external plugins], possible,
we have implemented major changes to the architecture of the agent.
The agent now relies on the `invokedynamic` bytecode instruction to make plugin development easier, safer, and more efficient.
As early versions of Java 7 and Java 8 have unreliable support for invokedynamic,
we now require a minimum update level of 60 for Java 7 (7u60+) in addition to the existing minimum update level of 40 for Java 8 (8u40+).

We’re looking for users who would like to try this out to give feedback.
If we see that the `invokedynamic`-based approach (https://github.com/elastic/apm-agent-java/pull/1230[indy plugins]) works well, we can continue and migrate the rest of the plugins.
After the migration has completed, we can move forward with external plugins and remove the experimental label from runtime attachment.

If all works like in our testing, you would not see `NoClassDefFoundError` s anymore when, for example, trying to attach the agent at runtime to an OSGi container or a JBoss server.
Also, non-standard OSGi containers, such as Atlassian Jira and other technologies with restrictive class loading policies, such as MuleSoft ESB, will benefit from this change.

In the worst case, there might be JVM crashes due to `invokedynamic`-related JVM bugs.
However, we already disable the agent when attached to JVM versions that are known to be problematic.
Another potentially problematic area is that we now dynamically raise the bytecode version of instrumented classes to be at least bytecode version 51 (Java 7).
This is needed in order to be able to use the `invokedynamic` instruction.
This requires re-computation of stack map frames which makes instrumentation a bit slower.
We don't anticipate notable slowdowns unless you extensively (over-)use <<config-trace-methods, `trace_methods`>>.

[float]
===== Breaking changes
* Early Java 7 versions, prior to update 60, are not supported anymore.
  When trying to attach to a non-supported version, the agent will disable itself and not apply any instrumentations.

[float]
===== Features
* Experimental support for runtime attachment now also for OSGi containers, JBoss, and WildFly
* New mitigation of OSGi bootdelegation errors (`NoClassDefFoundError`).
  You can remove any `org.osgi.framework.bootdelegation` related configuration.
  This release also removes the configuration option `boot_delegation_packages`.
* Overhaul of the `ExecutorService` instrumentation that avoids `ClassCastException` issues - {pull}1206[#1206]
* Support for `ForkJoinPool` and `ScheduledExecutorService` (see <<supported-async-frameworks>>)
* Support for `ExecutorService#invokeAny` and `ExecutorService#invokeAll`
* Added support for `java.util.TimerTask` - {pull}1235[#1235]
* Add capturing of request body in Elasticsearch queries: `_msearch`, `_count`, `_msearch/template`, `_search/template`, `_rollup_search` - {pull}1222[#1222]
* Add <<config-enabled,`enabled`>> flag
* Add experimental support for Scala Futures
* The agent now collects heap memory pools metrics - {pull}1228[#1228]

[float]
===== Bug fixes
* Fixes error capturing for log4j2 loggers. Version 1.17.0 introduced a regression.
* Fixes `NullPointerException` related to JAX-RS and Quartz instrumentation - {pull}1249[#1249]
* Expanding k8s pod ID discovery to some formerly non-supported environments
* When `recording` is set to `false`, the agent will not send captured errors anymore.
* Fixes NPE in Dubbo instrumentation that occurs when the application is acting both as a provider and as a consumer - {pull}1260[#1260]
* Adding a delay by default what attaching the agent to Tomcat using the premain route to work around the JUL
  deadlock issue - {pull}1262[#1262]
* Fixes missing `jboss.as:*` MBeans on JBoss - {pull}1257[#1257]


[[release-notes-1.17.0]]
==== 1.17.0 - 2020/06/17

[float]
===== Features
* Log files are now rotated after they reach <<config-log-file-size>>.
There will always be one history file `${log_file}.1`.
* Add <<config-log-format-sout>> and <<config-log-format-file>> with the options `PLAIN_TEXT` and `JSON`.
The latter uses https://github.com/elastic/ecs-logging-java[ecs-logging-java] to format the logs.
* Exposing <<config-classes-excluded-from-instrumentation>> config - {pull}1187[#1187]
* Add support for naming transactions based on Grails controllers. Supports Grails 3+ - {pull}1171[#1171]
* Add support for the Apache/Alibaba Dubbo RPC framework
* Async Profiler version upgraded to 1.7.1, with a new debugging flag for the stack frame recovery mechanism - {pull}1173[#1173]

[float]
===== Bug fixes
* Fixes `IndexOutOfBoundsException` that can occur when profiler-inferred spans are enabled.
  This also makes the profiler more resilient by just removing the call tree related to the exception (which might be in an invalid state)
  as opposed to stopping the profiler when an exception occurs.
* Fix `NumberFormatException` when parsing Ingres/Actian JDBC connection strings - {pull}1198[#1198]
* Prevent agent from overriding JVM configured truststore when not using HTTPS for communication with APM server - {pull}1203[#1203]
* Fix `java.lang.IllegalStateException` with `jps` JVM when using continuous runtime attach - {pull}1205[1205]
* Fix agent trying to load log4j2 plugins from application - {pull}1214[1214]
* Fix memory leak in gRPC instrumentation plugin - {pull}1196[1196]
* Fix HTTPS connection failures when agent is configured to use HTTPS to communicate with APM server {pull}1209[1209]

[[release-notes-1.16.0]]
==== 1.16.0 - 2020/05/13

[float]
===== Features

* The log correlation feature now adds `error.id` to the MDC. See <<supported-logging-frameworks>> for details. - {pull}1050[#1050]
* Deprecating the `incubating` tag in favour of the `experimental` tag. This is not a breaking change, so former
<<config-disable-instrumentations,`disable_instrumentation`>> configuration containing the `incubating` tag will still be respected - {pull}1123[#1123]
* Add a `--without-emulated-attach` option for runtime attachment to allow disabling this feature as a workaround.
* Add workaround for JDK bug JDK-8236039 with TLS 1.3 {pull}1149[#1149]
* Add log level `OFF` to silence agent logging
* Adds <<config-span-min-duration,`span_min_duration`>> option to exclude fast executing spans.
  When set together with one of the more specific thresholds - `trace_methods_duration_threshold` or `profiling_inferred_spans_min_duration`,
  the higher threshold will determine which spans will be discarded.
* Automatically instrument quartz jobs from the quartz-jobs artifact {pull}1170[#1170]
* Perform re-parenting of regular spans to be a child of profiler-inferred spans. Requires APM Server and Kibana 7.8.0. {pull}1117[#1117]
* Upgrade Async Profiler version to 1.7.0

[float]
===== Bug fixes

* When Servlet-related Exceptions are handled through exception handlers that return a 200 status code, agent shouldn't override with 500 - {pull}1103[#1103]
* Exclude Quartz 1 from instrumentation to avoid
  `IncompatibleClassChangeError: Found class org.quartz.JobExecutionContext, but interface was expected` - {pull}1108[#1108]
* Fix breakdown metrics span sub-types {pull}1113[#1113]
* Fix flaky gRPC server instrumentation {pull}1122[#1122]
* Fix side effect of calling `Statement.getUpdateCount` more than once {pull}1139[#1139]
* Stop capturing JDBC affected rows count using `Statement.getUpdateCount` to prevent unreliable side-effects {pull}1147[#1147]
* Fix OpenTracing error tag handling (set transaction error result when tag value is `true`) {pull}1159[#1159]
* Due to a bug in the build we didn't include the gRPC plugin in the build so far
* `java.lang.ClassNotFoundException: Unable to load class 'jdk.internal...'` is thrown when tracing specific versions of Atlassian systems {pull}1168[#1168]
* Make sure spans are kept active during `AsyncHandler` methods in the `AsyncHttpClient`
* CPU and memory metrics are sometimes not reported properly when using IBM J9 {pull}1148[#1148]
* `NullPointerException` thrown by the agent on WebLogic {pull}1142[#1142]

[[release-notes-1.15.0]]
==== 1.15.0 - 2020/03/27

[float]
===== Breaking changes

* Ordering of configuration sources has slightly changed, please review <<configuration>>:
** `elasticapm.properties` file now has higher priority over java system properties and environment variables, +
This change allows to change dynamic options values at runtime by editing file, previously values set in java properties
or environment variables could not be overridden, even if they were dynamic.
* Renamed some configuration options related to the experimental profiler-inferred spans feature ({pull}1084[#1084]):
** `profiling_spans_enabled` -> `profiling_inferred_spans_enabled`
** `profiling_sampling_interval` -> `profiling_inferred_spans_sampling_interval`
** `profiling_spans_min_duration` -> `profiling_inferred_spans_min_duration`
** `profiling_included_classes` -> `profiling_inferred_spans_included_classes`
** `profiling_excluded_classes` -> `profiling_inferred_spans_excluded_classes`
** Removed `profiling_interval` and `profiling_duration` (both are fixed to 5s now)

[float]
===== Features

* Gracefully abort agent init when running on a known Java 8 buggy JVM {pull}1075[#1075].
* Add support for <<supported-databases, Redis Redisson client>>
* Makes <<config-instrument>>, <<config-trace-methods>>, and <<config-disable-instrumentations>> dynamic.
Note that changing these values at runtime can slow down the application temporarily.
* Do not instrument Servlet API before 3.0 {pull}1077[#1077]
* Add support for API keys for apm backend authentication {pull}1083[#1083]
* Add support for <<supported-rpc-frameworks, gRPC>> client & server instrumentation {pull}1019[#1019]
* Deprecating `active` configuration option in favor of `recording`.
  Setting `active` still works as it's now an alias for `recording`.

[float]
===== Bug fixes

* When JAX-RS-annotated method delegates to another JAX-RS-annotated method, transaction name should include method A - {pull}1062[#1062]
* Fixed bug that prevented an APM Error from being created when calling `org.slf4j.Logger#error` - {pull}1049[#1049]
* Wrong address in JDBC spans for Oracle, MySQL and MariaDB when multiple hosts are configured - {pull}1082[#1082]
* Document and re-order configuration priorities {pull}1087[#1087]
* Improve heuristic for `service_name` when not set through config {pull}1097[#1097]


[[release-notes-1.14.0]]
==== 1.14.0 - 2020/03/04

[float]
===== Features

* Support for the official https://www.w3.org/TR/trace-context[W3C] `traceparent` and `tracestate` headers. +
  The agent now accepts both the `elastic-apm-traceparent` and the official `traceparent` header.
By default, it sends both headers on outgoing requests, unless <<config-use-elastic-traceparent-header, `use_elastic_traceparent_header`>> is set to false.
* Creating spans for slow methods with the help of the sampling profiler https://github.com/jvm-profiling-tools/async-profiler[async-profiler].
This is a low-overhead way of seeing which methods make your transactions slow and a replacement for the `trace_methods` configuration option.
See <<supported-java-methods>> for more details
* Adding a Circuit Breaker to pause the agent when stress is detected on the system and resume when the stress is relieved.
See <<circuit-breaker>> and {pull}1040[#1040] for more info.
* `Span#captureException` and `Transaction#captureException` in public API return reported error id - {pull}1015[#1015]

[float]
===== Bug fixes

* java.lang.IllegalStateException: Cannot resolve type description for <com.another.commercial.apm.agent.Class> - {pull}1037[#1037]
* properly handle `java.sql.SQLException` for unsupported JDBC features {pull}[#1035] https://github.com/elastic/apm-agent-java/issues/1025[#1025]

[[release-notes-1.13.0]]
==== 1.13.0 - 2020/02/11

[float]
===== Features

* Add support for <<supported-databases, Redis Lettuce client>>
* Add `context.message.age.ms` field for JMS message receiving spans and transactions - {pull}970[#970]
* Instrument log4j2 Logger#error(String, Throwable) ({pull}919[#919]) Automatically captures exceptions when calling `logger.error("message", exception)`
* Add instrumentation for external process execution through `java.lang.Process` and Apache `commons-exec` - {pull}903[#903]
* Add `destination` fields to exit span contexts - {pull}976[#976]
* Removed `context.message.topic.name` field - {pull}993[#993]
* Add support for Kafka clients - {pull}981[#981]
* Add support for binary `traceparent` header format (see the https://github.com/elastic/apm/blob/master/docs/agent-development.md#Binary-Fields[spec]
for more details) - {pull}1009[#1009]
* Add support for log correlation for log4j and log4j2, even when not used in combination with slf4j.
  See <<supported-logging-frameworks>> for details.

[float]
===== Bug Fixes

* Fix parsing value of `trace_methods` configuration property {pull}930[#930]
* Workaround for `java.util.logging` deadlock {pull}965[#965]
* JMS should propagate traceparent header when transactions are not sampled {pull}999[#999]
* Spans are not closed if JDBC implementation does not support `getUpdateCount` {pull}1008[#1008]

[[release-notes-1.12.0]]
==== 1.12.0 - 2019/11/21

[float]
===== Features
* JMS Enhancements {pull}911[#911]:
** Add special handling for temporary queues/topics
** Capture message bodies of text Messages
*** Rely on the existing `ELASTIC_APM_CAPTURE_BODY` agent config option (off by default).
*** Send as `context.message.body`
*** Limit size to 10000 characters. If longer than this size, trim to 9999 and append with ellipsis
** Introduce the `ignore_message_queues` configuration to disable instrumentation (message tagging) for specific
      queues/topics as suggested in {pull}710[#710]
** Capture predefined message headers and all properties
*** Rely on the existing `ELASTIC_APM_CAPTURE_HEADERS` agent config option.
*** Send as `context.message.headers`
*** Sanitize sensitive headers/properties based on the `sanitize_field_names` config option
* Added support for the MongoDB sync driver. See <<supported-databases, supported data stores>>.

[float]
===== Bug Fixes
* JDBC regression- `PreparedStatement#executeUpdate()` and `PreparedStatement#executeLargeUpdate()` are not traced {pull}918[#918]
* When systemd cgroup driver is used, the discovered Kubernetes pod UID contains "_" instead of "-" {pull}920[#920]
* DB2 jcc4 driver is not traced properly {pull}926[#926]

[[release-notes-1.11.0]]
==== 1.11.0 - 2019/10/31

[float]
===== Features
* Add the ability to configure a unique name for a JVM within a service through the
<<config-service-node-name, `service_node_name`>>
config option]
* Add ability to ignore some exceptions to be reported as errors <<config-ignore-exceptions[ignore_exceptions]
* Applying new logic for JMS `javax.jms.MessageConsumer#receive` so that, instead of the transaction created for the 
   polling method itself (ie from `receive` start to end), the agent will create a transaction attempting to capture
   the code executed during actual message handling.
   This logic is suitable for environments where polling APIs are invoked within dedicated polling threads.
   This polling transaction creation strategy can be reversed through a configuration option (`message_polling_transaction_strategy`)
   that is not exposed in the properties file by default.
* Send IP obtained through `javax.servlet.ServletRequest#getRemoteAddr()` in `context.request.socket.remote_address`
   instead of parsing from headers {pull}889[#889]
* Added `ElasticApmAttacher.attach(String propertiesLocation)` to specify a custom properties location
* Logs message when `transaction_max_spans` has been exceeded {pull}849[#849]
* Report the number of affected rows by a SQL statement (UPDATE,DELETE,INSERT) in 'affected_rows' span attribute {pull}707[#707]
* Add <<public-api, `@Traced`>> annotation which either creates a span or a transaction, depending on the context
* Report JMS destination as a span/transaction context field {pull}906[#906]
* Added <<config-capture-jmx-metrics, `capture_jmx_metrics`>> configuration option

[float]
===== Bug Fixes
* JMS creates polling transactions even when the API invocations return without a message
* Support registering MBeans which are added after agent startup

[[release-notes-1.10.0]]
==== 1.10.0 - 2019/09/30

[float]
===== Features
* Add ability to manually specify reported <<config-hostname, hostname>>
* Add support for <<supported-databases, Redis Jedis client>>.
* Add support for identifying target JVM to attach apm agent to using JVM property. See also the documentation of the <<setup-attach-cli-usage-options, `--include` and `--exclude` flags>>
* Added <<config-capture-jmx-metrics, `capture_jmx_metrics`>> configuration option
* Improve servlet error capture {pull}812[#812]
  Among others, now also takes Spring MVC `@ExceptionHandler`s into account
* Instrument Logger#error(String, Throwable) {pull}821[#821]
  Automatically captures exceptions when calling `logger.error("message", exception)`
* Easier log correlation with https://github.com/elastic/java-ecs-logging. See <<log-correlation, docs>>.
* Avoid creating a temp agent file for each attachment {pull}859[#859]
* Instrument `View#render` instead of `DispatcherServlet#render` {pull}829[#829]
  This makes the transaction breakdown graph more useful. Instead of `dispatcher-servlet`, the graph now shows a type which is based on the view name, for example, `FreeMarker` or `Thymeleaf`.

[float]
===== Bug Fixes
* Error in log when setting <<config-server-urls, server_urls>>
 to an empty string - `co.elastic.apm.agent.configuration.ApmServerConfigurationSource - Expected previousException not to be null`
* Avoid terminating the TCP connection to APM Server when polling for configuration updates {pull}823[#823]

[[release-notes-1.9.0]]
==== 1.9.0 - 2019/08/22

[float]
===== Features
* Upgrading supported OpenTracing version from 0.31 to 0.33
* Added annotation and meta-annotation matching support for `trace_methods`, for example:
** `public @java.inject.* org.example.*` (for annotation)
** `public @@javax.enterprise.context.NormalScope org.example.*` (for meta-annotation)
* The runtime attachment now also works when the `tools.jar` or the `jdk.attach` module is not available.
This means you don't need a full JDK installation - the JRE is sufficient.
This makes the runtime attachment work in more environments such as minimal Docker containers.
Note that the runtime attachment currently does not work for OSGi containers like those used in many application servers such as JBoss and WildFly.
See the <<setup-attach-cli, documentation>> for more information.
* Support for Hibernate Search

[float]
===== Bug Fixes
* A warning in logs saying APM server is not available when using 1.8 with APM server 6.x.
Due to that, agent 1.8.0 will silently ignore non-string labels, even if used with APM server of versions 6.7.x or 6.8.x that support such.
If APM server version is <6.7 or 7.0+, this should have no effect. Otherwise, upgrade the Java agent to 1.9.0+.
* `ApacheHttpAsyncClientInstrumentation` matching increases startup time considerably
* Log correlation feature is active when `active==false`
* Tomcat's memory leak prevention mechanism is causing a... memory leak. JDBC statement map is leaking in Tomcat if the application that first used it is undeployed/redeployed.
See https://discuss.elastic.co/t/elastic-apm-agent-jdbchelper-seems-to-use-a-lot-of-memory/195295[this related discussion].

[float]
==== Breaking Changes
* The `apm-agent-attach.jar` is not executable anymore.
Use `apm-agent-attach-standalone.jar` instead.

[[release-notes-1.8.0]]
==== 1.8.0 - 2019/07/30

[float]
===== Features
* Added support for tracking https://www.elastic.co/guide/en/kibana/7.3/transactions.html[time spent by span type].
   Can be disabled by setting https://www.elastic.co/guide/en/apm/agent/java/current/config-core.html#config-breakdown-metrics[`breakdown_metrics`] to `false`.
* Added support for https://www.elastic.co/guide/en/kibana/7.3/agent-configuration.html[central configuration].
   Can be disabled by setting <<config-central-config, `central_config`>> to `false`.
* Added support for Spring's JMS flavor - instrumenting `org.springframework.jms.listener.SessionAwareMessageListener`
* Added support to legacy ApacheHttpClient APIs (which adds support to Axis2 configured to use ApacheHttpClient)
* Added support for setting <<config-server-urls, `server_urls`>> dynamically via properties file {pull}723[#723]
* Added <<config-config-file, `config_file`>> option
* Added option to use `@javax.ws.rs.Path` value as transaction name <<config-use-jaxrs-path-as-transaction-name, `use_jaxrs_path_as_transaction_name`>>
* Instrument quartz jobs <<supported-scheduling-frameworks, docs>>
* SQL parsing improvements {pull}696[#696]
* Introduce priorities for transaction name {pull}748[#748].
   Now uses the path as transaction name if <<config-use-path-as-transaction-name, `use_path_as_transaction_name`>> is set to `true`
   rather than `ServletClass#doGet`.
   But if a name can be determined from a high level framework,
   like Spring MVC, that takes precedence.
   User-supplied names from the API always take precedence over any others.
* Use JSP path name as transaction name as opposed to the generated servlet class name {pull}751[#751]

[float]
===== Bug Fixes
* Some JMS Consumers and Producers are filtered due to class name filtering in instrumentation matching
* Jetty: When no display name is set and context path is "/" transaction service names will now correctly fall back to configured values
* JDBC's `executeBatch` is not traced
* Drops non-String labels when connected to APM Server < 6.7 to avoid validation errors {pull}687[#687]
* Parsing container ID in cloud foundry garden {pull}695[#695]
* Automatic instrumentation should not override manual results {pull}752[#752]

[float]
===== Breaking changes
* The log correlation feature does not add `span.id` to the MDC anymore but only `trace.id` and `transaction.id` {pull}742[#742].

[[release-notes-1.7.0]]
==== 1.7.0 - 2019/06/13

[float]
===== Features
* Added the `trace_methods_duration_threshold` config option. When using the `trace_methods` config option with wild cards,
this enables considerable reduction of overhead by limiting the number of spans captured and reported
(see more details in config documentation).
NOTE: Using wildcards is still not the recommended approach for the `trace_methods` feature.
* Add `Transaction#addCustomContext(String key, String|Number|boolean value)` to public API
* Added support for AsyncHttpClient 2.x
* Added <<config-global-labels, `global_labels`>> configuration option.
This requires APM Server 7.2+.
* Added basic support for JMS- distributed tracing for basic scenarios of `send`, `receive`, `receiveNoWait` and `onMessage`.
Both Queues and Topics are supported.
Async `send` APIs are not supported in this version.
NOTE: This feature is currently marked as "experimental" and is disabled by default. In order to enable,
it is required to set the
<<config-disable-instrumentations, `disable_instrumentations`>>
configuration property to an empty string.
* Improved OSGi support: added a configuration option for `bootdelegation` packages {pull}641[#641]
* Better span names for SQL spans. For example, `SELECT FROM user` instead of just `SELECT` {pull}633[#633]

[float]
===== Bug Fixes
* ClassCastException related to async instrumentation of Pilotfish Executor causing thread hang (applied workaround)
* NullPointerException when computing Servlet transaction name with null HTTP method name
* FileNotFoundException when trying to find implementation version of jar with encoded URL
* NullPointerException when closing Apache AsyncHttpClient request producer
* Fixes loading of `elasticapm.properties` for Spring Boot applications
* Fix startup error on WebLogic 12.2.1.2.0 {pull}649[#649]
* Disable metrics reporting and APM Server health check when active=false {pull}653[#653]

[[release-notes-1.6.1]]
==== 1.6.1 - 2019/04/26

[float]
===== Bug Fixes
* Fixes transaction name for non-sampled transactions https://github.com/elastic/apm-agent-java/issues/581[#581]
* Makes log_file option work again https://github.com/elastic/apm-agent-java/issues/594[#594]
* Async context propagation fixes
** Fixing some async mechanisms lifecycle issues https://github.com/elastic/apm-agent-java/issues/605[#605]
** Fixes exceptions when using WildFly managed executor services https://github.com/elastic/apm-agent-java/issues/589[#589]
** Exclude glassfish Executor which does not permit wrapped runnables https://github.com/elastic/apm-agent-java/issues/596[#596]
** Exclude DumbExecutor https://github.com/elastic/apm-agent-java/issues/598[#598]
* Fixes Manifest version reading error to support `jar:file` protocol https://github.com/elastic/apm-agent-java/issues/601[#601]
* Fixes transaction name for non-sampled transactions https://github.com/elastic/apm-agent-java/issues/597[#597]
* Fixes potential classloader deadlock by preloading `FileSystems.getDefault()` https://github.com/elastic/apm-agent-java/issues/603[#603]

[[release-notes-1.6.0]]
==== 1.6.0 - 2019/04/16

[float]
===== Related Announcements
* Java APM Agent became part of the Cloud Foundry Java Buildpack as of https://github.com/cloudfoundry/java-buildpack/releases/tag/v4.19[Release v4.19]

[float]
===== Features
* Support Apache HttpAsyncClient - span creation and cross-service trace context propagation
* Added the `jvm.thread.count` metric, indicating the number of live threads in the JVM (daemon and non-daemon)
* Added support for WebLogic
* Added support for Spring `@Scheduled` and EJB `@Schedule` annotations - https://github.com/elastic/apm-agent-java/pull/569[#569]

[float]
===== Bug Fixes
* Avoid that the agent blocks server shutdown in case the APM Server is not available - https://github.com/elastic/apm-agent-java/pull/554[#554]
* Public API annotations improper retention prevents it from being used with Groovy - https://github.com/elastic/apm-agent-java/pull/567[#567]
* Eliminate side effects of class loading related to Instrumentation matching mechanism

[[release-notes-1.5.0]]
==== 1.5.0 - 2019/03/26

[float]
===== Potentially breaking changes
* If you didn't explicitly set the <<config-service-name, `service_name`>>
previously and you are dealing with a servlet-based application (including Spring Boot),
your `service_name` will change.
See the documentation for <<config-service-name[`service_name`]
and the corresponding section in _Features_ for more information.
Note: this requires APM Server 7.0+. If using previous versions, nothing will change.

[float]
===== Features
* Added property `"allow_path_on_hierarchy"` to JAX-RS plugin, to lookup inherited usage of `@path`
* Support for number and boolean labels in the public API {pull}497[497].
This change also renames `tag` to `label` on the API level to be compliant with the https://github.com/elastic/ecs#-base-fields[Elastic Common Schema (ECS)].
The `addTag(String, String)` method is still supported but deprecated in favor of `addLabel(String, String)`.
As of version 7.x of the stack, labels will be stored under `labels` in Elasticsearch.
Previously, they were stored under `context.tags`.
* Support async queries made by Elasticsearch REST client
* Added `setStartTimestamp(long epochMicros)` and `end(long epochMicros)` API methods to `Span` and `Transaction`,
allowing to set custom start and end timestamps.
* Auto-detection of the `service_name` based on the `<display-name>` element of the `web.xml` with a fallback to the servlet context path.
If you are using a spring-based application, the agent will use the setting for `spring.application.name` for its `service_name`.
See the documentation for <<config-service-name, `service_name`>>
for more information.
Note: this requires APM Server 7.0+. If using previous versions, nothing will change.
* Previously, enabling <<config-capture-body, `capture_body`>> could only capture form parameters.
Now it supports all UTF-8 encoded plain-text content types.
The option <<config-capture-body-content-types, `capture_body_content_types`>>
controls which `Content-Type`s should be captured.
* Support async calls made by OkHttp client (`Call#enqueue`)
* Added support for providing config options on agent attach.
** CLI example: `--config server_urls=http://localhost:8200,http://localhost:8201`
** API example: `ElasticApmAttacher.attach(Map.of("server_urls", "http://localhost:8200,http://localhost:8201"));`

[float]
===== Bug Fixes
* Logging integration through MDC is not working properly - https://github.com/elastic/apm-agent-java/issues/499[#499]
* ClassCastException with adoptopenjdk/openjdk11-openj9 - https://github.com/elastic/apm-agent-java/issues/505[#505]
* Span count limitation is not working properly - reported https://discuss.elastic.co/t/kibana-apm-not-showing-spans-which-are-visible-in-discover-too-many-spans/171690[in our forum]
* Java agent causes Exceptions in Alfresco cluster environment due to failure in the instrumentation of Hazelcast `Executor`s - reported https://discuss.elastic.co/t/cant-run-apm-java-agent-in-alfresco-cluster-environment/172962[in our forum]

[[release-notes-1.4.0]]
==== 1.4.0 - 2019/02/14

[float]
===== Features
* Added support for sync calls of OkHttp client
* Added support for context propagation for `java.util.concurrent.ExecutorService`s
* The `trace_methods` configuration now allows to omit the method matcher.
   Example: `com.example.*` traces all classes and methods within the `com.example` package and sub-packages.
* Added support for JSF. Tested on WildFly, WebSphere Liberty and Payara with embedded JSF implementation and on Tomcat and Jetty with
 MyFaces 2.2 and 2.3
* Introduces a new configuration option `disable_metrics` which disables the collection of metrics via a wildcard expression.
* Support for HttpUrlConnection
* Adds `subtype` and `action` to spans. This replaces former typing mechanism where type, subtype and action were all set through
   the type in an hierarchical dotted-syntax. In order to support existing API usages, dotted types are parsed into subtype and action,
   however `Span.createSpan` and `Span.setType` are deprecated starting this version. Instead, type-less spans can be created using the new
   `Span.startSpan` API and typed spans can be created using the new `Span.startSpan(String type, String subtype, String action)` API
* Support for JBoss EAP 6.4, 7.0, 7.1 and 7.2
* Improved startup times
* Support for SOAP (JAX-WS).
   SOAP client create spans and propagate context.
   Transactions are created for `@WebService` classes and `@WebMethod` methods.

[float]
===== Bug Fixes
* Fixes a failure in BitBucket when agent deployed https://github.com/elastic/apm-agent-java/issues/349[#349]
* Fixes increased CPU consumption https://github.com/elastic/apm-agent-java/issues/453[#453] and https://github.com/elastic/apm-agent-java/issues/443[#443]
* Fixed some OpenTracing bridge functionalities that were not working when auto-instrumentation is disabled
* Fixed an error occurring when ending an OpenTracing span before deactivating
* Sending proper `null` for metrics that have a NaN value
* Fixes JVM crash with Java 7 https://github.com/elastic/apm-agent-java/issues/458[#458]
* Fixes an application deployment failure when using EclipseLink and `trace_methods` configuration https://github.com/elastic/apm-agent-java/issues/474[#474]

[[release-notes-1.3.0]]
==== 1.3.0 - 2019/01/10

[float]
===== Features
* The agent now collects system and JVM metrics https://github.com/elastic/apm-agent-java/pull/360[#360]
* Add API methods `ElasticApm#startTransactionWithRemoteParent` and `Span#injectTraceHeaders` to allow for manual context propagation https://github.com/elastic/apm-agent-java/pull/396[#396].
* Added `trace_methods` configuration option which lets you define which methods in your project or 3rd party libraries should be traced.
   To create spans for all `public` methods of classes whose name ends in `Service` which are in a sub-package of `org.example.services` use this matcher:
   `public org.example.services.*.*Service#*` https://github.com/elastic/apm-agent-java/pull/398[#398]
* Added span for `DispatcherServlet#render` https://github.com/elastic/apm-agent-java/pull/409[#409].
* Flush reporter on shutdown to make sure all recorded Spans are sent to the server before the program exits https://github.com/elastic/apm-agent-java/pull/397[#397]
* Adds Kubernetes https://github.com/elastic/apm-agent-java/issues/383[#383] and Docker metadata to, enabling correlation with the Kibana Infra UI.
* Improved error handling of the Servlet Async API https://github.com/elastic/apm-agent-java/issues/399[#399]
* Support async API’s used with AsyncContext.start https://github.com/elastic/apm-agent-java/issues/388[#388]

[float]
===== Bug Fixes
* Fixing a potential memory leak when there is no connection with APM server
* Fixes NoSuchMethodError CharBuffer.flip() which occurs when using the Elasticsearch RestClient and Java 7 or 8 https://github.com/elastic/apm-agent-java/pull/401[#401]


[[release-notes-1.2.0]]
==== 1.2.0 - 2018/12/19

[float]
===== Features
* Added `capture_headers` configuration option.
   Set to `false` to disable capturing request and response headers.
   This will reduce the allocation rate of the agent and can save you network bandwidth and disk space.
* Makes the API methods `addTag`, `setName`, `setType`, `setUser` and `setResult` fluent, so that calls can be chained.

[float]
===== Bug Fixes
* Catch all errors thrown within agent injected code
* Enable public APIs and OpenTracing bridge to work properly in OSGi systems, fixes https://github.com/elastic/apm-agent-java/issues/362[this WildFly issue]
* Remove module-info.java to enable agent working on early Tomcat 8.5 versions
* Fix https://github.com/elastic/apm-agent-java/issues/371[async Servlet API issue]

[[release-notes-1.1.0]]
==== 1.1.0 - 2018/11/28

[float]
===== Features
* Some memory allocation improvements
* Enabling bootdelegation for agent classes in Atlassian OSGI systems

[float]
===== Bug Fixes
* Update dsl-json which fixes a memory leak.
 See https://github.com/ngs-doo/dsl-json/pull/102[ngs-doo/dsl-json#102] for details.
* Avoid `VerifyError`s by non instrumenting classes compiled for Java 4 or earlier
* Enable APM Server URL configuration with path (fixes #339)
* Reverse `system.hostname` and `system.platform` order sent to APM server

[[release-notes-1.0.1]]
==== 1.0.1 - 2018/11/15

[float]
===== Bug Fixes
* Fixes NoSuchMethodError CharBuffer.flip() which occurs when using the Elasticsearch RestClient and Java 7 or 8 {pull}313[#313]

[[release-notes-1.0.0]]
==== 1.0.0 - 2018/11/14

[float]
===== Breaking changes
* Remove intake v1 support. This version requires APM Server 6.5.0+ which supports the intake api v2.
   Until the time the APM Server 6.5.0 is officially released,
   you can test with docker by pulling the APM Server image via
   `docker pull docker.elastic.co/apm/apm-server:6.5.0-SNAPSHOT`.

[float]
===== Features
* Adds `@CaptureTransaction` and `@CaptureSpan` annotations which let you declaratively add custom transactions and spans.
   Note that it is required to configure the `application_packages` for this to work.
   See the <<api-annotation, documentation>> for more information.
* The public API now supports to activate a span on the current thread.
   This makes the span available via `ElasticApm#currentSpan()`
   Refer to the <<api-span-activate, documentation>> for more details.
* Capturing of Elasticsearch RestClient 5.0.2+ calls.
   Currently, the `*Async` methods are not supported, only their synchronous counterparts.
* Added API methods to enable correlating the spans created from the JavaScrip Real User Monitoring agent with the Java agent transaction.
   More information can be found in the <<api-ensure-parent-id, documentation>>.
* Added `Transaction.isSampled()` and `Span.isSampled()` methods to the public API
* Added `Transaction#setResult` to the public API {pull}293[#293]

[float]
===== Bug Fixes
* Fix for situations where status code is reported as `200`, even though it actually was `500` {pull}225[#225]
* Capturing the username now properly works when using Spring security {pull}183[#183]

[[release-notes-1.0.0.rc1]]
==== 1.0.0.RC1 - 2018/11/06

[float]
===== Breaking changes
* Remove intake v1 support. This version requires APM Server 6.5.0+ which supports the intake api v2.
   Until the time the APM Server 6.5.0 is officially released,
   you can test with docker by pulling the APM Server image via
   `docker pull docker.elastic.co/apm/apm-server:6.5.0-SNAPSHOT`.
* Wildcard patterns are case insensitive by default. Prepend `(?-i)` to make the matching case sensitive.

[float]
===== Features
* Support for Distributed Tracing
* Adds `@CaptureTransaction` and `@CaptureSpan` annotations which let you declaratively add custom transactions and spans.
   Note that it is required to configure the `application_packages` for this to work.
   See the <<api-annotation, documentation>> for more information.
* The public API now supports to activate a span on the current thread.
   This makes the span available via `ElasticApm#currentSpan()`
   Refer to the <<api-span-activate, documentation>> for more details.
* Capturing of Elasticsearch RestClient 5.0.2+ calls.
   Currently, the `*Async` methods are not supported, only their synchronous counterparts.
* Added API methods to enable correlating the spans created from the JavaScrip Real User Monitoring agent with the Java agent transaction.
   More information can be found in the <<api-ensure-parent-id, documentation>>.
* Microsecond accurate timestamps {pull}261[#261]
* Support for JAX-RS annotations.
Transactions are named based on your resources (`ResourceClass#resourceMethod`).

[float]
===== Bug Fixes
* Fix for situations where status code is reported as `200`, even though it actually was `500` {pull}225[#225]

[[release-notes-0.8.x]]
=== Java Agent version 0.8.x

[[release-notes-0.8.0]]
==== 0.8.0

[float]
===== Breaking changes
* Wildcard patterns are case insensitive by default. Prepend `(?-i)` to make the matching case sensitive.

[float]
===== Features
* Wildcard patterns are now not limited to only one wildcard in the middle and can be arbitrarily complex now.
   Example: `*foo*bar*baz`.
* Support for JAX-RS annotations.
   Transactions are named based on your resources (`ResourceClass#resourceMethod`).

[[release-notes-0.7.x]]
=== Java Agent version 0.7.x

[[release-notes-0.7.1]]
==== 0.7.1 - 2018/10/24

[float]
===== Bug Fixes
* Avoid recycling transactions twice {pull}178[#178]

[[release-notes-0.7.0]]
==== 0.7.0 - 2018/09/12

[float]
===== Breaking changes
* Removed `ElasticApm.startSpan`. Spans can now only be created from their transactions via `Transaction#createSpan`.
* `ElasticApm.startTransaction` and `Transaction#createSpan` don't activate the transaction and spans
   and are thus not available via `ElasticApm.activeTransaction` and `ElasticApm.activeSpan`.

[float]
===== Features
* Public API
** Add `Span#captureException` and `Transaction#captureException` to public API.
      `ElasticApm.captureException` is deprecated now. Use `ElasticApm.currentSpan().captureException(exception)` instead.
** Added `Transaction.getId` and `Span.getId` methods
* Added support for async servlet requests
* Added support for Payara/Glassfish
* Incubating support for Apache HttpClient
* Support for Spring RestTemplate
* Added configuration options `use_path_as_transaction_name` and `url_groups`,
   which allow to use the URL path as the transaction name.
   As that could contain path parameters, like `/user/$userId` however,
   You can set the `url_groups` option to define a wildcard pattern, like `/user/*`,
   to group those paths together.
   This is especially helpful when using an unsupported Servlet API-based framework.
* Support duration suffixes (`ms`, `s` and `m`) for duration configuration options.
   Not using the duration suffix logs out a deprecation warning and will not be supported in future versions.
* Add ability to add multiple APM server URLs, which enables client-side load balancing.
   The configuration option `server_url` has been renamed to `server_urls` to reflect this change.
   However, `server_url` still works for backwards compatibility.
* The configuration option `service_name` is now optional.
   It defaults to the main class name,
   the name of the executed jar file (removing the version number),
   or the application server name (for example `tomcat-application`).
   In a lot of cases,
   you will still want to set the `service_name` explicitly.
   But it helps getting started and seeing data easier,
   as there are no required configuration options anymore.
   In the future we will most likely determine more useful application names for Servlet API-based applications.<|MERGE_RESOLUTION|>--- conflicted
+++ resolved
@@ -35,14 +35,11 @@
 
 [float]
 ===== Bug fixes
-<<<<<<< HEAD
-* Fix missing transactions when using Vert.x 3.x with HTTP 1 - {pull}2564[#2564]
-* Fix Vert.x `GET null` transactions to be named `GET unknown route`, according to spec - {pull}2564[#2564]
-=======
 * Fixed multiple dropped stats types in a transaction producing invalid JSON: {pull}2589[#2589]
 * Fixed NoClassDefFoundError when using OTel bridge and span.*current() : {pull}2596[#2596]
 * Fallback to standard output when Security Manager prevents writing to log file - {pull}2581[#2581]
->>>>>>> aa5e4064
+* Fix missing transactions when using Vert.x 3.x with HTTP 1 - {pull}2564[#2564]
+* Fix Vert.x `GET null` transactions to be named `GET unknown route`, according to spec - {pull}2564[#2564]
 
 [[release-notes-1.x]]
 === Java Agent version 1.x
