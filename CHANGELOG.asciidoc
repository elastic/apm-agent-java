ifdef::env-github[]
NOTE: Release notes are best read in our documentation at
https://www.elastic.co/guide/en/apm/agent/java/current/release-notes.html[elastic.co]
endif::[]

////
[[release-notes-x.x.x]]
==== x.x.x - YYYY/MM/DD

[float]
===== Breaking changes

[float]
===== Features
* Cool new feature: {pull}2526[#2526]

[float]
===== Bug fixes
////

=== Unreleased

[[release-notes-1.25.0]]
==== 1.25.0 - YYYY/MM/DD

[float]
===== Potentially breaking changes
* If you rely on instrumentations that are in the `experimental` group, you must now set `enable_experimental_instrumentations=true` otherwise
the experimental instrumentations will be disabled by default. Up to version `1.24.0` using an empty value for `disable_instrumentations` was
the recommended way to override the default `disable_instrumentations=experimental`.

[float]
===== Features
* Support for inheritance of public API annotations - {pull}1805[#1805]
* JDBC instrumentation sets context.db.instance - {pull}1820[#1820]
* Add support for Vert.x web client- {pull}1824[#1824]
* Avoid recycling of spans and transactions that are using through the public API, so to avoid
reference-counting-related errors - {pull}1859[#1859]
* Add <<config-enable-experimental-instrumentations>> configuration option to enable experimental features - {pull}1863[#1863]
** Previously, when adding an instrumentation group to `disable_instrumentations`, we had to make sure to not forget the
default `experimental` value, for example when disabling `jdbc` instrumentation we had to set `disable_instrumentations=experimental,jdbc` otherwise
setting `disable_instrumentations=jdbc` would disable jdbc and also enable experimental features, which would not be the desired effect.
** Previously, by default `disable_instrumentations` contained `experimental`
** Now by default `disable_instrumentations` is empty and `enable_experimental_instrumentations=false`
** Set `disable_instrumentations=true` to enable experimental instrumentations
* Eliminating concerns related to log4j2 vulnerability - https://nvd.nist.gov/vuln/detail/CVE-2020-9488#vulnCurrentDescriptionTitle.
We cannot upgrade to version above 2.12.1 because this is the last version of log4j that is compatible with Java 7.
Instead, we exclude the SMTP appender (which is the vulnerable one) from our artifacts. Note that older versions of
our agent are not vulnerable as well, as the SMTP appender was never used, this is only to further reduce our users' concerns.
<<<<<<< HEAD
* Basic support for remote EJB invocations on a WildFly application server
=======
* Adding public APIs for setting `destination.service.resource`, `destination.address` and `destination.port` fields
for exit spans - {pull}1788[#1788]
>>>>>>> c751adc1

[float]
===== Bug fixes
* Fix NPE with `null` binary header values + properly serialize them - {pull}1842[#1842]
* Fix `ListenerExecutionFailedException` when using Spring AMQP's ReplyTo container - {pull}1872[#1872]
* Enabling log ECS reformatting when using Logback configured with `LayoutWrappingEncoder` and a pattern layout - {pull}1879[#1879]
* Fix NPE with Webflux + context propagation headers - {pull}1871[1871]

[[release-notes-1.x]]
=== Java Agent version 1.x

[[release-notes-1.24.0]]
==== 1.24.0 - 2021/05/31

[float]
===== Features
* Basic support for Apache Struts 2 {pull}1763[#1763]
* Extending the <<config-log-ecs-reformatting>> config option to enable the overriding of logs with ECS-reformatted
events. With the new `OVERRIDE` option, non-file logs can be ECS-reformatted automatically as well - {pull}1793[#1793]
* Instrumentation for Vert.x Web {pull}1697[#1697]
* Changed log level of vm arguments to debug
* Giving precedence for the W3C `tracecontext` header over the `elastic-apm-traceparent` header - {pull}1821[#1821]
* Add instrumentation for Webflux - {pull}1305[#1305]

[float]
===== Bug fixes
* Fix another error related to instrumentation plugins loading on Windows - {pull}1785[#1785]
* Load Spring AMQP plugin- {pull}1784[#1784]
* Avoid `IllegalStateException` when multiple `tracestate` headers are used - {pull}1808[#1808]
* Ensure CLI attach avoids `sudo` only when required and avoid blocking - {pull}1819[#1819]
* Avoid sending metric-sets without samples, so to adhere to the intake API - {pull}1826[#1826]
* Fixing our type-pool cache, so that it can't cause OOM (softly-referenced), and it gets cleared when not used for
a while - {pull}1828[#1828]

[float]
===== Refactors
* Remove single-package limitation for embedded plugins - {pull}1780[#1780]

[[release-notes-1.23.0]]
==== 1.23.0 - 2021/04/22

[float]
===== Breaking changes
* There are breaking changes in the <<setup-attach-cli,attacher cli>>.
  See the Features section for more information.

[float]
===== Features
* Overhaul of the <<setup-attach-cli,attacher cli>> application that allows to attach the agent to running JVMs - {pull}1667[#1667]
** The artifact of the standalone cli application is now called `apm-agent-attach-cli`. The attacher API is still called `apm-agent-attach`.
** There is also a slim version of the cli application that does not bundle the Java agent.
It requires the `--agent-jar` option to be set.
** Improved logging +
The application uses {ecs-logging-java-ref}/intro.html[Java ECS logging] to emit JSON logs.
The log level can be configured with the `--log-level` option.
By default, the program is logging to the console but using the `--log-file` option, it can also log to a file.
** Attach to JVMs running under a different user (unix only) +
The JVM requires the attacher to be running under the same user as the target VM (the attachee).
The `apm-agent-attach-standalone.jar` can now be run with a user that has permissions to switch to the user that runs the target VM.
On Windows, the attacher can still only attach to JVMs that are running with under the same user.
** New include/exclude discovery rules +
*** `--include-all`: Attach to all discovered JVMs. If no matchers are provided, it will not attach to any JVMs.
*** `--include-user`/`--exclude-user`: Attach to all JVMs of a given operating system user.
*** `--include-main`/`--exclude-main`: Attach to all JVMs that whose main class/jar name, or system properties match the provided regex.
*** `--include-vmargs`/`--exclude-vmargs`: Attach to all JVMs that whose main class/jar name, or system properties match the provided regex.
** Removal of options +
*** The deprecated `--arg` option has been removed.
*** The `-i`/`--include`, `-e`/`exclude` options have been removed in favor of the `--<include|exclude>-<main|vmargs>` options.
*** The `-p`/`--pid` options have been removed in favor of the `--include-pid` option.
** Changed behavior of  the `-l`/`--list` option +
The option now only lists JVMs that match the include/exclude discovery rules.
Thus, it can be used to do a dry-run of the matchers without actually performing an attachment.
It even works in combination with `--continuous` now.
By default, the VM arguments are not printed, but only when the `-a`/`--list-vmargs` option is set.
** Remove dependency on `jps` +
Even when matching on the main class name or on system properties,
** Checks the Java version before attaching to avoid attachment on unsupported JVMs.
* Cassandra instrumentation - {pull}1712[#1712]
* Log correlation supports JBoss Logging - {pull}1737[#1737]
* Update Byte-buddy to `1.11.0` - {pull}1769[#1769]
* Support for user.domain {pull}1756[#1756]
* JAX-RS supports javax.ws.rs.PATCH
* Enabling build and unit tests on Windows - {pull}1671[#1671]

[float]
===== Bug fixes
* Fixed log correlation for log4j2 - {pull}1720[#1720]
* Fix apm-log4j1-plugin and apm-log4j2-plugin dependency on slf4j - {pull}1723[#1723]
* Avoid systematic `MessageNotWriteableException` error logging, now only visible in `debug` - {pull}1715[#1715] and {pull}1730[#1730]
* Fix rounded number format for non-english locales - {pull}1728[#1728]
* Fix `NullPointerException` on legacy Apache client instrumentation when host is `null` - {pull}1746[#1746]
* Apply consistent proxy class exclusion heuristic - {pull}1738[#1738]
* Fix micrometer serialization error - {pull}1741[#1741]
* Optimize & avoid `ensureInstrumented` deadlock by skipping stack-frame computation for Java7+ bytecode - {pull}1758[#1758]
* Fix instrumentation plugins loading on Windows - {pull}1671[#1671]

[float]
===== Refactors
* Migrate some plugins to indy dispatcher {pull}1369[#1369] {pull}1410[#1410] {pull}1374[#1374]

[[release-notes-1.22.0]]
==== 1.22.0 - 2021/03/24

[float]
===== Breaking changes
* Dots in metric names of Micrometer metrics get replaced with underscores to avoid mapping conflicts.
De-dotting be disabled via <<config-dedot-custom-metrics, `dedot_custom_metrics`>>. - {pull}1700[#1700]

[float]
===== Features
* Introducing a new mechanism to ease the development of community instrumentation plugins. See <<config-plugins-dir>> for
more details. This configuration was already added in 1.18.0, but more extensive and continuous integration testing
allows us to expose it now. It is still marked as "experimental" though, meaning that future changes in the mechanism
may break early contributed plugins. However, we highly encourage our community to try it out and we will do our best
to assist with such efforts.
* Deprecating `ignore_user_agents` in favour of `transaction_ignore_user_agents`, maintaining the same functionality -
{pull}1644[#1644]
* Update existing Hibernate Search 6 instrumentation to the final relase
* The <<config-use-path-as-transaction-name, `use_path_as_transaction_name`>> option is now dynamic
* Flushing internal and micrometer metrics before the agent shuts down - {pull}1658[#1658]
* Support for OkHttp 4.4+ -  {pull}1672[#1672]
* Adding capability to automatically create ECS-JSON-formatted version of the original application log files, through
the <<config-log-ecs-reformatting>> config option. This allows effortless ingestion of logs to Elasticsearch without
any further configuration. Supports log4j1, log4j2 and Logback. {pull}1261[#1261]
* Add support to Spring AMQP - {pull}1657[#1657]
* Adds the ability to automatically configure usage of the OpenTracing bridge in systems using ServiceLoader - {pull}1708[#1708]
* Update to async-profiler 1.8.5 - includes a fix to a Java 7 crash and enhanced safe mode to better deal with
corrupted stack frames.
* Add a warning on startup when `-Xverify:none` or `-noverify` flags are set as this can lead to crashes that are very
difficult to debug - {pull}1593[#1593]. In an upcoming version, the agent will not start when these flags are set,
unless the system property `elastic.apm.disable_bootstrap_checks` is set to true.

[float]
===== Bug fixes
* fix sample rate rounded to zero when lower than precision - {pull}1655[#1655]
* fixed a couple of bugs with the external plugin mechanism (not documented until now) - {pull}1660[#1660]
* Fix runtime attach conflict with multiple users - {pull}1704[#1704]

[[release-notes-1.21.0]]
==== 1.21.0 - 2021/02/09

[float]
===== Breaking changes
* Following PR {pull}1650[#1650], there are two slight changes with the <<config-server-url>> and <<config-server-urls>>
configuration options:
    1.  So far, setting `server_urls` with an empty string would allow the agent to work normally, apart from any action
        that requires communication with the APM Server, including the attempt to fetch a central configuration.
        Starting in this agent version, setting `server_urls` to empty string doesn't have any special meaning, it is
        the default expected configuration, where `server_url` will be used instead. In order to achieve the same
        behaviour, use the new <<config-disable-send>> configuration.
    2.  Up to this version, `server_url` was used as an alias to `server_urls`, meaning that one could potentially set
        the `server_url` config with a comma-separated list of multiple APM Server addresses, and that would have been a
        valid configuration. Starting in this agent version, `server_url` is a separate configuration, and it only accepts
        Strings that represent a single valid URL. Specifically, empty strings and commas are invalid.

[float]
===== Features
* Add cloud provider metadata to reported events, see
https://github.com/elastic/apm/blob/master/specs/agents/metadata.md#cloud-provider-metadata[spec] for details.
By default, the agent will try to automatically detect the cloud provider on startup, but this can be
configured through the <<config-cloud-provider, `cloud_provider`>> config option - {pull}1599[#1599]
* Add span & transaction `outcome` field to improve error rate calculations - {pull}1613[#1613]

[float]
===== Bug fixes
* Fixing crashes observed in Java 7 at sporadic timing by applying a few seconds delay on bootstrap - {pull}1594[#1594]
* Fallback to using "TLS" `SSLContext` when "SSL" is not available - {pull}1633[#1633]
* Fixing agent startup failure with `NullPointerException` thrown by Byte-buddy's `MultipleParentClassLoader` - {pull}1647[#1647]
* Fix cached type resolution triggering `ClassCastException` - {pull}1649[#1649]

[[release-notes-1.20.0]]
==== 1.20.0 - 2021/01/07

[float]
===== Breaking changes
* The following public API types were `public` so far and became package-private: `NoopScope`, `ScopeImpl` and `AbstractSpanImpl`.
  If your code is using them, you will need to change that when upgrading to this version.
  Related PR: {pull}1532[#1532]

[float]
===== Features
* Add support for RabbitMQ clients - {pull}1328[#1328]

[float]
===== Bug fixes
* Fix small memory allocation regression introduced with tracestate header {pull}1508[#1508]
* Fix `NullPointerException` from `WeakConcurrentMap.put` through the Elasticsearch client instrumentation - {pull}1531[#1531]
* Sending `transaction_id` and `parent_id` only for events that contain a valid `trace_id` as well - {pull}1537[#1537]
* Fix `ClassNotFoundError` with old versions of Spring resttemplate {pull}1524[#1524]
* Fix Micrometer-driven metrics validation errors by the APM Server when sending with illegal values - {pull}1559[#1559]
* Serialize all stack trace frames when setting `stack_trace_limit=-1` instead of none - {pull}1571[#1571]
* Fix `UnsupportedOperationException` when calling `ServletContext.getClassLoader()` - {pull}1576[#1576]
* Fix improper request body capturing - {pull}1579[#1579]
* Avoid `NullPointerException` due to null return values instrumentation advices - {pull}1601[#1601]
* Update async-profiler to 1.8.3 {pull}1602[1602]
* Use null-safe data structures to avoid `NullPointerException` {pull}1597[1597]
* Fix memory leak in sampling profiler mechanism - {pull}1592[#1592]

[float]
===== Refactors
* Migrate some plugins to indy dispatcher {pull}1405[#1405] {pull}1394[#1394]

[[release-notes-1.19.0]]
==== 1.19.0 - 2020/11/10

[float]
===== Features
* The agent version now includes a git hash if it's a snapshot version.
  This makes it easier to differ distinct snapshot builds of the same version.
  Example: `1.18.1-SNAPSHOT.4655910`
* Add support for sampling weight with propagation in `tracestate` W3C header {pull}1384[#1384]
* Adding two more valid options to the `log_level` config: `WARNING` (equivalent to `WARN`) and `CRITICAL`
  (will be treated as `ERROR`) - {pull}1431[1431]
* Add the ability to disable Servlet-related spans for `INCLUDE`, `FORWARD` and `ERROR` dispatches (without affecting
  basic Servlet capturing) by adding `servlet-api-dispatch` to <<config-disable-instrumentations>> - {pull}1448[1448]
* Add Sampling Profiler support for AArch64 architectures - {pull}1443[1443]
* Support proper transaction naming when using Spring's `ServletWrappingController` - {pull}1461[#1461]
* Update async-profiler to 1.8.2 {pull}1471[1471]
* Update existing Hibernate Search 6 instrumentation to work with the latest CR1 release
* Deprecating the `addLabel` public API in favor of `setLabel` (still supporting `addLabel`) - {pull}1449[#1449]

[float]
===== Bug fixes
* Fix `HttpUrlConnection` instrumentation issue (affecting distributed tracing as well) when using HTTPS without using
  `java.net.HttpURLConnection#disconnect` - {pull}1447[1447]
* Fixes class loading issue that can occur when deploying multiple applications to the same application server - {pull}1458[#1458]
* Fix ability to disable agent on startup wasn't working for runtime attach {pull}1444[1444]
* Avoid `UnsupportedOperationException` on some spring application startup {pull}1464[1464]
* Fix ignored runtime attach `config_file` {pull}1469[1469]
* Fix `IllegalAccessError: Module 'java.base' no access to: package 'java.lang'...` in J9 VMs of Java version >= 9 -
  {pull}1468[#1468]
* Fix JVM version parsing on HP-UX {pull}1477[#1477]
* Fix Spring-JMS transactions lifecycle management when using multiple concurrent consumers - {pull}1496[#1496]

[float]
===== Refactors
* Migrate some plugins to indy dispatcher {pull}1404[1404] {pull}1411[1411]
* Replace System Rules with System Lambda {pull}1434[#1434]

[[release-notes-1.18.1]]
==== 1.18.1 - 2020/10/06

[float]
===== Refactors
* Migrate some plugins to indy dispatcher {pull}1362[1362] {pull}1366[1366] {pull}1363[1363] {pull}1383[1383] {pull}1368[1368] {pull}1364[1364] {pull}1365[1365] {pull}1367[1367] {pull}1371[1371]

[float]
===== Bug fixes
* Fix instrumentation error for HttpClient - {pull}1402[#1402]
* Eliminate `unsupported class version error` messages related to loading the Java 11 HttpClient plugin in pre-Java-11 JVMs {pull}1397[1397]
* Fix rejected metric events by APM Server with response code 400 due to data validation error - sanitizing Micrometer
metricset tag keys - {pull}1413[1413]
* Fix invalid micrometer metrics with non-numeric values {pull}1419[1419]
* Fix `NoClassDefFoundError` with JDBC instrumentation plugin {pull}1409[1409]
* Apply `disable_metrics` config to Micrometer metrics - {pull}1421[1421]
* Remove cgroup `inactive_file.bytes` metric according to spec {pull}1422[1422]

[[release-notes-1.18.0]]
==== 1.18.0 - 2020/09/08

[float]
===== Features
* Deprecating `ignore_urls` config in favour of <<config-transaction-ignore-urls, `transaction_ignore_urls`>> to align
  with other agents, while still allowing the old config name for backward compatibility - {pull}1315[#1315]
* Enabling instrumentation of classes compiled with Java 1.4. This is reverting the restriction of instrumenting only
  bytecode of Java 1.5 or higher ({pull}320[#320]), which was added due to potential `VerifyError`. Such errors should be
  avoided now by the usage of `TypeConstantAdjustment` - {pull}1317[#1317]
* Enabling agent to work without attempting any communication with APM server, by allowing setting `server_urls` with
  an empty string - {pull}1295[#1295]
* Add <<metrics-micrometer, micrometer support>> - {pull}1303[#1303]
* Add `profiling_inferred_spans_lib_directory` option to override the default temp directory used for exporting the async-profiler library.
  This is useful for server-hardened environments where `/tmp` is often configured with `noexec`, leading to `java.lang.UnsatisfiedLinkError` errors - {pull}1350[#1350]
* Create spans for Servlet dispatches to FORWARD, INCLUDE and ERROR - {pull}1212[#1212]
* Support JDK 11 HTTPClient - {pull}1307[#1307]
* Lazily create profiler temporary files {pull}1360[#1360]
* Convert the followings to Indy Plugins (see details in <<release-notes-1.18.0.rc1, 1.18.0-rc1 relase notes>>): gRPC,
  AsyncHttpClient, Apache HttpClient
* The agent now collects cgroup memory metrics (see details in <<metrics-cgroup,Metrics page>>)
* Update async-profiler to 1.8.1 {pull}1382[#1382]
* Runtime attach install option is promoted to 'beta' status (was experimental).

[float]
===== Bug fixes
* Fixes a `NoClassDefFoundError` in the JMS instrumentation of `MessageListener` - {pull}1287[#1287]
* Fix `/ by zero` error message when setting `server_urls` with an empty string - {pull}1295[#1295]
* Fix `ClassNotFoundException` or `ClassCastException` in some cases where special log4j configurations are used - {pull}1322[#1322]
* Fix `NumberFormatException` when using early access Java version - {pull}1325[#1325]
* Fix `service_name` config being ignored when set to the same auto-discovered default value - {pull}1324[#1324]
* Fix service name error when updating a web app on a Servlet container - {pull}1326[#1326]
* Fix remote attach 'jps' executable not found when 'java' binary is symlinked ot a JRE - {pull}1352[#1352]

[[release-notes-1.18.0.rc1]]
==== 1.18.0.RC1 - 2020/07/22

This release candidate adds some highly anticipated features:
It’s now possible to attach the agent at runtime in more cases than before.
Most notably, it enables runtime attachment on JBoss, WildFly, Glassfish/Payara,
and other OSGi runtimes such as Atlassian Jira and Confluence.

To make this and other significant features, such as https://github.com/elastic/apm-agent-java/issues/937[external plugins], possible,
we have implemented major changes to the architecture of the agent.
The agent now relies on the `invokedynamic` bytecode instruction to make plugin development easier, safer, and more efficient.
As early versions of Java 7 and Java 8 have unreliable support for invokedynamic,
we now require a minimum update level of 60 for Java 7 (7u60+) in addition to the existing minimum update level of 40 for Java 8 (8u40+).

We’re looking for users who would like to try this out to give feedback.
If we see that the `invokedynamic`-based approach (https://github.com/elastic/apm-agent-java/pull/1230[indy plugins]) works well, we can continue and migrate the rest of the plugins.
After the migration has completed, we can move forward with external plugins and remove the experimental label from runtime attachment.

If all works like in our testing, you would not see `NoClassDefFoundError` s anymore when, for example, trying to attach the agent at runtime to an OSGi container or a JBoss server.
Also, non-standard OSGi containers, such as Atlassian Jira and other technologies with restrictive class loading policies, such as MuleSoft ESB, will benefit from this change.

In the worst case, there might be JVM crashes due to `invokedynamic`-related JVM bugs.
However, we already disable the agent when attached to JVM versions that are known to be problematic.
Another potentially problematic area is that we now dynamically raise the bytecode version of instrumented classes to be at least bytecode version 51 (Java 7).
This is needed in order to be able to use the `invokedynamic` instruction.
This requires re-computation of stack map frames which makes instrumentation a bit slower.
We don't anticipate notable slowdowns unless you extensively (over-)use <<config-trace-methods, `trace_methods`>>.

[float]
===== Breaking changes
* Early Java 7 versions, prior to update 60, are not supported anymore.
  When trying to attach to a non-supported version, the agent will disable itself and not apply any instrumentations.

[float]
===== Features
* Experimental support for runtime attachment now also for OSGi containers, JBoss, and WildFly
* New mitigation of OSGi bootdelegation errors (`NoClassDefFoundError`).
  You can remove any `org.osgi.framework.bootdelegation` related configuration.
  This release also removes the configuration option `boot_delegation_packages`.
* Overhaul of the `ExecutorService` instrumentation that avoids `ClassCastException` issues - {pull}1206[#1206]
* Support for `ForkJoinPool` and `ScheduledExecutorService` (see <<supported-async-frameworks>>)
* Support for `ExecutorService#invokeAny` and `ExecutorService#invokeAll`
* Added support for `java.util.TimerTask` - {pull}1235[#1235]
* Add capturing of request body in Elasticsearch queries: `_msearch`, `_count`, `_msearch/template`, `_search/template`, `_rollup_search` - {pull}1222[#1222]
* Add <<config-enabled,`enabled`>> flag
* Add experimental support for Scala Futures
* The agent now collects heap memory pools metrics - {pull}1228[#1228]

[float]
===== Bug fixes
* Fixes error capturing for log4j2 loggers. Version 1.17.0 introduced a regression.
* Fixes `NullPointerException` related to JAX-RS and Quartz instrumentation - {pull}1249[#1249]
* Expanding k8s pod ID discovery to some formerly non-supported environments
* When `recording` is set to `false`, the agent will not send captured errors anymore.
* Fixes NPE in Dubbo instrumentation that occurs when the application is acting both as a provider and as a consumer - {pull}1260[#1260]
* Adding a delay by default what attaching the agent to Tomcat using the premain route to work around the JUL
  deadlock issue - {pull}1262[#1262]
* Fixes missing `jboss.as:*` MBeans on JBoss - {pull}1257[#1257]


[[release-notes-1.17.0]]
==== 1.17.0 - 2020/06/17

[float]
===== Features
* Log files are now rotated after they reach <<config-log-file-size>>.
There will always be one history file `${log_file}.1`.
* Add <<config-log-format-sout>> and <<config-log-format-file>> with the options `PLAIN_TEXT` and `JSON`.
The latter uses https://github.com/elastic/ecs-logging-java[ecs-logging-java] to format the logs.
* Exposing <<config-classes-excluded-from-instrumentation>> config - {pull}1187[#1187]
* Add support for naming transactions based on Grails controllers. Supports Grails 3+ - {pull}1171[#1171]
* Add support for the Apache/Alibaba Dubbo RPC framework
* Async Profiler version upgraded to 1.7.1, with a new debugging flag for the stack frame recovery mechanism - {pull}1173[#1173]

[float]
===== Bug fixes
* Fixes `IndexOutOfBoundsException` that can occur when profiler-inferred spans are enabled.
  This also makes the profiler more resilient by just removing the call tree related to the exception (which might be in an invalid state)
  as opposed to stopping the profiler when an exception occurs.
* Fix `NumberFormatException` when parsing Ingres/Actian JDBC connection strings - {pull}1198[#1198]
* Prevent agent from overriding JVM configured truststore when not using HTTPS for communication with APM server - {pull}1203[#1203]
* Fix `java.lang.IllegalStateException` with `jps` JVM when using continuous runtime attach - {pull}1205[1205]
* Fix agent trying to load log4j2 plugins from application - {pull}1214[1214]
* Fix memory leak in gRPC instrumentation plugin - {pull}1196[1196]
* Fix HTTPS connection failures when agent is configured to use HTTPS to communicate with APM server {pull}1209[1209]

[[release-notes-1.16.0]]
==== 1.16.0 - 2020/05/13

[float]
===== Features

* The log correlation feature now adds `error.id` to the MDC. See <<supported-logging-frameworks>> for details. - {pull}1050[#1050]
* Deprecating the `incubating` tag in favour of the `experimental` tag. This is not a breaking change, so former
<<config-disable-instrumentations,`disable_instrumentation`>> configuration containing the `incubating` tag will still be respected - {pull}1123[#1123]
* Add a `--without-emulated-attach` option for runtime attachment to allow disabling this feature as a workaround.
* Add workaround for JDK bug JDK-8236039 with TLS 1.3 {pull}1149[#1149]
* Add log level `OFF` to silence agent logging
* Adds <<config-span-min-duration,`span_min_duration`>> option to exclude fast executing spans.
  When set together with one of the more specific thresholds - `trace_methods_duration_threshold` or `profiling_inferred_spans_min_duration`,
  the higher threshold will determine which spans will be discarded.
* Automatically instrument quartz jobs from the quartz-jobs artifact {pull}1170[#1170]
* Perform re-parenting of regular spans to be a child of profiler-inferred spans. Requires APM Server and Kibana 7.8.0. {pull}1117[#1117]
* Upgrade Async Profiler version to 1.7.0

[float]
===== Bug fixes

* When Servlet-related Exceptions are handled through exception handlers that return a 200 status code, agent shouldn't override with 500 - {pull}1103[#1103]
* Exclude Quartz 1 from instrumentation to avoid
  `IncompatibleClassChangeError: Found class org.quartz.JobExecutionContext, but interface was expected` - {pull}1108[#1108]
* Fix breakdown metrics span sub-types {pull}1113[#1113]
* Fix flaky gRPC server instrumentation {pull}1122[#1122]
* Fix side effect of calling `Statement.getUpdateCount` more than once {pull}1139[#1139]
* Stop capturing JDBC affected rows count using `Statement.getUpdateCount` to prevent unreliable side-effects {pull}1147[#1147]
* Fix OpenTracing error tag handling (set transaction error result when tag value is `true`) {pull}1159[#1159]
* Due to a bug in the build we didn't include the gRPC plugin in the build so far
* `java.lang.ClassNotFoundException: Unable to load class 'jdk.internal...'` is thrown when tracing specific versions of Atlassian systems {pull}1168[#1168]
* Make sure spans are kept active during `AsyncHandler` methods in the `AsyncHttpClient`
* CPU and memory metrics are sometimes not reported properly when using IBM J9 {pull}1148[#1148]
* `NullPointerException` thrown by the agent on WebLogic {pull}1142[#1142]

[[release-notes-1.15.0]]
==== 1.15.0 - 2020/03/27

[float]
===== Breaking changes

* Ordering of configuration sources has slightly changed, please review <<configuration>>:
** `elasticapm.properties` file now has higher priority over java system properties and environment variables, +
This change allows to change dynamic options values at runtime by editing file, previously values set in java properties
or environment variables could not be overridden, even if they were dynamic.
* Renamed some configuration options related to the experimental profiler-inferred spans feature ({pull}1084[#1084]):
** `profiling_spans_enabled` -> `profiling_inferred_spans_enabled`
** `profiling_sampling_interval` -> `profiling_inferred_spans_sampling_interval`
** `profiling_spans_min_duration` -> `profiling_inferred_spans_min_duration`
** `profiling_included_classes` -> `profiling_inferred_spans_included_classes`
** `profiling_excluded_classes` -> `profiling_inferred_spans_excluded_classes`
** Removed `profiling_interval` and `profiling_duration` (both are fixed to 5s now)

[float]
===== Features

* Gracefully abort agent init when running on a known Java 8 buggy JVM {pull}1075[#1075].
* Add support for <<supported-databases, Redis Redisson client>>
* Makes <<config-instrument>>, <<config-trace-methods>>, and <<config-disable-instrumentations>> dynamic.
Note that changing these values at runtime can slow down the application temporarily.
* Do not instrument Servlet API before 3.0 {pull}1077[#1077]
* Add support for API keys for apm backend authentication {pull}1083[#1083]
* Add support for <<supported-rpc-frameworks, gRPC>> client & server instrumentation {pull}1019[#1019]
* Deprecating `active` configuration option in favor of `recording`.
  Setting `active` still works as it's now an alias for `recording`.

[float]
===== Bug fixes

* When JAX-RS-annotated method delegates to another JAX-RS-annotated method, transaction name should include method A - {pull}1062[#1062]
* Fixed bug that prevented an APM Error from being created when calling `org.slf4j.Logger#error` - {pull}1049[#1049]
* Wrong address in JDBC spans for Oracle, MySQL and MariaDB when multiple hosts are configured - {pull}1082[#1082]
* Document and re-order configuration priorities {pull}1087[#1087]
* Improve heuristic for `service_name` when not set through config {pull}1097[#1097]


[[release-notes-1.14.0]]
==== 1.14.0 - 2020/03/04

[float]
===== Features

* Support for the official https://www.w3.org/TR/trace-context[W3C] `traceparent` and `tracestate` headers. +
  The agent now accepts both the `elastic-apm-traceparent` and the official `traceparent` header.
By default, it sends both headers on outgoing requests, unless <<config-use-elastic-traceparent-header, `use_elastic_traceparent_header`>> is set to false.
* Creating spans for slow methods with the help of the sampling profiler https://github.com/jvm-profiling-tools/async-profiler[async-profiler].
This is a low-overhead way of seeing which methods make your transactions slow and a replacement for the `trace_methods` configuration option.
See <<supported-java-methods>> for more details
* Adding a Circuit Breaker to pause the agent when stress is detected on the system and resume when the stress is relieved.
See <<circuit-breaker>> and {pull}1040[#1040] for more info.
* `Span#captureException` and `Transaction#captureException` in public API return reported error id - {pull}1015[#1015]

[float]
===== Bug fixes

* java.lang.IllegalStateException: Cannot resolve type description for <com.another.commercial.apm.agent.Class> - {pull}1037[#1037]
* properly handle `java.sql.SQLException` for unsupported JDBC features {pull}[#1035] https://github.com/elastic/apm-agent-java/issues/1025[#1025]

[[release-notes-1.13.0]]
==== 1.13.0 - 2020/02/11

[float]
===== Features

* Add support for <<supported-databases, Redis Lettuce client>>
* Add `context.message.age.ms` field for JMS message receiving spans and transactions - {pull}970[#970]
* Instrument log4j2 Logger#error(String, Throwable) ({pull}919[#919]) Automatically captures exceptions when calling `logger.error("message", exception)`
* Add instrumentation for external process execution through `java.lang.Process` and Apache `commons-exec` - {pull}903[#903]
* Add `destination` fields to exit span contexts - {pull}976[#976]
* Removed `context.message.topic.name` field - {pull}993[#993]
* Add support for Kafka clients - {pull}981[#981]
* Add support for binary `traceparent` header format (see the https://github.com/elastic/apm/blob/master/docs/agent-development.md#Binary-Fields[spec]
for more details) - {pull}1009[#1009]
* Add support for log correlation for log4j and log4j2, even when not used in combination with slf4j.
  See <<supported-logging-frameworks>> for details.

[float]
===== Bug Fixes

* Fix parsing value of `trace_methods` configuration property {pull}930[#930]
* Workaround for `java.util.logging` deadlock {pull}965[#965]
* JMS should propagate traceparent header when transactions are not sampled {pull}999[#999]
* Spans are not closed if JDBC implementation does not support `getUpdateCount` {pull}1008[#1008]

[[release-notes-1.12.0]]
==== 1.12.0 - 2019/11/21

[float]
===== Features
* JMS Enhancements {pull}911[#911]:
** Add special handling for temporary queues/topics
** Capture message bodies of text Messages
*** Rely on the existing `ELASTIC_APM_CAPTURE_BODY` agent config option (off by default).
*** Send as `context.message.body`
*** Limit size to 10000 characters. If longer than this size, trim to 9999 and append with ellipsis
** Introduce the `ignore_message_queues` configuration to disable instrumentation (message tagging) for specific 
      queues/topics as suggested in {pull}710[#710]
** Capture predefined message headers and all properties
*** Rely on the existing `ELASTIC_APM_CAPTURE_HEADERS` agent config option.
*** Send as `context.message.headers`
*** Sanitize sensitive headers/properties based on the `sanitize_field_names` config option
* Added support for the MongoDB sync driver. See https://www.elastic.co/guide/en/apm/agent/java/master/supported-technologies-details.html#supported-databases[supported data stores].

[float]
===== Bug Fixes
* JDBC regression- `PreparedStatement#executeUpdate()` and `PreparedStatement#executeLargeUpdate()` are not traced {pull}918[#918]
* When systemd cgroup driver is used, the discovered Kubernetes pod UID contains "_" instead of "-" {pull}920[#920]
* DB2 jcc4 driver is not traced properly {pull}926[#926]

[[release-notes-1.11.0]]
==== 1.11.0 - 2019/10/31

[float]
===== Features
* Add the ability to configure a unique name for a JVM within a service through the
https://www.elastic.co/guide/en/apm/agent/java/master/config-core.html#config-service-node-name[`service_node_name`]
config option]
* Add ability to ignore some exceptions to be reported as errors https://www.elastic.co/guide/en/apm/agent/java/master/config-core.html#config-ignore-exceptions[ignore_exceptions]
* Applying new logic for JMS `javax.jms.MessageConsumer#receive` so that, instead of the transaction created for the 
   polling method itself (ie from `receive` start to end), the agent will create a transaction attempting to capture 
   the code executed during actual message handling.
   This logic is suitable for environments where polling APIs are invoked within dedicated polling threads.
   This polling transaction creation strategy can be reversed through a configuration option (`message_polling_transaction_strategy`) 
   that is not exposed in the properties file by default.  
* Send IP obtained through `javax.servlet.ServletRequest#getRemoteAddr()` in `context.request.socket.remote_address` 
   instead of parsing from headers {pull}889[#889]
* Added `ElasticApmAttacher.attach(String propertiesLocation)` to specify a custom properties location
* Logs message when `transaction_max_spans` has been exceeded {pull}849[#849]
* Report the number of affected rows by a SQL statement (UPDATE,DELETE,INSERT) in 'affected_rows' span attribute {pull}707[#707]
* Add https://www.elastic.co/guide/en/apm/agent/java/master/public-api.html#api-traced[`@Traced`] annotation which either creates a span or a transaction, depending on the context
* Report JMS destination as a span/transaction context field {pull}906[#906]
* Added https://www.elastic.co/guide/en/apm/agent/java/master/config-jmx.html#config-capture-jmx-metrics[`capture_jmx_metrics`] configuration option

[float]
===== Bug Fixes
* JMS creates polling transactions even when the API invocations return without a message
* Support registering MBeans which are added after agent startup

[[release-notes-1.10.0]]
==== 1.10.0 - 2019/09/30

[float]
===== Features
* Add ability to manually specify reported https://www.elastic.co/guide/en/apm/agent/java/master/config-core.html#config-hostname[hostname]
* Add support for https://www.elastic.co/guide/en/apm/agent/java/master/supported-technologies-details.html#supported-databases[Redis Jedis client]
* Add support for identifying target JVM to attach apm agent to using JVM property. See also the documentation of the <<setup-attach-cli-usage-options, `--include` and `--exclude` flags>>
* Added https://www.elastic.co/guide/en/apm/agent/java/master/config-jmx.html#config-capture-jmx-metrics[`capture_jmx_metrics`] configuration option
* Improve servlet error capture {pull}812[#812]
  Among others, now also takes Spring MVC `@ExceptionHandler`s into account 
* Instrument Logger#error(String, Throwable) {pull}821[#821]
  Automatically captures exceptions when calling `logger.error("message", exception)`
* Easier log correlation with https://github.com/elastic/java-ecs-logging. See https://www.elastic.co/guide/en/apm/agent/java/master/log-correlation.html[docs].
* Avoid creating a temp agent file for each attachment {pull}859[#859]
* Instrument `View#render` instead of `DispatcherServlet#render` {pull}829[#829]
  This makes the transaction breakdown graph more useful. Instead of `dispatcher-servlet`, the graph now shows a type which is based on the view name, for example, `FreeMarker` or `Thymeleaf`.

[float]
===== Bug Fixes
* Error in log when setting https://www.elastic.co/guide/en/apm/agent/java/current/config-reporter.html#config-server-urls[server_urls] 
 to an empty string - `co.elastic.apm.agent.configuration.ApmServerConfigurationSource - Expected previousException not to be null`
* Avoid terminating the TCP connection to APM Server when polling for configuration updates {pull}823[#823]
 
[[release-notes-1.9.0]]
==== 1.9.0 - 2019/08/22

[float]
===== Features
* Upgrading supported OpenTracing version from 0.31 to 0.33
* Added annotation and meta-annotation matching support for `trace_methods`, for example:
** `public @java.inject.* org.example.*` (for annotation)
** `public @@javax.enterprise.context.NormalScope org.example.*` (for meta-annotation)
* The runtime attachment now also works when the `tools.jar` or the `jdk.attach` module is not available.
This means you don't need a full JDK installation - the JRE is sufficient.
This makes the runtime attachment work in more environments such as minimal Docker containers.
Note that the runtime attachment currently does not work for OSGi containers like those used in many application servers such as JBoss and WildFly.
See the https://www.elastic.co/guide/en/apm/agent/java/master/setup-attach-cli.html[documentation] for more information.
* Support for Hibernate Search

[float]
===== Bug Fixes
* A warning in logs saying APM server is not available when using 1.8 with APM server 6.x.
Due to that, agent 1.8.0 will silently ignore non-string labels, even if used with APM server of versions 6.7.x or 6.8.x that support such.
If APM server version is <6.7 or 7.0+, this should have no effect. Otherwise, upgrade the Java agent to 1.9.0+.
* `ApacheHttpAsyncClientInstrumentation` matching increases startup time considerably
* Log correlation feature is active when `active==false`
* Tomcat's memory leak prevention mechanism is causing a... memory leak. JDBC statement map is leaking in Tomcat if the application that first used it is undeployed/redeployed.
See https://discuss.elastic.co/t/elastic-apm-agent-jdbchelper-seems-to-use-a-lot-of-memory/195295[this related discussion].

[float]
==== Breaking Changes
* The `apm-agent-attach.jar` is not executable anymore.
Use `apm-agent-attach-standalone.jar` instead. 

[[release-notes-1.8.0]]
==== 1.8.0 - 2019/07/30

[float]
===== Features
* Added support for tracking https://www.elastic.co/guide/en/kibana/7.3/transactions.html[time spent by span type].
   Can be disabled by setting https://www.elastic.co/guide/en/apm/agent/java/current/config-core.html#config-breakdown-metrics[`breakdown_metrics`] to `false`. 
* Added support for https://www.elastic.co/guide/en/kibana/7.3/agent-configuration.html[central configuration].
   Can be disabled by setting https://www.elastic.co/guide/en/apm/agent/java/current/config-core.html#config-central-config[`central_config`] to `false`.
* Added support for Spring's JMS flavor - instrumenting `org.springframework.jms.listener.SessionAwareMessageListener`
* Added support to legacy ApacheHttpClient APIs (which adds support to Axis2 configured to use ApacheHttpClient)
* Added support for setting https://www.elastic.co/guide/en/apm/agent/java/1.x/config-reporter.html#config-server-urls[`server_urls`] dynamically via properties file {pull}723[#723]
* Added https://www.elastic.co/guide/en/apm/agent/java/current/config-core.html#config-config-file[`config_file`] option 
* Added option to use `@javax.ws.rs.Path` value as transaction name https://www.elastic.co/guide/en/apm/agent/java/current/config-jax-rs.html#config-use-jaxrs-path-as-transaction-name[`use_jaxrs_path_as_transaction_name`]
* Instrument quartz jobs https://www.elastic.co/guide/en/apm/agent/java/current/supported-technologies-details.html#supported-scheduling-frameworks[docs]
* SQL parsing improvements {pull}696[#696]
* Introduce priorities for transaction name {pull}748[#748].
   Now uses the path as transaction name if https://www.elastic.co/guide/en/apm/agent/java/current/config-http.html#config-use-path-as-transaction-name[`use_path_as_transaction_name`] is set to `true`
   rather than `ServletClass#doGet`.
   But if a name can be determined from a high level framework,
   like Spring MVC, that takes precedence.
   User-supplied names from the API always take precedence over any others.
* Use JSP path name as transaction name as opposed to the generated servlet class name {pull}751[#751]

[float]
===== Bug Fixes
* Some JMS Consumers and Producers are filtered due to class name filtering in instrumentation matching
* Jetty: When no display name is set and context path is "/" transaction service names will now correctly fall back to configured values
* JDBC's `executeBatch` is not traced
* Drops non-String labels when connected to APM Server < 6.7 to avoid validation errors {pull}687[#687]
* Parsing container ID in cloud foundry garden {pull}695[#695]
* Automatic instrumentation should not override manual results {pull}752[#752]

[float]
===== Breaking changes
* The log correlation feature does not add `span.id` to the MDC anymore but only `trace.id` and `transaction.id` {pull}742[#742].

[[release-notes-1.7.0]]
==== 1.7.0 - 2019/06/13

[float]
===== Features
* Added the `trace_methods_duration_threshold` config option. When using the `trace_methods` config option with wild cards,
this enables considerable reduction of overhead by limiting the number of spans captured and reported
(see more details in config documentation).
NOTE: Using wildcards is still not the recommended approach for the `trace_methods` feature.
* Add `Transaction#addCustomContext(String key, String|Number|boolean value)` to public API
* Added support for AsyncHttpClient 2.x
* Added https://www.elastic.co/guide/en/apm/agent/java/current/config-core.html#config-global-labels[`global_labels`] configuration option.
This requires APM Server 7.2+.
* Added basic support for JMS- distributed tracing for basic scenarios of `send`, `receive`, `receiveNoWait` and `onMessage`.
Both Queues and Topics are supported.
Async `send` APIs are not supported in this version. 
NOTE: This feature is currently marked as "experimental" and is disabled by default. In order to enable,
it is required to set the
https://www.elastic.co/guide/en/apm/agent/java/1.x/config-core.html#config-disable-instrumentations[`disable_instrumentations`] 
configuration property to an empty string.
* Improved OSGi support: added a configuration option for `bootdelegation` packages {pull}641[#641]
* Better span names for SQL spans. For example, `SELECT FROM user` instead of just `SELECT` {pull}633[#633]

[float]
===== Bug Fixes
* ClassCastException related to async instrumentation of Pilotfish Executor causing thread hang (applied workaround)
* NullPointerException when computing Servlet transaction name with null HTTP method name
* FileNotFoundException when trying to find implementation version of jar with encoded URL
* NullPointerException when closing Apache AsyncHttpClient request producer
* Fixes loading of `elasticapm.properties` for Spring Boot applications
* Fix startup error on WebLogic 12.2.1.2.0 {pull}649[#649]
* Disable metrics reporting and APM Server health check when active=false {pull}653[#653]

[[release-notes-1.6.1]]
==== 1.6.1 - 2019/04/26

[float]
===== Bug Fixes
* Fixes transaction name for non-sampled transactions https://github.com/elastic/apm-agent-java/issues/581[#581]
* Makes log_file option work again https://github.com/elastic/apm-agent-java/issues/594[#594]
* Async context propagation fixes
** Fixing some async mechanisms lifecycle issues https://github.com/elastic/apm-agent-java/issues/605[#605]
** Fixes exceptions when using WildFly managed executor services https://github.com/elastic/apm-agent-java/issues/589[#589]
** Exclude glassfish Executor which does not permit wrapped runnables https://github.com/elastic/apm-agent-java/issues/596[#596]
** Exclude DumbExecutor https://github.com/elastic/apm-agent-java/issues/598[#598]
* Fixes Manifest version reading error to support `jar:file` protocol https://github.com/elastic/apm-agent-java/issues/601[#601]
* Fixes transaction name for non-sampled transactions https://github.com/elastic/apm-agent-java/issues/597[#597]
* Fixes potential classloader deadlock by preloading `FileSystems.getDefault()` https://github.com/elastic/apm-agent-java/issues/603[#603]

[[release-notes-1.6.0]]
==== 1.6.0 - 2019/04/16

[float]
===== Related Announcements
* Java APM Agent became part of the Cloud Foundry Java Buildpack as of https://github.com/cloudfoundry/java-buildpack/releases/tag/v4.19[Release v4.19]
 
[float]
===== Features
* Support Apache HttpAsyncClient - span creation and cross-service trace context propagation
* Added the `jvm.thread.count` metric, indicating the number of live threads in the JVM (daemon and non-daemon) 
* Added support for WebLogic
* Added support for Spring `@Scheduled` and EJB `@Schedule` annotations - https://github.com/elastic/apm-agent-java/pull/569[#569]

[float]
===== Bug Fixes
* Avoid that the agent blocks server shutdown in case the APM Server is not available - https://github.com/elastic/apm-agent-java/pull/554[#554]
* Public API annotations improper retention prevents it from being used with Groovy - https://github.com/elastic/apm-agent-java/pull/567[#567]
* Eliminate side effects of class loading related to Instrumentation matching mechanism

[[release-notes-1.5.0]]
==== 1.5.0 - 2019/03/26

[float]
===== Potentially breaking changes
* If you didn't explicitly set the https://www.elastic.co/guide/en/apm/agent/java/master/config-core.html#config-service-name[`service_name`]
previously and you are dealing with a servlet-based application (including Spring Boot),
your `service_name` will change.
See the documentation for https://www.elastic.co/guide/en/apm/agent/java/master/config-core.html#config-service-name[`service_name`]
and the corresponding section in _Features_ for more information.
Note: this requires APM Server 7.0+. If using previous versions, nothing will change.

[float]
===== Features
* Added property `"allow_path_on_hierarchy"` to JAX-RS plugin, to lookup inherited usage of `@path`
* Support for number and boolean labels in the public API {pull}497[497].
This change also renames `tag` to `label` on the API level to be compliant with the https://github.com/elastic/ecs#-base-fields[Elastic Common Schema (ECS)].
The `addTag(String, String)` method is still supported but deprecated in favor of `addLabel(String, String)`.
As of version 7.x of the stack, labels will be stored under `labels` in Elasticsearch.
Previously, they were stored under `context.tags`.
* Support async queries made by Elasticsearch REST client 
* Added `setStartTimestamp(long epochMicros)` and `end(long epochMicros)` API methods to `Span` and `Transaction`,
allowing to set custom start and end timestamps.
* Auto-detection of the `service_name` based on the `<display-name>` element of the `web.xml` with a fallback to the servlet context path.
If you are using a spring-based application, the agent will use the setting for `spring.application.name` for its `service_name`.
See the documentation for https://www.elastic.co/guide/en/apm/agent/java/master/config-core.html#config-service-name[`service_name`]
for more information.
Note: this requires APM Server 7.0+. If using previous versions, nothing will change.
* Previously, enabling https://www.elastic.co/guide/en/apm/agent/java/master/config-core.html#config-capture-body[`capture_body`] could only capture form parameters.
Now it supports all UTF-8 encoded plain-text content types.
The option https://www.elastic.co/guide/en/apm/agent/java/master/config-http.html#config-capture-body-content-types[`capture_body_content_types`]
controls which `Content-Type`s should be captured.
* Support async calls made by OkHttp client (`Call#enqueue`)
* Added support for providing config options on agent attach.
** CLI example: `--config server_urls=http://localhost:8200,http://localhost:8201`
** API example: `ElasticApmAttacher.attach(Map.of("server_urls", "http://localhost:8200,http://localhost:8201"));`

[float]
===== Bug Fixes
* Logging integration through MDC is not working properly - https://github.com/elastic/apm-agent-java/issues/499[#499]
* ClassCastException with adoptopenjdk/openjdk11-openj9 - https://github.com/elastic/apm-agent-java/issues/505[#505]
* Span count limitation is not working properly - reported https://discuss.elastic.co/t/kibana-apm-not-showing-spans-which-are-visible-in-discover-too-many-spans/171690[in our forum]
* Java agent causes Exceptions in Alfresco cluster environment due to failure in the instrumentation of Hazelcast `Executor`s - reported https://discuss.elastic.co/t/cant-run-apm-java-agent-in-alfresco-cluster-environment/172962[in our forum]

[[release-notes-1.4.0]]
==== 1.4.0 - 2019/02/14

[float]
===== Features
* Added support for sync calls of OkHttp client
* Added support for context propagation for `java.util.concurrent.ExecutorService`s
* The `trace_methods` configuration now allows to omit the method matcher.
   Example: `com.example.*` traces all classes and methods within the `com.example` package and sub-packages.
* Added support for JSF. Tested on WildFly, WebSphere Liberty and Payara with embedded JSF implementation and on Tomcat and Jetty with
 MyFaces 2.2 and 2.3
* Introduces a new configuration option `disable_metrics` which disables the collection of metrics via a wildcard expression.
* Support for HttpUrlConnection
* Adds `subtype` and `action` to spans. This replaces former typing mechanism where type, subtype and action were all set through
   the type in an hierarchical dotted-syntax. In order to support existing API usages, dotted types are parsed into subtype and action, 
   however `Span.createSpan` and `Span.setType` are deprecated starting this version. Instead, type-less spans can be created using the new 
   `Span.startSpan` API and typed spans can be created using the new `Span.startSpan(String type, String subtype, String action)` API
* Support for JBoss EAP 6.4, 7.0, 7.1 and 7.2
* Improved startup times
* Support for SOAP (JAX-WS).
   SOAP client create spans and propagate context.
   Transactions are created for `@WebService` classes and `@WebMethod` methods.  

[float]
===== Bug Fixes
* Fixes a failure in BitBucket when agent deployed https://github.com/elastic/apm-agent-java/issues/349[#349]
* Fixes increased CPU consumption https://github.com/elastic/apm-agent-java/issues/453[#453] and https://github.com/elastic/apm-agent-java/issues/443[#443]
* Fixed some OpenTracing bridge functionalities that were not working when auto-instrumentation is disabled
* Fixed an error occurring when ending an OpenTracing span before deactivating
* Sending proper `null` for metrics that have a NaN value
* Fixes JVM crash with Java 7 https://github.com/elastic/apm-agent-java/issues/458[#458]
* Fixes an application deployment failure when using EclipseLink and `trace_methods` configuration https://github.com/elastic/apm-agent-java/issues/474[#474]

[[release-notes-1.3.0]]
==== 1.3.0 - 2019/01/10

[float]
===== Features
* The agent now collects system and JVM metrics https://github.com/elastic/apm-agent-java/pull/360[#360]
* Add API methods `ElasticApm#startTransactionWithRemoteParent` and `Span#injectTraceHeaders` to allow for manual context propagation https://github.com/elastic/apm-agent-java/pull/396[#396].
* Added `trace_methods` configuration option which lets you define which methods in your project or 3rd party libraries should be traced.
   To create spans for all `public` methods of classes whose name ends in `Service` which are in a sub-package of `org.example.services` use this matcher:
   `public org.example.services.*.*Service#*` https://github.com/elastic/apm-agent-java/pull/398[#398]
* Added span for `DispatcherServlet#render` https://github.com/elastic/apm-agent-java/pull/409[#409].
* Flush reporter on shutdown to make sure all recorded Spans are sent to the server before the program exits https://github.com/elastic/apm-agent-java/pull/397[#397]
* Adds Kubernetes https://github.com/elastic/apm-agent-java/issues/383[#383] and Docker metadata to, enabling correlation with the Kibana Infra UI.
* Improved error handling of the Servlet Async API https://github.com/elastic/apm-agent-java/issues/399[#399]
* Support async API’s used with AsyncContext.start https://github.com/elastic/apm-agent-java/issues/388[#388]

[float]
===== Bug Fixes
* Fixing a potential memory leak when there is no connection with APM server
* Fixes NoSuchMethodError CharBuffer.flip() which occurs when using the Elasticsearch RestClient and Java 7 or 8 https://github.com/elastic/apm-agent-java/pull/401[#401]

 
[[release-notes-1.2.0]]
==== 1.2.0 - 2018/12/19

[float]
===== Features
* Added `capture_headers` configuration option.
   Set to `false` to disable capturing request and response headers.
   This will reduce the allocation rate of the agent and can save you network bandwidth and disk space.
* Makes the API methods `addTag`, `setName`, `setType`, `setUser` and `setResult` fluent, so that calls can be chained. 

[float]
===== Bug Fixes
* Catch all errors thrown within agent injected code
* Enable public APIs and OpenTracing bridge to work properly in OSGi systems, fixes https://github.com/elastic/apm-agent-java/issues/362[this WildFly issue]
* Remove module-info.java to enable agent working on early Tomcat 8.5 versions
* Fix https://github.com/elastic/apm-agent-java/issues/371[async Servlet API issue]

[[release-notes-1.1.0]]
==== 1.1.0 - 2018/11/28

[float]
===== Features
* Some memory allocation improvements
* Enabling bootdelegation for agent classes in Atlassian OSGI systems

[float]
===== Bug Fixes
* Update dsl-json which fixes a memory leak.
 See https://github.com/ngs-doo/dsl-json/pull/102[ngs-doo/dsl-json#102] for details. 
* Avoid `VerifyError`s by non instrumenting classes compiled for Java 4 or earlier
* Enable APM Server URL configuration with path (fixes #339)
* Reverse `system.hostname` and `system.platform` order sent to APM server

[[release-notes-1.0.1]]
==== 1.0.1 - 2018/11/15

[float]
===== Bug Fixes
* Fixes NoSuchMethodError CharBuffer.flip() which occurs when using the Elasticsearch RestClient and Java 7 or 8 {pull}313[#313]

[[release-notes-1.0.0]]
==== 1.0.0 - 2018/11/14

[float]
===== Breaking changes
* Remove intake v1 support. This version requires APM Server 6.5.0+ which supports the intake api v2.
   Until the time the APM Server 6.5.0 is officially released,
   you can test with docker by pulling the APM Server image via
   `docker pull docker.elastic.co/apm/apm-server:6.5.0-SNAPSHOT`. 

[float]
===== Features
* Adds `@CaptureTransaction` and `@CaptureSpan` annotations which let you declaratively add custom transactions and spans.
   Note that it is required to configure the `application_packages` for this to work.
   See the https://www.elastic.co/guide/en/apm/agent/java/master/public-api.html#api-annotation[documentation] for more information.
* The public API now supports to activate a span on the current thread.
   This makes the span available via `ElasticApm#currentSpan()`
   Refer to the https://www.elastic.co/guide/en/apm/agent/java/master/public-api.html#api-span-activate[documentation] for more details.
* Capturing of Elasticsearch RestClient 5.0.2+ calls.
   Currently, the `*Async` methods are not supported, only their synchronous counterparts.
* Added API methods to enable correlating the spans created from the JavaScrip Real User Monitoring agent with the Java agent transaction.
   More information can be found in the https://www.elastic.co/guide/en/apm/agent/java/master/public-api.html#api-ensure-parent-id[documentation].
* Added `Transaction.isSampled()` and `Span.isSampled()` methods to the public API
* Added `Transaction#setResult` to the public API {pull}293[#293]

[float]
===== Bug Fixes
* Fix for situations where status code is reported as `200`, even though it actually was `500` {pull}225[#225]
* Capturing the username now properly works when using Spring security {pull}183[#183]

[[release-notes-1.0.0.rc1]]
==== 1.0.0.RC1 - 2018/11/06

[float]
===== Breaking changes
* Remove intake v1 support. This version requires APM Server 6.5.0+ which supports the intake api v2.
   Until the time the APM Server 6.5.0 is officially released,
   you can test with docker by pulling the APM Server image via
   `docker pull docker.elastic.co/apm/apm-server:6.5.0-SNAPSHOT`.
* Wildcard patterns are case insensitive by default. Prepend `(?-i)` to make the matching case sensitive.

[float]
===== Features
* Support for Distributed Tracing
* Adds `@CaptureTransaction` and `@CaptureSpan` annotations which let you declaratively add custom transactions and spans.
   Note that it is required to configure the `application_packages` for this to work.
   See the https://www.elastic.co/guide/en/apm/agent/java/master/public-api.html#api-annotation[documentation] for more information.
* The public API now supports to activate a span on the current thread.
   This makes the span available via `ElasticApm#currentSpan()`
   Refer to the https://www.elastic.co/guide/en/apm/agent/java/master/public-api.html#api-span-activate[documentation] for more details.
* Capturing of Elasticsearch RestClient 5.0.2+ calls.
   Currently, the `*Async` methods are not supported, only their synchronous counterparts.
* Added API methods to enable correlating the spans created from the JavaScrip Real User Monitoring agent with the Java agent transaction.
   More information can be found in the https://www.elastic.co/guide/en/apm/agent/java/master/public-api.html#api-ensure-parent-id[documentation].
* Microsecond accurate timestamps {pull}261[#261]
* Support for JAX-RS annotations.
Transactions are named based on your resources (`ResourceClass#resourceMethod`).

[float]
===== Bug Fixes
* Fix for situations where status code is reported as `200`, even though it actually was `500` {pull}225[#225]

[[release-notes-0.8.x]]
=== Java Agent version 0.8.x

[[release-notes-0.8.0]]
==== 0.8.0

[float]
===== Breaking changes
* Wildcard patterns are case insensitive by default. Prepend `(?-i)` to make the matching case sensitive.

[float]
===== Features
* Wildcard patterns are now not limited to only one wildcard in the middle and can be arbitrarily complex now.
   Example: `*foo*bar*baz`.
* Support for JAX-RS annotations.
   Transactions are named based on your resources (`ResourceClass#resourceMethod`).

[[release-notes-0.7.x]]
=== Java Agent version 0.7.x

[[release-notes-0.7.1]]
==== 0.7.1 - 2018/10/24

[float]
===== Bug Fixes
* Avoid recycling transactions twice {pull}178[#178]

[[release-notes-0.7.0]]
==== 0.7.0 - 2018/09/12

[float]
===== Breaking changes
* Removed `ElasticApm.startSpan`. Spans can now only be created from their transactions via `Transaction#createSpan`.
* `ElasticApm.startTransaction` and `Transaction#createSpan` don't activate the transaction and spans
   and are thus not available via `ElasticApm.activeTransaction` and `ElasticApm.activeSpan`.

[float]
===== Features
* Public API
** Add `Span#captureException` and `Transaction#captureException` to public API.
      `ElasticApm.captureException` is deprecated now. Use `ElasticApm.currentSpan().captureException(exception)` instead.
** Added `Transaction.getId` and `Span.getId` methods 
* Added support for async servlet requests
* Added support for Payara/Glassfish
* Incubating support for Apache HttpClient
* Support for Spring RestTemplate
* Added configuration options `use_path_as_transaction_name` and `url_groups`,
   which allow to use the URL path as the transaction name.
   As that could contain path parameters, like `/user/$userId` however,
   You can set the `url_groups` option to define a wildcard pattern, like `/user/*`,
   to group those paths together.
   This is especially helpful when using an unsupported Servlet API-based framework. 
* Support duration suffixes (`ms`, `s` and `m`) for duration configuration options.
   Not using the duration suffix logs out a deprecation warning and will not be supported in future versions.
* Add ability to add multiple APM server URLs, which enables client-side load balancing.
   The configuration option `server_url` has been renamed to `server_urls` to reflect this change.
   However, `server_url` still works for backwards compatibility.
* The configuration option `service_name` is now optional.
   It defaults to the main class name,
   the name of the executed jar file (removing the version number),
   or the application server name (for example `tomcat-application`).
   In a lot of cases,
   you will still want to set the `service_name` explicitly.
   But it helps getting started and seeing data easier,
   as there are no required configuration options anymore.
   In the future we will most likely determine more useful application names for Servlet API-based applications.<|MERGE_RESOLUTION|>--- conflicted
+++ resolved
@@ -47,12 +47,9 @@
 We cannot upgrade to version above 2.12.1 because this is the last version of log4j that is compatible with Java 7.
 Instead, we exclude the SMTP appender (which is the vulnerable one) from our artifacts. Note that older versions of
 our agent are not vulnerable as well, as the SMTP appender was never used, this is only to further reduce our users' concerns.
-<<<<<<< HEAD
-* Basic support for remote EJB invocations on a WildFly application server
-=======
 * Adding public APIs for setting `destination.service.resource`, `destination.address` and `destination.port` fields
 for exit spans - {pull}1788[#1788]
->>>>>>> c751adc1
+* Basic support for remote EJB invocations on a WildFly application server
 
 [float]
 ===== Bug fixes
