--- conflicted
+++ resolved
@@ -25,11 +25,8 @@
 
 [float]
 ===== Features
-<<<<<<< HEAD
+* Added tests for Quarkus / RestEasy, adjusted vert.x router transaction name priority - {pull}1765[#1765]
 * Added support for Spring WebMVC 6.x and Spring Boot 3.x - {pull}3094[#3094]
-=======
-* Added tests for Quarkus / RestEasy, adjusted vert.x router transaction name priority - {pull}1765[#1765]
->>>>>>> 4a71676a
 
 [[release-notes-1.x]]
 === Java Agent version 1.x
