ifdef::env-github[]
NOTE: Release notes are best read in our documentation at
https://www.elastic.co/guide/en/apm/agent/java/current/release-notes.html[elastic.co]
endif::[]

////
[[release-notes-x.x.x]]
==== x.x.x - YYYY/MM/DD

[float]
===== Breaking changes

[float]
===== Features
* Cool new feature: {pull}2526[#2526]

[float]
===== Bug fixes
////

=== Unreleased

[[release-notes-1.19.1]]
==== 1.19.1 - YYYY/MM/DD

[float]
===== Breaking changes
* The following public API types were `public` so far and became package-private: `NoopScope`, `ScopeImpl` and `AbstractSpanImpl`.
  If your code is using them, you will need to change that when upgrading to this version.
  Related PR: {pull}1532[#1532]

[float]
===== Features

[float]
===== Bug fixes
* Fix small memory allocation regression introduced with tracestate header {pull}1508[#1508]
* Fix `NullPointerException` from `WeakConcurrentMap.put` through the Elasticsearch client instrumentation - {pull}1531[1531]
<<<<<<< HEAD
* Fix `ClassNotFoundError` with old versions of Spring resttemplate {pull}1524[#1524]
=======
* Sending `transaction_id` and `parent_id` only for events that contain a valid `trace_id` as well - {pull}1537[1537]
>>>>>>> 51af1499

[float]
===== Refactors
* Migrate some plugins to indy dispatcher {pull}1405[1405]

[[release-notes-1.x]]
=== Java Agent version 1.x

[[release-notes-1.19.0]]
==== 1.19.0 - 2020/11/10

[float]
===== Features
* The agent version now includes a git hash if it's a snapshot version.
  This makes it easier to differ distinct snapshot builds of the same version.
  Example: `1.18.1-SNAPSHOT.4655910`
* Add support for sampling weight with propagation in `tracestate` W3C header {pull}1384[#1384]
* Adding two more valid options to the `log_level` config: `WARNING` (equivalent to `WARN`) and `CRITICAL`
  (will be treated as `ERROR`) - {pull}1431[1431]
* Add the ability to disable Servlet-related spans for `INCLUDE`, `FORWARD` and `ERROR` dispatches (without affecting
  basic Servlet capturing) by adding `servlet-api-dispatch` to <<config-disable-instrumentations>> - {pull}1448[1448]
* Add Sampling Profiler support for AArch64 architectures - {pull}1443[1443]
* Support proper transaction naming when using Spring's `ServletWrappingController` - {pull}1461[#1461]
* Update async-profiler to 1.8.2 {pull}1471[1471]
* Update existing Hibernate Search 6 instrumentation to work with the latest CR1 release
* Deprecating the `addLabel` public API in favor of `setLabel` (still supporting `addLabel`) - {pull}1449[#1449]

[float]
===== Bug fixes
* Fix `HttpUrlConnection` instrumentation issue (affecting distributed tracing as well) when using HTTPS without using
  `java.net.HttpURLConnection#disconnect` - {pull}1447[1447]
* Fixes class loading issue that can occur when deploying multiple applications to the same application server - {pull}1458[#1458]
* Fix ability to disable agent on startup wasn't working for runtime attach {pull}1444[1444]
* Avoid `UnsupportedOperationException` on some spring application startup {pull}1464[1464]
* Fix ignored runtime attach `config_file` {pull}1469[1469]
* Fix `IllegalAccessError: Module 'java.base' no access to: package 'java.lang'...` in J9 VMs of Java version >= 9 -
  {pull}1468[#1468]
* Fix JVM version parsing on HP-UX {pull}1477[#1477]
* Fix Spring-JMS transactions lifecycle management when using multiple concurrent consumers - {pull}1496[#1496]

[float]
===== Refactors
* Migrate some plugins to indy dispatcher {pull}1404[1404] {pull}1411[1411]
* Replace System Rules with System Lambda {pull}1434[#1434]

[[release-notes-1.18.1]]
==== 1.18.1 - 2020/10/06

[float]
===== Refactors
* Migrate some plugins to indy dispatcher {pull}1362[1362] {pull}1366[1366] {pull}1363[1363] {pull}1383[1383] {pull}1368[1368] {pull}1364[1364] {pull}1365[1365] {pull}1367[1367] {pull}1371[1371]

[float]
===== Bug fixes
* Fix instrumentation error for HttpClient - {pull}1402[#1402]
* Eliminate `unsupported class version error` messages related to loading the Java 11 HttpClient plugin in pre-Java-11 JVMs {pull}1397[1397]
* Fix rejected metric events by APM Server with response code 400 due to data validation error - sanitizing Micrometer
metricset tag keys - {pull}1413[1413]
* Fix invalid micrometer metrics with non-numeric values {pull}1419[1419]
* Fix `NoClassDefFoundError` with JDBC instrumentation plugin {pull}1409[1409]
* Apply `disable_metrics` config to Micrometer metrics - {pull}1421[1421]
* Remove cgroup `inactive_file.bytes` metric according to spec {pull}1422[1422]

[[release-notes-1.18.0]]
==== 1.18.0 - 2020/09/08

[float]
===== Features
* Deprecating `ignore_urls` config in favour of <<config-transaction-ignore-urls, `transaction_ignore_urls`>> to align
  with other agents, while still allowing the old config name for backward compatibility - {pull}1315[#1315]
* Enabling instrumentation of classes compiled with Java 1.4. This is reverting the restriction of instrumenting only
  bytecode of Java 1.5 or higher ({pull}320[#320]), which was added due to potential `VerifyError`. Such errors should be
  avoided now by the usage of `TypeConstantAdjustment` - {pull}1317[#1317]
* Enabling agent to work without attempting any communication with APM server, by allowing setting `server_urls` with
  an empty string - {pull}1295[#1295]
* Add <<metrics-micrometer, micrometer support>> - {pull}1303[#1303]
* Add `profiling_inferred_spans_lib_directory` option to override the default temp directory used for exporting the async-profiler library.
  This is useful for server-hardened environments where `/tmp` is often configured with `noexec`, leading to `java.lang.UnsatisfiedLinkError` errors - {pull}1350[#1350]
* Create spans for Servlet dispatches to FORWARD, INCLUDE and ERROR - {pull}1212[#1212]
* Support JDK 11 HTTPClient - {pull}1307[#1307]
* Lazily create profiler temporary files {pull}1360[#1360]
* Convert the followings to Indy Plugins (see details in <<release-notes-1.18.0.rc1, 1.18.0-rc1 relase notes>>): gRPC,
  AsyncHttpClient, Apache HttpClient
* The agent now collects cgroup memory metrics (see details in <<metrics-cgroup,Metrics page>>)
* Update async-profiler to 1.8.1 {pull}1382[#1382]
* Runtime attach install option is promoted to 'beta' status (was experimental).

[float]
===== Bug fixes
* Fixes a `NoClassDefFoundError` in the JMS instrumentation of `MessageListener` - {pull}1287[#1287]
* Fix `/ by zero` error message when setting `server_urls` with an empty string - {pull}1295[#1295]
* Fix `ClassNotFoundException` or `ClassCastException` in some cases where special log4j configurations are used - {pull}1322[#1322]
* Fix `NumberFormatException` when using early access Java version - {pull}1325[#1325]
* Fix `service_name` config being ignored when set to the same auto-discovered default value - {pull}1324[#1324]
* Fix service name error when updating a web app on a Servlet container - {pull}1326[#1326]
* Fix remote attach 'jps' executable not found when 'java' binary is symlinked ot a JRE - {pull}1352[#1352]

[[release-notes-1.18.0.rc1]]
==== 1.18.0.RC1 - 2020/07/22

This release candidate adds some highly anticipated features:
It’s now possible to attach the agent at runtime in more cases than before.
Most notably, it enables runtime attachment on JBoss, WildFly, Glassfish/Payara,
and other OSGi runtimes such as Atlassian Jira and Confluence.

To make this and other significant features, such as https://github.com/elastic/apm-agent-java/issues/937[external plugins], possible,
we have implemented major changes to the architecture of the agent.
The agent now relies on the `invokedynamic` bytecode instruction to make plugin development easier, safer, and more efficient.
As early versions of Java 7 and Java 8 have unreliable support for invokedynamic,
we now require a minimum update level of 60 for Java 7 (7u60+) in addition to the existing minimum update level of 40 for Java 8 (8u40+).

We’re looking for users who would like to try this out to give feedback.
If we see that the `invokedynamic`-based approach (https://github.com/elastic/apm-agent-java/pull/1230[indy plugins]) works well, we can continue and migrate the rest of the plugins.
After the migration has completed, we can move forward with external plugins and remove the experimental label from runtime attachment.

If all works like in our testing, you would not see `NoClassDefFoundError` s anymore when, for example, trying to attach the agent at runtime to an OSGi container or a JBoss server.
Also, non-standard OSGi containers, such as Atlassian Jira and other technologies with restrictive class loading policies, such as MuleSoft ESB, will benefit from this change.

In the worst case, there might be JVM crashes due to `invokedynamic`-related JVM bugs.
However, we already disable the agent when attached to JVM versions that are known to be problematic.
Another potentially problematic area is that we now dynamically raise the bytecode version of instrumented classes to be at least bytecode version 51 (Java 7).
This is needed in order to be able to use the `invokedynamic` instruction.
This requires re-computation of stack map frames which makes instrumentation a bit slower.
We don't anticipate notable slowdowns unless you extensively (over-)use <<config-trace-methods, `trace_methods`>>.

[float]
===== Breaking changes
* Early Java 7 versions, prior to update 60, are not supported anymore.
  When trying to attach to a non-supported version, the agent will disable itself and not apply any instrumentations.

[float]
===== Features
* Experimental support for runtime attachment now also for OSGi containers, JBoss, and WildFly
* New mitigation of OSGi bootdelegation errors (`NoClassDefFoundError`).
  You can remove any `org.osgi.framework.bootdelegation` related configuration.
  This release also removes the configuration option `boot_delegation_packages`.
* Overhaul of the `ExecutorService` instrumentation that avoids `ClassCastException` issues - {pull}1206[#1206]
* Support for `ForkJoinPool` and `ScheduledExecutorService` (see <<supported-async-frameworks>>)
* Support for `ExecutorService#invokeAny` and `ExecutorService#invokeAll`
* Added support for `java.util.TimerTask` - {pull}1235[#1235]
* Add capturing of request body in Elasticsearch queries: `_msearch`, `_count`, `_msearch/template`, `_search/template`, `_rollup_search` - {pull}1222[#1222]
* Add <<config-enabled,`enabled`>> flag
* Add experimental support for Scala Futures
* The agent now collects heap memory pools metrics - {pull}1228[#1228]

[float]
===== Bug fixes
* Fixes error capturing for log4j2 loggers. Version 1.17.0 introduced a regression.
* Fixes `NullPointerException` related to JAX-RS and Quartz instrumentation - {pull}1249[#1249]
* Expanding k8s pod ID discovery to some formerly non-supported environments
* When `recording` is set to `false`, the agent will not send captured errors anymore.
* Fixes NPE in Dubbo instrumentation that occurs when the application is acting both as a provider and as a consumer - {pull}1260[#1260]
* Adding a delay by default what attaching the agent to Tomcat using the premain route to work around the JUL
  deadlock issue - {pull}1262[#1262]
* Fixes missing `jboss.as:*` MBeans on JBoss - {pull}1257[#1257]


[[release-notes-1.17.0]]
==== 1.17.0 - 2020/06/17

[float]
===== Features
* Log files are now rotated after they reach <<config-log-file-size>>.
There will always be one history file `${log_file}.1`.
* Add <<config-log-format-sout>> and <<config-log-format-file>> with the options `PLAIN_TEXT` and `JSON`.
The latter uses https://github.com/elastic/ecs-logging-java[ecs-logging-java] to format the logs.
* Exposing <<config-classes-excluded-from-instrumentation>> config - {pull}1187[#1187]
* Add support for naming transactions based on Grails controllers. Supports Grails 3+ - {pull}1171[#1171]
* Add support for the Apache/Alibaba Dubbo RPC framework
* Async Profiler version upgraded to 1.7.1, with a new debugging flag for the stack frame recovery mechanism - {pull}1173[#1173]

[float]
===== Bug fixes
* Fixes `IndexOutOfBoundsException` that can occur when profiler-inferred spans are enabled.
  This also makes the profiler more resilient by just removing the call tree related to the exception (which might be in an invalid state)
  as opposed to stopping the profiler when an exception occurs.
* Fix `NumberFormatException` when parsing Ingres/Actian JDBC connection strings - {pull}1198[#1198]
* Prevent agent from overriding JVM configured truststore when not using HTTPS for communication with APM server - {pull}1203[#1203]
* Fix `java.lang.IllegalStateException` with `jps` JVM when using continuous runtime attach - {pull}1205[1205]
* Fix agent trying to load log4j2 plugins from application - {pull}1214[1214]
* Fix memory leak in gRPC instrumentation plugin - {pull}1196[1196]
* Fix HTTPS connection failures when agent is configured to use HTTPS to communicate with APM server {pull}1209[1209]

[[release-notes-1.16.0]]
==== 1.16.0 - 2020/05/13

[float]
===== Features

* The log correlation feature now adds `error.id` to the MDC. See <<supported-logging-frameworks>> for details. - {pull}1050[#1050]
* Deprecating the `incubating` tag in favour of the `experimental` tag. This is not a breaking change, so former
<<config-disable-instrumentations,`disable_instrumentation`>> configuration containing the `incubating` tag will still be respected - {pull}1123[#1123]
* Add a `--without-emulated-attach` option for runtime attachment to allow disabling this feature as a workaround.
* Add workaround for JDK bug JDK-8236039 with TLS 1.3 {pull}1149[#1149]
* Add log level `OFF` to silence agent logging
* Adds <<config-span-min-duration,`span_min_duration`>> option to exclude fast executing spans.
  When set together with one of the more specific thresholds - `trace_methods_duration_threshold` or `profiling_inferred_spans_min_duration`,
  the higher threshold will determine which spans will be discarded.
* Automatically instrument quartz jobs from the quartz-jobs artifact {pull}1170[#1170]
* Perform re-parenting of regular spans to be a child of profiler-inferred spans. Requires APM Server and Kibana 7.8.0. {pull}1117[#1117]
* Upgrade Async Profiler version to 1.7.0

[float]
===== Bug fixes

* When Servlet-related Exceptions are handled through exception handlers that return a 200 status code, agent shouldn't override with 500 - {pull}1103[#1103]
* Exclude Quartz 1 from instrumentation to avoid
  `IncompatibleClassChangeError: Found class org.quartz.JobExecutionContext, but interface was expected` - {pull}1108[#1108]
* Fix breakdown metrics span sub-types {pull}1113[#1113]
* Fix flaky gRPC server instrumentation {pull}1122[#1122]
* Fix side effect of calling `Statement.getUpdateCount` more than once {pull}1139[#1139]
* Stop capturing JDBC affected rows count using `Statement.getUpdateCount` to prevent unreliable side-effects {pull}1147[#1147]
* Fix OpenTracing error tag handling (set transaction error result when tag value is `true`) {pull}1159[#1159]
* Due to a bug in the build we didn't include the gRPC plugin in the build so far
* `java.lang.ClassNotFoundException: Unable to load class 'jdk.internal...'` is thrown when tracing specific versions of Atlassian systems {pull}1168[#1168]
* Make sure spans are kept active during `AsyncHandler` methods in the `AsyncHttpClient`
* CPU and memory metrics are sometimes not reported properly when using IBM J9 {pull}1148[#1148]
* `NullPointerException` thrown by the agent on WebLogic {pull}1142[#1142]

[[release-notes-1.15.0]]
==== 1.15.0 - 2020/03/27

[float]
===== Breaking changes

* Ordering of configuration sources has slightly changed, please review <<configuration>>:
** `elasticapm.properties` file now has higher priority over java system properties and environment variables, +
This change allows to change dynamic options values at runtime by editing file, previously values set in java properties
or environment variables could not be overridden, even if they were dynamic.
* Renamed some configuration options related to the experimental profiler-inferred spans feature ({pull}1084[#1084]):
** `profiling_spans_enabled` -> `profiling_inferred_spans_enabled`
** `profiling_sampling_interval` -> `profiling_inferred_spans_sampling_interval`
** `profiling_spans_min_duration` -> `profiling_inferred_spans_min_duration`
** `profiling_included_classes` -> `profiling_inferred_spans_included_classes`
** `profiling_excluded_classes` -> `profiling_inferred_spans_excluded_classes`
** Removed `profiling_interval` and `profiling_duration` (both are fixed to 5s now)

[float]
===== Features

* Gracefully abort agent init when running on a known Java 8 buggy JVM {pull}1075[#1075].
* Add support for <<supported-databases, Redis Redisson client>>
* Makes <<config-instrument>>, <<config-trace-methods>>, and <<config-disable-instrumentations>> dynamic.
Note that changing these values at runtime can slow down the application temporarily.
* Do not instrument Servlet API before 3.0 {pull}1077[#1077]
* Add support for API keys for apm backend authentication {pull}1083[#1083]
* Add support for <<supported-rpc-frameworks, gRPC>> client & server instrumentation {pull}1019[#1019]
* Deprecating `active` configuration option in favor of `recording`.
  Setting `active` still works as it's now an alias for `recording`.

[float]
===== Bug fixes

* When JAX-RS-annotated method delegates to another JAX-RS-annotated method, transaction name should include method A - {pull}1062[#1062]
* Fixed bug that prevented an APM Error from being created when calling `org.slf4j.Logger#error` - {pull}1049[#1049]
* Wrong address in JDBC spans for Oracle, MySQL and MariaDB when multiple hosts are configured - {pull}1082[#1082]
* Document and re-order configuration priorities {pull}1087[#1087]
* Improve heuristic for `service_name` when not set through config {pull}1097[#1097]


[[release-notes-1.14.0]]
==== 1.14.0 - 2020/03/04

[float]
===== Features

* Support for the official https://www.w3.org/TR/trace-context[W3C] `traceparent` and `tracestate` headers. +
  The agent now accepts both the `elastic-apm-traceparent` and the official `traceparent` header.
By default, it sends both headers on outgoing requests, unless <<config-use-elastic-traceparent-header, `use_elastic_traceparent_header`>> is set to false.
* Creating spans for slow methods with the help of the sampling profiler https://github.com/jvm-profiling-tools/async-profiler[async-profiler].
This is a low-overhead way of seeing which methods make your transactions slow and a replacement for the `trace_methods` configuration option.
See <<supported-java-methods>> for more details
* Adding a Circuit Breaker to pause the agent when stress is detected on the system and resume when the stress is relieved.
See <<circuit-breaker>> and {pull}1040[#1040] for more info.
* `Span#captureException` and `Transaction#captureException` in public API return reported error id - {pull}1015[#1015]

[float]
===== Bug fixes

* java.lang.IllegalStateException: Cannot resolve type description for <com.another.commercial.apm.agent.Class> - {pull}1037[#1037]
* properly handle `java.sql.SQLException` for unsupported JDBC features {pull}[#1035] https://github.com/elastic/apm-agent-java/issues/1025[#1025]

[[release-notes-1.13.0]]
==== 1.13.0 - 2020/02/11

[float]
===== Features

* Add support for <<supported-databases, Redis Lettuce client>>
* Add `context.message.age.ms` field for JMS message receiving spans and transactions - {pull}970[#970]
* Instrument log4j2 Logger#error(String, Throwable) ({pull}919[#919]) Automatically captures exceptions when calling `logger.error("message", exception)`
* Add instrumentation for external process execution through `java.lang.Process` and Apache `commons-exec` - {pull}903[#903]
* Add `destination` fields to exit span contexts - {pull}976[#976]
* Removed `context.message.topic.name` field - {pull}993[#993]
* Add support for Kafka clients - {pull}981[#981]
* Add support for binary `traceparent` header format (see the https://github.com/elastic/apm/blob/master/docs/agent-development.md#Binary-Fields[spec]
for more details) - {pull}1009[#1009]
* Add support for log correlation for log4j and log4j2, even when not used in combination with slf4j.
  See <<supported-logging-frameworks>> for details.

[float]
===== Bug Fixes

* Fix parsing value of `trace_methods` configuration property {pull}930[#930]
* Workaround for `java.util.logging` deadlock {pull}965[#965]
* JMS should propagate traceparent header when transactions are not sampled {pull}999[#999]
* Spans are not closed if JDBC implementation does not support `getUpdateCount` {pull}1008[#1008]

[[release-notes-1.12.0]]
==== 1.12.0 - 2019/11/21

[float]
===== Features
* JMS Enhancements {pull}911[#911]:
** Add special handling for temporary queues/topics
** Capture message bodies of text Messages
*** Rely on the existing `ELASTIC_APM_CAPTURE_BODY` agent config option (off by default).
*** Send as `context.message.body`
*** Limit size to 10000 characters. If longer than this size, trim to 9999 and append with ellipsis
** Introduce the `ignore_message_queues` configuration to disable instrumentation (message tagging) for specific 
      queues/topics as suggested in {pull}710[#710]
** Capture predefined message headers and all properties
*** Rely on the existing `ELASTIC_APM_CAPTURE_HEADERS` agent config option.
*** Send as `context.message.headers`
*** Sanitize sensitive headers/properties based on the `sanitize_field_names` config option
* Added support for the MongoDB sync driver. See https://www.elastic.co/guide/en/apm/agent/java/master/supported-technologies-details.html#supported-databases[supported data stores].

[float]
===== Bug Fixes
* JDBC regression- `PreparedStatement#executeUpdate()` and `PreparedStatement#executeLargeUpdate()` are not traced {pull}918[#918]
* When systemd cgroup driver is used, the discovered Kubernetes pod UID contains "_" instead of "-" {pull}920[#920]
* DB2 jcc4 driver is not traced properly {pull}926[#926]

[[release-notes-1.11.0]]
==== 1.11.0 - 2019/10/31

[float]
===== Features
* Add the ability to configure a unique name for a JVM within a service through the
https://www.elastic.co/guide/en/apm/agent/java/master/config-core.html#config-service-node-name[`service_node_name`]
config option]
* Add ability to ignore some exceptions to be reported as errors https://www.elastic.co/guide/en/apm/agent/java/master/config-core.html#config-ignore-exceptions[ignore_exceptions]
* Applying new logic for JMS `javax.jms.MessageConsumer#receive` so that, instead of the transaction created for the 
   polling method itself (ie from `receive` start to end), the agent will create a transaction attempting to capture 
   the code executed during actual message handling.
   This logic is suitable for environments where polling APIs are invoked within dedicated polling threads.
   This polling transaction creation strategy can be reversed through a configuration option (`message_polling_transaction_strategy`) 
   that is not exposed in the properties file by default.  
* Send IP obtained through `javax.servlet.ServletRequest#getRemoteAddr()` in `context.request.socket.remote_address` 
   instead of parsing from headers {pull}889[#889]
* Added `ElasticApmAttacher.attach(String propertiesLocation)` to specify a custom properties location
* Logs message when `transaction_max_spans` has been exceeded {pull}849[#849]
* Report the number of affected rows by a SQL statement (UPDATE,DELETE,INSERT) in 'affected_rows' span attribute {pull}707[#707]
* Add https://www.elastic.co/guide/en/apm/agent/java/master/public-api.html#api-traced[`@Traced`] annotation which either creates a span or a transaction, depending on the context
* Report JMS destination as a span/transaction context field {pull}906[#906]
* Added https://www.elastic.co/guide/en/apm/agent/java/master/config-jmx.html#config-capture-jmx-metrics[`capture_jmx_metrics`] configuration option

[float]
===== Bug Fixes
* JMS creates polling transactions even when the API invocations return without a message
* Support registering MBeans which are added after agent startup

[[release-notes-1.10.0]]
==== 1.10.0 - 2019/09/30

[float]
===== Features
* Add ability to manually specify reported https://www.elastic.co/guide/en/apm/agent/java/master/config-core.html#config-hostname[hostname]
* Add support for https://www.elastic.co/guide/en/apm/agent/java/master/supported-technologies-details.html#supported-databases[Redis Jedis client]
* Add support for identifying target JVM to attach apm agent to using JVM property. See also the documentation of the https://www.elastic.co/guide/en/apm/agent/java/master/setup-attach-cli.html#setup-attach-cli-usage-list[`--include` and `--exclude` flags]
* Added https://www.elastic.co/guide/en/apm/agent/java/master/config-jmx.html#config-capture-jmx-metrics[`capture_jmx_metrics`] configuration option
* Improve servlet error capture {pull}812[#812]
  Among others, now also takes Spring MVC `@ExceptionHandler`s into account 
* Instrument Logger#error(String, Throwable) {pull}821[#821]
  Automatically captures exceptions when calling `logger.error("message", exception)`
* Easier log correlation with https://github.com/elastic/java-ecs-logging. See https://www.elastic.co/guide/en/apm/agent/java/master/log-correlation.html[docs].
* Avoid creating a temp agent file for each attachment {pull}859[#859]
* Instrument `View#render` instead of `DispatcherServlet#render` {pull}829[#829]
  This makes the transaction breakdown graph more useful. Instead of `dispatcher-servlet`, the graph now shows a type which is based on the view name, for example, `FreeMarker` or `Thymeleaf`.

[float]
===== Bug Fixes
* Error in log when setting https://www.elastic.co/guide/en/apm/agent/java/current/config-reporter.html#config-server-urls[server_urls] 
 to an empty string - `co.elastic.apm.agent.configuration.ApmServerConfigurationSource - Expected previousException not to be null`
* Avoid terminating the TCP connection to APM Server when polling for configuration updates {pull}823[#823]
 
[[release-notes-1.9.0]]
==== 1.9.0 - 2019/08/22

[float]
===== Features
* Upgrading supported OpenTracing version from 0.31 to 0.33
* Added annotation and meta-annotation matching support for `trace_methods`, for example:
** `public @java.inject.* org.example.*` (for annotation)
** `public @@javax.enterprise.context.NormalScope org.example.*` (for meta-annotation)
* The runtime attachment now also works when the `tools.jar` or the `jdk.attach` module is not available.
This means you don't need a full JDK installation - the JRE is sufficient.
This makes the runtime attachment work in more environments such as minimal Docker containers.
Note that the runtime attachment currently does not work for OSGi containers like those used in many application servers such as JBoss and WildFly.
See the https://www.elastic.co/guide/en/apm/agent/java/master/setup-attach-cli.html[documentation] for more information.
* Support for Hibernate Search

[float]
===== Bug Fixes
* A warning in logs saying APM server is not available when using 1.8 with APM server 6.x.
Due to that, agent 1.8.0 will silently ignore non-string labels, even if used with APM server of versions 6.7.x or 6.8.x that support such.
If APM server version is <6.7 or 7.0+, this should have no effect. Otherwise, upgrade the Java agent to 1.9.0+.
* `ApacheHttpAsyncClientInstrumentation` matching increases startup time considerably
* Log correlation feature is active when `active==false`
* Tomcat's memory leak prevention mechanism is causing a... memory leak. JDBC statement map is leaking in Tomcat if the application that first used it is undeployed/redeployed.
See https://discuss.elastic.co/t/elastic-apm-agent-jdbchelper-seems-to-use-a-lot-of-memory/195295[this related discussion].

[float]
==== Breaking Changes
* The `apm-agent-attach.jar` is not executable anymore.
Use `apm-agent-attach-standalone.jar` instead. 

[[release-notes-1.8.0]]
==== 1.8.0 - 2019/07/30

[float]
===== Features
* Added support for tracking https://www.elastic.co/guide/en/kibana/7.3/transactions.html[time spent by span type].
   Can be disabled by setting https://www.elastic.co/guide/en/apm/agent/java/current/config-core.html#config-breakdown-metrics[`breakdown_metrics`] to `false`. 
* Added support for https://www.elastic.co/guide/en/kibana/7.3/agent-configuration.html[central configuration].
   Can be disabled by setting https://www.elastic.co/guide/en/apm/agent/java/current/config-core.html#config-central-config[`central_config`] to `false`.
* Added support for Spring's JMS flavor - instrumenting `org.springframework.jms.listener.SessionAwareMessageListener`
* Added support to legacy ApacheHttpClient APIs (which adds support to Axis2 configured to use ApacheHttpClient)
* Added support for setting https://www.elastic.co/guide/en/apm/agent/java/1.x/config-reporter.html#config-server-urls[`server_urls`] dynamically via properties file {pull}723[#723]
* Added https://www.elastic.co/guide/en/apm/agent/java/current/config-core.html#config-config-file[`config_file`] option 
* Added option to use `@javax.ws.rs.Path` value as transaction name https://www.elastic.co/guide/en/apm/agent/java/current/config-jax-rs.html#config-use-jaxrs-path-as-transaction-name[`use_jaxrs_path_as_transaction_name`]
* Instrument quartz jobs https://www.elastic.co/guide/en/apm/agent/java/current/supported-technologies-details.html#supported-scheduling-frameworks[docs]
* SQL parsing improvements {pull}696[#696]
* Introduce priorities for transaction name {pull}748[#748].
   Now uses the path as transaction name if https://www.elastic.co/guide/en/apm/agent/java/current/config-http.html#config-use-path-as-transaction-name[`use_path_as_transaction_name`] is set to `true`
   rather than `ServletClass#doGet`.
   But if a name can be determined from a high level framework,
   like Spring MVC, that takes precedence.
   User-supplied names from the API always take precedence over any others.
* Use JSP path name as transaction name as opposed to the generated servlet class name {pull}751[#751]

[float]
===== Bug Fixes
* Some JMS Consumers and Producers are filtered due to class name filtering in instrumentation matching
* Jetty: When no display name is set and context path is "/" transaction service names will now correctly fall back to configured values
* JDBC's `executeBatch` is not traced
* Drops non-String labels when connected to APM Server < 6.7 to avoid validation errors {pull}687[#687]
* Parsing container ID in cloud foundry garden {pull}695[#695]
* Automatic instrumentation should not override manual results {pull}752[#752]

[float]
===== Breaking changes
* The log correlation feature does not add `span.id` to the MDC anymore but only `trace.id` and `transaction.id` {pull}742[#742].

[[release-notes-1.7.0]]
==== 1.7.0 - 2019/06/13

[float]
===== Features
* Added the `trace_methods_duration_threshold` config option. When using the `trace_methods` config option with wild cards,
this enables considerable reduction of overhead by limiting the number of spans captured and reported
(see more details in config documentation).
NOTE: Using wildcards is still not the recommended approach for the `trace_methods` feature.
* Add `Transaction#addCustomContext(String key, String|Number|boolean value)` to public API
* Added support for AsyncHttpClient 2.x
* Added https://www.elastic.co/guide/en/apm/agent/java/current/config-core.html#config-global-labels[`global_labels`] configuration option.
This requires APM Server 7.2+.
* Added basic support for JMS- distributed tracing for basic scenarios of `send`, `receive`, `receiveNoWait` and `onMessage`.
Both Queues and Topics are supported.
Async `send` APIs are not supported in this version. 
NOTE: This feature is currently marked as "experimental" and is disabled by default. In order to enable,
it is required to set the
https://www.elastic.co/guide/en/apm/agent/java/1.x/config-core.html#config-disable-instrumentations[`disable_instrumentations`] 
configuration property to an empty string.
* Improved OSGi support: added a configuration option for `bootdelegation` packages {pull}641[#641]
* Better span names for SQL spans. For example, `SELECT FROM user` instead of just `SELECT` {pull}633[#633]

[float]
===== Bug Fixes
* ClassCastException related to async instrumentation of Pilotfish Executor causing thread hang (applied workaround)
* NullPointerException when computing Servlet transaction name with null HTTP method name
* FileNotFoundException when trying to find implementation version of jar with encoded URL
* NullPointerException when closing Apache AsyncHttpClient request producer
* Fixes loading of `elasticapm.properties` for Spring Boot applications
* Fix startup error on WebLogic 12.2.1.2.0 {pull}649[#649]
* Disable metrics reporting and APM Server health check when active=false {pull}653[#653]

[[release-notes-1.6.1]]
==== 1.6.1 - 2019/04/26

[float]
===== Bug Fixes
* Fixes transaction name for non-sampled transactions https://github.com/elastic/apm-agent-java/issues/581[#581]
* Makes log_file option work again https://github.com/elastic/apm-agent-java/issues/594[#594]
* Async context propagation fixes
** Fixing some async mechanisms lifecycle issues https://github.com/elastic/apm-agent-java/issues/605[#605]
** Fixes exceptions when using WildFly managed executor services https://github.com/elastic/apm-agent-java/issues/589[#589]
** Exclude glassfish Executor which does not permit wrapped runnables https://github.com/elastic/apm-agent-java/issues/596[#596]
** Exclude DumbExecutor https://github.com/elastic/apm-agent-java/issues/598[#598]
* Fixes Manifest version reading error to support `jar:file` protocol https://github.com/elastic/apm-agent-java/issues/601[#601]
* Fixes transaction name for non-sampled transactions https://github.com/elastic/apm-agent-java/issues/597[#597]
* Fixes potential classloader deadlock by preloading `FileSystems.getDefault()` https://github.com/elastic/apm-agent-java/issues/603[#603]

[[release-notes-1.6.0]]
==== 1.6.0 - 2019/04/16

[float]
===== Related Announcements
* Java APM Agent became part of the Cloud Foundry Java Buildpack as of https://github.com/cloudfoundry/java-buildpack/releases/tag/v4.19[Release v4.19]
 
[float]
===== Features
* Support Apache HttpAsyncClient - span creation and cross-service trace context propagation
* Added the `jvm.thread.count` metric, indicating the number of live threads in the JVM (daemon and non-daemon) 
* Added support for WebLogic
* Added support for Spring `@Scheduled` and EJB `@Schedule` annotations - https://github.com/elastic/apm-agent-java/pull/569[#569]

[float]
===== Bug Fixes
* Avoid that the agent blocks server shutdown in case the APM Server is not available - https://github.com/elastic/apm-agent-java/pull/554[#554]
* Public API annotations improper retention prevents it from being used with Groovy - https://github.com/elastic/apm-agent-java/pull/567[#567]
* Eliminate side effects of class loading related to Instrumentation matching mechanism

[[release-notes-1.5.0]]
==== 1.5.0 - 2019/03/26

[float]
===== Potentially breaking changes
* If you didn't explicitly set the https://www.elastic.co/guide/en/apm/agent/java/master/config-core.html#config-service-name[`service_name`]
previously and you are dealing with a servlet-based application (including Spring Boot),
your `service_name` will change.
See the documentation for https://www.elastic.co/guide/en/apm/agent/java/master/config-core.html#config-service-name[`service_name`]
and the corresponding section in _Features_ for more information.
Note: this requires APM Server 7.0+. If using previous versions, nothing will change.

[float]
===== Features
* Added property `"allow_path_on_hierarchy"` to JAX-RS plugin, to lookup inherited usage of `@path`
* Support for number and boolean labels in the public API {pull}497[497].
This change also renames `tag` to `label` on the API level to be compliant with the https://github.com/elastic/ecs#-base-fields[Elastic Common Schema (ECS)].
The `addTag(String, String)` method is still supported but deprecated in favor of `addLabel(String, String)`.
As of version 7.x of the stack, labels will be stored under `labels` in Elasticsearch.
Previously, they were stored under `context.tags`.
* Support async queries made by Elasticsearch REST client 
* Added `setStartTimestamp(long epochMicros)` and `end(long epochMicros)` API methods to `Span` and `Transaction`,
allowing to set custom start and end timestamps.
* Auto-detection of the `service_name` based on the `<display-name>` element of the `web.xml` with a fallback to the servlet context path.
If you are using a spring-based application, the agent will use the setting for `spring.application.name` for its `service_name`.
See the documentation for https://www.elastic.co/guide/en/apm/agent/java/master/config-core.html#config-service-name[`service_name`]
for more information.
Note: this requires APM Server 7.0+. If using previous versions, nothing will change.
* Previously, enabling https://www.elastic.co/guide/en/apm/agent/java/master/config-core.html#config-capture-body[`capture_body`] could only capture form parameters.
Now it supports all UTF-8 encoded plain-text content types.
The option https://www.elastic.co/guide/en/apm/agent/java/master/config-http.html#config-capture-body-content-types[`capture_body_content_types`]
controls which `Content-Type`s should be captured.
* Support async calls made by OkHttp client (`Call#enqueue`)
* Added support for providing config options on agent attach.
** CLI example: `--config server_urls=http://localhost:8200,http://localhost:8201`
** API example: `ElasticApmAttacher.attach(Map.of("server_urls", "http://localhost:8200,http://localhost:8201"));`

[float]
===== Bug Fixes
* Logging integration through MDC is not working properly - https://github.com/elastic/apm-agent-java/issues/499[#499]
* ClassCastException with adoptopenjdk/openjdk11-openj9 - https://github.com/elastic/apm-agent-java/issues/505[#505]
* Span count limitation is not working properly - reported https://discuss.elastic.co/t/kibana-apm-not-showing-spans-which-are-visible-in-discover-too-many-spans/171690[in our forum]
* Java agent causes Exceptions in Alfresco cluster environment due to failure in the instrumentation of Hazelcast `Executor`s - reported https://discuss.elastic.co/t/cant-run-apm-java-agent-in-alfresco-cluster-environment/172962[in our forum]

[[release-notes-1.4.0]]
==== 1.4.0 - 2019/02/14

[float]
===== Features
* Added support for sync calls of OkHttp client
* Added support for context propagation for `java.util.concurrent.ExecutorService`s
* The `trace_methods` configuration now allows to omit the method matcher.
   Example: `com.example.*` traces all classes and methods within the `com.example` package and sub-packages.
* Added support for JSF. Tested on WildFly, WebSphere Liberty and Payara with embedded JSF implementation and on Tomcat and Jetty with
 MyFaces 2.2 and 2.3
* Introduces a new configuration option `disable_metrics` which disables the collection of metrics via a wildcard expression.
* Support for HttpUrlConnection
* Adds `subtype` and `action` to spans. This replaces former typing mechanism where type, subtype and action were all set through
   the type in an hierarchical dotted-syntax. In order to support existing API usages, dotted types are parsed into subtype and action, 
   however `Span.createSpan` and `Span.setType` are deprecated starting this version. Instead, type-less spans can be created using the new 
   `Span.startSpan` API and typed spans can be created using the new `Span.startSpan(String type, String subtype, String action)` API
* Support for JBoss EAP 6.4, 7.0, 7.1 and 7.2
* Improved startup times
* Support for SOAP (JAX-WS).
   SOAP client create spans and propagate context.
   Transactions are created for `@WebService` classes and `@WebMethod` methods.  

[float]
===== Bug Fixes
* Fixes a failure in BitBucket when agent deployed https://github.com/elastic/apm-agent-java/issues/349[#349]
* Fixes increased CPU consumption https://github.com/elastic/apm-agent-java/issues/453[#453] and https://github.com/elastic/apm-agent-java/issues/443[#443]
* Fixed some OpenTracing bridge functionalities that were not working when auto-instrumentation is disabled
* Fixed an error occurring when ending an OpenTracing span before deactivating
* Sending proper `null` for metrics that have a NaN value
* Fixes JVM crash with Java 7 https://github.com/elastic/apm-agent-java/issues/458[#458]
* Fixes an application deployment failure when using EclipseLink and `trace_methods` configuration https://github.com/elastic/apm-agent-java/issues/474[#474]

[[release-notes-1.3.0]]
==== 1.3.0 - 2019/01/10

[float]
===== Features
* The agent now collects system and JVM metrics https://github.com/elastic/apm-agent-java/pull/360[#360]
* Add API methods `ElasticApm#startTransactionWithRemoteParent` and `Span#injectTraceHeaders` to allow for manual context propagation https://github.com/elastic/apm-agent-java/pull/396[#396].
* Added `trace_methods` configuration option which lets you define which methods in your project or 3rd party libraries should be traced.
   To create spans for all `public` methods of classes whose name ends in `Service` which are in a sub-package of `org.example.services` use this matcher:
   `public org.example.services.*.*Service#*` https://github.com/elastic/apm-agent-java/pull/398[#398]
* Added span for `DispatcherServlet#render` https://github.com/elastic/apm-agent-java/pull/409[#409].
* Flush reporter on shutdown to make sure all recorded Spans are sent to the server before the program exits https://github.com/elastic/apm-agent-java/pull/397[#397]
* Adds Kubernetes https://github.com/elastic/apm-agent-java/issues/383[#383] and Docker metadata to, enabling correlation with the Kibana Infra UI.
* Improved error handling of the Servlet Async API https://github.com/elastic/apm-agent-java/issues/399[#399]
* Support async API’s used with AsyncContext.start https://github.com/elastic/apm-agent-java/issues/388[#388]

[float]
===== Bug Fixes
* Fixing a potential memory leak when there is no connection with APM server
* Fixes NoSuchMethodError CharBuffer.flip() which occurs when using the Elasticsearch RestClient and Java 7 or 8 https://github.com/elastic/apm-agent-java/pull/401[#401]

 
[[release-notes-1.2.0]]
==== 1.2.0 - 2018/12/19

[float]
===== Features
* Added `capture_headers` configuration option.
   Set to `false` to disable capturing request and response headers.
   This will reduce the allocation rate of the agent and can save you network bandwidth and disk space.
* Makes the API methods `addTag`, `setName`, `setType`, `setUser` and `setResult` fluent, so that calls can be chained. 

[float]
===== Bug Fixes
* Catch all errors thrown within agent injected code
* Enable public APIs and OpenTracing bridge to work properly in OSGi systems, fixes https://github.com/elastic/apm-agent-java/issues/362[this WildFly issue]
* Remove module-info.java to enable agent working on early Tomcat 8.5 versions
* Fix https://github.com/elastic/apm-agent-java/issues/371[async Servlet API issue]

[[release-notes-1.1.0]]
==== 1.1.0 - 2018/11/28

[float]
===== Features
* Some memory allocation improvements
* Enabling bootdelegation for agent classes in Atlassian OSGI systems

[float]
===== Bug Fixes
* Update dsl-json which fixes a memory leak.
 See https://github.com/ngs-doo/dsl-json/pull/102[ngs-doo/dsl-json#102] for details. 
* Avoid `VerifyError`s by non instrumenting classes compiled for Java 4 or earlier
* Enable APM Server URL configuration with path (fixes #339)
* Reverse `system.hostname` and `system.platform` order sent to APM server

[[release-notes-1.0.1]]
==== 1.0.1 - 2018/11/15

[float]
===== Bug Fixes
* Fixes NoSuchMethodError CharBuffer.flip() which occurs when using the Elasticsearch RestClient and Java 7 or 8 {pull}313[#313]

[[release-notes-1.0.0]]
==== 1.0.0 - 2018/11/14

[float]
===== Breaking changes
* Remove intake v1 support. This version requires APM Server 6.5.0+ which supports the intake api v2.
   Until the time the APM Server 6.5.0 is officially released,
   you can test with docker by pulling the APM Server image via
   `docker pull docker.elastic.co/apm/apm-server:6.5.0-SNAPSHOT`. 

[float]
===== Features
* Adds `@CaptureTransaction` and `@CaptureSpan` annotations which let you declaratively add custom transactions and spans.
   Note that it is required to configure the `application_packages` for this to work.
   See the https://www.elastic.co/guide/en/apm/agent/java/master/public-api.html#api-annotation[documentation] for more information.
* The public API now supports to activate a span on the current thread.
   This makes the span available via `ElasticApm#currentSpan()`
   Refer to the https://www.elastic.co/guide/en/apm/agent/java/master/public-api.html#api-span-activate[documentation] for more details.
* Capturing of Elasticsearch RestClient 5.0.2+ calls.
   Currently, the `*Async` methods are not supported, only their synchronous counterparts.
* Added API methods to enable correlating the spans created from the JavaScrip Real User Monitoring agent with the Java agent transaction.
   More information can be found in the https://www.elastic.co/guide/en/apm/agent/java/master/public-api.html#api-ensure-parent-id[documentation].
* Added `Transaction.isSampled()` and `Span.isSampled()` methods to the public API
* Added `Transaction#setResult` to the public API {pull}293[#293]

[float]
===== Bug Fixes
* Fix for situations where status code is reported as `200`, even though it actually was `500` {pull}225[#225]
* Capturing the username now properly works when using Spring security {pull}183[#183]

[[release-notes-1.0.0.rc1]]
==== 1.0.0.RC1 - 2018/11/06

[float]
===== Breaking changes
* Remove intake v1 support. This version requires APM Server 6.5.0+ which supports the intake api v2.
   Until the time the APM Server 6.5.0 is officially released,
   you can test with docker by pulling the APM Server image via
   `docker pull docker.elastic.co/apm/apm-server:6.5.0-SNAPSHOT`.
* Wildcard patterns are case insensitive by default. Prepend `(?-i)` to make the matching case sensitive.

[float]
===== Features
* Support for Distributed Tracing
* Adds `@CaptureTransaction` and `@CaptureSpan` annotations which let you declaratively add custom transactions and spans.
   Note that it is required to configure the `application_packages` for this to work.
   See the https://www.elastic.co/guide/en/apm/agent/java/master/public-api.html#api-annotation[documentation] for more information.
* The public API now supports to activate a span on the current thread.
   This makes the span available via `ElasticApm#currentSpan()`
   Refer to the https://www.elastic.co/guide/en/apm/agent/java/master/public-api.html#api-span-activate[documentation] for more details.
* Capturing of Elasticsearch RestClient 5.0.2+ calls.
   Currently, the `*Async` methods are not supported, only their synchronous counterparts.
* Added API methods to enable correlating the spans created from the JavaScrip Real User Monitoring agent with the Java agent transaction.
   More information can be found in the https://www.elastic.co/guide/en/apm/agent/java/master/public-api.html#api-ensure-parent-id[documentation].
* Microsecond accurate timestamps {pull}261[#261]
* Support for JAX-RS annotations.
Transactions are named based on your resources (`ResourceClass#resourceMethod`).

[float]
===== Bug Fixes
* Fix for situations where status code is reported as `200`, even though it actually was `500` {pull}225[#225]

[[release-notes-0.8.x]]
=== Java Agent version 0.8.x

[[release-notes-0.8.0]]
==== 0.8.0

[float]
===== Breaking changes
* Wildcard patterns are case insensitive by default. Prepend `(?-i)` to make the matching case sensitive.

[float]
===== Features
* Wildcard patterns are now not limited to only one wildcard in the middle and can be arbitrarily complex now.
   Example: `*foo*bar*baz`.
* Support for JAX-RS annotations.
   Transactions are named based on your resources (`ResourceClass#resourceMethod`).

[[release-notes-0.7.x]]
=== Java Agent version 0.7.x

[[release-notes-0.7.1]]
==== 0.7.1 - 2018/10/24

[float]
===== Bug Fixes
* Avoid recycling transactions twice {pull}178[#178]

[[release-notes-0.7.0]]
==== 0.7.0 - 2018/09/12

[float]
===== Breaking changes
* Removed `ElasticApm.startSpan`. Spans can now only be created from their transactions via `Transaction#createSpan`.
* `ElasticApm.startTransaction` and `Transaction#createSpan` don't activate the transaction and spans
   and are thus not available via `ElasticApm.activeTransaction` and `ElasticApm.activeSpan`.

[float]
===== Features
* Public API
** Add `Span#captureException` and `Transaction#captureException` to public API.
      `ElasticApm.captureException` is deprecated now. Use `ElasticApm.currentSpan().captureException(exception)` instead.
** Added `Transaction.getId` and `Span.getId` methods 
* Added support for async servlet requests
* Added support for Payara/Glassfish
* Incubating support for Apache HttpClient
* Support for Spring RestTemplate
* Added configuration options `use_path_as_transaction_name` and `url_groups`,
   which allow to use the URL path as the transaction name.
   As that could contain path parameters, like `/user/$userId` however,
   You can set the `url_groups` option to define a wildcard pattern, like `/user/*`,
   to group those paths together.
   This is especially helpful when using an unsupported Servlet API-based framework. 
* Support duration suffixes (`ms`, `s` and `m`) for duration configuration options.
   Not using the duration suffix logs out a deprecation warning and will not be supported in future versions.
* Add ability to add multiple APM server URLs, which enables client-side load balancing.
   The configuration option `server_url` has been renamed to `server_urls` to reflect this change.
   However, `server_url` still works for backwards compatibility.
* The configuration option `service_name` is now optional.
   It defaults to the main class name,
   the name of the executed jar file (removing the version number),
   or the application server name (for example `tomcat-application`).
   In a lot of cases,
   you will still want to set the `service_name` explicitly.
   But it helps getting started and seeing data easier,
   as there are no required configuration options anymore.
   In the future we will most likely determine more useful application names for Servlet API-based applications.<|MERGE_RESOLUTION|>--- conflicted
+++ resolved
@@ -36,11 +36,8 @@
 ===== Bug fixes
 * Fix small memory allocation regression introduced with tracestate header {pull}1508[#1508]
 * Fix `NullPointerException` from `WeakConcurrentMap.put` through the Elasticsearch client instrumentation - {pull}1531[1531]
-<<<<<<< HEAD
+* Sending `transaction_id` and `parent_id` only for events that contain a valid `trace_id` as well - {pull}1537[1537]
 * Fix `ClassNotFoundError` with old versions of Spring resttemplate {pull}1524[#1524]
-=======
-* Sending `transaction_id` and `parent_id` only for events that contain a valid `trace_id` as well - {pull}1537[1537]
->>>>>>> 51af1499
 
 [float]
 ===== Refactors
