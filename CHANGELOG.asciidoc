ifdef::env-github[]
NOTE: Release notes are best read in our documentation at
https://www.elastic.co/guide/en/apm/agent/java/current/release-notes.html[elastic.co]
endif::[]

////
[[release-notes-x.x.x]]
==== x.x.x - YYYY/MM/DD

[float]
===== Breaking changes

[float]
===== Features
* Cool new feature: {pull}2526[#2526]

[float]
===== Bug fixes
////

=== Unreleased

[[release-notes-x.x.x]]
==== x.x.x - YYYY/MM/DD

[float]
===== Refactorings
* Changed the main agent class loader to work in a child-first delegation model, thus making it more isolated by preferring self packaged
version of classes that are available also in the parent (bootstrap) class loader - {pull}2728[#2728]

[float]
===== Features
* Capture Oracle SID in connection string - {pull}2709[#2709]
* Implemented span links in the OTel bridge. - {pull}2685[#2685]
* Added support for MongoDB's 4.x Sync Driver - {pull}2241{#2241}
* Capture keyspace in `db.instance` for Cassandra database - {pull}2684[#2684]
* Added support for AWS SQS - {pull}2637[#2637]

[float]
===== Bug fixes
* Fix unexpected side-effects of `toString` calls within reactor instrumentation - {pull}2708[#2708]
* Fix Vert.x instrumentation for 4.3.2 - {pull}2700[#2700]
* Fix `NullPointerException` in `AmazonHttpClientInstrumentation` - {pull}2740[#2740]
* Fix stack frame exclusion patterns - {pull}2758[#2758]
* Fix `NullPointerException` with compressed spans - {pull}2755[#2755]
* Fix empty servlet path with proper fallback - {pull}2748[#2748]
<<<<<<< HEAD
* Avoid warning when log correlation option is provided in remote config - {pull}2765[#2765]
=======
* Fix 'ClosedByInterruptException` during indy bootstrap method resolution - {pull}2752[#2752]
* Enhance exclusion of other APM agents - {pull}2766[#2766]
>>>>>>> cbc2bc89

[[release-notes-1.x]]
=== Java Agent version 1.x

[[release-notes-1.33.0]]
==== 1.33.0 - 2022/07/08

[float]
===== Breaking changes
As of version 1.33.0, Java 7 support is deprecated and will be removed in a future release (not expected to be removed before January 2024) - {pull}2677[#2677]

[float]
===== Features
* Add support for Spring WebClient - {pull}2229[#2229]
* Added undocumented and unsupported configuration `metric_set_limit` to increase the metric set limit - {pull}2148[#2148]
* Added <<config-transaction-name-groups, `transaction_name_groups`>> configuration option  - {pull}2676[#2676]
** Deprecated <<config-url-groups, `url_groups`>> in favor of <<config-transaction-name-groups, `transaction_name_groups`>>.

[float]
===== Bug fixes
* Fix for JAX-WS (SOAP) transaction names. The agent now properly names transaction for web service methods that are not annotated with `@WebMethod`. - {pull}2667[#2667]
* Fix public API backward compatibility that was broken in 1.32.0. With this version you can use any version of the public API once again - {pull}2682[#2682]
* Fix flaky transaction name with Webflux+Servlet - {pull}2695[#2695]

[[release-notes-1.32.0]]
==== 1.32.0 - 2022/06/13

===== Potentially breaking changes
* If using the public API of version < 1.32.0 and using the `@CaptureSpan` or `@Traced` annotations, upgrading the agent to 1.32.0
without upgrading the API version may cause `VerifyError`. This was fixed in version 1.33.0, which can once again be used with any
version of the public API.
* For relational databases, the agent now captures the database name and makes it part of service dependencies and service map.
For example, with a `MySQL` database, previously a single `mysql` item was shown in the map and in service dependencies,
the agent will now include the database name in the dependency, thus `mysql/my-db1`, `mysql/my-db2` will now be captured.

[float]
===== Features
* Promote mature agent features as Generaly Available (GA) - {pull}2632[#2632]
** <<opentelemetry-bridge,OpenTelemetry bridge>> is now enabled by default
** <<config-circuit-breaker,Circuit breaker>> marked as GA (still disabled by default)
** <<setup-attach-api,API Attach>> and <<setup-attach-cli,CLI Attach>> marked as GA
** <<config-use-path-as-transaction-name,`use_path_as_transaction_name`>> configuration option marked as GA
** Dubbo instrumentation is now enabled by default
** `com.sun.net.httpserver.HttpServer` instrumentation marked as GA
* Struts action invocations via an action chain result start a new span - {pull}2513[#2513]
* Added official support for Elasticsearch Java API client - {pull}2211[#2211]
* Added the ability to make spans non-discardable through the public API and the OpenTelemetry bridge - {pull}2632[#2632]
* Added support for the new service target fields - {pull}2578[#2578]
* Capture the database name from JDBC connection string - {pull}2642[#2642]
* Added an additional span around Javalin template renderers - {pull}2381[#2381]
* Added support for downloading the latest agent version through the attach CLI by setting `--download-agent-version latest`. In
addition, when using the `apm-agent-attach-cli-slim.jar`, which does not contain a bundled agent, the latest version will be downloaded
from maven at runtime unless configured otherwise through  `--download-agent-version` - {pull}2659[#2659]
* Added span-links to messaging systems instrumentation (supported by APM Server 8.3+ only) - {pull}2610[#2610]

[float]
===== Bug fixes
* Fix missing attributes in bridged OTel transactions - {pull}2657[#2657]
* Fix `transaction.result` with bridged OTel transactions - {pull}2660[#2660]

[[release-notes-1.31.0]]
==== 1.31.0 - 2022/05/17

[float]
===== Potentially breaking changes
* Starting this version, when using <<config-log-ecs-reformatting>>, the agent will automatically set the `service.version` field.
If you are using ECS-logging and set the `service.version` through a custom field, the behaviour is not strictly defined. Remove the
custom `service.name` field setting and either allow the agent to automatically discover and set it, or use the
<<config-service-version>> config option to set it manually.

[float]
===== Refactorings
* Vert.x 3.x instrumentation was refactored to remove constructor instrumentation as well as wrapping of response handler. In addition, in
HTTP 2 request handling, transactions are ended when the request end event occurs and are kept alive until response end, when they are allowed
to recycle. This allows for spans representing asynchronous handling of requests for which the corresponding transaction has ended -
{pull}2564[#2564]
* Jedis clients instrumentation was changed

[float]
===== Features
* Set the service version when using the ECS reformatting of the application logs: {pull}2603[#2603]
* Add ECS-reformatting support for `java.util.logging` - {pull}2591[#2591]
* Added support for setting the service version on Log4j2's EcsLayout - {pull}2604[#2604]
* Added support for AWS S3 and DynamoDB - {pull}2606[#2606]
* Added support for Jedis 4.x clients - {pull}2626[#2626]

[float]
===== Bug fixes
* Fixed multiple dropped stats types in a transaction producing invalid JSON: {pull}2589[#2589]
* Fixed NoClassDefFoundError when using OTel bridge and span.*current() : {pull}2596[#2596]
* Fallback to standard output when Security Manager prevents writing to log file - {pull}2581[#2581]
* Fix missing transactions when using Vert.x 3.x with HTTP 1 - {pull}2564[#2564]
* Fix Vert.x `GET null` transactions to be named `GET unknown route`, according to spec - {pull}2564[#2564]
* Fix OpenTelemetry bridge span end with explicit timestamp - {pull}2615[#2615]
* Fix improper naming for `scheduled` transactions created by `java.util.TimerTask` instrumentation - {pull}2620[#2620]
* Properly handle `java.lang.IllegalStateException` related to premature invocation of `ServletConfig#getServletContext()` in
`Servlet#init()` instrumentations - {pull}2627[#2627]

[[release-notes-1.30.1]]
==== 1.30.1 - 2022/04/12

[float]
===== Bug fixes
* Fixed AWS Lambda instrumentation for AWS handler classes with input object types that are not AWS Events classes  - {pull}2551[#2551]
* Fixed service name discovery based on MANIFEST.MF file through `ServletContainerInitializer#onStartup` on Jakarta Servlet containers -
{pull}2546[#2546]
* Fix shaded classloader package definition - {pull}2566[#2566]
* Fix logging initialization with Security Manager - {pull}2568[#2568]
* normalize empty `transaction.type` and `span.type` - {pull}2525[#2525]
* Allowing square brackets within the <<config-capture-jmx-metrics>> config value - {pull}2547[#2547]
* Fixed duplicated ending of `HttpUrlConnection` spans - {pull}2530[#2530]
* Compressed span fixes - {pull}2576[#2576], {pull}2552[#2552], {pull}2558[#2558]


[[release-notes-1.30.0]]
==== 1.30.0 - 2022/03/22

[float]
===== Potentially breaking changes
* Create the JDBC spans as exit spans- {pull}2484[#2484]
* WebSocket requests are now captured with transaction type request instead of custom - {pull}2501[#2501]

[float]
===== Refactorings
* Logging frameworks instrumentations - {pull}2428[#2428]. This refactoring includes:
** Log correlation now works based on bytecode instrumentation rather than `ActivationListener` that directly updates the MDC
** Merging the different instrumentations (log-correlation, error-capturing and ECS-reformatting) into a single plugin
** Module structure and package naming changes

[float]
===== Features
* Added support for setting service name and version for a transaction via the public api - {pull}2451[#2451]
* Added support for en-/disabling each public annotation on each own - {pull}2472[#2472]
* Added support for compressing spans - {pull}2477[#2477]
* Added microsecond durations with `us` as unit - {pull}2496[#2496]
* Added support for dropping fast exit spans - {pull}2491[#2491]
* Added support for collecting statistics about dropped exit spans - {pull}2505[#2505]
* Making AWS Lambda instrumentation GA - includes some changes in Lambda transaction metadata fields and a dedicated flush HTTP request
to the AWS Lambda extension - {pull}2424[#2424]
* Changed logging correlation to be on by default. This change includes the removal of the now redundant `enable_log_correlation` config
option. If there's a need to disable the log correlation mechanism, this can be done now through the `disable_instrumentations` config -
{pull}2428[#2428]
* Added automatic error event capturing for log4j1 and JBoss LogManager - {pull}2428[#2428]
* Issue a warning when security manager is mis-configured - {pull}2510[#2510]
* Add experimental OpenTelemetry API bridge - {pull}1631[#1631]

[float]
===== Performance improvements
* Proxy classes are excluded from instrumentation in more cases - {pull}2474[#2474]
* Only time type/method matching if the debug logging is enabled as the results are only used when debug logging is enabled - {pull}2471[#2471]

[float]
===== Bug fixes
* Fix cross-plugin dependencies triggering NoClassDefFound - {pull}2509[#2509]
* Fix status code setting in AWS Lambda transactions triggered by API Gateway V1 - {pull}2346[#2346]
* Fix classloading OSGi bundles with partial dependency on Servlet API + avoid SecurityException with Apache Sling - {pull}2418[2418]
* Respect `transaction_ignore_urls` and `transaction_ignore_user_agents` when creating transactions in the spring webflux instrumentation - {pull}2515[#2515]

[[release-notes-1.29.0]]
==== 1.29.0 - 2022/02/09

[float]
===== Breaking changes
* Changes in service name auto-discovery of jar files (see Features section)

[float]
===== Features
* Exceptions that are logged using the fatal log level are now captured (log4j2 only) - {pull}2377[#2377]
* Replaced `authorization` in the default value of `sanitize_field_names` with `*auth*` - {pull}2326[#2326]
* Unsampled transactions are dropped and not sent to the APM-Server if the APM-Server version is 8.0+ - {pull}2329[#2329]
* Adding agent logging capabilities to our SDK, making it available for external plugins - {pull}2390[#2390]
* Service name auto-discovery improvements
** For applications deployed to application servers (`war` files) and standalone jars that are started with `java -jar`,
   the agent now discovers the `META-INF/MANIFEST.MF` file.
** If the manifest contains the `Implementation-Title` attribute, it is used as the default service name - {pull}1921[#1921], {pull}2434[#2434] +
  *Note*: this may change your service names if you relied on the auto-discovery that uses the name of the jar file.
  If that jar file also contains an `Implementation-Title` attribute in the `MANIFEST.MF` file, the latter will take precedence.
** When the manifest contains the `Implementation-Version` attribute, it is used as the default service version - {pull}1726[#1726], {pull}1922[#1922], {pull}2434[#2434]
* Added support for instrumenting Struts 2 static resource requests - {pull}1949[#1949]
* Added support for Java/Jakarta WebSocket ServerEndpoint - {pull}2281[#2281]
* Added support for setting the service name on Log4j2's EcsLayout - {pull}2296[#2296]
* Print the used instrumentation groups when the application stops - {pull}2448[#2448]
* Add `elastic.apm.start_async` property that makes the agent start on a non-premain/main thread - {pull}2454[#2454]

[float]
===== Bug fixes
* Fix runtime attach with some docker images - {pull}2385[#2385]
* Restore dynamic capability to `log_level` config for plugin loggers - {pull}2384[#2384]
* Fix slf4j-related `LinkageError` - {pull}2390[#2390] and {pull}2376[#2376]
* Fix possible deadlock occurring when Byte Buddy reads System properties by warming up bytecode instrumentation code
paths. The BCI warmup is on by default and may be disabled through the internal `warmup_byte_buddy` config option - {pull}2368[#2368]
* Fixed few dubbo plugin issues - {pull}2149[#2149]
** Dubbo transaction will should be created at the provider side
** APM headers conversion issue within dubbo transaction
* Fix External plugins automatic setting of span outcome - {pull}2376[#2376]
* Avoid early initialization of JMX on Weblogic - {pull}2420[#2420]
* Automatically disable class sharing on AWS lambda layer - {pull}2438[#2438]
* Avoid standalone spring applications to have two different service names, one based on the jar name, the other based on `spring.application.name`.

[[release-notes-1.28.4]]
==== 1.28.4 - 2021/12/30

[float]
===== Bug fixes
* Fix `@Traced` annotation to return proper outcome instead of `failed` - {pull}2370[#2370]

[float]
===== Dependency updates
* Update Log4j to 2.12.4 and log4j2-ecs-layout to 1.3.2 - {pull}2378[#2378]

[[release-notes-1.28.3]]
==== 1.28.3 - 2021/12/22

[float]
===== Dependency updates
* Update Log4j to 2.12.3
* Update ecs-logging-java to 1.3.0

[float]
===== Potentially breaking changes
* If the agent cannot discover a service name, it now uses `unknown-java-service` instead of `my-service` - {pull}2325[#2325]

[float]
===== Bug fixes
* Gracefully handle JDBC drivers which don't support `Connection#getCatalog` - {pull}2340[#2340]
* Fix using JVM keystore options for communication with APM Server - {pull}2362[#2362]

[[release-notes-1.28.2]]
==== 1.28.2 - 2021/12/16

[float]
===== Dependency updates
* Update Log4j to 2.12.2

[float]
===== Bug fixes
* Fix module loading errors on J9 JVM - {pull}2341[#2341]
* Fixing log4j configuration error - {pull}2343[#2343]

[[release-notes-1.28.1]]
==== 1.28.1 - 2021/12/10

[float]
===== Security
* Fix for "Log4Shell" RCE 0-day exploit in log4j https://nvd.nist.gov/vuln/detail/CVE-2021-44228[CVE-2021-44228] - {pull}2332[#2332]

[float]
===== Features
* Added support to selectively enable instrumentations - {pull}2292[#2292]

[float]
===== Bug fixes
* Preferring controller names for Spring MVC transactions, `use_path_as_transaction_name` only as a fallback - {pull}2320[#2320]

[[release-notes-1.28.0]]
==== 1.28.0 - 2021/12/07

[float]
===== Features
* Adding experimental support for <<aws-lambda, AWS Lambda>> - {pull}1951[#1951]
* Now supporting tomcat 10 - {pull}2229[#2229]

[float]
===== Bug fixes
* Fix error with parsing APM Server version for 7.16+ - {pull}2313[#2313]

[[release-notes-1.27.1]]
==== 1.27.1 - 2021/11/30

[float]
===== Security
* Resolves Local Privilege Escalation issue https://discuss.elastic.co/t/apm-java-agent-security-update/291355[ESA-2021-30] https://cve.mitre.org/cgi-bin/cvename.cgi?name=CVE-2021-37942[CVE-2021-37942]

[float]
===== Features
* Add support to Jakarta EE for JSF - {pull}2254[#2254]

[float]
===== Bug fixes
* Fixing missing Micrometer metrics in Spring boot due to premature initialization - {pull}2255[#2255]
* Fixing hostname trimming of FQDN too aggressive - {pull}2286[#2286]
* Fixing agent `unknown` version - {pull}2289[#2289]
* Improve runtime attach configuration reliability - {pull}2283[#2283]

[[release-notes-1.27.0]]
==== 1.27.0 - 2021/11/15

[float]
===== Security
* Resolves Local Privilege Escalation issue https://discuss.elastic.co/t/apm-java-agent-security-update/289627[ESA-2021-29] https://cve.mitre.org/cgi-bin/cvename.cgi?name=CVE-2021-37941[CVE-2021-37941]

[float]
===== Potentially breaking changes
* `transaction_ignore_urls` now relies on full request URL path - {pull}2146[#2146]
** On a typical application server like Tomcat, deploying an `app.war` application to the non-ROOT context makes it accessible with `http://localhost:8080/app/`
** Ignoring the whole webapp through `/app/*` was not possible until now.
** Existing configuration may need to be updated to include the deployment context, thus for example `/static/*.js` used to
exclude known static files in all applications might be changed to `/app/static/*.js` or `*/static/*.js`.
** It only impacts prefix patterns due to the additional context path in pattern.
** It does not impact deployment within the `ROOT` context like Spring-boot which do not have such context path prefix.
* The metrics `transaction.duration.sum.us`, `transaction.duration.count` and `transaciton.breakdown.count` are no longer recorded - {pull}2194[#2194]
* Automatic hostname discovery mechanism had changed, so the resulted `host.name` and `host.hostname` in events reported
by the agent may be different. This was done in order to improve the integration with host metrics in the APM UI.

[float]
===== Features
* Improved capturing of logged exceptions when using Log4j2 - {pull}2139[#2139]
* Update to async-profiler 1.8.7 and set configured `safemode` at load time though a new system property - {pull}2165[#2165]
* Added support to capture `context.message.routing-key` in rabbitmq, spring amqp instrumentations - {pull}1767[#1767]
* Breakdown metrics are now tracked per service (when using APM Server 8.0) - {pull}2208[#2208]
* Add support for Spring AMQP batch API - {pull}1716[#1716]
* Add the (current) transaction name to the error (when using APM Server 8.0) - {pull}2235[#2235]
* The JVM/JMX metrics are reported for each service name individually (when using APM Server 8.0) - {pull}2233[#2233]
* Added <<config-span-stack-trace-min-duration,`span_stack_trace_min_duration`>> option.
 This replaces the now deprecated `span_frames_min_duration` option.
 The difference is that the new option has more intuitive semantics for negative values (never collect stack trace) and zero (always collect stack trace). - {pull}2220[#2220]
* Add support to Jakarta EE for JAX-WS - {pull}2247[#2247]
* Add support to Jakarta EE for JAX-RS - {pull}2248[#2248]
* Add support for Jakarta EE EJB annotations `@Schedule`, `@Schedules` - {pull}2250[#2250]
* Add support to Jakarta EE for Servlets - {pull}1912[#1912]
* Added support to Quartz 1.x - {pull}2219[#2219]

[float]
===== Performance improvements
* Disable compression when sending data to a local APM Server
* Reducing startup contention related to instrumentation through `ensureInstrumented` - {pull}2150[#2150]

[float]
===== Bug fixes
* Fix k8s metadata discovery for containerd-cri envs - {pull}2126[#2126]
* Fixing/reducing startup delays related to `ensureInstrumented` - {pull}2150[#2150]
* Fix runtime attach when bytebuddy is in application classpath - {pull}2116[#2116]
* Fix failed integration between agent traces and host metrics coming from Beats/Elastic-Agent due to incorrect hostname
discovery - {pull}2205[#2205]
* Fix infinitely kept-alive transactions in Hikari connection pool - {pull}2210[#2210]
* Fix few Webflux exceptions and missing reactor module - {pull}2207[#2207]

[float]
===== Refactorings
* Loading the agent from an isolated class loader - {pull}2109[#2109]
* Refactorings in the `apm-agent-plugin-sdk` that may imply breaking changes for beta users of the external plugin mechanism
** `WeakMapSupplier.createMap()` is now `WeakConcurrent.buildMap()` and contains more builders - {pull}2136[#2136]
** `GlobalThreadLocal` has been removed in favor of `DetachedThreadLocal`. To make it global, use `GlobalVariables` - {pull}2136[#2136]
** `DynamicTransformer.Accessor.get().ensureInstrumented` is now `DynamicTransformer.ensureInstrumented` - {pull}2164[#2164]
** The `@AssignTo.*` annotations have been removed.
   Use the `@Advice.AssignReturned.*` annotations that come with the latest version of Byte Buddy.
   If your plugin uses the old annotations, it will be skipped.
   {pull}2171[#2171]
* Switching last instrumentations (`trace_methods`, sparkjava, JDK `HttpServer` and Struts 2) to
`TracerAwareInstrumentation` - {pull}2170[#2170]
* Replace concurrency plugin maps to `SpanConcurrentHashMap` ones - {pull}2173[#2173]
* Align User-Agent HTTP header with other APM agents - {pull}2177[#2177]

[[release-notes-1.26.2]]
==== 1.26.2 - 2021/12/30

[float]
===== Dependency updates
* Update Log4j to 2.12.4 and log4j2-ecs-layout to 1.3.2 - {pull}2378[#2378]

[[release-notes-1.26.1]]
==== 1.26.1 - 2021/12/22

[float]
===== Dependency updates
* Update Log4j to 2.12.3
* Update ecs-logging-java to 1.3.0

[[release-notes-1.26.0]]
==== 1.26.0 - 2021/09/14

===== Potentially breaking changes
* If you rely on Database span subtype and use Microsoft SQL Server, the span subtype has been changed from `sqlserver`
to `mssql` to align with other agents.

[float]
===== Breaking changes
* Stop collecting the field `http.request.socket.encrypted` in http requests - {pull}2136[#2136]

[float]
===== Features
* Improved naming for Spring controllers - {pull}1906[#1906]
* ECS log reformatting improvements - {pull}1910[#1910]
** Automatically sets `service.node.name` in all log events if set through agent configuration
** Add `log_ecs_reformatting_additional_fields` option to support arbitrary fields in logs
** Automatically serialize markers as tags where relevant (log4j2 and logback)
* gRPC spans (client and server) can detect errors or cancellation through custom listeners - {pull}2067[#2067]
* Add `-download-agent-version` to the agent <<setup-attach-cli-usage-options, attach CLI tool options>>, allowing the
user to configure an arbitrary agent version that will be downloaded from maven and attached - {pull}1959[#1959]
* Add extra check to detect improper agent setup - {pull}2076[#2076]
* In redis tests - embedded RedisServer is replaced by testcontainers - {pull}2221[#2221]

[float]
===== Performance improvements
* Reduce GC time overhead caused by WeakReferences - {pull}2086[#2086], {pull}2081[#2081]
* Reduced memory overhead by a smarter type pool caching strategy - {pull}2102[#2102]. +
  The type pool cache improves the startup times by speeding up type matching
  (determining whether a class that's about to be loaded should be instrumented).
  Generally, the more types that are cached, the faster the startup. +
  The old strategy did not impose a limit to the cache but cleared it after it hasn't been accessed in a while.
  However, load test have discovered that the cache may never be cleared and leave a permanent overhead of 23mb.
  The actual size of the cache highly depends on the application and loosely correlates with the number of loaded classes. +
  The new caching strategy targets to allocate 1% of the committed heap, at least 0.5mb and max 10mb.
  If a particular entry hasn't been accessed within 20s, it will be removed from the cache. +
  The results based on load testing are very positive:
** Equivalent startup times (within the margins of error of the previous strategy)
** Equivalent allocation rate (within the margins of error of the previous strategy)
** Reduced avg heap utilization from 10%/15mb (previous strategy) to within margins of error without the agent
** Reduced GC time due to the additional headroom that the application can utilize.
** Based on heap dump analysis, after warmup, the cache size is now around 59kb (down from 23mb with the previous strategy).

[float]
===== Bug fixes
* Fix failure to parse some forms of the `Implementation-Version` property from jar manifest files - {pull}1931[#1931]
* Ensure single value for context-propagation header - {pull}1937[#1937]
* Fix gRPC non-terminated (therefore non-reported) client spans - {pull}2067[#2067]
* Fix Webflux response status code - {pull}1948[#1948]
* Ensure path filtering is applied when Servlet path is not available - {pull}2099[#2099]
* Align span subtype for MS SqlServer - {pull}2112[#2112]
* Fix potential destination host name corruption in OkHttp client spans - {pull}2118[#2118]

[float]
===== Refactorings
* Migrate several plugins to indy dispatcher {pull}2087[#2087], {pull}2088[#2088], {pull}2090[#2090], {pull}2094[#2094], {pull}2095[#2095]

[[release-notes-1.25.0]]
==== 1.25.0 - 2021/07/22

[float]
===== Potentially breaking changes
* If you rely on instrumentations that are in the `experimental` group, you must now set `enable_experimental_instrumentations=true` otherwise
the experimental instrumentations will be disabled by default. Up to version `1.24.0` using an empty value for `disable_instrumentations` was
the recommended way to override the default `disable_instrumentations=experimental`.

[float]
===== Features
* Support for inheritance of public API annotations - {pull}1805[#1805]
* JDBC instrumentation sets `context.db.instance` - {pull}1820[#1820]
* Add support for Vert.x web client- {pull}1824[#1824]
* Avoid recycling of spans and transactions that are using through the public API, so to avoid
reference-counting-related errors - {pull}1859[#1859]
* Add <<config-enable-experimental-instrumentations>> configuration option to enable experimental features - {pull}1863[#1863]
** Previously, when adding an instrumentation group to `disable_instrumentations`, we had to make sure to not forget the
default `experimental` value, for example when disabling `jdbc` instrumentation we had to set `disable_instrumentations=experimental,jdbc` otherwise
setting `disable_instrumentations=jdbc` would disable jdbc and also enable experimental features, which would not be the desired effect.
** Previously, by default `disable_instrumentations` contained `experimental`
** Now by default `disable_instrumentations` is empty and `enable_experimental_instrumentations=false`
** Set `enable_experimental_instrumentations=true` to enable experimental instrumentations
* Eliminating concerns related to log4j2 vulnerability - https://nvd.nist.gov/vuln/detail/CVE-2020-9488#vulnCurrentDescriptionTitle.
We cannot upgrade to version above 2.12.1 because this is the last version of log4j that is compatible with Java 7.
Instead, we exclude the SMTP appender (which is the vulnerable one) from our artifacts. Note that older versions of
our agent are not vulnerable as well, as the SMTP appender was never used, this is only to further reduce our users' concerns.
* Adding public APIs for setting `destination.service.resource`, `destination.address` and `destination.port` fields
for exit spans - {pull}1788[#1788]
* Only use emulated runtime attachment as fallback, remove the `--without-emulated-attach` option - {pull}1865[#1865]
* Instrument `javax.servlet.Filter` the same way as `javax.servlet.FilterChain` - {pull}1858[#1858]
* Propagate trace context headers in HTTP calls occurring from within traced exit points, for example - when using
Elasticsearch's REST client - {pull}1883[#1883]
* Added support for naming sparkjava (not Apache Spark) transactions {pull}1894[#1894]
* Added the ability to manually create exit spans, which will result with the auto creation of service nodes in the
service map and downstream service in the dependencies table - {pull}1898[#1898]
* Basic support for `com.sun.net.httpserver.HttpServer` - {pull}1854[#1854]
* Update to async-profiler 1.8.6 {pull}1907[#1907]
* Added support for setting the framework using the public api (#1908) - {pull}1909[#1909]

[float]
===== Bug fixes
* Fix NPE with `null` binary header values + properly serialize them - {pull}1842[#1842]
* Fix `ListenerExecutionFailedException` when using Spring AMQP's ReplyTo container - {pull}1872[#1872]
* Enabling log ECS reformatting when using Logback configured with `LayoutWrappingEncoder` and a pattern layout - {pull}1879[#1879]
* Fix NPE with Webflux + context propagation headers - {pull}1871[#1871]
* Fix `ClassCastException` with `ConnnectionMetaData` and multiple classloaders - {pull}1864[#1864]
* Fix NPE in `co.elastic.apm.agent.servlet.helper.ServletTransactionCreationHelper.getClassloader` - {pull}1861[#1861]
* Fix for Jboss JMX unexpected notifications - {pull}1895[#1895]

[[release-notes-1.24.0]]
==== 1.24.0 - 2021/05/31

[float]
===== Features
* Basic support for Apache Struts 2 {pull}1763[#1763]
* Extending the <<config-log-ecs-reformatting>> config option to enable the overriding of logs with ECS-reformatted
events. With the new `OVERRIDE` option, non-file logs can be ECS-reformatted automatically as well - {pull}1793[#1793]
* Instrumentation for Vert.x Web {pull}1697[#1697]
* Changed log level of vm arguments to debug
* Giving precedence for the W3C `tracecontext` header over the `elastic-apm-traceparent` header - {pull}1821[#1821]
* Add instrumentation for Webflux - {pull}1305[#1305]
* Add instrumentation for Javalin {pull}1822[#1822]

[float]
===== Bug fixes
* Fix another error related to instrumentation plugins loading on Windows - {pull}1785[#1785]
* Load Spring AMQP plugin- {pull}1784[#1784]
* Avoid `IllegalStateException` when multiple `tracestate` headers are used - {pull}1808[#1808]
* Ensure CLI attach avoids `sudo` only when required and avoid blocking - {pull}1819[#1819]
* Avoid sending metric-sets without samples, so to adhere to the intake API - {pull}1826[#1826]
* Fixing our type-pool cache, so that it can't cause OOM (softly-referenced), and it gets cleared when not used for
a while - {pull}1828[#1828]

[float]
===== Refactors
* Remove single-package limitation for embedded plugins - {pull}1780[#1780]

[[release-notes-1.23.0]]
==== 1.23.0 - 2021/04/22

[float]
===== Breaking changes
* There are breaking changes in the <<setup-attach-cli,attacher cli>>.
  See the Features section for more information.

[float]
===== Features
* Overhaul of the <<setup-attach-cli,attacher cli>> application that allows to attach the agent to running JVMs - {pull}1667[#1667]
** The artifact of the standalone cli application is now called `apm-agent-attach-cli`. The attacher API is still called `apm-agent-attach`.
** There is also a slim version of the cli application that does not bundle the Java agent.
It requires the `--agent-jar` option to be set.
** Improved logging +
The application uses {ecs-logging-java-ref}/intro.html[Java ECS logging] to emit JSON logs.
The log level can be configured with the `--log-level` option.
By default, the program is logging to the console but using the `--log-file` option, it can also log to a file.
** Attach to JVMs running under a different user (unix only) +
The JVM requires the attacher to be running under the same user as the target VM (the attachee).
The `apm-agent-attach-standalone.jar` can now be run with a user that has permissions to switch to the user that runs the target VM.
On Windows, the attacher can still only attach to JVMs that are running with under the same user.
** New include/exclude discovery rules +
*** `--include-all`: Attach to all discovered JVMs. If no matchers are provided, it will not attach to any JVMs.
*** `--include-user`/`--exclude-user`: Attach to all JVMs of a given operating system user.
*** `--include-main`/`--exclude-main`: Attach to all JVMs that whose main class/jar name, or system properties match the provided regex.
*** `--include-vmargs`/`--exclude-vmargs`: Attach to all JVMs that whose main class/jar name, or system properties match the provided regex.
** Removal of options +
*** The deprecated `--arg` option has been removed.
*** The `-i`/`--include`, `-e`/`exclude` options have been removed in favor of the `--<include|exclude>-<main|vmargs>` options.
*** The `-p`/`--pid` options have been removed in favor of the `--include-pid` option.
** Changed behavior of  the `-l`/`--list` option +
The option now only lists JVMs that match the include/exclude discovery rules.
Thus, it can be used to do a dry-run of the matchers without actually performing an attachment.
It even works in combination with `--continuous` now.
By default, the VM arguments are not printed, but only when the `-a`/`--list-vmargs` option is set.
** Remove dependency on `jps` +
Even when matching on the main class name or on system properties,
** Checks the Java version before attaching to avoid attachment on unsupported JVMs.
* Cassandra instrumentation - {pull}1712[#1712]
* Log correlation supports JBoss Logging - {pull}1737[#1737]
* Update Byte-buddy to `1.11.0` - {pull}1769[#1769]
* Support for user.domain {pull}1756[#1756]
* JAX-RS supports javax.ws.rs.PATCH
* Enabling build and unit tests on Windows - {pull}1671[#1671]

[float]
===== Bug fixes
* Fixed log correlation for log4j2 - {pull}1720[#1720]
* Fix apm-log4j1-plugin and apm-log4j2-plugin dependency on slf4j - {pull}1723[#1723]
* Avoid systematic `MessageNotWriteableException` error logging, now only visible in `debug` - {pull}1715[#1715] and {pull}1730[#1730]
* Fix rounded number format for non-english locales - {pull}1728[#1728]
* Fix `NullPointerException` on legacy Apache client instrumentation when host is `null` - {pull}1746[#1746]
* Apply consistent proxy class exclusion heuristic - {pull}1738[#1738]
* Fix micrometer serialization error - {pull}1741[#1741]
* Optimize & avoid `ensureInstrumented` deadlock by skipping stack-frame computation for Java7+ bytecode - {pull}1758[#1758]
* Fix instrumentation plugins loading on Windows - {pull}1671[#1671]

[float]
===== Refactors
* Migrate some plugins to indy dispatcher {pull}1369[#1369] {pull}1410[#1410] {pull}1374[#1374]

[[release-notes-1.22.0]]
==== 1.22.0 - 2021/03/24

[float]
===== Breaking changes
* Dots in metric names of Micrometer metrics get replaced with underscores to avoid mapping conflicts.
De-dotting be disabled via <<config-dedot-custom-metrics, `dedot_custom_metrics`>>. - {pull}1700[#1700]

[float]
===== Features
* Introducing a new mechanism to ease the development of community instrumentation plugins. See <<config-plugins-dir>> for
more details. This configuration was already added in 1.18.0, but more extensive and continuous integration testing
allows us to expose it now. It is still marked as "experimental" though, meaning that future changes in the mechanism
may break early contributed plugins. However, we highly encourage our community to try it out and we will do our best
to assist with such efforts.
* Deprecating `ignore_user_agents` in favour of `transaction_ignore_user_agents`, maintaining the same functionality -
{pull}1644[#1644]
* Update existing Hibernate Search 6 instrumentation to the final relase
* The <<config-use-path-as-transaction-name, `use_path_as_transaction_name`>> option is now dynamic
* Flushing internal and micrometer metrics before the agent shuts down - {pull}1658[#1658]
* Support for OkHttp 4.4+ -  {pull}1672[#1672]
* Adding capability to automatically create ECS-JSON-formatted version of the original application log files, through
the <<config-log-ecs-reformatting>> config option. This allows effortless ingestion of logs to Elasticsearch without
any further configuration. Supports log4j1, log4j2 and Logback. {pull}1261[#1261]
* Add support to Spring AMQP - {pull}1657[#1657]
* Adds the ability to automatically configure usage of the OpenTracing bridge in systems using ServiceLoader - {pull}1708[#1708]
* Update to async-profiler 1.8.5 - includes a fix to a Java 7 crash and enhanced safe mode to better deal with
corrupted stack frames.
* Add a warning on startup when `-Xverify:none` or `-noverify` flags are set as this can lead to crashes that are very
difficult to debug - {pull}1593[#1593]. In an upcoming version, the agent will not start when these flags are set,
unless the system property `elastic.apm.disable_bootstrap_checks` is set to true.

[float]
===== Bug fixes
* fix sample rate rounded to zero when lower than precision - {pull}1655[#1655]
* fixed a couple of bugs with the external plugin mechanism (not documented until now) - {pull}1660[#1660]
* Fix runtime attach conflict with multiple users - {pull}1704[#1704]

[[release-notes-1.21.0]]
==== 1.21.0 - 2021/02/09

[float]
===== Breaking changes
* Following PR {pull}1650[#1650], there are two slight changes with the <<config-server-url>> and <<config-server-urls>>
configuration options:
    1.  So far, setting `server_urls` with an empty string would allow the agent to work normally, apart from any action
        that requires communication with the APM Server, including the attempt to fetch a central configuration.
        Starting in this agent version, setting `server_urls` to empty string doesn't have any special meaning, it is
        the default expected configuration, where `server_url` will be used instead. In order to achieve the same
        behaviour, use the new <<config-disable-send>> configuration.
    2.  Up to this version, `server_url` was used as an alias to `server_urls`, meaning that one could potentially set
        the `server_url` config with a comma-separated list of multiple APM Server addresses, and that would have been a
        valid configuration. Starting in this agent version, `server_url` is a separate configuration, and it only accepts
        Strings that represent a single valid URL. Specifically, empty strings and commas are invalid.

[float]
===== Features
* Add cloud provider metadata to reported events, see
https://github.com/elastic/apm/blob/master/specs/agents/metadata.md#cloud-provider-metadata[spec] for details.
By default, the agent will try to automatically detect the cloud provider on startup, but this can be
configured through the <<config-cloud-provider, `cloud_provider`>> config option - {pull}1599[#1599]
* Add span & transaction `outcome` field to improve error rate calculations - {pull}1613[#1613]

[float]
===== Bug fixes
* Fixing crashes observed in Java 7 at sporadic timing by applying a few seconds delay on bootstrap - {pull}1594[#1594]
* Fallback to using "TLS" `SSLContext` when "SSL" is not available - {pull}1633[#1633]
* Fixing agent startup failure with `NullPointerException` thrown by Byte-buddy's `MultipleParentClassLoader` - {pull}1647[#1647]
* Fix cached type resolution triggering `ClassCastException` - {pull}1649[#1649]

[[release-notes-1.20.0]]
==== 1.20.0 - 2021/01/07

[float]
===== Breaking changes
* The following public API types were `public` so far and became package-private: `NoopScope`, `ScopeImpl` and `AbstractSpanImpl`.
  If your code is using them, you will need to change that when upgrading to this version.
  Related PR: {pull}1532[#1532]

[float]
===== Features
* Add support for RabbitMQ clients - {pull}1328[#1328]

[float]
===== Bug fixes
* Fix small memory allocation regression introduced with tracestate header {pull}1508[#1508]
* Fix `NullPointerException` from `WeakConcurrentMap.put` through the Elasticsearch client instrumentation - {pull}1531[#1531]
* Sending `transaction_id` and `parent_id` only for events that contain a valid `trace_id` as well - {pull}1537[#1537]
* Fix `ClassNotFoundError` with old versions of Spring resttemplate {pull}1524[#1524]
* Fix Micrometer-driven metrics validation errors by the APM Server when sending with illegal values - {pull}1559[#1559]
* Serialize all stack trace frames when setting `stack_trace_limit=-1` instead of none - {pull}1571[#1571]
* Fix `UnsupportedOperationException` when calling `ServletContext.getClassLoader()` - {pull}1576[#1576]
* Fix improper request body capturing - {pull}1579[#1579]
* Avoid `NullPointerException` due to null return values instrumentation advices - {pull}1601[#1601]
* Update async-profiler to 1.8.3 {pull}1602[1602]
* Use null-safe data structures to avoid `NullPointerException` {pull}1597[1597]
* Fix memory leak in sampling profiler mechanism - {pull}1592[#1592]

[float]
===== Refactors
* Migrate some plugins to indy dispatcher {pull}1405[#1405] {pull}1394[#1394]

[[release-notes-1.19.0]]
==== 1.19.0 - 2020/11/10

[float]
===== Features
* The agent version now includes a git hash if it's a snapshot version.
  This makes it easier to differ distinct snapshot builds of the same version.
  Example: `1.18.1-SNAPSHOT.4655910`
* Add support for sampling weight with propagation in `tracestate` W3C header {pull}1384[#1384]
* Adding two more valid options to the `log_level` config: `WARNING` (equivalent to `WARN`) and `CRITICAL`
  (will be treated as `ERROR`) - {pull}1431[1431]
* Add the ability to disable Servlet-related spans for `INCLUDE`, `FORWARD` and `ERROR` dispatches (without affecting
  basic Servlet capturing) by adding `servlet-api-dispatch` to <<config-disable-instrumentations>> - {pull}1448[1448]
* Add Sampling Profiler support for AArch64 architectures - {pull}1443[1443]
* Support proper transaction naming when using Spring's `ServletWrappingController` - {pull}1461[#1461]
* Update async-profiler to 1.8.2 {pull}1471[1471]
* Update existing Hibernate Search 6 instrumentation to work with the latest CR1 release
* Deprecating the `addLabel` public API in favor of `setLabel` (still supporting `addLabel`) - {pull}1449[#1449]

[float]
===== Bug fixes
* Fix `HttpUrlConnection` instrumentation issue (affecting distributed tracing as well) when using HTTPS without using
  `java.net.HttpURLConnection#disconnect` - {pull}1447[1447]
* Fixes class loading issue that can occur when deploying multiple applications to the same application server - {pull}1458[#1458]
* Fix ability to disable agent on startup wasn't working for runtime attach {pull}1444[1444]
* Avoid `UnsupportedOperationException` on some spring application startup {pull}1464[1464]
* Fix ignored runtime attach `config_file` {pull}1469[1469]
* Fix `IllegalAccessError: Module 'java.base' no access to: package 'java.lang'...` in J9 VMs of Java version >= 9 -
  {pull}1468[#1468]
* Fix JVM version parsing on HP-UX {pull}1477[#1477]
* Fix Spring-JMS transactions lifecycle management when using multiple concurrent consumers - {pull}1496[#1496]

[float]
===== Refactors
* Migrate some plugins to indy dispatcher {pull}1404[1404] {pull}1411[1411]
* Replace System Rules with System Lambda {pull}1434[#1434]

[[release-notes-1.18.1]]
==== 1.18.1 - 2020/10/06

[float]
===== Refactors
* Migrate some plugins to indy dispatcher {pull}1362[1362] {pull}1366[1366] {pull}1363[1363] {pull}1383[1383] {pull}1368[1368] {pull}1364[1364] {pull}1365[1365] {pull}1367[1367] {pull}1371[1371]

[float]
===== Bug fixes
* Fix instrumentation error for HttpClient - {pull}1402[#1402]
* Eliminate `unsupported class version error` messages related to loading the Java 11 HttpClient plugin in pre-Java-11 JVMs {pull}1397[1397]
* Fix rejected metric events by APM Server with response code 400 due to data validation error - sanitizing Micrometer
metricset tag keys - {pull}1413[1413]
* Fix invalid micrometer metrics with non-numeric values {pull}1419[1419]
* Fix `NoClassDefFoundError` with JDBC instrumentation plugin {pull}1409[1409]
* Apply `disable_metrics` config to Micrometer metrics - {pull}1421[1421]
* Remove cgroup `inactive_file.bytes` metric according to spec {pull}1422[1422]

[[release-notes-1.18.0]]
==== 1.18.0 - 2020/09/08

[float]
===== Features
* Deprecating `ignore_urls` config in favour of <<config-transaction-ignore-urls, `transaction_ignore_urls`>> to align
  with other agents, while still allowing the old config name for backward compatibility - {pull}1315[#1315]
* Enabling instrumentation of classes compiled with Java 1.4. This is reverting the restriction of instrumenting only
  bytecode of Java 1.5 or higher ({pull}320[#320]), which was added due to potential `VerifyError`. Such errors should be
  avoided now by the usage of `TypeConstantAdjustment` - {pull}1317[#1317]
* Enabling agent to work without attempting any communication with APM server, by allowing setting `server_urls` with
  an empty string - {pull}1295[#1295]
* Add <<metrics-micrometer, micrometer support>> - {pull}1303[#1303]
* Add `profiling_inferred_spans_lib_directory` option to override the default temp directory used for exporting the async-profiler library.
  This is useful for server-hardened environments where `/tmp` is often configured with `noexec`, leading to `java.lang.UnsatisfiedLinkError` errors - {pull}1350[#1350]
* Create spans for Servlet dispatches to FORWARD, INCLUDE and ERROR - {pull}1212[#1212]
* Support JDK 11 HTTPClient - {pull}1307[#1307]
* Lazily create profiler temporary files {pull}1360[#1360]
* Convert the followings to Indy Plugins (see details in <<release-notes-1.18.0.rc1, 1.18.0-rc1 relase notes>>): gRPC,
  AsyncHttpClient, Apache HttpClient
* The agent now collects cgroup memory metrics (see details in <<metrics-cgroup,Metrics page>>)
* Update async-profiler to 1.8.1 {pull}1382[#1382]
* Runtime attach install option is promoted to 'beta' status (was experimental).

[float]
===== Bug fixes
* Fixes a `NoClassDefFoundError` in the JMS instrumentation of `MessageListener` - {pull}1287[#1287]
* Fix `/ by zero` error message when setting `server_urls` with an empty string - {pull}1295[#1295]
* Fix `ClassNotFoundException` or `ClassCastException` in some cases where special log4j configurations are used - {pull}1322[#1322]
* Fix `NumberFormatException` when using early access Java version - {pull}1325[#1325]
* Fix `service_name` config being ignored when set to the same auto-discovered default value - {pull}1324[#1324]
* Fix service name error when updating a web app on a Servlet container - {pull}1326[#1326]
* Fix remote attach 'jps' executable not found when 'java' binary is symlinked ot a JRE - {pull}1352[#1352]

[[release-notes-1.18.0.rc1]]
==== 1.18.0.RC1 - 2020/07/22

This release candidate adds some highly anticipated features:
It’s now possible to attach the agent at runtime in more cases than before.
Most notably, it enables runtime attachment on JBoss, WildFly, Glassfish/Payara,
and other OSGi runtimes such as Atlassian Jira and Confluence.

To make this and other significant features, such as https://github.com/elastic/apm-agent-java/issues/937[external plugins], possible,
we have implemented major changes to the architecture of the agent.
The agent now relies on the `invokedynamic` bytecode instruction to make plugin development easier, safer, and more efficient.
As early versions of Java 7 and Java 8 have unreliable support for invokedynamic,
we now require a minimum update level of 60 for Java 7 (7u60+) in addition to the existing minimum update level of 40 for Java 8 (8u40+).

We’re looking for users who would like to try this out to give feedback.
If we see that the `invokedynamic`-based approach (https://github.com/elastic/apm-agent-java/pull/1230[indy plugins]) works well, we can continue and migrate the rest of the plugins.
After the migration has completed, we can move forward with external plugins and remove the experimental label from runtime attachment.

If all works like in our testing, you would not see `NoClassDefFoundError` s anymore when, for example, trying to attach the agent at runtime to an OSGi container or a JBoss server.
Also, non-standard OSGi containers, such as Atlassian Jira and other technologies with restrictive class loading policies, such as MuleSoft ESB, will benefit from this change.

In the worst case, there might be JVM crashes due to `invokedynamic`-related JVM bugs.
However, we already disable the agent when attached to JVM versions that are known to be problematic.
Another potentially problematic area is that we now dynamically raise the bytecode version of instrumented classes to be at least bytecode version 51 (Java 7).
This is needed in order to be able to use the `invokedynamic` instruction.
This requires re-computation of stack map frames which makes instrumentation a bit slower.
We don't anticipate notable slowdowns unless you extensively (over-)use <<config-trace-methods, `trace_methods`>>.

[float]
===== Breaking changes
* Early Java 7 versions, prior to update 60, are not supported anymore.
  When trying to attach to a non-supported version, the agent will disable itself and not apply any instrumentations.

[float]
===== Features
* Experimental support for runtime attachment now also for OSGi containers, JBoss, and WildFly
* New mitigation of OSGi bootdelegation errors (`NoClassDefFoundError`).
  You can remove any `org.osgi.framework.bootdelegation` related configuration.
  This release also removes the configuration option `boot_delegation_packages`.
* Overhaul of the `ExecutorService` instrumentation that avoids `ClassCastException` issues - {pull}1206[#1206]
* Support for `ForkJoinPool` and `ScheduledExecutorService` (see <<supported-async-frameworks>>)
* Support for `ExecutorService#invokeAny` and `ExecutorService#invokeAll`
* Added support for `java.util.TimerTask` - {pull}1235[#1235]
* Add capturing of request body in Elasticsearch queries: `_msearch`, `_count`, `_msearch/template`, `_search/template`, `_rollup_search` - {pull}1222[#1222]
* Add <<config-enabled,`enabled`>> flag
* Add experimental support for Scala Futures
* The agent now collects heap memory pools metrics - {pull}1228[#1228]

[float]
===== Bug fixes
* Fixes error capturing for log4j2 loggers. Version 1.17.0 introduced a regression.
* Fixes `NullPointerException` related to JAX-RS and Quartz instrumentation - {pull}1249[#1249]
* Expanding k8s pod ID discovery to some formerly non-supported environments
* When `recording` is set to `false`, the agent will not send captured errors anymore.
* Fixes NPE in Dubbo instrumentation that occurs when the application is acting both as a provider and as a consumer - {pull}1260[#1260]
* Adding a delay by default what attaching the agent to Tomcat using the premain route to work around the JUL
  deadlock issue - {pull}1262[#1262]
* Fixes missing `jboss.as:*` MBeans on JBoss - {pull}1257[#1257]


[[release-notes-1.17.0]]
==== 1.17.0 - 2020/06/17

[float]
===== Features
* Log files are now rotated after they reach <<config-log-file-size>>.
There will always be one history file `${log_file}.1`.
* Add <<config-log-format-sout>> and <<config-log-format-file>> with the options `PLAIN_TEXT` and `JSON`.
The latter uses https://github.com/elastic/ecs-logging-java[ecs-logging-java] to format the logs.
* Exposing <<config-classes-excluded-from-instrumentation>> config - {pull}1187[#1187]
* Add support for naming transactions based on Grails controllers. Supports Grails 3+ - {pull}1171[#1171]
* Add support for the Apache/Alibaba Dubbo RPC framework
* Async Profiler version upgraded to 1.7.1, with a new debugging flag for the stack frame recovery mechanism - {pull}1173[#1173]

[float]
===== Bug fixes
* Fixes `IndexOutOfBoundsException` that can occur when profiler-inferred spans are enabled.
  This also makes the profiler more resilient by just removing the call tree related to the exception (which might be in an invalid state)
  as opposed to stopping the profiler when an exception occurs.
* Fix `NumberFormatException` when parsing Ingres/Actian JDBC connection strings - {pull}1198[#1198]
* Prevent agent from overriding JVM configured truststore when not using HTTPS for communication with APM server - {pull}1203[#1203]
* Fix `java.lang.IllegalStateException` with `jps` JVM when using continuous runtime attach - {pull}1205[1205]
* Fix agent trying to load log4j2 plugins from application - {pull}1214[1214]
* Fix memory leak in gRPC instrumentation plugin - {pull}1196[1196]
* Fix HTTPS connection failures when agent is configured to use HTTPS to communicate with APM server {pull}1209[1209]

[[release-notes-1.16.0]]
==== 1.16.0 - 2020/05/13

[float]
===== Features

* The log correlation feature now adds `error.id` to the MDC. See <<supported-logging-frameworks>> for details. - {pull}1050[#1050]
* Deprecating the `incubating` tag in favour of the `experimental` tag. This is not a breaking change, so former
<<config-disable-instrumentations,`disable_instrumentation`>> configuration containing the `incubating` tag will still be respected - {pull}1123[#1123]
* Add a `--without-emulated-attach` option for runtime attachment to allow disabling this feature as a workaround.
* Add workaround for JDK bug JDK-8236039 with TLS 1.3 {pull}1149[#1149]
* Add log level `OFF` to silence agent logging
* Adds <<config-span-min-duration,`span_min_duration`>> option to exclude fast executing spans.
  When set together with one of the more specific thresholds - `trace_methods_duration_threshold` or `profiling_inferred_spans_min_duration`,
  the higher threshold will determine which spans will be discarded.
* Automatically instrument quartz jobs from the quartz-jobs artifact {pull}1170[#1170]
* Perform re-parenting of regular spans to be a child of profiler-inferred spans. Requires APM Server and Kibana 7.8.0. {pull}1117[#1117]
* Upgrade Async Profiler version to 1.7.0

[float]
===== Bug fixes

* When Servlet-related Exceptions are handled through exception handlers that return a 200 status code, agent shouldn't override with 500 - {pull}1103[#1103]
* Exclude Quartz 1 from instrumentation to avoid
  `IncompatibleClassChangeError: Found class org.quartz.JobExecutionContext, but interface was expected` - {pull}1108[#1108]
* Fix breakdown metrics span sub-types {pull}1113[#1113]
* Fix flaky gRPC server instrumentation {pull}1122[#1122]
* Fix side effect of calling `Statement.getUpdateCount` more than once {pull}1139[#1139]
* Stop capturing JDBC affected rows count using `Statement.getUpdateCount` to prevent unreliable side-effects {pull}1147[#1147]
* Fix OpenTracing error tag handling (set transaction error result when tag value is `true`) {pull}1159[#1159]
* Due to a bug in the build we didn't include the gRPC plugin in the build so far
* `java.lang.ClassNotFoundException: Unable to load class 'jdk.internal...'` is thrown when tracing specific versions of Atlassian systems {pull}1168[#1168]
* Make sure spans are kept active during `AsyncHandler` methods in the `AsyncHttpClient`
* CPU and memory metrics are sometimes not reported properly when using IBM J9 {pull}1148[#1148]
* `NullPointerException` thrown by the agent on WebLogic {pull}1142[#1142]

[[release-notes-1.15.0]]
==== 1.15.0 - 2020/03/27

[float]
===== Breaking changes

* Ordering of configuration sources has slightly changed, please review <<configuration>>:
** `elasticapm.properties` file now has higher priority over java system properties and environment variables, +
This change allows to change dynamic options values at runtime by editing file, previously values set in java properties
or environment variables could not be overridden, even if they were dynamic.
* Renamed some configuration options related to the experimental profiler-inferred spans feature ({pull}1084[#1084]):
** `profiling_spans_enabled` -> `profiling_inferred_spans_enabled`
** `profiling_sampling_interval` -> `profiling_inferred_spans_sampling_interval`
** `profiling_spans_min_duration` -> `profiling_inferred_spans_min_duration`
** `profiling_included_classes` -> `profiling_inferred_spans_included_classes`
** `profiling_excluded_classes` -> `profiling_inferred_spans_excluded_classes`
** Removed `profiling_interval` and `profiling_duration` (both are fixed to 5s now)

[float]
===== Features

* Gracefully abort agent init when running on a known Java 8 buggy JVM {pull}1075[#1075].
* Add support for <<supported-databases, Redis Redisson client>>
* Makes <<config-instrument>>, <<config-trace-methods>>, and <<config-disable-instrumentations>> dynamic.
Note that changing these values at runtime can slow down the application temporarily.
* Do not instrument Servlet API before 3.0 {pull}1077[#1077]
* Add support for API keys for apm backend authentication {pull}1083[#1083]
* Add support for <<supported-rpc-frameworks, gRPC>> client & server instrumentation {pull}1019[#1019]
* Deprecating `active` configuration option in favor of `recording`.
  Setting `active` still works as it's now an alias for `recording`.

[float]
===== Bug fixes

* When JAX-RS-annotated method delegates to another JAX-RS-annotated method, transaction name should include method A - {pull}1062[#1062]
* Fixed bug that prevented an APM Error from being created when calling `org.slf4j.Logger#error` - {pull}1049[#1049]
* Wrong address in JDBC spans for Oracle, MySQL and MariaDB when multiple hosts are configured - {pull}1082[#1082]
* Document and re-order configuration priorities {pull}1087[#1087]
* Improve heuristic for `service_name` when not set through config {pull}1097[#1097]


[[release-notes-1.14.0]]
==== 1.14.0 - 2020/03/04

[float]
===== Features

* Support for the official https://www.w3.org/TR/trace-context[W3C] `traceparent` and `tracestate` headers. +
  The agent now accepts both the `elastic-apm-traceparent` and the official `traceparent` header.
By default, it sends both headers on outgoing requests, unless <<config-use-elastic-traceparent-header, `use_elastic_traceparent_header`>> is set to false.
* Creating spans for slow methods with the help of the sampling profiler https://github.com/jvm-profiling-tools/async-profiler[async-profiler].
This is a low-overhead way of seeing which methods make your transactions slow and a replacement for the `trace_methods` configuration option.
See <<supported-java-methods>> for more details
* Adding a Circuit Breaker to pause the agent when stress is detected on the system and resume when the stress is relieved.
See <<circuit-breaker>> and {pull}1040[#1040] for more info.
* `Span#captureException` and `Transaction#captureException` in public API return reported error id - {pull}1015[#1015]

[float]
===== Bug fixes

* java.lang.IllegalStateException: Cannot resolve type description for <com.another.commercial.apm.agent.Class> - {pull}1037[#1037]
* properly handle `java.sql.SQLException` for unsupported JDBC features {pull}[#1035] https://github.com/elastic/apm-agent-java/issues/1025[#1025]

[[release-notes-1.13.0]]
==== 1.13.0 - 2020/02/11

[float]
===== Features

* Add support for <<supported-databases, Redis Lettuce client>>
* Add `context.message.age.ms` field for JMS message receiving spans and transactions - {pull}970[#970]
* Instrument log4j2 Logger#error(String, Throwable) ({pull}919[#919]) Automatically captures exceptions when calling `logger.error("message", exception)`
* Add instrumentation for external process execution through `java.lang.Process` and Apache `commons-exec` - {pull}903[#903]
* Add `destination` fields to exit span contexts - {pull}976[#976]
* Removed `context.message.topic.name` field - {pull}993[#993]
* Add support for Kafka clients - {pull}981[#981]
* Add support for binary `traceparent` header format (see the https://github.com/elastic/apm/blob/master/docs/agent-development.md#Binary-Fields[spec]
for more details) - {pull}1009[#1009]
* Add support for log correlation for log4j and log4j2, even when not used in combination with slf4j.
  See <<supported-logging-frameworks>> for details.

[float]
===== Bug Fixes

* Fix parsing value of `trace_methods` configuration property {pull}930[#930]
* Workaround for `java.util.logging` deadlock {pull}965[#965]
* JMS should propagate traceparent header when transactions are not sampled {pull}999[#999]
* Spans are not closed if JDBC implementation does not support `getUpdateCount` {pull}1008[#1008]

[[release-notes-1.12.0]]
==== 1.12.0 - 2019/11/21

[float]
===== Features
* JMS Enhancements {pull}911[#911]:
** Add special handling for temporary queues/topics
** Capture message bodies of text Messages
*** Rely on the existing `ELASTIC_APM_CAPTURE_BODY` agent config option (off by default).
*** Send as `context.message.body`
*** Limit size to 10000 characters. If longer than this size, trim to 9999 and append with ellipsis
** Introduce the `ignore_message_queues` configuration to disable instrumentation (message tagging) for specific
      queues/topics as suggested in {pull}710[#710]
** Capture predefined message headers and all properties
*** Rely on the existing `ELASTIC_APM_CAPTURE_HEADERS` agent config option.
*** Send as `context.message.headers`
*** Sanitize sensitive headers/properties based on the `sanitize_field_names` config option
* Added support for the MongoDB sync driver. See <<supported-databases, supported data stores>>.

[float]
===== Bug Fixes
* JDBC regression- `PreparedStatement#executeUpdate()` and `PreparedStatement#executeLargeUpdate()` are not traced {pull}918[#918]
* When systemd cgroup driver is used, the discovered Kubernetes pod UID contains "_" instead of "-" {pull}920[#920]
* DB2 jcc4 driver is not traced properly {pull}926[#926]

[[release-notes-1.11.0]]
==== 1.11.0 - 2019/10/31

[float]
===== Features
* Add the ability to configure a unique name for a JVM within a service through the
<<config-service-node-name, `service_node_name`>>
config option]
* Add ability to ignore some exceptions to be reported as errors <<config-ignore-exceptions[ignore_exceptions]
* Applying new logic for JMS `javax.jms.MessageConsumer#receive` so that, instead of the transaction created for the
   polling method itself (ie from `receive` start to end), the agent will create a transaction attempting to capture
   the code executed during actual message handling.
   This logic is suitable for environments where polling APIs are invoked within dedicated polling threads.
   This polling transaction creation strategy can be reversed through a configuration option (`message_polling_transaction_strategy`)
   that is not exposed in the properties file by default.
* Send IP obtained through `javax.servlet.ServletRequest#getRemoteAddr()` in `context.request.socket.remote_address`
   instead of parsing from headers {pull}889[#889]
* Added `ElasticApmAttacher.attach(String propertiesLocation)` to specify a custom properties location
* Logs message when `transaction_max_spans` has been exceeded {pull}849[#849]
* Report the number of affected rows by a SQL statement (UPDATE,DELETE,INSERT) in 'affected_rows' span attribute {pull}707[#707]
* Add <<public-api, `@Traced`>> annotation which either creates a span or a transaction, depending on the context
* Report JMS destination as a span/transaction context field {pull}906[#906]
* Added <<config-capture-jmx-metrics, `capture_jmx_metrics`>> configuration option

[float]
===== Bug Fixes
* JMS creates polling transactions even when the API invocations return without a message
* Support registering MBeans which are added after agent startup

[[release-notes-1.10.0]]
==== 1.10.0 - 2019/09/30

[float]
===== Features
* Add ability to manually specify reported <<config-hostname, hostname>>
* Add support for <<supported-databases, Redis Jedis client>>.
* Add support for identifying target JVM to attach apm agent to using JVM property. See also the documentation of the <<setup-attach-cli-usage-options, `--include` and `--exclude` flags>>
* Added <<config-capture-jmx-metrics, `capture_jmx_metrics`>> configuration option
* Improve servlet error capture {pull}812[#812]
  Among others, now also takes Spring MVC `@ExceptionHandler`s into account
* Instrument Logger#error(String, Throwable) {pull}821[#821]
  Automatically captures exceptions when calling `logger.error("message", exception)`
* Easier log correlation with https://github.com/elastic/java-ecs-logging. See <<log-correlation, docs>>.
* Avoid creating a temp agent file for each attachment {pull}859[#859]
* Instrument `View#render` instead of `DispatcherServlet#render` {pull}829[#829]
  This makes the transaction breakdown graph more useful. Instead of `dispatcher-servlet`, the graph now shows a type which is based on the view name, for example, `FreeMarker` or `Thymeleaf`.

[float]
===== Bug Fixes
* Error in log when setting <<config-server-urls, server_urls>>
 to an empty string - `co.elastic.apm.agent.configuration.ApmServerConfigurationSource - Expected previousException not to be null`
* Avoid terminating the TCP connection to APM Server when polling for configuration updates {pull}823[#823]

[[release-notes-1.9.0]]
==== 1.9.0 - 2019/08/22

[float]
===== Features
* Upgrading supported OpenTracing version from 0.31 to 0.33
* Added annotation and meta-annotation matching support for `trace_methods`, for example:
** `public @java.inject.* org.example.*` (for annotation)
** `public @@javax.enterprise.context.NormalScope org.example.*` (for meta-annotation)
* The runtime attachment now also works when the `tools.jar` or the `jdk.attach` module is not available.
This means you don't need a full JDK installation - the JRE is sufficient.
This makes the runtime attachment work in more environments such as minimal Docker containers.
Note that the runtime attachment currently does not work for OSGi containers like those used in many application servers such as JBoss and WildFly.
See the <<setup-attach-cli, documentation>> for more information.
* Support for Hibernate Search

[float]
===== Bug Fixes
* A warning in logs saying APM server is not available when using 1.8 with APM server 6.x.
Due to that, agent 1.8.0 will silently ignore non-string labels, even if used with APM server of versions 6.7.x or 6.8.x that support such.
If APM server version is <6.7 or 7.0+, this should have no effect. Otherwise, upgrade the Java agent to 1.9.0+.
* `ApacheHttpAsyncClientInstrumentation` matching increases startup time considerably
* Log correlation feature is active when `active==false`
* Tomcat's memory leak prevention mechanism is causing a... memory leak. JDBC statement map is leaking in Tomcat if the application that first used it is undeployed/redeployed.
See https://discuss.elastic.co/t/elastic-apm-agent-jdbchelper-seems-to-use-a-lot-of-memory/195295[this related discussion].

[float]
==== Breaking Changes
* The `apm-agent-attach.jar` is not executable anymore.
Use `apm-agent-attach-standalone.jar` instead.

[[release-notes-1.8.0]]
==== 1.8.0 - 2019/07/30

[float]
===== Features
* Added support for tracking https://www.elastic.co/guide/en/kibana/7.3/transactions.html[time spent by span type].
   Can be disabled by setting https://www.elastic.co/guide/en/apm/agent/java/current/config-core.html#config-breakdown-metrics[`breakdown_metrics`] to `false`.
* Added support for https://www.elastic.co/guide/en/kibana/7.3/agent-configuration.html[central configuration].
   Can be disabled by setting <<config-central-config, `central_config`>> to `false`.
* Added support for Spring's JMS flavor - instrumenting `org.springframework.jms.listener.SessionAwareMessageListener`
* Added support to legacy ApacheHttpClient APIs (which adds support to Axis2 configured to use ApacheHttpClient)
* Added support for setting <<config-server-urls, `server_urls`>> dynamically via properties file {pull}723[#723]
* Added <<config-config-file, `config_file`>> option
* Added option to use `@javax.ws.rs.Path` value as transaction name <<config-use-jaxrs-path-as-transaction-name, `use_jaxrs_path_as_transaction_name`>>
* Instrument quartz jobs <<supported-scheduling-frameworks, docs>>
* SQL parsing improvements {pull}696[#696]
* Introduce priorities for transaction name {pull}748[#748].
   Now uses the path as transaction name if <<config-use-path-as-transaction-name, `use_path_as_transaction_name`>> is set to `true`
   rather than `ServletClass#doGet`.
   But if a name can be determined from a high level framework,
   like Spring MVC, that takes precedence.
   User-supplied names from the API always take precedence over any others.
* Use JSP path name as transaction name as opposed to the generated servlet class name {pull}751[#751]

[float]
===== Bug Fixes
* Some JMS Consumers and Producers are filtered due to class name filtering in instrumentation matching
* Jetty: When no display name is set and context path is "/" transaction service names will now correctly fall back to configured values
* JDBC's `executeBatch` is not traced
* Drops non-String labels when connected to APM Server < 6.7 to avoid validation errors {pull}687[#687]
* Parsing container ID in cloud foundry garden {pull}695[#695]
* Automatic instrumentation should not override manual results {pull}752[#752]

[float]
===== Breaking changes
* The log correlation feature does not add `span.id` to the MDC anymore but only `trace.id` and `transaction.id` {pull}742[#742].

[[release-notes-1.7.0]]
==== 1.7.0 - 2019/06/13

[float]
===== Features
* Added the `trace_methods_duration_threshold` config option. When using the `trace_methods` config option with wild cards,
this enables considerable reduction of overhead by limiting the number of spans captured and reported
(see more details in config documentation).
NOTE: Using wildcards is still not the recommended approach for the `trace_methods` feature.
* Add `Transaction#addCustomContext(String key, String|Number|boolean value)` to public API
* Added support for AsyncHttpClient 2.x
* Added <<config-global-labels, `global_labels`>> configuration option.
This requires APM Server 7.2+.
* Added basic support for JMS- distributed tracing for basic scenarios of `send`, `receive`, `receiveNoWait` and `onMessage`.
Both Queues and Topics are supported.
Async `send` APIs are not supported in this version.
NOTE: This feature is currently marked as "experimental" and is disabled by default. In order to enable,
it is required to set the
<<config-disable-instrumentations, `disable_instrumentations`>>
configuration property to an empty string.
* Improved OSGi support: added a configuration option for `bootdelegation` packages {pull}641[#641]
* Better span names for SQL spans. For example, `SELECT FROM user` instead of just `SELECT` {pull}633[#633]

[float]
===== Bug Fixes
* ClassCastException related to async instrumentation of Pilotfish Executor causing thread hang (applied workaround)
* NullPointerException when computing Servlet transaction name with null HTTP method name
* FileNotFoundException when trying to find implementation version of jar with encoded URL
* NullPointerException when closing Apache AsyncHttpClient request producer
* Fixes loading of `elasticapm.properties` for Spring Boot applications
* Fix startup error on WebLogic 12.2.1.2.0 {pull}649[#649]
* Disable metrics reporting and APM Server health check when active=false {pull}653[#653]

[[release-notes-1.6.1]]
==== 1.6.1 - 2019/04/26

[float]
===== Bug Fixes
* Fixes transaction name for non-sampled transactions https://github.com/elastic/apm-agent-java/issues/581[#581]
* Makes log_file option work again https://github.com/elastic/apm-agent-java/issues/594[#594]
* Async context propagation fixes
** Fixing some async mechanisms lifecycle issues https://github.com/elastic/apm-agent-java/issues/605[#605]
** Fixes exceptions when using WildFly managed executor services https://github.com/elastic/apm-agent-java/issues/589[#589]
** Exclude glassfish Executor which does not permit wrapped runnables https://github.com/elastic/apm-agent-java/issues/596[#596]
** Exclude DumbExecutor https://github.com/elastic/apm-agent-java/issues/598[#598]
* Fixes Manifest version reading error to support `jar:file` protocol https://github.com/elastic/apm-agent-java/issues/601[#601]
* Fixes transaction name for non-sampled transactions https://github.com/elastic/apm-agent-java/issues/597[#597]
* Fixes potential classloader deadlock by preloading `FileSystems.getDefault()` https://github.com/elastic/apm-agent-java/issues/603[#603]

[[release-notes-1.6.0]]
==== 1.6.0 - 2019/04/16

[float]
===== Related Announcements
* Java APM Agent became part of the Cloud Foundry Java Buildpack as of https://github.com/cloudfoundry/java-buildpack/releases/tag/v4.19[Release v4.19]

[float]
===== Features
* Support Apache HttpAsyncClient - span creation and cross-service trace context propagation
* Added the `jvm.thread.count` metric, indicating the number of live threads in the JVM (daemon and non-daemon)
* Added support for WebLogic
* Added support for Spring `@Scheduled` and EJB `@Schedule` annotations - https://github.com/elastic/apm-agent-java/pull/569[#569]

[float]
===== Bug Fixes
* Avoid that the agent blocks server shutdown in case the APM Server is not available - https://github.com/elastic/apm-agent-java/pull/554[#554]
* Public API annotations improper retention prevents it from being used with Groovy - https://github.com/elastic/apm-agent-java/pull/567[#567]
* Eliminate side effects of class loading related to Instrumentation matching mechanism

[[release-notes-1.5.0]]
==== 1.5.0 - 2019/03/26

[float]
===== Potentially breaking changes
* If you didn't explicitly set the <<config-service-name, `service_name`>>
previously and you are dealing with a servlet-based application (including Spring Boot),
your `service_name` will change.
See the documentation for <<config-service-name[`service_name`]
and the corresponding section in _Features_ for more information.
Note: this requires APM Server 7.0+. If using previous versions, nothing will change.

[float]
===== Features
* Added property `"allow_path_on_hierarchy"` to JAX-RS plugin, to lookup inherited usage of `@path`
* Support for number and boolean labels in the public API {pull}497[497].
This change also renames `tag` to `label` on the API level to be compliant with the https://github.com/elastic/ecs#-base-fields[Elastic Common Schema (ECS)].
The `addTag(String, String)` method is still supported but deprecated in favor of `addLabel(String, String)`.
As of version 7.x of the stack, labels will be stored under `labels` in Elasticsearch.
Previously, they were stored under `context.tags`.
* Support async queries made by Elasticsearch REST client
* Added `setStartTimestamp(long epochMicros)` and `end(long epochMicros)` API methods to `Span` and `Transaction`,
allowing to set custom start and end timestamps.
* Auto-detection of the `service_name` based on the `<display-name>` element of the `web.xml` with a fallback to the servlet context path.
If you are using a spring-based application, the agent will use the setting for `spring.application.name` for its `service_name`.
See the documentation for <<config-service-name, `service_name`>>
for more information.
Note: this requires APM Server 7.0+. If using previous versions, nothing will change.
* Previously, enabling <<config-capture-body, `capture_body`>> could only capture form parameters.
Now it supports all UTF-8 encoded plain-text content types.
The option <<config-capture-body-content-types, `capture_body_content_types`>>
controls which `Content-Type`s should be captured.
* Support async calls made by OkHttp client (`Call#enqueue`)
* Added support for providing config options on agent attach.
** CLI example: `--config server_urls=http://localhost:8200,http://localhost:8201`
** API example: `ElasticApmAttacher.attach(Map.of("server_urls", "http://localhost:8200,http://localhost:8201"));`

[float]
===== Bug Fixes
* Logging integration through MDC is not working properly - https://github.com/elastic/apm-agent-java/issues/499[#499]
* ClassCastException with adoptopenjdk/openjdk11-openj9 - https://github.com/elastic/apm-agent-java/issues/505[#505]
* Span count limitation is not working properly - reported https://discuss.elastic.co/t/kibana-apm-not-showing-spans-which-are-visible-in-discover-too-many-spans/171690[in our forum]
* Java agent causes Exceptions in Alfresco cluster environment due to failure in the instrumentation of Hazelcast `Executor`s - reported https://discuss.elastic.co/t/cant-run-apm-java-agent-in-alfresco-cluster-environment/172962[in our forum]

[[release-notes-1.4.0]]
==== 1.4.0 - 2019/02/14

[float]
===== Features
* Added support for sync calls of OkHttp client
* Added support for context propagation for `java.util.concurrent.ExecutorService`s
* The `trace_methods` configuration now allows to omit the method matcher.
   Example: `com.example.*` traces all classes and methods within the `com.example` package and sub-packages.
* Added support for JSF. Tested on WildFly, WebSphere Liberty and Payara with embedded JSF implementation and on Tomcat and Jetty with
 MyFaces 2.2 and 2.3
* Introduces a new configuration option `disable_metrics` which disables the collection of metrics via a wildcard expression.
* Support for HttpUrlConnection
* Adds `subtype` and `action` to spans. This replaces former typing mechanism where type, subtype and action were all set through
   the type in an hierarchical dotted-syntax. In order to support existing API usages, dotted types are parsed into subtype and action,
   however `Span.createSpan` and `Span.setType` are deprecated starting this version. Instead, type-less spans can be created using the new
   `Span.startSpan` API and typed spans can be created using the new `Span.startSpan(String type, String subtype, String action)` API
* Support for JBoss EAP 6.4, 7.0, 7.1 and 7.2
* Improved startup times
* Support for SOAP (JAX-WS).
   SOAP client create spans and propagate context.
   Transactions are created for `@WebService` classes and `@WebMethod` methods.

[float]
===== Bug Fixes
* Fixes a failure in BitBucket when agent deployed https://github.com/elastic/apm-agent-java/issues/349[#349]
* Fixes increased CPU consumption https://github.com/elastic/apm-agent-java/issues/453[#453] and https://github.com/elastic/apm-agent-java/issues/443[#443]
* Fixed some OpenTracing bridge functionalities that were not working when auto-instrumentation is disabled
* Fixed an error occurring when ending an OpenTracing span before deactivating
* Sending proper `null` for metrics that have a NaN value
* Fixes JVM crash with Java 7 https://github.com/elastic/apm-agent-java/issues/458[#458]
* Fixes an application deployment failure when using EclipseLink and `trace_methods` configuration https://github.com/elastic/apm-agent-java/issues/474[#474]

[[release-notes-1.3.0]]
==== 1.3.0 - 2019/01/10

[float]
===== Features
* The agent now collects system and JVM metrics https://github.com/elastic/apm-agent-java/pull/360[#360]
* Add API methods `ElasticApm#startTransactionWithRemoteParent` and `Span#injectTraceHeaders` to allow for manual context propagation https://github.com/elastic/apm-agent-java/pull/396[#396].
* Added `trace_methods` configuration option which lets you define which methods in your project or 3rd party libraries should be traced.
   To create spans for all `public` methods of classes whose name ends in `Service` which are in a sub-package of `org.example.services` use this matcher:
   `public org.example.services.*.*Service#*` https://github.com/elastic/apm-agent-java/pull/398[#398]
* Added span for `DispatcherServlet#render` https://github.com/elastic/apm-agent-java/pull/409[#409].
* Flush reporter on shutdown to make sure all recorded Spans are sent to the server before the program exits https://github.com/elastic/apm-agent-java/pull/397[#397]
* Adds Kubernetes https://github.com/elastic/apm-agent-java/issues/383[#383] and Docker metadata to, enabling correlation with the Kibana Infra UI.
* Improved error handling of the Servlet Async API https://github.com/elastic/apm-agent-java/issues/399[#399]
* Support async API’s used with AsyncContext.start https://github.com/elastic/apm-agent-java/issues/388[#388]

[float]
===== Bug Fixes
* Fixing a potential memory leak when there is no connection with APM server
* Fixes NoSuchMethodError CharBuffer.flip() which occurs when using the Elasticsearch RestClient and Java 7 or 8 https://github.com/elastic/apm-agent-java/pull/401[#401]


[[release-notes-1.2.0]]
==== 1.2.0 - 2018/12/19

[float]
===== Features
* Added `capture_headers` configuration option.
   Set to `false` to disable capturing request and response headers.
   This will reduce the allocation rate of the agent and can save you network bandwidth and disk space.
* Makes the API methods `addTag`, `setName`, `setType`, `setUser` and `setResult` fluent, so that calls can be chained.

[float]
===== Bug Fixes
* Catch all errors thrown within agent injected code
* Enable public APIs and OpenTracing bridge to work properly in OSGi systems, fixes https://github.com/elastic/apm-agent-java/issues/362[this WildFly issue]
* Remove module-info.java to enable agent working on early Tomcat 8.5 versions
* Fix https://github.com/elastic/apm-agent-java/issues/371[async Servlet API issue]

[[release-notes-1.1.0]]
==== 1.1.0 - 2018/11/28

[float]
===== Features
* Some memory allocation improvements
* Enabling bootdelegation for agent classes in Atlassian OSGI systems

[float]
===== Bug Fixes
* Update dsl-json which fixes a memory leak.
 See https://github.com/ngs-doo/dsl-json/pull/102[ngs-doo/dsl-json#102] for details.
* Avoid `VerifyError`s by non instrumenting classes compiled for Java 4 or earlier
* Enable APM Server URL configuration with path (fixes #339)
* Reverse `system.hostname` and `system.platform` order sent to APM server

[[release-notes-1.0.1]]
==== 1.0.1 - 2018/11/15

[float]
===== Bug Fixes
* Fixes NoSuchMethodError CharBuffer.flip() which occurs when using the Elasticsearch RestClient and Java 7 or 8 {pull}313[#313]

[[release-notes-1.0.0]]
==== 1.0.0 - 2018/11/14

[float]
===== Breaking changes
* Remove intake v1 support. This version requires APM Server 6.5.0+ which supports the intake api v2.
   Until the time the APM Server 6.5.0 is officially released,
   you can test with docker by pulling the APM Server image via
   `docker pull docker.elastic.co/apm/apm-server:6.5.0-SNAPSHOT`.

[float]
===== Features
* Adds `@CaptureTransaction` and `@CaptureSpan` annotations which let you declaratively add custom transactions and spans.
   Note that it is required to configure the `application_packages` for this to work.
   See the <<api-annotation, documentation>> for more information.
* The public API now supports to activate a span on the current thread.
   This makes the span available via `ElasticApm#currentSpan()`
   Refer to the <<api-span-activate, documentation>> for more details.
* Capturing of Elasticsearch RestClient 5.0.2+ calls.
   Currently, the `*Async` methods are not supported, only their synchronous counterparts.
* Added API methods to enable correlating the spans created from the JavaScrip Real User Monitoring agent with the Java agent transaction.
   More information can be found in the <<api-ensure-parent-id, documentation>>.
* Added `Transaction.isSampled()` and `Span.isSampled()` methods to the public API
* Added `Transaction#setResult` to the public API {pull}293[#293]

[float]
===== Bug Fixes
* Fix for situations where status code is reported as `200`, even though it actually was `500` {pull}225[#225]
* Capturing the username now properly works when using Spring security {pull}183[#183]

[[release-notes-1.0.0.rc1]]
==== 1.0.0.RC1 - 2018/11/06

[float]
===== Breaking changes
* Remove intake v1 support. This version requires APM Server 6.5.0+ which supports the intake api v2.
   Until the time the APM Server 6.5.0 is officially released,
   you can test with docker by pulling the APM Server image via
   `docker pull docker.elastic.co/apm/apm-server:6.5.0-SNAPSHOT`.
* Wildcard patterns are case insensitive by default. Prepend `(?-i)` to make the matching case sensitive.

[float]
===== Features
* Support for Distributed Tracing
* Adds `@CaptureTransaction` and `@CaptureSpan` annotations which let you declaratively add custom transactions and spans.
   Note that it is required to configure the `application_packages` for this to work.
   See the <<api-annotation, documentation>> for more information.
* The public API now supports to activate a span on the current thread.
   This makes the span available via `ElasticApm#currentSpan()`
   Refer to the <<api-span-activate, documentation>> for more details.
* Capturing of Elasticsearch RestClient 5.0.2+ calls.
   Currently, the `*Async` methods are not supported, only their synchronous counterparts.
* Added API methods to enable correlating the spans created from the JavaScrip Real User Monitoring agent with the Java agent transaction.
   More information can be found in the <<api-ensure-parent-id, documentation>>.
* Microsecond accurate timestamps {pull}261[#261]
* Support for JAX-RS annotations.
Transactions are named based on your resources (`ResourceClass#resourceMethod`).

[float]
===== Bug Fixes
* Fix for situations where status code is reported as `200`, even though it actually was `500` {pull}225[#225]

[[release-notes-0.8.x]]
=== Java Agent version 0.8.x

[[release-notes-0.8.0]]
==== 0.8.0

[float]
===== Breaking changes
* Wildcard patterns are case insensitive by default. Prepend `(?-i)` to make the matching case sensitive.

[float]
===== Features
* Wildcard patterns are now not limited to only one wildcard in the middle and can be arbitrarily complex now.
   Example: `*foo*bar*baz`.
* Support for JAX-RS annotations.
   Transactions are named based on your resources (`ResourceClass#resourceMethod`).

[[release-notes-0.7.x]]
=== Java Agent version 0.7.x

[[release-notes-0.7.1]]
==== 0.7.1 - 2018/10/24

[float]
===== Bug Fixes
* Avoid recycling transactions twice {pull}178[#178]

[[release-notes-0.7.0]]
==== 0.7.0 - 2018/09/12

[float]
===== Breaking changes
* Removed `ElasticApm.startSpan`. Spans can now only be created from their transactions via `Transaction#createSpan`.
* `ElasticApm.startTransaction` and `Transaction#createSpan` don't activate the transaction and spans
   and are thus not available via `ElasticApm.activeTransaction` and `ElasticApm.activeSpan`.

[float]
===== Features
* Public API
** Add `Span#captureException` and `Transaction#captureException` to public API.
      `ElasticApm.captureException` is deprecated now. Use `ElasticApm.currentSpan().captureException(exception)` instead.
** Added `Transaction.getId` and `Span.getId` methods
* Added support for async servlet requests
* Added support for Payara/Glassfish
* Incubating support for Apache HttpClient
* Support for Spring RestTemplate
* Added configuration options `use_path_as_transaction_name` and `url_groups`,
   which allow to use the URL path as the transaction name.
   As that could contain path parameters, like `/user/$userId` however,
   You can set the `url_groups` option to define a wildcard pattern, like `/user/*`,
   to group those paths together.
   This is especially helpful when using an unsupported Servlet API-based framework.
* Support duration suffixes (`ms`, `s` and `m`) for duration configuration options.
   Not using the duration suffix logs out a deprecation warning and will not be supported in future versions.
* Add ability to add multiple APM server URLs, which enables client-side load balancing.
   The configuration option `server_url` has been renamed to `server_urls` to reflect this change.
   However, `server_url` still works for backwards compatibility.
* The configuration option `service_name` is now optional.
   It defaults to the main class name,
   the name of the executed jar file (removing the version number),
   or the application server name (for example `tomcat-application`).
   In a lot of cases,
   you will still want to set the `service_name` explicitly.
   But it helps getting started and seeing data easier,
   as there are no required configuration options anymore.
   In the future we will most likely determine more useful application names for Servlet API-based applications.<|MERGE_RESOLUTION|>--- conflicted
+++ resolved
@@ -44,12 +44,9 @@
 * Fix stack frame exclusion patterns - {pull}2758[#2758]
 * Fix `NullPointerException` with compressed spans - {pull}2755[#2755]
 * Fix empty servlet path with proper fallback - {pull}2748[#2748]
-<<<<<<< HEAD
-* Avoid warning when log correlation option is provided in remote config - {pull}2765[#2765]
-=======
 * Fix 'ClosedByInterruptException` during indy bootstrap method resolution - {pull}2752[#2752]
 * Enhance exclusion of other APM agents - {pull}2766[#2766]
->>>>>>> cbc2bc89
+* Avoid warning when log correlation option is provided in remote config - {pull}2765[#2765]
 
 [[release-notes-1.x]]
 === Java Agent version 1.x
