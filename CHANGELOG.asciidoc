ifdef::env-github[]
NOTE: Release notes are best read in our documentation at
https://www.elastic.co/guide/en/apm/agent/java/current/release-notes.html[elastic.co]
endif::[]

////
[[release-notes-x.x.x]]
==== x.x.x - YYYY/MM/DD

[float]
===== Breaking changes

[float]
===== Features
* Cool new feature: {pull}2526[#2526]

[float]
===== Bug fixes
////

=== Unreleased

[[release-notes-1.19.0]]
==== 1.19.0 - YYYY/MM/DD

[float]
===== Breaking changes

[float]
===== Features
* The agent version now includes a git hash if it's a snapshot version.
  This makes it easier to differ distinct snapshot builds of the same version.
  Example: `1.18.1-SNAPSHOT.4655910`
<<<<<<< HEAD
* Add support for RabbitMQ clients - {pull}1328[#1328]
=======
* Add support for sampling weight with propagation in `tracestate` W3C header {pull}1384[#1384]
>>>>>>> 2259495d

[float]
===== Bug fixes

[[release-notes-1.x]]
=== Java Agent version 1.x

[[release-notes-1.18.1]]
==== 1.18.1 - 2020/10/06

[float]
===== Refactors
* Migrate some plugins to indy dispatcher {pull}1362[1362] {pull}1366[1366] {pull}1363[1363] {pull}1383[1383] {pull}1368[1368] {pull}1364[1364] {pull}1365[1365] {pull}1367[1367] {pull}1371[1371]

[float]
===== Bug fixes
* Fix instrumentation error for HttpClient - {pull}1402[#1402]
* Eliminate `unsupported class version error` messages related to loading the Java 11 HttpClient plugin in pre-Java-11 JVMs {pull}1397[1397]
* Fix rejected metric events by APM Server with response code 400 due to data validation error - sanitizing Micrometer
metricset tag keys - {pull}1413[1413]
* Fix invalid micrometer metrics with non-numeric values {pull}1419[1419]
* Fix `NoClassDefFoundError` with JDBC instrumentation plugin {pull}1409[1409]
* Apply `disable_metrics` config to Micrometer metrics - {pull}1421[1421]
* Remove cgroup `inactive_file.bytes` metric according to spec {pull}1422[1422]

[[release-notes-1.18.0]]
==== 1.18.0 - 2020/09/08

[float]
===== Features
* Deprecating `ignore_urls` config in favour of <<config-transaction-ignore-urls, `transaction_ignore_urls`>> to align
  with other agents, while still allowing the old config name for backward compatibility - {pull}1315[#1315]
* Enabling instrumentation of classes compiled with Java 1.4. This is reverting the restriction of instrumenting only
  bytecode of Java 1.5 or higher ({pull}320[#320]), which was added due to potential `VerifyError`. Such errors should be
  avoided now by the usage of `TypeConstantAdjustment` - {pull}1317[#1317]
* Enabling agent to work without attempting any communication with APM server, by allowing setting `server_urls` with
  an empty string - {pull}1295[#1295]
* Add <<metrics-micrometer, micrometer support>> - {pull}1303[#1303]
* Add `profiling_inferred_spans_lib_directory` option to override the default temp directory used for exporting the async-profiler library.
  This is useful for server-hardened environments where `/tmp` is often configured with `noexec`, leading to `java.lang.UnsatisfiedLinkError` errors - {pull}1350[#1350]
* Create spans for Servlet dispatches to FORWARD, INCLUDE and ERROR - {pull}1212[#1212]
* Support JDK 11 HTTPClient - {pull}1307[#1307]
* Lazily create profiler temporary files {pull}1360[#1360]
* Convert the followings to Indy Plugins (see details in <<release-notes-1.18.0.rc1, 1.18.0-rc1 relase notes>>): gRPC,
  AsyncHttpClient, Apache HttpClient
* The agent now collects cgroup memory metrics (see details in <<metrics-cgroup,Metrics page>>)
* Update async-profiler to 1.8.1 {pull}1382[#1382]
* Runtime attach install option is promoted to 'beta' status (was experimental).

[float]
===== Bug fixes
* Fixes a `NoClassDefFoundError` in the JMS instrumentation of `MessageListener` - {pull}1287[#1287]
* Fix `/ by zero` error message when setting `server_urls` with an empty string - {pull}1295[#1295]
* Fix `ClassNotFoundException` or `ClassCastException` in some cases where special log4j configurations are used - {pull}1322[#1322]
* Fix `NumberFormatException` when using early access Java version - {pull}1325[#1325]
* Fix `service_name` config being ignored when set to the same auto-discovered default value - {pull}1324[#1324]
* Fix service name error when updating a web app on a Servlet container - {pull}1326[#1326]
* Fix remote attach 'jps' executable not found when 'java' binary is symlinked ot a JRE - {pull}1352[#1352]

[[release-notes-1.18.0.rc1]]
==== 1.18.0.RC1 - 2020/07/22

This release candidate adds some highly anticipated features:
It’s now possible to attach the agent at runtime in more cases than before.
Most notably, it enables runtime attachment on JBoss, WildFly, Glassfish/Payara,
and other OSGi runtimes such as Atlassian Jira and Confluence.

To make this and other significant features, such as https://github.com/elastic/apm-agent-java/issues/937[external plugins], possible,
we have implemented major changes to the architecture of the agent.
The agent now relies on the `invokedynamic` bytecode instruction to make plugin development easier, safer, and more efficient.
As early versions of Java 7 and Java 8 have unreliable support for invokedynamic,
we now require a minimum update level of 60 for Java 7 (7u60+) in addition to the existing minimum update level of 40 for Java 8 (8u40+).

We’re looking for users who would like to try this out to give feedback.
If we see that the `invokedynamic`-based approach (https://github.com/elastic/apm-agent-java/pull/1230[indy plugins]) works well, we can continue and migrate the rest of the plugins.
After the migration has completed, we can move forward with external plugins and remove the experimental label from runtime attachment.

If all works like in our testing, you would not see `NoClassDefFoundError` s anymore when, for example, trying to attach the agent at runtime to an OSGi container or a JBoss server.
Also, non-standard OSGi containers, such as Atlassian Jira and other technologies with restrictive class loading policies, such as MuleSoft ESB, will benefit from this change.

In the worst case, there might be JVM crashes due to `invokedynamic`-related JVM bugs.
However, we already disable the agent when attached to JVM versions that are known to be problematic.
Another potentially problematic area is that we now dynamically raise the bytecode version of instrumented classes to be at least bytecode version 51 (Java 7).
This is needed in order to be able to use the `invokedynamic` instruction.
This requires re-computation of stack map frames which makes instrumentation a bit slower.
We don't anticipate notable slowdowns unless you extensively (over-)use <<config-trace-methods, `trace_methods`>>.

[float]
===== Breaking changes
* Early Java 7 versions, prior to update 60, are not supported anymore.
  When trying to attach to a non-supported version, the agent will disable itself and not apply any instrumentations.

[float]
===== Features
* Experimental support for runtime attachment now also for OSGi containers, JBoss, and WildFly
* New mitigation of OSGi bootdelegation errors (`NoClassDefFoundError`).
  You can remove any `org.osgi.framework.bootdelegation` related configuration.
  This release also removes the configuration option `boot_delegation_packages`.
* Overhaul of the `ExecutorService` instrumentation that avoids `ClassCastException` issues - {pull}1206[#1206]
* Support for `ForkJoinPool` and `ScheduledExecutorService` (see <<supported-async-frameworks>>)
* Support for `ExecutorService#invokeAny` and `ExecutorService#invokeAll`
* Added support for `java.util.TimerTask` - {pull}1235[#1235]
* Add capturing of request body in Elasticsearch queries: `_msearch`, `_count`, `_msearch/template`, `_search/template`, `_rollup_search` - {pull}1222[#1222]
* Add <<config-enabled,`enabled`>> flag
* Add experimental support for Scala Futures
* The agent now collects heap memory pools metrics - {pull}1228[#1228]

[float]
===== Bug fixes
* Fixes error capturing for log4j2 loggers. Version 1.17.0 introduced a regression.
* Fixes `NullPointerException` related to JAX-RS and Quartz instrumentation - {pull}1249[#1249]
* Expanding k8s pod ID discovery to some formerly non-supported environments
* When `recording` is set to `false`, the agent will not send captured errors anymore.
* Fixes NPE in Dubbo instrumentation that occurs when the application is acting both as a provider and as a consumer - {pull}1260[#1260]
* Adding a delay by default what attaching the agent to Tomcat using the premain route to work around the JUL
  deadlock issue - {pull}1262[#1262]
* Fixes missing `jboss.as:*` MBeans on JBoss - {pull}1257[#1257]


[[release-notes-1.17.0]]
==== 1.17.0 - 2020/06/17

[float]
===== Features
* Log files are now rotated after they reach <<config-log-file-size>>.
There will always be one history file `${log_file}.1`.
* Add <<config-log-format-sout>> and <<config-log-format-file>> with the options `PLAIN_TEXT` and `JSON`.
The latter uses https://github.com/elastic/ecs-logging-java[ecs-logging-java] to format the logs.
* Exposing <<config-classes-excluded-from-instrumentation>> config - {pull}1187[#1187]
* Add support for naming transactions based on Grails controllers. Supports Grails 3+ - {pull}1171[#1171]
* Add support for the Apache/Alibaba Dubbo RPC framework
* Async Profiler version upgraded to 1.7.1, with a new debugging flag for the stack frame recovery mechanism - {pull}1173[#1173]

[float]
===== Bug fixes
* Fixes `IndexOutOfBoundsException` that can occur when profiler-inferred spans are enabled.
  This also makes the profiler more resilient by just removing the call tree related to the exception (which might be in an invalid state)
  as opposed to stopping the profiler when an exception occurs.
* Fix `NumberFormatException` when parsing Ingres/Actian JDBC connection strings - {pull}1198[#1198]
* Prevent agent from overriding JVM configured truststore when not using HTTPS for communication with APM server - {pull}1203[#1203]
* Fix `java.lang.IllegalStateException` with `jps` JVM when using continuous runtime attach - {pull}1205[1205]
* Fix agent trying to load log4j2 plugins from application - {pull}1214[1214]
* Fix memory leak in gRPC instrumentation plugin - {pull}1196[1196]
* Fix HTTPS connection failures when agent is configured to use HTTPS to communicate with APM server {pull}1209[1209]

[[release-notes-1.16.0]]
==== 1.16.0 - 2020/05/13

[float]
===== Features

* The log correlation feature now adds `error.id` to the MDC. See <<supported-logging-frameworks>> for details. - {pull}1050[#1050]
* Deprecating the `incubating` tag in favour of the `experimental` tag. This is not a breaking change, so former
<<config-disable-instrumentations,`disable_instrumentation`>> configuration containing the `incubating` tag will still be respected - {pull}1123[#1123]
* Add a `--without-emulated-attach` option for runtime attachment to allow disabling this feature as a workaround.
* Add workaround for JDK bug JDK-8236039 with TLS 1.3 {pull}1149[#1149]
* Add log level `OFF` to silence agent logging
* Adds <<config-span-min-duration,`span_min_duration`>> option to exclude fast executing spans.
  When set together with one of the more specific thresholds - `trace_methods_duration_threshold` or `profiling_inferred_spans_min_duration`,
  the higher threshold will determine which spans will be discarded.
* Automatically instrument quartz jobs from the quartz-jobs artifact {pull}1170[#1170]
* Perform re-parenting of regular spans to be a child of profiler-inferred spans. Requires APM Server and Kibana 7.8.0. {pull}1117[#1117]
* Upgrade Async Profiler version to 1.7.0

[float]
===== Bug fixes

* When Servlet-related Exceptions are handled through exception handlers that return a 200 status code, agent shouldn't override with 500 - {pull}1103[#1103]
* Exclude Quartz 1 from instrumentation to avoid
  `IncompatibleClassChangeError: Found class org.quartz.JobExecutionContext, but interface was expected` - {pull}1108[#1108]
* Fix breakdown metrics span sub-types {pull}1113[#1113]
* Fix flaky gRPC server instrumentation {pull}1122[#1122]
* Fix side effect of calling `Statement.getUpdateCount` more than once {pull}1139[#1139]
* Stop capturing JDBC affected rows count using `Statement.getUpdateCount` to prevent unreliable side-effects {pull}1147[#1147]
* Fix OpenTracing error tag handling (set transaction error result when tag value is `true`) {pull}1159[#1159]
* Due to a bug in the build we didn't include the gRPC plugin in the build so far
* `java.lang.ClassNotFoundException: Unable to load class 'jdk.internal...'` is thrown when tracing specific versions of Atlassian systems {pull}1168[#1168]
* Make sure spans are kept active during `AsyncHandler` methods in the `AsyncHttpClient`
* CPU and memory metrics are sometimes not reported properly when using IBM J9 {pull}1148[#1148]
* `NullPointerException` thrown by the agent on WebLogic {pull}1142[#1142]

[[release-notes-1.15.0]]
==== 1.15.0 - 2020/03/27

[float]
===== Breaking changes

* Ordering of configuration sources has slightly changed, please review <<configuration>>:
** `elasticapm.properties` file now has higher priority over java system properties and environment variables, +
This change allows to change dynamic options values at runtime by editing file, previously values set in java properties
or environment variables could not be overridden, even if they were dynamic.
* Renamed some configuration options related to the experimental profiler-inferred spans feature ({pull}1084[#1084]):
** `profiling_spans_enabled` -> `profiling_inferred_spans_enabled`
** `profiling_sampling_interval` -> `profiling_inferred_spans_sampling_interval`
** `profiling_spans_min_duration` -> `profiling_inferred_spans_min_duration`
** `profiling_included_classes` -> `profiling_inferred_spans_included_classes`
** `profiling_excluded_classes` -> `profiling_inferred_spans_excluded_classes`
** Removed `profiling_interval` and `profiling_duration` (both are fixed to 5s now)

[float]
===== Features

* Gracefully abort agent init when running on a known Java 8 buggy JVM {pull}1075[#1075].
* Add support for <<supported-databases, Redis Redisson client>>
* Makes <<config-instrument>>, <<config-trace-methods>>, and <<config-disable-instrumentations>> dynamic.
Note that changing these values at runtime can slow down the application temporarily.
* Do not instrument Servlet API before 3.0 {pull}1077[#1077]
* Add support for API keys for apm backend authentication {pull}1083[#1083]
* Add support for <<supported-rpc-frameworks, gRPC>> client & server instrumentation {pull}1019[#1019]
* Deprecating `active` configuration option in favor of `recording`.
  Setting `active` still works as it's now an alias for `recording`.

[float]
===== Bug fixes

* When JAX-RS-annotated method delegates to another JAX-RS-annotated method, transaction name should include method A - {pull}1062[#1062]
* Fixed bug that prevented an APM Error from being created when calling `org.slf4j.Logger#error` - {pull}1049[#1049]
* Wrong address in JDBC spans for Oracle, MySQL and MariaDB when multiple hosts are configured - {pull}1082[#1082]
* Document and re-order configuration priorities {pull}1087[#1087]
* Improve heuristic for `service_name` when not set through config {pull}1097[#1097]


[[release-notes-1.14.0]]
==== 1.14.0 - 2020/03/04

[float]
===== Features

* Support for the official https://www.w3.org/TR/trace-context[W3C] `traceparent` and `tracestate` headers. +
  The agent now accepts both the `elastic-apm-traceparent` and the official `traceparent` header.
By default, it sends both headers on outgoing requests, unless <<config-use-elastic-traceparent-header, `use_elastic_traceparent_header`>> is set to false.
* Creating spans for slow methods with the help of the sampling profiler https://github.com/jvm-profiling-tools/async-profiler[async-profiler].
This is a low-overhead way of seeing which methods make your transactions slow and a replacement for the `trace_methods` configuration option.
See <<supported-java-methods>> for more details
* Adding a Circuit Breaker to pause the agent when stress is detected on the system and resume when the stress is relieved.
See <<circuit-breaker>> and {pull}1040[#1040] for more info.
* `Span#captureException` and `Transaction#captureException` in public API return reported error id - {pull}1015[#1015]

[float]
===== Bug fixes

* java.lang.IllegalStateException: Cannot resolve type description for <com.another.commercial.apm.agent.Class> - {pull}1037[#1037]
* properly handle `java.sql.SQLException` for unsupported JDBC features {pull}[#1035] https://github.com/elastic/apm-agent-java/issues/1025[#1025]

[[release-notes-1.13.0]]
==== 1.13.0 - 2020/02/11

[float]
===== Features

* Add support for <<supported-databases, Redis Lettuce client>>
* Add `context.message.age.ms` field for JMS message receiving spans and transactions - {pull}970[#970]
* Instrument log4j2 Logger#error(String, Throwable) ({pull}919[#919]) Automatically captures exceptions when calling `logger.error("message", exception)`
* Add instrumentation for external process execution through `java.lang.Process` and Apache `commons-exec` - {pull}903[#903]
* Add `destination` fields to exit span contexts - {pull}976[#976]
* Removed `context.message.topic.name` field - {pull}993[#993]
* Add support for Kafka clients - {pull}981[#981]
* Add support for binary `traceparent` header format (see the https://github.com/elastic/apm/blob/master/docs/agent-development.md#Binary-Fields[spec]
for more details) - {pull}1009[#1009]
* Add support for log correlation for log4j and log4j2, even when not used in combination with slf4j.
  See <<supported-logging-frameworks>> for details.

[float]
===== Bug Fixes

* Fix parsing value of `trace_methods` configuration property {pull}930[#930]
* Workaround for `java.util.logging` deadlock {pull}965[#965]
* JMS should propagate traceparent header when transactions are not sampled {pull}999[#999]
* Spans are not closed if JDBC implementation does not support `getUpdateCount` {pull}1008[#1008]

[[release-notes-1.12.0]]
==== 1.12.0 - 2019/11/21

[float]
===== Features
* JMS Enhancements {pull}911[#911]:
** Add special handling for temporary queues/topics
** Capture message bodies of text Messages
*** Rely on the existing `ELASTIC_APM_CAPTURE_BODY` agent config option (off by default).
*** Send as `context.message.body`
*** Limit size to 10000 characters. If longer than this size, trim to 9999 and append with ellipsis
** Introduce the `ignore_message_queues` configuration to disable instrumentation (message tagging) for specific 
      queues/topics as suggested in {pull}710[#710]
** Capture predefined message headers and all properties
*** Rely on the existing `ELASTIC_APM_CAPTURE_HEADERS` agent config option.
*** Send as `context.message.headers`
*** Sanitize sensitive headers/properties based on the `sanitize_field_names` config option
* Added support for the MongoDB sync driver. See https://www.elastic.co/guide/en/apm/agent/java/master/supported-technologies-details.html#supported-databases[supported data stores].

[float]
===== Bug Fixes
* JDBC regression- `PreparedStatement#executeUpdate()` and `PreparedStatement#executeLargeUpdate()` are not traced {pull}918[#918]
* When systemd cgroup driver is used, the discovered Kubernetes pod UID contains "_" instead of "-" {pull}920[#920]
* DB2 jcc4 driver is not traced properly {pull}926[#926]

[[release-notes-1.11.0]]
==== 1.11.0 - 2019/10/31

[float]
===== Features
* Add the ability to configure a unique name for a JVM within a service through the
https://www.elastic.co/guide/en/apm/agent/java/master/config-core.html#config-service-node-name[`service_node_name`]
config option]
* Add ability to ignore some exceptions to be reported as errors https://www.elastic.co/guide/en/apm/agent/java/master/config-core.html#config-ignore-exceptions[ignore_exceptions]
* Applying new logic for JMS `javax.jms.MessageConsumer#receive` so that, instead of the transaction created for the 
   polling method itself (ie from `receive` start to end), the agent will create a transaction attempting to capture 
   the code executed during actual message handling.
   This logic is suitable for environments where polling APIs are invoked within dedicated polling threads.
   This polling transaction creation strategy can be reversed through a configuration option (`message_polling_transaction_strategy`) 
   that is not exposed in the properties file by default.  
* Send IP obtained through `javax.servlet.ServletRequest#getRemoteAddr()` in `context.request.socket.remote_address` 
   instead of parsing from headers {pull}889[#889]
* Added `ElasticApmAttacher.attach(String propertiesLocation)` to specify a custom properties location
* Logs message when `transaction_max_spans` has been exceeded {pull}849[#849]
* Report the number of affected rows by a SQL statement (UPDATE,DELETE,INSERT) in 'affected_rows' span attribute {pull}707[#707]
* Add https://www.elastic.co/guide/en/apm/agent/java/master/public-api.html#api-traced[`@Traced`] annotation which either creates a span or a transaction, depending on the context
* Report JMS destination as a span/transaction context field {pull}906[#906]
* Added https://www.elastic.co/guide/en/apm/agent/java/master/config-jmx.html#config-capture-jmx-metrics[`capture_jmx_metrics`] configuration option

[float]
===== Bug Fixes
* JMS creates polling transactions even when the API invocations return without a message
* Support registering MBeans which are added after agent startup

[[release-notes-1.10.0]]
==== 1.10.0 - 2019/09/30

[float]
===== Features
* Add ability to manually specify reported https://www.elastic.co/guide/en/apm/agent/java/master/config-core.html#config-hostname[hostname]
* Add support for https://www.elastic.co/guide/en/apm/agent/java/master/supported-technologies-details.html#supported-databases[Redis Jedis client]
* Add support for identifying target JVM to attach apm agent to using JVM property. See also the documentation of the https://www.elastic.co/guide/en/apm/agent/java/master/setup-attach-cli.html#setup-attach-cli-usage-list[`--include` and `--exclude` flags]
* Added https://www.elastic.co/guide/en/apm/agent/java/master/config-jmx.html#config-capture-jmx-metrics[`capture_jmx_metrics`] configuration option
* Improve servlet error capture {pull}812[#812]
  Among others, now also takes Spring MVC `@ExceptionHandler`s into account 
* Instrument Logger#error(String, Throwable) {pull}821[#821]
  Automatically captures exceptions when calling `logger.error("message", exception)`
* Easier log correlation with https://github.com/elastic/java-ecs-logging. See https://www.elastic.co/guide/en/apm/agent/java/master/log-correlation.html[docs].
* Avoid creating a temp agent file for each attachment {pull}859[#859]
* Instrument `View#render` instead of `DispatcherServlet#render` {pull}829[#829]
  This makes the transaction breakdown graph more useful. Instead of `dispatcher-servlet`, the graph now shows a type which is based on the view name, for example, `FreeMarker` or `Thymeleaf`.

[float]
===== Bug Fixes
* Error in log when setting https://www.elastic.co/guide/en/apm/agent/java/current/config-reporter.html#config-server-urls[server_urls] 
 to an empty string - `co.elastic.apm.agent.configuration.ApmServerConfigurationSource - Expected previousException not to be null`
* Avoid terminating the TCP connection to APM Server when polling for configuration updates {pull}823[#823]
 
[[release-notes-1.9.0]]
==== 1.9.0 - 2019/08/22

[float]
===== Features
* Upgrading supported OpenTracing version from 0.31 to 0.33
* Added annotation and meta-annotation matching support for `trace_methods`, for example:
** `public @java.inject.* org.example.*` (for annotation)
** `public @@javax.enterprise.context.NormalScope org.example.*` (for meta-annotation)
* The runtime attachment now also works when the `tools.jar` or the `jdk.attach` module is not available.
This means you don't need a full JDK installation - the JRE is sufficient.
This makes the runtime attachment work in more environments such as minimal Docker containers.
Note that the runtime attachment currently does not work for OSGi containers like those used in many application servers such as JBoss and WildFly.
See the https://www.elastic.co/guide/en/apm/agent/java/master/setup-attach-cli.html[documentation] for more information.
* Support for Hibernate Search

[float]
===== Bug Fixes
* A warning in logs saying APM server is not available when using 1.8 with APM server 6.x.
Due to that, agent 1.8.0 will silently ignore non-string labels, even if used with APM server of versions 6.7.x or 6.8.x that support such.
If APM server version is <6.7 or 7.0+, this should have no effect. Otherwise, upgrade the Java agent to 1.9.0+.
* `ApacheHttpAsyncClientInstrumentation` matching increases startup time considerably
* Log correlation feature is active when `active==false`
* Tomcat's memory leak prevention mechanism is causing a... memory leak. JDBC statement map is leaking in Tomcat if the application that first used it is undeployed/redeployed.
See https://discuss.elastic.co/t/elastic-apm-agent-jdbchelper-seems-to-use-a-lot-of-memory/195295[this related discussion].

[float]
==== Breaking Changes
* The `apm-agent-attach.jar` is not executable anymore.
Use `apm-agent-attach-standalone.jar` instead. 

[[release-notes-1.8.0]]
==== 1.8.0 - 2019/07/30

[float]
===== Features
* Added support for tracking https://www.elastic.co/guide/en/kibana/7.3/transactions.html[time spent by span type].
   Can be disabled by setting https://www.elastic.co/guide/en/apm/agent/java/current/config-core.html#config-breakdown-metrics[`breakdown_metrics`] to `false`. 
* Added support for https://www.elastic.co/guide/en/kibana/7.3/agent-configuration.html[central configuration].
   Can be disabled by setting https://www.elastic.co/guide/en/apm/agent/java/current/config-core.html#config-central-config[`central_config`] to `false`.
* Added support for Spring's JMS flavor - instrumenting `org.springframework.jms.listener.SessionAwareMessageListener`
* Added support to legacy ApacheHttpClient APIs (which adds support to Axis2 configured to use ApacheHttpClient)
* Added support for setting https://www.elastic.co/guide/en/apm/agent/java/1.x/config-reporter.html#config-server-urls[`server_urls`] dynamically via properties file {pull}723[#723]
* Added https://www.elastic.co/guide/en/apm/agent/java/current/config-core.html#config-config-file[`config_file`] option 
* Added option to use `@javax.ws.rs.Path` value as transaction name https://www.elastic.co/guide/en/apm/agent/java/current/config-jax-rs.html#config-use-jaxrs-path-as-transaction-name[`use_jaxrs_path_as_transaction_name`]
* Instrument quartz jobs https://www.elastic.co/guide/en/apm/agent/java/current/supported-technologies-details.html#supported-scheduling-frameworks[docs]
* SQL parsing improvements {pull}696[#696]
* Introduce priorities for transaction name {pull}748[#748].
   Now uses the path as transaction name if https://www.elastic.co/guide/en/apm/agent/java/current/config-http.html#config-use-path-as-transaction-name[`use_path_as_transaction_name`] is set to `true`
   rather than `ServletClass#doGet`.
   But if a name can be determined from a high level framework,
   like Spring MVC, that takes precedence.
   User-supplied names from the API always take precedence over any others.
* Use JSP path name as transaction name as opposed to the generated servlet class name {pull}751[#751]

[float]
===== Bug Fixes
* Some JMS Consumers and Producers are filtered due to class name filtering in instrumentation matching
* Jetty: When no display name is set and context path is "/" transaction service names will now correctly fall back to configured values
* JDBC's `executeBatch` is not traced
* Drops non-String labels when connected to APM Server < 6.7 to avoid validation errors {pull}687[#687]
* Parsing container ID in cloud foundry garden {pull}695[#695]
* Automatic instrumentation should not override manual results {pull}752[#752]

[float]
===== Breaking changes
* The log correlation feature does not add `span.id` to the MDC anymore but only `trace.id` and `transaction.id` {pull}742[#742].

[[release-notes-1.7.0]]
==== 1.7.0 - 2019/06/13

[float]
===== Features
* Added the `trace_methods_duration_threshold` config option. When using the `trace_methods` config option with wild cards,
this enables considerable reduction of overhead by limiting the number of spans captured and reported
(see more details in config documentation).
NOTE: Using wildcards is still not the recommended approach for the `trace_methods` feature.
* Add `Transaction#addCustomContext(String key, String|Number|boolean value)` to public API
* Added support for AsyncHttpClient 2.x
* Added https://www.elastic.co/guide/en/apm/agent/java/current/config-core.html#config-global-labels[`global_labels`] configuration option.
This requires APM Server 7.2+.
* Added basic support for JMS- distributed tracing for basic scenarios of `send`, `receive`, `receiveNoWait` and `onMessage`.
Both Queues and Topics are supported.
Async `send` APIs are not supported in this version. 
NOTE: This feature is currently marked as "experimental" and is disabled by default. In order to enable,
it is required to set the
https://www.elastic.co/guide/en/apm/agent/java/1.x/config-core.html#config-disable-instrumentations[`disable_instrumentations`] 
configuration property to an empty string.
* Improved OSGi support: added a configuration option for `bootdelegation` packages {pull}641[#641]
* Better span names for SQL spans. For example, `SELECT FROM user` instead of just `SELECT` {pull}633[#633]

[float]
===== Bug Fixes
* ClassCastException related to async instrumentation of Pilotfish Executor causing thread hang (applied workaround)
* NullPointerException when computing Servlet transaction name with null HTTP method name
* FileNotFoundException when trying to find implementation version of jar with encoded URL
* NullPointerException when closing Apache AsyncHttpClient request producer
* Fixes loading of `elasticapm.properties` for Spring Boot applications
* Fix startup error on WebLogic 12.2.1.2.0 {pull}649[#649]
* Disable metrics reporting and APM Server health check when active=false {pull}653[#653]

[[release-notes-1.6.1]]
==== 1.6.1 - 2019/04/26

[float]
===== Bug Fixes
* Fixes transaction name for non-sampled transactions https://github.com/elastic/apm-agent-java/issues/581[#581]
* Makes log_file option work again https://github.com/elastic/apm-agent-java/issues/594[#594]
* Async context propagation fixes
** Fixing some async mechanisms lifecycle issues https://github.com/elastic/apm-agent-java/issues/605[#605]
** Fixes exceptions when using WildFly managed executor services https://github.com/elastic/apm-agent-java/issues/589[#589]
** Exclude glassfish Executor which does not permit wrapped runnables https://github.com/elastic/apm-agent-java/issues/596[#596]
** Exclude DumbExecutor https://github.com/elastic/apm-agent-java/issues/598[#598]
* Fixes Manifest version reading error to support `jar:file` protocol https://github.com/elastic/apm-agent-java/issues/601[#601]
* Fixes transaction name for non-sampled transactions https://github.com/elastic/apm-agent-java/issues/597[#597]
* Fixes potential classloader deadlock by preloading `FileSystems.getDefault()` https://github.com/elastic/apm-agent-java/issues/603[#603]

[[release-notes-1.6.0]]
==== 1.6.0 - 2019/04/16

[float]
===== Related Announcements
* Java APM Agent became part of the Cloud Foundry Java Buildpack as of https://github.com/cloudfoundry/java-buildpack/releases/tag/v4.19[Release v4.19]
 
[float]
===== Features
* Support Apache HttpAsyncClient - span creation and cross-service trace context propagation
* Added the `jvm.thread.count` metric, indicating the number of live threads in the JVM (daemon and non-daemon) 
* Added support for WebLogic
* Added support for Spring `@Scheduled` and EJB `@Schedule` annotations - https://github.com/elastic/apm-agent-java/pull/569[#569]

[float]
===== Bug Fixes
* Avoid that the agent blocks server shutdown in case the APM Server is not available - https://github.com/elastic/apm-agent-java/pull/554[#554]
* Public API annotations improper retention prevents it from being used with Groovy - https://github.com/elastic/apm-agent-java/pull/567[#567]
* Eliminate side effects of class loading related to Instrumentation matching mechanism

[[release-notes-1.5.0]]
==== 1.5.0 - 2019/03/26

[float]
===== Potentially breaking changes
* If you didn't explicitly set the https://www.elastic.co/guide/en/apm/agent/java/master/config-core.html#config-service-name[`service_name`]
previously and you are dealing with a servlet-based application (including Spring Boot),
your `service_name` will change.
See the documentation for https://www.elastic.co/guide/en/apm/agent/java/master/config-core.html#config-service-name[`service_name`]
and the corresponding section in _Features_ for more information.
Note: this requires APM Server 7.0+. If using previous versions, nothing will change.

[float]
===== Features
* Added property `"allow_path_on_hierarchy"` to JAX-RS plugin, to lookup inherited usage of `@path`
* Support for number and boolean labels in the public API {pull}497[497].
This change also renames `tag` to `label` on the API level to be compliant with the https://github.com/elastic/ecs#-base-fields[Elastic Common Schema (ECS)].
The `addTag(String, String)` method is still supported but deprecated in favor of `addLabel(String, String)`.
As of version 7.x of the stack, labels will be stored under `labels` in Elasticsearch.
Previously, they were stored under `context.tags`.
* Support async queries made by Elasticsearch REST client 
* Added `setStartTimestamp(long epochMicros)` and `end(long epochMicros)` API methods to `Span` and `Transaction`,
allowing to set custom start and end timestamps.
* Auto-detection of the `service_name` based on the `<display-name>` element of the `web.xml` with a fallback to the servlet context path.
If you are using a spring-based application, the agent will use the setting for `spring.application.name` for its `service_name`.
See the documentation for https://www.elastic.co/guide/en/apm/agent/java/master/config-core.html#config-service-name[`service_name`]
for more information.
Note: this requires APM Server 7.0+. If using previous versions, nothing will change.
* Previously, enabling https://www.elastic.co/guide/en/apm/agent/java/master/config-core.html#config-capture-body[`capture_body`] could only capture form parameters.
Now it supports all UTF-8 encoded plain-text content types.
The option https://www.elastic.co/guide/en/apm/agent/java/master/config-http.html#config-capture-body-content-types[`capture_body_content_types`]
controls which `Content-Type`s should be captured.
* Support async calls made by OkHttp client (`Call#enqueue`)
* Added support for providing config options on agent attach.
** CLI example: `--config server_urls=http://localhost:8200,http://localhost:8201`
** API example: `ElasticApmAttacher.attach(Map.of("server_urls", "http://localhost:8200,http://localhost:8201"));`

[float]
===== Bug Fixes
* Logging integration through MDC is not working properly - https://github.com/elastic/apm-agent-java/issues/499[#499]
* ClassCastException with adoptopenjdk/openjdk11-openj9 - https://github.com/elastic/apm-agent-java/issues/505[#505]
* Span count limitation is not working properly - reported https://discuss.elastic.co/t/kibana-apm-not-showing-spans-which-are-visible-in-discover-too-many-spans/171690[in our forum]
* Java agent causes Exceptions in Alfresco cluster environment due to failure in the instrumentation of Hazelcast `Executor`s - reported https://discuss.elastic.co/t/cant-run-apm-java-agent-in-alfresco-cluster-environment/172962[in our forum]

[[release-notes-1.4.0]]
==== 1.4.0 - 2019/02/14

[float]
===== Features
* Added support for sync calls of OkHttp client
* Added support for context propagation for `java.util.concurrent.ExecutorService`s
* The `trace_methods` configuration now allows to omit the method matcher.
   Example: `com.example.*` traces all classes and methods within the `com.example` package and sub-packages.
* Added support for JSF. Tested on WildFly, WebSphere Liberty and Payara with embedded JSF implementation and on Tomcat and Jetty with
 MyFaces 2.2 and 2.3
* Introduces a new configuration option `disable_metrics` which disables the collection of metrics via a wildcard expression.
* Support for HttpUrlConnection
* Adds `subtype` and `action` to spans. This replaces former typing mechanism where type, subtype and action were all set through
   the type in an hierarchical dotted-syntax. In order to support existing API usages, dotted types are parsed into subtype and action, 
   however `Span.createSpan` and `Span.setType` are deprecated starting this version. Instead, type-less spans can be created using the new 
   `Span.startSpan` API and typed spans can be created using the new `Span.startSpan(String type, String subtype, String action)` API
* Support for JBoss EAP 6.4, 7.0, 7.1 and 7.2
* Improved startup times
* Support for SOAP (JAX-WS).
   SOAP client create spans and propagate context.
   Transactions are created for `@WebService` classes and `@WebMethod` methods.  

[float]
===== Bug Fixes
* Fixes a failure in BitBucket when agent deployed https://github.com/elastic/apm-agent-java/issues/349[#349]
* Fixes increased CPU consumption https://github.com/elastic/apm-agent-java/issues/453[#453] and https://github.com/elastic/apm-agent-java/issues/443[#443]
* Fixed some OpenTracing bridge functionalities that were not working when auto-instrumentation is disabled
* Fixed an error occurring when ending an OpenTracing span before deactivating
* Sending proper `null` for metrics that have a NaN value
* Fixes JVM crash with Java 7 https://github.com/elastic/apm-agent-java/issues/458[#458]
* Fixes an application deployment failure when using EclipseLink and `trace_methods` configuration https://github.com/elastic/apm-agent-java/issues/474[#474]

[[release-notes-1.3.0]]
==== 1.3.0 - 2019/01/10

[float]
===== Features
* The agent now collects system and JVM metrics https://github.com/elastic/apm-agent-java/pull/360[#360]
* Add API methods `ElasticApm#startTransactionWithRemoteParent` and `Span#injectTraceHeaders` to allow for manual context propagation https://github.com/elastic/apm-agent-java/pull/396[#396].
* Added `trace_methods` configuration option which lets you define which methods in your project or 3rd party libraries should be traced.
   To create spans for all `public` methods of classes whose name ends in `Service` which are in a sub-package of `org.example.services` use this matcher:
   `public org.example.services.*.*Service#*` https://github.com/elastic/apm-agent-java/pull/398[#398]
* Added span for `DispatcherServlet#render` https://github.com/elastic/apm-agent-java/pull/409[#409].
* Flush reporter on shutdown to make sure all recorded Spans are sent to the server before the program exits https://github.com/elastic/apm-agent-java/pull/397[#397]
* Adds Kubernetes https://github.com/elastic/apm-agent-java/issues/383[#383] and Docker metadata to, enabling correlation with the Kibana Infra UI.
* Improved error handling of the Servlet Async API https://github.com/elastic/apm-agent-java/issues/399[#399]
* Support async API’s used with AsyncContext.start https://github.com/elastic/apm-agent-java/issues/388[#388]

[float]
===== Bug Fixes
* Fixing a potential memory leak when there is no connection with APM server
* Fixes NoSuchMethodError CharBuffer.flip() which occurs when using the Elasticsearch RestClient and Java 7 or 8 https://github.com/elastic/apm-agent-java/pull/401[#401]

 
[[release-notes-1.2.0]]
==== 1.2.0 - 2018/12/19

[float]
===== Features
* Added `capture_headers` configuration option.
   Set to `false` to disable capturing request and response headers.
   This will reduce the allocation rate of the agent and can save you network bandwidth and disk space.
* Makes the API methods `addTag`, `setName`, `setType`, `setUser` and `setResult` fluent, so that calls can be chained. 

[float]
===== Bug Fixes
* Catch all errors thrown within agent injected code
* Enable public APIs and OpenTracing bridge to work properly in OSGi systems, fixes https://github.com/elastic/apm-agent-java/issues/362[this WildFly issue]
* Remove module-info.java to enable agent working on early Tomcat 8.5 versions
* Fix https://github.com/elastic/apm-agent-java/issues/371[async Servlet API issue]

[[release-notes-1.1.0]]
==== 1.1.0 - 2018/11/28

[float]
===== Features
* Some memory allocation improvements
* Enabling bootdelegation for agent classes in Atlassian OSGI systems

[float]
===== Bug Fixes
* Update dsl-json which fixes a memory leak.
 See https://github.com/ngs-doo/dsl-json/pull/102[ngs-doo/dsl-json#102] for details. 
* Avoid `VerifyError`s by non instrumenting classes compiled for Java 4 or earlier
* Enable APM Server URL configuration with path (fixes #339)
* Reverse `system.hostname` and `system.platform` order sent to APM server

[[release-notes-1.0.1]]
==== 1.0.1 - 2018/11/15

[float]
===== Bug Fixes
* Fixes NoSuchMethodError CharBuffer.flip() which occurs when using the Elasticsearch RestClient and Java 7 or 8 {pull}313[#313]

[[release-notes-1.0.0]]
==== 1.0.0 - 2018/11/14

[float]
===== Breaking changes
* Remove intake v1 support. This version requires APM Server 6.5.0+ which supports the intake api v2.
   Until the time the APM Server 6.5.0 is officially released,
   you can test with docker by pulling the APM Server image via
   `docker pull docker.elastic.co/apm/apm-server:6.5.0-SNAPSHOT`. 

[float]
===== Features
* Adds `@CaptureTransaction` and `@CaptureSpan` annotations which let you declaratively add custom transactions and spans.
   Note that it is required to configure the `application_packages` for this to work.
   See the https://www.elastic.co/guide/en/apm/agent/java/master/public-api.html#api-annotation[documentation] for more information.
* The public API now supports to activate a span on the current thread.
   This makes the span available via `ElasticApm#currentSpan()`
   Refer to the https://www.elastic.co/guide/en/apm/agent/java/master/public-api.html#api-span-activate[documentation] for more details.
* Capturing of Elasticsearch RestClient 5.0.2+ calls.
   Currently, the `*Async` methods are not supported, only their synchronous counterparts.
* Added API methods to enable correlating the spans created from the JavaScrip Real User Monitoring agent with the Java agent transaction.
   More information can be found in the https://www.elastic.co/guide/en/apm/agent/java/master/public-api.html#api-ensure-parent-id[documentation].
* Added `Transaction.isSampled()` and `Span.isSampled()` methods to the public API
* Added `Transaction#setResult` to the public API {pull}293[#293]

[float]
===== Bug Fixes
* Fix for situations where status code is reported as `200`, even though it actually was `500` {pull}225[#225]
* Capturing the username now properly works when using Spring security {pull}183[#183]

[[release-notes-1.0.0.rc1]]
==== 1.0.0.RC1 - 2018/11/06

[float]
===== Breaking changes
* Remove intake v1 support. This version requires APM Server 6.5.0+ which supports the intake api v2.
   Until the time the APM Server 6.5.0 is officially released,
   you can test with docker by pulling the APM Server image via
   `docker pull docker.elastic.co/apm/apm-server:6.5.0-SNAPSHOT`.
* Wildcard patterns are case insensitive by default. Prepend `(?-i)` to make the matching case sensitive.

[float]
===== Features
* Support for Distributed Tracing
* Adds `@CaptureTransaction` and `@CaptureSpan` annotations which let you declaratively add custom transactions and spans.
   Note that it is required to configure the `application_packages` for this to work.
   See the https://www.elastic.co/guide/en/apm/agent/java/master/public-api.html#api-annotation[documentation] for more information.
* The public API now supports to activate a span on the current thread.
   This makes the span available via `ElasticApm#currentSpan()`
   Refer to the https://www.elastic.co/guide/en/apm/agent/java/master/public-api.html#api-span-activate[documentation] for more details.
* Capturing of Elasticsearch RestClient 5.0.2+ calls.
   Currently, the `*Async` methods are not supported, only their synchronous counterparts.
* Added API methods to enable correlating the spans created from the JavaScrip Real User Monitoring agent with the Java agent transaction.
   More information can be found in the https://www.elastic.co/guide/en/apm/agent/java/master/public-api.html#api-ensure-parent-id[documentation].
* Microsecond accurate timestamps {pull}261[#261]
* Support for JAX-RS annotations.
Transactions are named based on your resources (`ResourceClass#resourceMethod`).

[float]
===== Bug Fixes
* Fix for situations where status code is reported as `200`, even though it actually was `500` {pull}225[#225]

[[release-notes-0.8.x]]
=== Java Agent version 0.8.x

[[release-notes-0.8.0]]
==== 0.8.0

[float]
===== Breaking changes
* Wildcard patterns are case insensitive by default. Prepend `(?-i)` to make the matching case sensitive.

[float]
===== Features
* Wildcard patterns are now not limited to only one wildcard in the middle and can be arbitrarily complex now.
   Example: `*foo*bar*baz`.
* Support for JAX-RS annotations.
   Transactions are named based on your resources (`ResourceClass#resourceMethod`).

[[release-notes-0.7.x]]
=== Java Agent version 0.7.x

[[release-notes-0.7.1]]
==== 0.7.1 - 2018/10/24

[float]
===== Bug Fixes
* Avoid recycling transactions twice {pull}178[#178]

[[release-notes-0.7.0]]
==== 0.7.0 - 2018/09/12

[float]
===== Breaking changes
* Removed `ElasticApm.startSpan`. Spans can now only be created from their transactions via `Transaction#createSpan`.
* `ElasticApm.startTransaction` and `Transaction#createSpan` don't activate the transaction and spans
   and are thus not available via `ElasticApm.activeTransaction` and `ElasticApm.activeSpan`.

[float]
===== Features
* Public API
** Add `Span#captureException` and `Transaction#captureException` to public API.
      `ElasticApm.captureException` is deprecated now. Use `ElasticApm.currentSpan().captureException(exception)` instead.
** Added `Transaction.getId` and `Span.getId` methods 
* Added support for async servlet requests
* Added support for Payara/Glassfish
* Incubating support for Apache HttpClient
* Support for Spring RestTemplate
* Added configuration options `use_path_as_transaction_name` and `url_groups`,
   which allow to use the URL path as the transaction name.
   As that could contain path parameters, like `/user/$userId` however,
   You can set the `url_groups` option to define a wildcard pattern, like `/user/*`,
   to group those paths together.
   This is especially helpful when using an unsupported Servlet API-based framework. 
* Support duration suffixes (`ms`, `s` and `m`) for duration configuration options.
   Not using the duration suffix logs out a deprecation warning and will not be supported in future versions.
* Add ability to add multiple APM server URLs, which enables client-side load balancing.
   The configuration option `server_url` has been renamed to `server_urls` to reflect this change.
   However, `server_url` still works for backwards compatibility.
* The configuration option `service_name` is now optional.
   It defaults to the main class name,
   the name of the executed jar file (removing the version number),
   or the application server name (for example `tomcat-application`).
   In a lot of cases,
   you will still want to set the `service_name` explicitly.
   But it helps getting started and seeing data easier,
   as there are no required configuration options anymore.
   In the future we will most likely determine more useful application names for Servlet API-based applications.<|MERGE_RESOLUTION|>--- conflicted
+++ resolved
@@ -31,11 +31,8 @@
 * The agent version now includes a git hash if it's a snapshot version.
   This makes it easier to differ distinct snapshot builds of the same version.
   Example: `1.18.1-SNAPSHOT.4655910`
-<<<<<<< HEAD
+* Add support for sampling weight with propagation in `tracestate` W3C header {pull}1384[#1384]
 * Add support for RabbitMQ clients - {pull}1328[#1328]
-=======
-* Add support for sampling weight with propagation in `tracestate` W3C header {pull}1384[#1384]
->>>>>>> 2259495d
 
 [float]
 ===== Bug fixes
