--- conflicted
+++ resolved
@@ -53,11 +53,8 @@
 * Added support for Java/Jakarta WebSocket ServerEndpoint - {pull}2281[#2281]
 * Added support for setting the service name on Log4j2's EcsLayout - {pull}2296[#2296]
 * Print the used instrumentation groups when the application stops - {pull}2448[#2448]
-<<<<<<< HEAD
+* Add `elastic.apm.start_async` property that makes the agent start on a non-premain/main thread - {pull}2454[#2454]
 * Added support for setting the application class loader for a transaction via the public api - {pull}2444[#2444]
-=======
-* Add `elastic.apm.start_async` property that makes the agent start on a non-premain/main thread - {pull}2454[#2454]
->>>>>>> 4e2000e5
 
 [float]
 ===== Bug fixes
