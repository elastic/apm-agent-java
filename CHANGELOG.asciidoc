--- conflicted
+++ resolved
@@ -36,12 +36,8 @@
 
 [float]
 ===== Features
-<<<<<<< HEAD
-* Improved capturing of logged exceptions when using Log4j2 {pull}2139[#2139]
-* Added support for overwritting the service version per classloader {pull}#1726[#1726]
-=======
 * Improved capturing of logged exceptions when using Log4j2 - {pull}2139[#2139]
->>>>>>> 168b714a
+* Added support for overwritting the service version per classloader - {pull}#1726[#1726]
 
 [float]
 ===== Bug fixes
