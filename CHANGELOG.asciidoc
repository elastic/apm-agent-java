ifdef::env-github[]
NOTE: Release notes are best read in our documentation at
https://www.elastic.co/guide/en/apm/agent/java/current/release-notes.html[elastic.co]
endif::[]

////
[[release-notes-x.x.x]]
==== x.x.x - YYYY/MM/DD

[float]
===== Breaking changes

[float]
===== Features
* Cool new feature: {pull}2526[#2526]

[float]
===== Bug fixes
////

=== Unreleased

[[release-notes-x.x.x]]
==== x.x.x - YYYY/MM/DD

[float]
===== Refactorings
* Changed the main agent class loader to work in a child-first delegation model, thus making it more isolated by preferring self packaged
version of classes that are available also in the parent (bootstrap) class loader - {pull}2728[#2728]

[float]
===== Features
* Capture Oracle SID in connection string - {pull}2709[#2709]
* Implemented span links in the OTel bridge. - {pull}2685[#2685]
* Added support for MongoDB's 4.x Sync Driver - {pull}2241{#2241}
* Capture keyspace in `db.instance` for Cassandra database - {pull}2684[#2684]
* Added support for AWS SQS - {pull}2637[#2637]
<<<<<<< HEAD
* Add support for log correlation for `java.util.logging` (JUL) - {pull}2724[#2724]
=======
* Add <<config-trace-continuation-strategy, `trace_continuation_strategy`>> configuration option - {pull}2760[#2760]
* Capture user from Azure SSO with Servlet-based app containers - {pull}2767[#2767]
>>>>>>> ccaa484a

[float]
===== Bug fixes
* Fix unexpected side-effects of `toString` calls within reactor instrumentation - {pull}2708[#2708]
* Fix Vert.x instrumentation for 4.3.2 - {pull}2700[#2700]
* Fix `NullPointerException` in `AmazonHttpClientInstrumentation` - {pull}2740[#2740]
* Fix stack frame exclusion patterns - {pull}2758[#2758]
* Fix `NullPointerException` with compressed spans - {pull}2755[#2755]
* Fix empty servlet path with proper fallback - {pull}2748[#2748]
* Fix 'ClosedByInterruptException` during indy bootstrap method resolution - {pull}2752[#2752]
* Enhance exclusion of other APM agents - {pull}2766[#2766]
* Avoid warning when log correlation option is provided in remote config - {pull}2765[#2765]

[[release-notes-1.x]]
=== Java Agent version 1.x

[[release-notes-1.33.0]]
==== 1.33.0 - 2022/07/08

[float]
===== Breaking changes
As of version 1.33.0, Java 7 support is deprecated and will be removed in a future release (not expected to be removed before January 2024) - {pull}2677[#2677]

[float]
===== Features
* Add support for Spring WebClient - {pull}2229[#2229]
* Added undocumented and unsupported configuration `metric_set_limit` to increase the metric set limit - {pull}2148[#2148]
* Added <<config-transaction-name-groups, `transaction_name_groups`>> configuration option  - {pull}2676[#2676]
** Deprecated <<config-url-groups, `url_groups`>> in favor of <<config-transaction-name-groups, `transaction_name_groups`>>.

[float]
===== Bug fixes
* Fix for JAX-WS (SOAP) transaction names. The agent now properly names transaction for web service methods that are not annotated with `@WebMethod`. - {pull}2667[#2667]
* Fix public API backward compatibility that was broken in 1.32.0. With this version you can use any version of the public API once again - {pull}2682[#2682]
* Fix flaky transaction name with Webflux+Servlet - {pull}2695[#2695]

[[release-notes-1.32.0]]
==== 1.32.0 - 2022/06/13

===== Potentially breaking changes
* If using the public API of version < 1.32.0 and using the `@CaptureSpan` or `@Traced` annotations, upgrading the agent to 1.32.0
without upgrading the API version may cause `VerifyError`. This was fixed in version 1.33.0, which can once again be used with any
version of the public API.
* For relational databases, the agent now captures the database name and makes it part of service dependencies and service map.
For example, with a `MySQL` database, previously a single `mysql` item was shown in the map and in service dependencies,
the agent will now include the database name in the dependency, thus `mysql/my-db1`, `mysql/my-db2` will now be captured.

[float]
===== Features
* Promote mature agent features as Generaly Available (GA) - {pull}2632[#2632]
** <<opentelemetry-bridge,OpenTelemetry bridge>> is now enabled by default
** <<config-circuit-breaker,Circuit breaker>> marked as GA (still disabled by default)
** <<setup-attach-api,API Attach>> and <<setup-attach-cli,CLI Attach>> marked as GA
** <<config-use-path-as-transaction-name,`use_path_as_transaction_name`>> configuration option marked as GA
** Dubbo instrumentation is now enabled by default
** `com.sun.net.httpserver.HttpServer` instrumentation marked as GA
* Struts action invocations via an action chain result start a new span - {pull}2513[#2513]
* Added official support for Elasticsearch Java API client - {pull}2211[#2211]
* Added the ability to make spans non-discardable through the public API and the OpenTelemetry bridge - {pull}2632[#2632]
* Added support for the new service target fields - {pull}2578[#2578]
* Capture the database name from JDBC connection string - {pull}2642[#2642]
* Added an additional span around Javalin template renderers - {pull}2381[#2381]
* Added support for downloading the latest agent version through the attach CLI by setting `--download-agent-version latest`. In
addition, when using the `apm-agent-attach-cli-slim.jar`, which does not contain a bundled agent, the latest version will be downloaded
from maven at runtime unless configured otherwise through  `--download-agent-version` - {pull}2659[#2659]
* Added span-links to messaging systems instrumentation (supported by APM Server 8.3+ only) - {pull}2610[#2610]

[float]
===== Bug fixes
* Fix missing attributes in bridged OTel transactions - {pull}2657[#2657]
* Fix `transaction.result` with bridged OTel transactions - {pull}2660[#2660]

[[release-notes-1.31.0]]
==== 1.31.0 - 2022/05/17

[float]
===== Potentially breaking changes
* Starting this version, when using <<config-log-ecs-reformatting>>, the agent will automatically set the `service.version` field.
If you are using ECS-logging and set the `service.version` through a custom field, the behaviour is not strictly defined. Remove the
custom `service.name` field setting and either allow the agent to automatically discover and set it, or use the
<<config-service-version>> config option to set it manually.

[float]
===== Refactorings
* Vert.x 3.x instrumentation was refactored to remove constructor instrumentation as well as wrapping of response handler. In addition, in
HTTP 2 request handling, transactions are ended when the request end event occurs and are kept alive until response end, when they are allowed
to recycle. This allows for spans representing asynchronous handling of requests for which the corresponding transaction has ended -
{pull}2564[#2564]
* Jedis clients instrumentation was changed

[float]
===== Features
* Set the service version when using the ECS reformatting of the application logs: {pull}2603[#2603]
* Add ECS-reformatting support for `java.util.logging` - {pull}2591[#2591]
* Added support for setting the service version on Log4j2's EcsLayout - {pull}2604[#2604]
* Added support for AWS S3 and DynamoDB - {pull}2606[#2606]
* Added support for Jedis 4.x clients - {pull}2626[#2626]

[float]
===== Bug fixes
* Fixed multiple dropped stats types in a transaction producing invalid JSON: {pull}2589[#2589]
* Fixed NoClassDefFoundError when using OTel bridge and span.*current() : {pull}2596[#2596]
* Fallback to standard output when Security Manager prevents writing to log file - {pull}2581[#2581]
* Fix missing transactions when using Vert.x 3.x with HTTP 1 - {pull}2564[#2564]
* Fix Vert.x `GET null` transactions to be named `GET unknown route`, according to spec - {pull}2564[#2564]
* Fix OpenTelemetry bridge span end with explicit timestamp - {pull}2615[#2615]
* Fix improper naming for `scheduled` transactions created by `java.util.TimerTask` instrumentation - {pull}2620[#2620]
* Properly handle `java.lang.IllegalStateException` related to premature invocation of `ServletConfig#getServletContext()` in
`Servlet#init()` instrumentations - {pull}2627[#2627]

[[release-notes-1.30.1]]
==== 1.30.1 - 2022/04/12

[float]
===== Bug fixes
* Fixed AWS Lambda instrumentation for AWS handler classes with input object types that are not AWS Events classes  - {pull}2551[#2551]
* Fixed service name discovery based on MANIFEST.MF file through `ServletContainerInitializer#onStartup` on Jakarta Servlet containers -
{pull}2546[#2546]
* Fix shaded classloader package definition - {pull}2566[#2566]
* Fix logging initialization with Security Manager - {pull}2568[#2568]
* normalize empty `transaction.type` and `span.type` - {pull}2525[#2525]
* Allowing square brackets within the <<config-capture-jmx-metrics>> config value - {pull}2547[#2547]
* Fixed duplicated ending of `HttpUrlConnection` spans - {pull}2530[#2530]
* Compressed span fixes - {pull}2576[#2576], {pull}2552[#2552], {pull}2558[#2558]


[[release-notes-1.30.0]]
==== 1.30.0 - 2022/03/22

[float]
===== Potentially breaking changes
* Create the JDBC spans as exit spans- {pull}2484[#2484]
* WebSocket requests are now captured with transaction type request instead of custom - {pull}2501[#2501]

[float]
===== Refactorings
* Logging frameworks instrumentations - {pull}2428[#2428]. This refactoring includes:
** Log correlation now works based on bytecode instrumentation rather than `ActivationListener` that directly updates the MDC
** Merging the different instrumentations (log-correlation, error-capturing and ECS-reformatting) into a single plugin
** Module structure and package naming changes

[float]
===== Features
* Added support for setting service name and version for a transaction via the public api - {pull}2451[#2451]
* Added support for en-/disabling each public annotation on each own - {pull}2472[#2472]
* Added support for compressing spans - {pull}2477[#2477]
* Added microsecond durations with `us` as unit - {pull}2496[#2496]
* Added support for dropping fast exit spans - {pull}2491[#2491]
* Added support for collecting statistics about dropped exit spans - {pull}2505[#2505]
* Making AWS Lambda instrumentation GA - includes some changes in Lambda transaction metadata fields and a dedicated flush HTTP request
to the AWS Lambda extension - {pull}2424[#2424]
* Changed logging correlation to be on by default. This change includes the removal of the now redundant `enable_log_correlation` config
option. If there's a need to disable the log correlation mechanism, this can be done now through the `disable_instrumentations` config -
{pull}2428[#2428]
* Added automatic error event capturing for log4j1 and JBoss LogManager - {pull}2428[#2428]
* Issue a warning when security manager is mis-configured - {pull}2510[#2510]
* Add experimental OpenTelemetry API bridge - {pull}1631[#1631]

[float]
===== Performance improvements
* Proxy classes are excluded from instrumentation in more cases - {pull}2474[#2474]
* Only time type/method matching if the debug logging is enabled as the results are only used when debug logging is enabled - {pull}2471[#2471]

[float]
===== Bug fixes
* Fix cross-plugin dependencies triggering NoClassDefFound - {pull}2509[#2509]
* Fix status code setting in AWS Lambda transactions triggered by API Gateway V1 - {pull}2346[#2346]
* Fix classloading OSGi bundles with partial dependency on Servlet API + avoid SecurityException with Apache Sling - {pull}2418[2418]
* Respect `transaction_ignore_urls` and `transaction_ignore_user_agents` when creating transactions in the spring webflux instrumentation - {pull}2515[#2515]

[[release-notes-1.29.0]]
==== 1.29.0 - 2022/02/09

[float]
===== Breaking changes
* Changes in service name auto-discovery of jar files (see Features section)

[float]
===== Features
* Exceptions that are logged using the fatal log level are now captured (log4j2 only) - {pull}2377[#2377]
* Replaced `authorization` in the default value of `sanitize_field_names` with `*auth*` - {pull}2326[#2326]
* Unsampled transactions are dropped and not sent to the APM-Server if the APM-Server version is 8.0+ - {pull}2329[#2329]
* Adding agent logging capabilities to our SDK, making it available for external plugins - {pull}2390[#2390]
* Service name auto-discovery improvements
** For applications deployed to application servers (`war` files) and standalone jars that are started with `java -jar`,
   the agent now discovers the `META-INF/MANIFEST.MF` file.
** If the manifest contains the `Implementation-Title` attribute, it is used as the default service name - {pull}1921[#1921], {pull}2434[#2434] +
  *Note*: this may change your service names if you relied on the auto-discovery that uses the name of the jar file.
  If that jar file also contains an `Implementation-Title` attribute in the `MANIFEST.MF` file, the latter will take precedence.
** When the manifest contains the `Implementation-Version` attribute, it is used as the default service version - {pull}1726[#1726], {pull}1922[#1922], {pull}2434[#2434]
* Added support for instrumenting Struts 2 static resource requests - {pull}1949[#1949]
* Added support for Java/Jakarta WebSocket ServerEndpoint - {pull}2281[#2281]
* Added support for setting the service name on Log4j2's EcsLayout - {pull}2296[#2296]
* Print the used instrumentation groups when the application stops - {pull}2448[#2448]
* Add `elastic.apm.start_async` property that makes the agent start on a non-premain/main thread - {pull}2454[#2454]

[float]
===== Bug fixes
* Fix runtime attach with some docker images - {pull}2385[#2385]
* Restore dynamic capability to `log_level` config for plugin loggers - {pull}2384[#2384]
* Fix slf4j-related `LinkageError` - {pull}2390[#2390] and {pull}2376[#2376]
* Fix possible deadlock occurring when Byte Buddy reads System properties by warming up bytecode instrumentation code
paths. The BCI warmup is on by default and may be disabled through the internal `warmup_byte_buddy` config option - {pull}2368[#2368]
* Fixed few dubbo plugin issues - {pull}2149[#2149]
** Dubbo transaction will should be created at the provider side
** APM headers conversion issue within dubbo transaction
* Fix External plugins automatic setting of span outcome - {pull}2376[#2376]
* Avoid early initialization of JMX on Weblogic - {pull}2420[#2420]
* Automatically disable class sharing on AWS lambda layer - {pull}2438[#2438]
* Avoid standalone spring applications to have two different service names, one based on the jar name, the other based on `spring.application.name`.

[[release-notes-1.28.4]]
==== 1.28.4 - 2021/12/30

[float]
===== Bug fixes
* Fix `@Traced` annotation to return proper outcome instead of `failed` - {pull}2370[#2370]

[float]
===== Dependency updates
* Update Log4j to 2.12.4 and log4j2-ecs-layout to 1.3.2 - {pull}2378[#2378]

[[release-notes-1.28.3]]
==== 1.28.3 - 2021/12/22

[float]
===== Dependency updates
* Update Log4j to 2.12.3
* Update ecs-logging-java to 1.3.0

[float]
===== Potentially breaking changes
* If the agent cannot discover a service name, it now uses `unknown-java-service` instead of `my-service` - {pull}2325[#2325]

[float]
===== Bug fixes
* Gracefully handle JDBC drivers which don't support `Connection#getCatalog` - {pull}2340[#2340]
* Fix using JVM keystore options for communication with APM Server - {pull}2362[#2362]

[[release-notes-1.28.2]]
==== 1.28.2 - 2021/12/16

[float]
===== Dependency updates
* Update Log4j to 2.12.2

[float]
===== Bug fixes
* Fix module loading errors on J9 JVM - {pull}2341[#2341]
* Fixing log4j configuration error - {pull}2343[#2343]

[[release-notes-1.28.1]]
==== 1.28.1 - 2021/12/10

[float]
===== Security
* Fix for "Log4Shell" RCE 0-day exploit in log4j https://nvd.nist.gov/vuln/detail/CVE-2021-44228[CVE-2021-44228] - {pull}2332[#2332]

[float]
===== Features
* Added support to selectively enable instrumentations - {pull}2292[#2292]

[float]
===== Bug fixes
* Preferring controller names for Spring MVC transactions, `use_path_as_transaction_name` only as a fallback - {pull}2320[#2320]

[[release-notes-1.28.0]]
==== 1.28.0 - 2021/12/07

[float]
===== Features
* Adding experimental support for <<aws-lambda, AWS Lambda>> - {pull}1951[#1951]
* Now supporting tomcat 10 - {pull}2229[#2229]

[float]
===== Bug fixes
* Fix error with parsing APM Server version for 7.16+ - {pull}2313[#2313]

[[release-notes-1.27.1]]
==== 1.27.1 - 2021/11/30

[float]
===== Security
* Resolves Local Privilege Escalation issue https://discuss.elastic.co/t/apm-java-agent-security-update/291355[ESA-2021-30] https://cve.mitre.org/cgi-bin/cvename.cgi?name=CVE-2021-37942[CVE-2021-37942]

[float]
===== Features
* Add support to Jakarta EE for JSF - {pull}2254[#2254]

[float]
===== Bug fixes
* Fixing missing Micrometer metrics in Spring boot due to premature initialization - {pull}2255[#2255]
* Fixing hostname trimming of FQDN too aggressive - {pull}2286[#2286]
* Fixing agent `unknown` version - {pull}2289[#2289]
* Improve runtime attach configuration reliability - {pull}2283[#2283]

[[release-notes-1.27.0]]
==== 1.27.0 - 2021/11/15

[float]
===== Security
* Resolves Local Privilege Escalation issue https://discuss.elastic.co/t/apm-java-agent-security-update/289627[ESA-2021-29] https://cve.mitre.org/cgi-bin/cvename.cgi?name=CVE-2021-37941[CVE-2021-37941]

[float]
===== Potentially breaking changes
* `transaction_ignore_urls` now relies on full request URL path - {pull}2146[#2146]
** On a typical application server like Tomcat, deploying an `app.war` application to the non-ROOT context makes it accessible with `http://localhost:8080/app/`
** Ignoring the whole webapp through `/app/*` was not possible until now.
** Existing configuration may need to be updated to include the deployment context, thus for example `/static/*.js` used to
exclude known static files in all applications might be changed to `/app/static/*.js` or `*/static/*.js`.
** It only impacts prefix patterns due to the additional context path in pattern.
** It does not impact deployment within the `ROOT` context like Spring-boot which do not have such context path prefix.
* The metrics `transaction.duration.sum.us`, `transaction.duration.count` and `transaciton.breakdown.count` are no longer recorded - {pull}2194[#2194]
* Automatic hostname discovery mechanism had changed, so the resulted `host.name` and `host.hostname` in events reported
by the agent may be different. This was done in order to improve the integration with host metrics in the APM UI.

[float]
===== Features
* Improved capturing of logged exceptions when using Log4j2 - {pull}2139[#2139]
* Update to async-profiler 1.8.7 and set configured `safemode` at load time though a new system property - {pull}2165[#2165]
* Added support to capture `context.message.routing-key` in rabbitmq, spring amqp instrumentations - {pull}1767[#1767]
* Breakdown metrics are now tracked per service (when using APM Server 8.0) - {pull}2208[#2208]
* Add support for Spring AMQP batch API - {pull}1716[#1716]
* Add the (current) transaction name to the error (when using APM Server 8.0) - {pull}2235[#2235]
* The JVM/JMX metrics are reported for each service name individually (when using APM Server 8.0) - {pull}2233[#2233]
* Added <<config-span-stack-trace-min-duration,`span_stack_trace_min_duration`>> option.
 This replaces the now deprecated `span_frames_min_duration` option.
 The difference is that the new option has more intuitive semantics for negative values (never collect stack trace) and zero (always collect stack trace). - {pull}2220[#2220]
* Add support to Jakarta EE for JAX-WS - {pull}2247[#2247]
* Add support to Jakarta EE for JAX-RS - {pull}2248[#2248]
* Add support for Jakarta EE EJB annotations `@Schedule`, `@Schedules` - {pull}2250[#2250]
* Add support to Jakarta EE for Servlets - {pull}1912[#1912]
* Added support to Quartz 1.x - {pull}2219[#2219]

[float]
===== Performance improvements
* Disable compression when sending data to a local APM Server
* Reducing startup contention related to instrumentation through `ensureInstrumented` - {pull}2150[#2150]

[float]
===== Bug fixes
* Fix k8s metadata discovery for containerd-cri envs - {pull}2126[#2126]
* Fixing/reducing startup delays related to `ensureInstrumented` - {pull}2150[#2150]
* Fix runtime attach when bytebuddy is in application classpath - {pull}2116[#2116]
* Fix failed integration between agent traces and host metrics coming from Beats/Elastic-Agent due to incorrect hostname
discovery - {pull}2205[#2205]
* Fix infinitely kept-alive transactions in Hikari connection pool - {pull}2210[#2210]
* Fix few Webflux exceptions and missing reactor module - {pull}2207[#2207]

[float]
===== Refactorings
* Loading the agent from an isolated class loader - {pull}2109[#2109]
* Refactorings in the `apm-agent-plugin-sdk` that may imply breaking changes for beta users of the external plugin mechanism
** `WeakMapSupplier.createMap()` is now `WeakConcurrent.buildMap()` and contains more builders - {pull}2136[#2136]
** `GlobalThreadLocal` has been removed in favor of `DetachedThreadLocal`. To make it global, use `GlobalVariables` - {pull}2136[#2136]
** `DynamicTransformer.Accessor.get().ensureInstrumented` is now `DynamicTransformer.ensureInstrumented` - {pull}2164[#2164]
** The `@AssignTo.*` annotations have been removed.
   Use the `@Advice.AssignReturned.*` annotations that come with the latest version of Byte Buddy.
   If your plugin uses the old annotations, it will be skipped.
   {pull}2171[#2171]
* Switching last instrumentations (`trace_methods`, sparkjava, JDK `HttpServer` and Struts 2) to
`TracerAwareInstrumentation` - {pull}2170[#2170]
* Replace concurrency plugin maps to `SpanConcurrentHashMap` ones - {pull}2173[#2173]
* Align User-Agent HTTP header with other APM agents - {pull}2177[#2177]

[[release-notes-1.26.2]]
==== 1.26.2 - 2021/12/30

[float]
===== Dependency updates
* Update Log4j to 2.12.4 and log4j2-ecs-layout to 1.3.2 - {pull}2378[#2378]

[[release-notes-1.26.1]]
==== 1.26.1 - 2021/12/22

[float]
===== Dependency updates
* Update Log4j to 2.12.3
* Update ecs-logging-java to 1.3.0

[[release-notes-1.26.0]]
==== 1.26.0 - 2021/09/14

===== Potentially breaking changes
* If you rely on Database span subtype and use Microsoft SQL Server, the span subtype has been changed from `sqlserver`
to `mssql` to align with other agents.

[float]
===== Breaking changes
* Stop collecting the field `http.request.socket.encrypted` in http requests - {pull}2136[#2136]

[float]
===== Features
* Improved naming for Spring controllers - {pull}1906[#1906]
* ECS log reformatting improvements - {pull}1910[#1910]
** Automatically sets `service.node.name` in all log events if set through agent configuration
** Add `log_ecs_reformatting_additional_fields` option to support arbitrary fields in logs
** Automatically serialize markers as tags where relevant (log4j2 and logback)
* gRPC spans (client and server) can detect errors or cancellation through custom listeners - {pull}2067[#2067]
* Add `-download-agent-version` to the agent <<setup-attach-cli-usage-options, attach CLI tool options>>, allowing the
user to configure an arbitrary agent version that will be downloaded from maven and attached - {pull}1959[#1959]
* Add extra check to detect improper agent setup - {pull}2076[#2076]
* In redis tests - embedded RedisServer is replaced by testcontainers - {pull}2221[#2221]

[float]
===== Performance improvements
* Reduce GC time overhead caused by WeakReferences - {pull}2086[#2086], {pull}2081[#2081]
* Reduced memory overhead by a smarter type pool caching strategy - {pull}2102[#2102]. +
  The type pool cache improves the startup times by speeding up type matching
  (determining whether a class that's about to be loaded should be instrumented).
  Generally, the more types that are cached, the faster the startup. +
  The old strategy did not impose a limit to the cache but cleared it after it hasn't been accessed in a while.
  However, load test have discovered that the cache may never be cleared and leave a permanent overhead of 23mb.
  The actual size of the cache highly depends on the application and loosely correlates with the number of loaded classes. +
  The new caching strategy targets to allocate 1% of the committed heap, at least 0.5mb and max 10mb.
  If a particular entry hasn't been accessed within 20s, it will be removed from the cache. +
  The results based on load testing are very positive:
** Equivalent startup times (within the margins of error of the previous strategy)
** Equivalent allocation rate (within the margins of error of the previous strategy)
** Reduced avg heap utilization from 10%/15mb (previous strategy) to within margins of error without the agent
** Reduced GC time due to the additional headroom that the application can utilize.
** Based on heap dump analysis, after warmup, the cache size is now around 59kb (down from 23mb with the previous strategy).

[float]
===== Bug fixes
* Fix failure to parse some forms of the `Implementation-Version` property from jar manifest files - {pull}1931[#1931]
* Ensure single value for context-propagation header - {pull}1937[#1937]
* Fix gRPC non-terminated (therefore non-reported) client spans - {pull}2067[#2067]
* Fix Webflux response status code - {pull}1948[#1948]
* Ensure path filtering is applied when Servlet path is not available - {pull}2099[#2099]
* Align span subtype for MS SqlServer - {pull}2112[#2112]
* Fix potential destination host name corruption in OkHttp client spans - {pull}2118[#2118]

[float]
===== Refactorings
* Migrate several plugins to indy dispatcher {pull}2087[#2087], {pull}2088[#2088], {pull}2090[#2090], {pull}2094[#2094], {pull}2095[#2095]

[[release-notes-1.25.0]]
==== 1.25.0 - 2021/07/22

[float]
===== Potentially breaking changes
* If you rely on instrumentations that are in the `experimental` group, you must now set `enable_experimental_instrumentations=true` otherwise
the experimental instrumentations will be disabled by default. Up to version `1.24.0` using an empty value for `disable_instrumentations` was
the recommended way to override the default `disable_instrumentations=experimental`.

[float]
===== Features
* Support for inheritance of public API annotations - {pull}1805[#1805]
* JDBC instrumentation sets `context.db.instance` - {pull}1820[#1820]
* Add support for Vert.x web client- {pull}1824[#1824]
* Avoid recycling of spans and transactions that are using through the public API, so to avoid
reference-counting-related errors - {pull}1859[#1859]
* Add <<config-enable-experimental-instrumentations>> configuration option to enable experimental features - {pull}1863[#1863]
** Previously, when adding an instrumentation group to `disable_instrumentations`, we had to make sure to not forget the
default `experimental` value, for example when disabling `jdbc` instrumentation we had to set `disable_instrumentations=experimental,jdbc` otherwise
setting `disable_instrumentations=jdbc` would disable jdbc and also enable experimental features, which would not be the desired effect.
** Previously, by default `disable_instrumentations` contained `experimental`
** Now by default `disable_instrumentations` is empty and `enable_experimental_instrumentations=false`
** Set `enable_experimental_instrumentations=true` to enable experimental instrumentations
* Eliminating concerns related to log4j2 vulnerability - https://nvd.nist.gov/vuln/detail/CVE-2020-9488#vulnCurrentDescriptionTitle.
We cannot upgrade to version above 2.12.1 because this is the last version of log4j that is compatible with Java 7.
Instead, we exclude the SMTP appender (which is the vulnerable one) from our artifacts. Note that older versions of
our agent are not vulnerable as well, as the SMTP appender was never used, this is only to further reduce our users' concerns.
* Adding public APIs for setting `destination.service.resource`, `destination.address` and `destination.port` fields
for exit spans - {pull}1788[#1788]
* Only use emulated runtime attachment as fallback, remove the `--without-emulated-attach` option - {pull}1865[#1865]
* Instrument `javax.servlet.Filter` the same way as `javax.servlet.FilterChain` - {pull}1858[#1858]
* Propagate trace context headers in HTTP calls occurring from within traced exit points, for example - when using
Elasticsearch's REST client - {pull}1883[#1883]
* Added support for naming sparkjava (not Apache Spark) transactions {pull}1894[#1894]
* Added the ability to manually create exit spans, which will result with the auto creation of service nodes in the
service map and downstream service in the dependencies table - {pull}1898[#1898]
* Basic support for `com.sun.net.httpserver.HttpServer` - {pull}1854[#1854]
* Update to async-profiler 1.8.6 {pull}1907[#1907]
* Added support for setting the framework using the public api (#1908) - {pull}1909[#1909]

[float]
===== Bug fixes
* Fix NPE with `null` binary header values + properly serialize them - {pull}1842[#1842]
* Fix `ListenerExecutionFailedException` when using Spring AMQP's ReplyTo container - {pull}1872[#1872]
* Enabling log ECS reformatting when using Logback configured with `LayoutWrappingEncoder` and a pattern layout - {pull}1879[#1879]
* Fix NPE with Webflux + context propagation headers - {pull}1871[#1871]
* Fix `ClassCastException` with `ConnnectionMetaData` and multiple classloaders - {pull}1864[#1864]
* Fix NPE in `co.elastic.apm.agent.servlet.helper.ServletTransactionCreationHelper.getClassloader` - {pull}1861[#1861]
* Fix for Jboss JMX unexpected notifications - {pull}1895[#1895]

[[release-notes-1.24.0]]
==== 1.24.0 - 2021/05/31

[float]
===== Features
* Basic support for Apache Struts 2 {pull}1763[#1763]
* Extending the <<config-log-ecs-reformatting>> config option to enable the overriding of logs with ECS-reformatted
events. With the new `OVERRIDE` option, non-file logs can be ECS-reformatted automatically as well - {pull}1793[#1793]
* Instrumentation for Vert.x Web {pull}1697[#1697]
* Changed log level of vm arguments to debug
* Giving precedence for the W3C `tracecontext` header over the `elastic-apm-traceparent` header - {pull}1821[#1821]
* Add instrumentation for Webflux - {pull}1305[#1305]
* Add instrumentation for Javalin {pull}1822[#1822]

[float]
===== Bug fixes
* Fix another error related to instrumentation plugins loading on Windows - {pull}1785[#1785]
* Load Spring AMQP plugin- {pull}1784[#1784]
* Avoid `IllegalStateException` when multiple `tracestate` headers are used - {pull}1808[#1808]
* Ensure CLI attach avoids `sudo` only when required and avoid blocking - {pull}1819[#1819]
* Avoid sending metric-sets without samples, so to adhere to the intake API - {pull}1826[#1826]
* Fixing our type-pool cache, so that it can't cause OOM (softly-referenced), and it gets cleared when not used for
a while - {pull}1828[#1828]

[float]
===== Refactors
* Remove single-package limitation for embedded plugins - {pull}1780[#1780]

[[release-notes-1.23.0]]
==== 1.23.0 - 2021/04/22

[float]
===== Breaking changes
* There are breaking changes in the <<setup-attach-cli,attacher cli>>.
  See the Features section for more information.

[float]
===== Features
* Overhaul of the <<setup-attach-cli,attacher cli>> application that allows to attach the agent to running JVMs - {pull}1667[#1667]
** The artifact of the standalone cli application is now called `apm-agent-attach-cli`. The attacher API is still called `apm-agent-attach`.
** There is also a slim version of the cli application that does not bundle the Java agent.
It requires the `--agent-jar` option to be set.
** Improved logging +
The application uses {ecs-logging-java-ref}/intro.html[Java ECS logging] to emit JSON logs.
The log level can be configured with the `--log-level` option.
By default, the program is logging to the console but using the `--log-file` option, it can also log to a file.
** Attach to JVMs running under a different user (unix only) +
The JVM requires the attacher to be running under the same user as the target VM (the attachee).
The `apm-agent-attach-standalone.jar` can now be run with a user that has permissions to switch to the user that runs the target VM.
On Windows, the attacher can still only attach to JVMs that are running with under the same user.
** New include/exclude discovery rules +
*** `--include-all`: Attach to all discovered JVMs. If no matchers are provided, it will not attach to any JVMs.
*** `--include-user`/`--exclude-user`: Attach to all JVMs of a given operating system user.
*** `--include-main`/`--exclude-main`: Attach to all JVMs that whose main class/jar name, or system properties match the provided regex.
*** `--include-vmargs`/`--exclude-vmargs`: Attach to all JVMs that whose main class/jar name, or system properties match the provided regex.
** Removal of options +
*** The deprecated `--arg` option has been removed.
*** The `-i`/`--include`, `-e`/`exclude` options have been removed in favor of the `--<include|exclude>-<main|vmargs>` options.
*** The `-p`/`--pid` options have been removed in favor of the `--include-pid` option.
** Changed behavior of  the `-l`/`--list` option +
The option now only lists JVMs that match the include/exclude discovery rules.
Thus, it can be used to do a dry-run of the matchers without actually performing an attachment.
It even works in combination with `--continuous` now.
By default, the VM arguments are not printed, but only when the `-a`/`--list-vmargs` option is set.
** Remove dependency on `jps` +
Even when matching on the main class name or on system properties,
** Checks the Java version before attaching to avoid attachment on unsupported JVMs.
* Cassandra instrumentation - {pull}1712[#1712]
* Log correlation supports JBoss Logging - {pull}1737[#1737]
* Update Byte-buddy to `1.11.0` - {pull}1769[#1769]
* Support for user.domain {pull}1756[#1756]
* JAX-RS supports javax.ws.rs.PATCH
* Enabling build and unit tests on Windows - {pull}1671[#1671]

[float]
===== Bug fixes
* Fixed log correlation for log4j2 - {pull}1720[#1720]
* Fix apm-log4j1-plugin and apm-log4j2-plugin dependency on slf4j - {pull}1723[#1723]
* Avoid systematic `MessageNotWriteableException` error logging, now only visible in `debug` - {pull}1715[#1715] and {pull}1730[#1730]
* Fix rounded number format for non-english locales - {pull}1728[#1728]
* Fix `NullPointerException` on legacy Apache client instrumentation when host is `null` - {pull}1746[#1746]
* Apply consistent proxy class exclusion heuristic - {pull}1738[#1738]
* Fix micrometer serialization error - {pull}1741[#1741]
* Optimize & avoid `ensureInstrumented` deadlock by skipping stack-frame computation for Java7+ bytecode - {pull}1758[#1758]
* Fix instrumentation plugins loading on Windows - {pull}1671[#1671]

[float]
===== Refactors
* Migrate some plugins to indy dispatcher {pull}1369[#1369] {pull}1410[#1410] {pull}1374[#1374]

[[release-notes-1.22.0]]
==== 1.22.0 - 2021/03/24

[float]
===== Breaking changes
* Dots in metric names of Micrometer metrics get replaced with underscores to avoid mapping conflicts.
De-dotting be disabled via <<config-dedot-custom-metrics, `dedot_custom_metrics`>>. - {pull}1700[#1700]

[float]
===== Features
* Introducing a new mechanism to ease the development of community instrumentation plugins. See <<config-plugins-dir>> for
more details. This configuration was already added in 1.18.0, but more extensive and continuous integration testing
allows us to expose it now. It is still marked as "experimental" though, meaning that future changes in the mechanism
may break early contributed plugins. However, we highly encourage our community to try it out and we will do our best
to assist with such efforts.
* Deprecating `ignore_user_agents` in favour of `transaction_ignore_user_agents`, maintaining the same functionality -
{pull}1644[#1644]
* Update existing Hibernate Search 6 instrumentation to the final relase
* The <<config-use-path-as-transaction-name, `use_path_as_transaction_name`>> option is now dynamic
* Flushing internal and micrometer metrics before the agent shuts down - {pull}1658[#1658]
* Support for OkHttp 4.4+ -  {pull}1672[#1672]
* Adding capability to automatically create ECS-JSON-formatted version of the original application log files, through
the <<config-log-ecs-reformatting>> config option. This allows effortless ingestion of logs to Elasticsearch without
any further configuration. Supports log4j1, log4j2 and Logback. {pull}1261[#1261]
* Add support to Spring AMQP - {pull}1657[#1657]
* Adds the ability to automatically configure usage of the OpenTracing bridge in systems using ServiceLoader - {pull}1708[#1708]
* Update to async-profiler 1.8.5 - includes a fix to a Java 7 crash and enhanced safe mode to better deal with
corrupted stack frames.
* Add a warning on startup when `-Xverify:none` or `-noverify` flags are set as this can lead to crashes that are very
difficult to debug - {pull}1593[#1593]. In an upcoming version, the agent will not start when these flags are set,
unless the system property `elastic.apm.disable_bootstrap_checks` is set to true.

[float]
===== Bug fixes
* fix sample rate rounded to zero when lower than precision - {pull}1655[#1655]
* fixed a couple of bugs with the external plugin mechanism (not documented until now) - {pull}1660[#1660]
* Fix runtime attach conflict with multiple users - {pull}1704[#1704]

[[release-notes-1.21.0]]
==== 1.21.0 - 2021/02/09

[float]
===== Breaking changes
* Following PR {pull}1650[#1650], there are two slight changes with the <<config-server-url>> and <<config-server-urls>>
configuration options:
    1.  So far, setting `server_urls` with an empty string would allow the agent to work normally, apart from any action
        that requires communication with the APM Server, including the attempt to fetch a central configuration.
        Starting in this agent version, setting `server_urls` to empty string doesn't have any special meaning, it is
        the default expected configuration, where `server_url` will be used instead. In order to achieve the same
        behaviour, use the new <<config-disable-send>> configuration.
    2.  Up to this version, `server_url` was used as an alias to `server_urls`, meaning that one could potentially set
        the `server_url` config with a comma-separated list of multiple APM Server addresses, and that would have been a
        valid configuration. Starting in this agent version, `server_url` is a separate configuration, and it only accepts
        Strings that represent a single valid URL. Specifically, empty strings and commas are invalid.

[float]
===== Features
* Add cloud provider metadata to reported events, see
https://github.com/elastic/apm/blob/master/specs/agents/metadata.md#cloud-provider-metadata[spec] for details.
By default, the agent will try to automatically detect the cloud provider on startup, but this can be
configured through the <<config-cloud-provider, `cloud_provider`>> config option - {pull}1599[#1599]
* Add span & transaction `outcome` field to improve error rate calculations - {pull}1613[#1613]

[float]
===== Bug fixes
* Fixing crashes observed in Java 7 at sporadic timing by applying a few seconds delay on bootstrap - {pull}1594[#1594]
* Fallback to using "TLS" `SSLContext` when "SSL" is not available - {pull}1633[#1633]
* Fixing agent startup failure with `NullPointerException` thrown by Byte-buddy's `MultipleParentClassLoader` - {pull}1647[#1647]
* Fix cached type resolution triggering `ClassCastException` - {pull}1649[#1649]

[[release-notes-1.20.0]]
==== 1.20.0 - 2021/01/07

[float]
===== Breaking changes
* The following public API types were `public` so far and became package-private: `NoopScope`, `ScopeImpl` and `AbstractSpanImpl`.
  If your code is using them, you will need to change that when upgrading to this version.
  Related PR: {pull}1532[#1532]

[float]
===== Features
* Add support for RabbitMQ clients - {pull}1328[#1328]

[float]
===== Bug fixes
* Fix small memory allocation regression introduced with tracestate header {pull}1508[#1508]
* Fix `NullPointerException` from `WeakConcurrentMap.put` through the Elasticsearch client instrumentation - {pull}1531[#1531]
* Sending `transaction_id` and `parent_id` only for events that contain a valid `trace_id` as well - {pull}1537[#1537]
* Fix `ClassNotFoundError` with old versions of Spring resttemplate {pull}1524[#1524]
* Fix Micrometer-driven metrics validation errors by the APM Server when sending with illegal values - {pull}1559[#1559]
* Serialize all stack trace frames when setting `stack_trace_limit=-1` instead of none - {pull}1571[#1571]
* Fix `UnsupportedOperationException` when calling `ServletContext.getClassLoader()` - {pull}1576[#1576]
* Fix improper request body capturing - {pull}1579[#1579]
* Avoid `NullPointerException` due to null return values instrumentation advices - {pull}1601[#1601]
* Update async-profiler to 1.8.3 {pull}1602[1602]
* Use null-safe data structures to avoid `NullPointerException` {pull}1597[1597]
* Fix memory leak in sampling profiler mechanism - {pull}1592[#1592]

[float]
===== Refactors
* Migrate some plugins to indy dispatcher {pull}1405[#1405] {pull}1394[#1394]

[[release-notes-1.19.0]]
==== 1.19.0 - 2020/11/10

[float]
===== Features
* The agent version now includes a git hash if it's a snapshot version.
  This makes it easier to differ distinct snapshot builds of the same version.
  Example: `1.18.1-SNAPSHOT.4655910`
* Add support for sampling weight with propagation in `tracestate` W3C header {pull}1384[#1384]
* Adding two more valid options to the `log_level` config: `WARNING` (equivalent to `WARN`) and `CRITICAL`
  (will be treated as `ERROR`) - {pull}1431[1431]
* Add the ability to disable Servlet-related spans for `INCLUDE`, `FORWARD` and `ERROR` dispatches (without affecting
  basic Servlet capturing) by adding `servlet-api-dispatch` to <<config-disable-instrumentations>> - {pull}1448[1448]
* Add Sampling Profiler support for AArch64 architectures - {pull}1443[1443]
* Support proper transaction naming when using Spring's `ServletWrappingController` - {pull}1461[#1461]
* Update async-profiler to 1.8.2 {pull}1471[1471]
* Update existing Hibernate Search 6 instrumentation to work with the latest CR1 release
* Deprecating the `addLabel` public API in favor of `setLabel` (still supporting `addLabel`) - {pull}1449[#1449]

[float]
===== Bug fixes
* Fix `HttpUrlConnection` instrumentation issue (affecting distributed tracing as well) when using HTTPS without using
  `java.net.HttpURLConnection#disconnect` - {pull}1447[1447]
* Fixes class loading issue that can occur when deploying multiple applications to the same application server - {pull}1458[#1458]
* Fix ability to disable agent on startup wasn't working for runtime attach {pull}1444[1444]
* Avoid `UnsupportedOperationException` on some spring application startup {pull}1464[1464]
* Fix ignored runtime attach `config_file` {pull}1469[1469]
* Fix `IllegalAccessError: Module 'java.base' no access to: package 'java.lang'...` in J9 VMs of Java version >= 9 -
  {pull}1468[#1468]
* Fix JVM version parsing on HP-UX {pull}1477[#1477]
* Fix Spring-JMS transactions lifecycle management when using multiple concurrent consumers - {pull}1496[#1496]

[float]
===== Refactors
* Migrate some plugins to indy dispatcher {pull}1404[1404] {pull}1411[1411]
* Replace System Rules with System Lambda {pull}1434[#1434]

[[release-notes-1.18.1]]
==== 1.18.1 - 2020/10/06

[float]
===== Refactors
* Migrate some plugins to indy dispatcher {pull}1362[1362] {pull}1366[1366] {pull}1363[1363] {pull}1383[1383] {pull}1368[1368] {pull}1364[1364] {pull}1365[1365] {pull}1367[1367] {pull}1371[1371]

[float]
===== Bug fixes
* Fix instrumentation error for HttpClient - {pull}1402[#1402]
* Eliminate `unsupported class version error` messages related to loading the Java 11 HttpClient plugin in pre-Java-11 JVMs {pull}1397[1397]
* Fix rejected metric events by APM Server with response code 400 due to data validation error - sanitizing Micrometer
metricset tag keys - {pull}1413[1413]
* Fix invalid micrometer metrics with non-numeric values {pull}1419[1419]
* Fix `NoClassDefFoundError` with JDBC instrumentation plugin {pull}1409[1409]
* Apply `disable_metrics` config to Micrometer metrics - {pull}1421[1421]
* Remove cgroup `inactive_file.bytes` metric according to spec {pull}1422[1422]

[[release-notes-1.18.0]]
==== 1.18.0 - 2020/09/08

[float]
===== Features
* Deprecating `ignore_urls` config in favour of <<config-transaction-ignore-urls, `transaction_ignore_urls`>> to align
  with other agents, while still allowing the old config name for backward compatibility - {pull}1315[#1315]
* Enabling instrumentation of classes compiled with Java 1.4. This is reverting the restriction of instrumenting only
  bytecode of Java 1.5 or higher ({pull}320[#320]), which was added due to potential `VerifyError`. Such errors should be
  avoided now by the usage of `TypeConstantAdjustment` - {pull}1317[#1317]
* Enabling agent to work without attempting any communication with APM server, by allowing setting `server_urls` with
  an empty string - {pull}1295[#1295]
* Add <<metrics-micrometer, micrometer support>> - {pull}1303[#1303]
* Add `profiling_inferred_spans_lib_directory` option to override the default temp directory used for exporting the async-profiler library.
  This is useful for server-hardened environments where `/tmp` is often configured with `noexec`, leading to `java.lang.UnsatisfiedLinkError` errors - {pull}1350[#1350]
* Create spans for Servlet dispatches to FORWARD, INCLUDE and ERROR - {pull}1212[#1212]
* Support JDK 11 HTTPClient - {pull}1307[#1307]
* Lazily create profiler temporary files {pull}1360[#1360]
* Convert the followings to Indy Plugins (see details in <<release-notes-1.18.0.rc1, 1.18.0-rc1 relase notes>>): gRPC,
  AsyncHttpClient, Apache HttpClient
* The agent now collects cgroup memory metrics (see details in <<metrics-cgroup,Metrics page>>)
* Update async-profiler to 1.8.1 {pull}1382[#1382]
* Runtime attach install option is promoted to 'beta' status (was experimental).

[float]
===== Bug fixes
* Fixes a `NoClassDefFoundError` in the JMS instrumentation of `MessageListener` - {pull}1287[#1287]
* Fix `/ by zero` error message when setting `server_urls` with an empty string - {pull}1295[#1295]
* Fix `ClassNotFoundException` or `ClassCastException` in some cases where special log4j configurations are used - {pull}1322[#1322]
* Fix `NumberFormatException` when using early access Java version - {pull}1325[#1325]
* Fix `service_name` config being ignored when set to the same auto-discovered default value - {pull}1324[#1324]
* Fix service name error when updating a web app on a Servlet container - {pull}1326[#1326]
* Fix remote attach 'jps' executable not found when 'java' binary is symlinked ot a JRE - {pull}1352[#1352]

[[release-notes-1.18.0.rc1]]
==== 1.18.0.RC1 - 2020/07/22

This release candidate adds some highly anticipated features:
It’s now possible to attach the agent at runtime in more cases than before.
Most notably, it enables runtime attachment on JBoss, WildFly, Glassfish/Payara,
and other OSGi runtimes such as Atlassian Jira and Confluence.

To make this and other significant features, such as https://github.com/elastic/apm-agent-java/issues/937[external plugins], possible,
we have implemented major changes to the architecture of the agent.
The agent now relies on the `invokedynamic` bytecode instruction to make plugin development easier, safer, and more efficient.
As early versions of Java 7 and Java 8 have unreliable support for invokedynamic,
we now require a minimum update level of 60 for Java 7 (7u60+) in addition to the existing minimum update level of 40 for Java 8 (8u40+).

We’re looking for users who would like to try this out to give feedback.
If we see that the `invokedynamic`-based approach (https://github.com/elastic/apm-agent-java/pull/1230[indy plugins]) works well, we can continue and migrate the rest of the plugins.
After the migration has completed, we can move forward with external plugins and remove the experimental label from runtime attachment.

If all works like in our testing, you would not see `NoClassDefFoundError` s anymore when, for example, trying to attach the agent at runtime to an OSGi container or a JBoss server.
Also, non-standard OSGi containers, such as Atlassian Jira and other technologies with restrictive class loading policies, such as MuleSoft ESB, will benefit from this change.

In the worst case, there might be JVM crashes due to `invokedynamic`-related JVM bugs.
However, we already disable the agent when attached to JVM versions that are known to be problematic.
Another potentially problematic area is that we now dynamically raise the bytecode version of instrumented classes to be at least bytecode version 51 (Java 7).
This is needed in order to be able to use the `invokedynamic` instruction.
This requires re-computation of stack map frames which makes instrumentation a bit slower.
We don't anticipate notable slowdowns unless you extensively (over-)use <<config-trace-methods, `trace_methods`>>.

[float]
===== Breaking changes
* Early Java 7 versions, prior to update 60, are not supported anymore.
  When trying to attach to a non-supported version, the agent will disable itself and not apply any instrumentations.

[float]
===== Features
* Experimental support for runtime attachment now also for OSGi containers, JBoss, and WildFly
* New mitigation of OSGi bootdelegation errors (`NoClassDefFoundError`).
  You can remove any `org.osgi.framework.bootdelegation` related configuration.
  This release also removes the configuration option `boot_delegation_packages`.
* Overhaul of the `ExecutorService` instrumentation that avoids `ClassCastException` issues - {pull}1206[#1206]
* Support for `ForkJoinPool` and `ScheduledExecutorService` (see <<supported-async-frameworks>>)
* Support for `ExecutorService#invokeAny` and `ExecutorService#invokeAll`
* Added support for `java.util.TimerTask` - {pull}1235[#1235]
* Add capturing of request body in Elasticsearch queries: `_msearch`, `_count`, `_msearch/template`, `_search/template`, `_rollup_search` - {pull}1222[#1222]
* Add <<config-enabled,`enabled`>> flag
* Add experimental support for Scala Futures
* The agent now collects heap memory pools metrics - {pull}1228[#1228]

[float]
===== Bug fixes
* Fixes error capturing for log4j2 loggers. Version 1.17.0 introduced a regression.
* Fixes `NullPointerException` related to JAX-RS and Quartz instrumentation - {pull}1249[#1249]
* Expanding k8s pod ID discovery to some formerly non-supported environments
* When `recording` is set to `false`, the agent will not send captured errors anymore.
* Fixes NPE in Dubbo instrumentation that occurs when the application is acting both as a provider and as a consumer - {pull}1260[#1260]
* Adding a delay by default what attaching the agent to Tomcat using the premain route to work around the JUL
  deadlock issue - {pull}1262[#1262]
* Fixes missing `jboss.as:*` MBeans on JBoss - {pull}1257[#1257]


[[release-notes-1.17.0]]
==== 1.17.0 - 2020/06/17

[float]
===== Features
* Log files are now rotated after they reach <<config-log-file-size>>.
There will always be one history file `${log_file}.1`.
* Add <<config-log-format-sout>> and <<config-log-format-file>> with the options `PLAIN_TEXT` and `JSON`.
The latter uses https://github.com/elastic/ecs-logging-java[ecs-logging-java] to format the logs.
* Exposing <<config-classes-excluded-from-instrumentation>> config - {pull}1187[#1187]
* Add support for naming transactions based on Grails controllers. Supports Grails 3+ - {pull}1171[#1171]
* Add support for the Apache/Alibaba Dubbo RPC framework
* Async Profiler version upgraded to 1.7.1, with a new debugging flag for the stack frame recovery mechanism - {pull}1173[#1173]

[float]
===== Bug fixes
* Fixes `IndexOutOfBoundsException` that can occur when profiler-inferred spans are enabled.
  This also makes the profiler more resilient by just removing the call tree related to the exception (which might be in an invalid state)
  as opposed to stopping the profiler when an exception occurs.
* Fix `NumberFormatException` when parsing Ingres/Actian JDBC connection strings - {pull}1198[#1198]
* Prevent agent from overriding JVM configured truststore when not using HTTPS for communication with APM server - {pull}1203[#1203]
* Fix `java.lang.IllegalStateException` with `jps` JVM when using continuous runtime attach - {pull}1205[1205]
* Fix agent trying to load log4j2 plugins from application - {pull}1214[1214]
* Fix memory leak in gRPC instrumentation plugin - {pull}1196[1196]
* Fix HTTPS connection failures when agent is configured to use HTTPS to communicate with APM server {pull}1209[1209]

[[release-notes-1.16.0]]
==== 1.16.0 - 2020/05/13

[float]
===== Features

* The log correlation feature now adds `error.id` to the MDC. See <<supported-logging-frameworks>> for details. - {pull}1050[#1050]
* Deprecating the `incubating` tag in favour of the `experimental` tag. This is not a breaking change, so former
<<config-disable-instrumentations,`disable_instrumentation`>> configuration containing the `incubating` tag will still be respected - {pull}1123[#1123]
* Add a `--without-emulated-attach` option for runtime attachment to allow disabling this feature as a workaround.
* Add workaround for JDK bug JDK-8236039 with TLS 1.3 {pull}1149[#1149]
* Add log level `OFF` to silence agent logging
* Adds <<config-span-min-duration,`span_min_duration`>> option to exclude fast executing spans.
  When set together with one of the more specific thresholds - `trace_methods_duration_threshold` or `profiling_inferred_spans_min_duration`,
  the higher threshold will determine which spans will be discarded.
* Automatically instrument quartz jobs from the quartz-jobs artifact {pull}1170[#1170]
* Perform re-parenting of regular spans to be a child of profiler-inferred spans. Requires APM Server and Kibana 7.8.0. {pull}1117[#1117]
* Upgrade Async Profiler version to 1.7.0

[float]
===== Bug fixes

* When Servlet-related Exceptions are handled through exception handlers that return a 200 status code, agent shouldn't override with 500 - {pull}1103[#1103]
* Exclude Quartz 1 from instrumentation to avoid
  `IncompatibleClassChangeError: Found class org.quartz.JobExecutionContext, but interface was expected` - {pull}1108[#1108]
* Fix breakdown metrics span sub-types {pull}1113[#1113]
* Fix flaky gRPC server instrumentation {pull}1122[#1122]
* Fix side effect of calling `Statement.getUpdateCount` more than once {pull}1139[#1139]
* Stop capturing JDBC affected rows count using `Statement.getUpdateCount` to prevent unreliable side-effects {pull}1147[#1147]
* Fix OpenTracing error tag handling (set transaction error result when tag value is `true`) {pull}1159[#1159]
* Due to a bug in the build we didn't include the gRPC plugin in the build so far
* `java.lang.ClassNotFoundException: Unable to load class 'jdk.internal...'` is thrown when tracing specific versions of Atlassian systems {pull}1168[#1168]
* Make sure spans are kept active during `AsyncHandler` methods in the `AsyncHttpClient`
* CPU and memory metrics are sometimes not reported properly when using IBM J9 {pull}1148[#1148]
* `NullPointerException` thrown by the agent on WebLogic {pull}1142[#1142]

[[release-notes-1.15.0]]
==== 1.15.0 - 2020/03/27

[float]
===== Breaking changes

* Ordering of configuration sources has slightly changed, please review <<configuration>>:
** `elasticapm.properties` file now has higher priority over java system properties and environment variables, +
This change allows to change dynamic options values at runtime by editing file, previously values set in java properties
or environment variables could not be overridden, even if they were dynamic.
* Renamed some configuration options related to the experimental profiler-inferred spans feature ({pull}1084[#1084]):
** `profiling_spans_enabled` -> `profiling_inferred_spans_enabled`
** `profiling_sampling_interval` -> `profiling_inferred_spans_sampling_interval`
** `profiling_spans_min_duration` -> `profiling_inferred_spans_min_duration`
** `profiling_included_classes` -> `profiling_inferred_spans_included_classes`
** `profiling_excluded_classes` -> `profiling_inferred_spans_excluded_classes`
** Removed `profiling_interval` and `profiling_duration` (both are fixed to 5s now)

[float]
===== Features

* Gracefully abort agent init when running on a known Java 8 buggy JVM {pull}1075[#1075].
* Add support for <<supported-databases, Redis Redisson client>>
* Makes <<config-instrument>>, <<config-trace-methods>>, and <<config-disable-instrumentations>> dynamic.
Note that changing these values at runtime can slow down the application temporarily.
* Do not instrument Servlet API before 3.0 {pull}1077[#1077]
* Add support for API keys for apm backend authentication {pull}1083[#1083]
* Add support for <<supported-rpc-frameworks, gRPC>> client & server instrumentation {pull}1019[#1019]
* Deprecating `active` configuration option in favor of `recording`.
  Setting `active` still works as it's now an alias for `recording`.

[float]
===== Bug fixes

* When JAX-RS-annotated method delegates to another JAX-RS-annotated method, transaction name should include method A - {pull}1062[#1062]
* Fixed bug that prevented an APM Error from being created when calling `org.slf4j.Logger#error` - {pull}1049[#1049]
* Wrong address in JDBC spans for Oracle, MySQL and MariaDB when multiple hosts are configured - {pull}1082[#1082]
* Document and re-order configuration priorities {pull}1087[#1087]
* Improve heuristic for `service_name` when not set through config {pull}1097[#1097]


[[release-notes-1.14.0]]
==== 1.14.0 - 2020/03/04

[float]
===== Features

* Support for the official https://www.w3.org/TR/trace-context[W3C] `traceparent` and `tracestate` headers. +
  The agent now accepts both the `elastic-apm-traceparent` and the official `traceparent` header.
By default, it sends both headers on outgoing requests, unless <<config-use-elastic-traceparent-header, `use_elastic_traceparent_header`>> is set to false.
* Creating spans for slow methods with the help of the sampling profiler https://github.com/jvm-profiling-tools/async-profiler[async-profiler].
This is a low-overhead way of seeing which methods make your transactions slow and a replacement for the `trace_methods` configuration option.
See <<supported-java-methods>> for more details
* Adding a Circuit Breaker to pause the agent when stress is detected on the system and resume when the stress is relieved.
See <<circuit-breaker>> and {pull}1040[#1040] for more info.
* `Span#captureException` and `Transaction#captureException` in public API return reported error id - {pull}1015[#1015]

[float]
===== Bug fixes

* java.lang.IllegalStateException: Cannot resolve type description for <com.another.commercial.apm.agent.Class> - {pull}1037[#1037]
* properly handle `java.sql.SQLException` for unsupported JDBC features {pull}[#1035] https://github.com/elastic/apm-agent-java/issues/1025[#1025]

[[release-notes-1.13.0]]
==== 1.13.0 - 2020/02/11

[float]
===== Features

* Add support for <<supported-databases, Redis Lettuce client>>
* Add `context.message.age.ms` field for JMS message receiving spans and transactions - {pull}970[#970]
* Instrument log4j2 Logger#error(String, Throwable) ({pull}919[#919]) Automatically captures exceptions when calling `logger.error("message", exception)`
* Add instrumentation for external process execution through `java.lang.Process` and Apache `commons-exec` - {pull}903[#903]
* Add `destination` fields to exit span contexts - {pull}976[#976]
* Removed `context.message.topic.name` field - {pull}993[#993]
* Add support for Kafka clients - {pull}981[#981]
* Add support for binary `traceparent` header format (see the https://github.com/elastic/apm/blob/master/docs/agent-development.md#Binary-Fields[spec]
for more details) - {pull}1009[#1009]
* Add support for log correlation for log4j and log4j2, even when not used in combination with slf4j.
  See <<supported-logging-frameworks>> for details.

[float]
===== Bug Fixes

* Fix parsing value of `trace_methods` configuration property {pull}930[#930]
* Workaround for `java.util.logging` deadlock {pull}965[#965]
* JMS should propagate traceparent header when transactions are not sampled {pull}999[#999]
* Spans are not closed if JDBC implementation does not support `getUpdateCount` {pull}1008[#1008]

[[release-notes-1.12.0]]
==== 1.12.0 - 2019/11/21

[float]
===== Features
* JMS Enhancements {pull}911[#911]:
** Add special handling for temporary queues/topics
** Capture message bodies of text Messages
*** Rely on the existing `ELASTIC_APM_CAPTURE_BODY` agent config option (off by default).
*** Send as `context.message.body`
*** Limit size to 10000 characters. If longer than this size, trim to 9999 and append with ellipsis
** Introduce the `ignore_message_queues` configuration to disable instrumentation (message tagging) for specific
      queues/topics as suggested in {pull}710[#710]
** Capture predefined message headers and all properties
*** Rely on the existing `ELASTIC_APM_CAPTURE_HEADERS` agent config option.
*** Send as `context.message.headers`
*** Sanitize sensitive headers/properties based on the `sanitize_field_names` config option
* Added support for the MongoDB sync driver. See <<supported-databases, supported data stores>>.

[float]
===== Bug Fixes
* JDBC regression- `PreparedStatement#executeUpdate()` and `PreparedStatement#executeLargeUpdate()` are not traced {pull}918[#918]
* When systemd cgroup driver is used, the discovered Kubernetes pod UID contains "_" instead of "-" {pull}920[#920]
* DB2 jcc4 driver is not traced properly {pull}926[#926]

[[release-notes-1.11.0]]
==== 1.11.0 - 2019/10/31

[float]
===== Features
* Add the ability to configure a unique name for a JVM within a service through the
<<config-service-node-name, `service_node_name`>>
config option]
* Add ability to ignore some exceptions to be reported as errors <<config-ignore-exceptions[ignore_exceptions]
* Applying new logic for JMS `javax.jms.MessageConsumer#receive` so that, instead of the transaction created for the
   polling method itself (ie from `receive` start to end), the agent will create a transaction attempting to capture
   the code executed during actual message handling.
   This logic is suitable for environments where polling APIs are invoked within dedicated polling threads.
   This polling transaction creation strategy can be reversed through a configuration option (`message_polling_transaction_strategy`)
   that is not exposed in the properties file by default.
* Send IP obtained through `javax.servlet.ServletRequest#getRemoteAddr()` in `context.request.socket.remote_address`
   instead of parsing from headers {pull}889[#889]
* Added `ElasticApmAttacher.attach(String propertiesLocation)` to specify a custom properties location
* Logs message when `transaction_max_spans` has been exceeded {pull}849[#849]
* Report the number of affected rows by a SQL statement (UPDATE,DELETE,INSERT) in 'affected_rows' span attribute {pull}707[#707]
* Add <<public-api, `@Traced`>> annotation which either creates a span or a transaction, depending on the context
* Report JMS destination as a span/transaction context field {pull}906[#906]
* Added <<config-capture-jmx-metrics, `capture_jmx_metrics`>> configuration option

[float]
===== Bug Fixes
* JMS creates polling transactions even when the API invocations return without a message
* Support registering MBeans which are added after agent startup

[[release-notes-1.10.0]]
==== 1.10.0 - 2019/09/30

[float]
===== Features
* Add ability to manually specify reported <<config-hostname, hostname>>
* Add support for <<supported-databases, Redis Jedis client>>.
* Add support for identifying target JVM to attach apm agent to using JVM property. See also the documentation of the <<setup-attach-cli-usage-options, `--include` and `--exclude` flags>>
* Added <<config-capture-jmx-metrics, `capture_jmx_metrics`>> configuration option
* Improve servlet error capture {pull}812[#812]
  Among others, now also takes Spring MVC `@ExceptionHandler`s into account
* Instrument Logger#error(String, Throwable) {pull}821[#821]
  Automatically captures exceptions when calling `logger.error("message", exception)`
* Easier log correlation with https://github.com/elastic/java-ecs-logging. See <<log-correlation, docs>>.
* Avoid creating a temp agent file for each attachment {pull}859[#859]
* Instrument `View#render` instead of `DispatcherServlet#render` {pull}829[#829]
  This makes the transaction breakdown graph more useful. Instead of `dispatcher-servlet`, the graph now shows a type which is based on the view name, for example, `FreeMarker` or `Thymeleaf`.

[float]
===== Bug Fixes
* Error in log when setting <<config-server-urls, server_urls>>
 to an empty string - `co.elastic.apm.agent.configuration.ApmServerConfigurationSource - Expected previousException not to be null`
* Avoid terminating the TCP connection to APM Server when polling for configuration updates {pull}823[#823]

[[release-notes-1.9.0]]
==== 1.9.0 - 2019/08/22

[float]
===== Features
* Upgrading supported OpenTracing version from 0.31 to 0.33
* Added annotation and meta-annotation matching support for `trace_methods`, for example:
** `public @java.inject.* org.example.*` (for annotation)
** `public @@javax.enterprise.context.NormalScope org.example.*` (for meta-annotation)
* The runtime attachment now also works when the `tools.jar` or the `jdk.attach` module is not available.
This means you don't need a full JDK installation - the JRE is sufficient.
This makes the runtime attachment work in more environments such as minimal Docker containers.
Note that the runtime attachment currently does not work for OSGi containers like those used in many application servers such as JBoss and WildFly.
See the <<setup-attach-cli, documentation>> for more information.
* Support for Hibernate Search

[float]
===== Bug Fixes
* A warning in logs saying APM server is not available when using 1.8 with APM server 6.x.
Due to that, agent 1.8.0 will silently ignore non-string labels, even if used with APM server of versions 6.7.x or 6.8.x that support such.
If APM server version is <6.7 or 7.0+, this should have no effect. Otherwise, upgrade the Java agent to 1.9.0+.
* `ApacheHttpAsyncClientInstrumentation` matching increases startup time considerably
* Log correlation feature is active when `active==false`
* Tomcat's memory leak prevention mechanism is causing a... memory leak. JDBC statement map is leaking in Tomcat if the application that first used it is undeployed/redeployed.
See https://discuss.elastic.co/t/elastic-apm-agent-jdbchelper-seems-to-use-a-lot-of-memory/195295[this related discussion].

[float]
==== Breaking Changes
* The `apm-agent-attach.jar` is not executable anymore.
Use `apm-agent-attach-standalone.jar` instead.

[[release-notes-1.8.0]]
==== 1.8.0 - 2019/07/30

[float]
===== Features
* Added support for tracking https://www.elastic.co/guide/en/kibana/7.3/transactions.html[time spent by span type].
   Can be disabled by setting https://www.elastic.co/guide/en/apm/agent/java/current/config-core.html#config-breakdown-metrics[`breakdown_metrics`] to `false`.
* Added support for https://www.elastic.co/guide/en/kibana/7.3/agent-configuration.html[central configuration].
   Can be disabled by setting <<config-central-config, `central_config`>> to `false`.
* Added support for Spring's JMS flavor - instrumenting `org.springframework.jms.listener.SessionAwareMessageListener`
* Added support to legacy ApacheHttpClient APIs (which adds support to Axis2 configured to use ApacheHttpClient)
* Added support for setting <<config-server-urls, `server_urls`>> dynamically via properties file {pull}723[#723]
* Added <<config-config-file, `config_file`>> option
* Added option to use `@javax.ws.rs.Path` value as transaction name <<config-use-jaxrs-path-as-transaction-name, `use_jaxrs_path_as_transaction_name`>>
* Instrument quartz jobs <<supported-scheduling-frameworks, docs>>
* SQL parsing improvements {pull}696[#696]
* Introduce priorities for transaction name {pull}748[#748].
   Now uses the path as transaction name if <<config-use-path-as-transaction-name, `use_path_as_transaction_name`>> is set to `true`
   rather than `ServletClass#doGet`.
   But if a name can be determined from a high level framework,
   like Spring MVC, that takes precedence.
   User-supplied names from the API always take precedence over any others.
* Use JSP path name as transaction name as opposed to the generated servlet class name {pull}751[#751]

[float]
===== Bug Fixes
* Some JMS Consumers and Producers are filtered due to class name filtering in instrumentation matching
* Jetty: When no display name is set and context path is "/" transaction service names will now correctly fall back to configured values
* JDBC's `executeBatch` is not traced
* Drops non-String labels when connected to APM Server < 6.7 to avoid validation errors {pull}687[#687]
* Parsing container ID in cloud foundry garden {pull}695[#695]
* Automatic instrumentation should not override manual results {pull}752[#752]

[float]
===== Breaking changes
* The log correlation feature does not add `span.id` to the MDC anymore but only `trace.id` and `transaction.id` {pull}742[#742].

[[release-notes-1.7.0]]
==== 1.7.0 - 2019/06/13

[float]
===== Features
* Added the `trace_methods_duration_threshold` config option. When using the `trace_methods` config option with wild cards,
this enables considerable reduction of overhead by limiting the number of spans captured and reported
(see more details in config documentation).
NOTE: Using wildcards is still not the recommended approach for the `trace_methods` feature.
* Add `Transaction#addCustomContext(String key, String|Number|boolean value)` to public API
* Added support for AsyncHttpClient 2.x
* Added <<config-global-labels, `global_labels`>> configuration option.
This requires APM Server 7.2+.
* Added basic support for JMS- distributed tracing for basic scenarios of `send`, `receive`, `receiveNoWait` and `onMessage`.
Both Queues and Topics are supported.
Async `send` APIs are not supported in this version.
NOTE: This feature is currently marked as "experimental" and is disabled by default. In order to enable,
it is required to set the
<<config-disable-instrumentations, `disable_instrumentations`>>
configuration property to an empty string.
* Improved OSGi support: added a configuration option for `bootdelegation` packages {pull}641[#641]
* Better span names for SQL spans. For example, `SELECT FROM user` instead of just `SELECT` {pull}633[#633]

[float]
===== Bug Fixes
* ClassCastException related to async instrumentation of Pilotfish Executor causing thread hang (applied workaround)
* NullPointerException when computing Servlet transaction name with null HTTP method name
* FileNotFoundException when trying to find implementation version of jar with encoded URL
* NullPointerException when closing Apache AsyncHttpClient request producer
* Fixes loading of `elasticapm.properties` for Spring Boot applications
* Fix startup error on WebLogic 12.2.1.2.0 {pull}649[#649]
* Disable metrics reporting and APM Server health check when active=false {pull}653[#653]

[[release-notes-1.6.1]]
==== 1.6.1 - 2019/04/26

[float]
===== Bug Fixes
* Fixes transaction name for non-sampled transactions https://github.com/elastic/apm-agent-java/issues/581[#581]
* Makes log_file option work again https://github.com/elastic/apm-agent-java/issues/594[#594]
* Async context propagation fixes
** Fixing some async mechanisms lifecycle issues https://github.com/elastic/apm-agent-java/issues/605[#605]
** Fixes exceptions when using WildFly managed executor services https://github.com/elastic/apm-agent-java/issues/589[#589]
** Exclude glassfish Executor which does not permit wrapped runnables https://github.com/elastic/apm-agent-java/issues/596[#596]
** Exclude DumbExecutor https://github.com/elastic/apm-agent-java/issues/598[#598]
* Fixes Manifest version reading error to support `jar:file` protocol https://github.com/elastic/apm-agent-java/issues/601[#601]
* Fixes transaction name for non-sampled transactions https://github.com/elastic/apm-agent-java/issues/597[#597]
* Fixes potential classloader deadlock by preloading `FileSystems.getDefault()` https://github.com/elastic/apm-agent-java/issues/603[#603]

[[release-notes-1.6.0]]
==== 1.6.0 - 2019/04/16

[float]
===== Related Announcements
* Java APM Agent became part of the Cloud Foundry Java Buildpack as of https://github.com/cloudfoundry/java-buildpack/releases/tag/v4.19[Release v4.19]

[float]
===== Features
* Support Apache HttpAsyncClient - span creation and cross-service trace context propagation
* Added the `jvm.thread.count` metric, indicating the number of live threads in the JVM (daemon and non-daemon)
* Added support for WebLogic
* Added support for Spring `@Scheduled` and EJB `@Schedule` annotations - https://github.com/elastic/apm-agent-java/pull/569[#569]

[float]
===== Bug Fixes
* Avoid that the agent blocks server shutdown in case the APM Server is not available - https://github.com/elastic/apm-agent-java/pull/554[#554]
* Public API annotations improper retention prevents it from being used with Groovy - https://github.com/elastic/apm-agent-java/pull/567[#567]
* Eliminate side effects of class loading related to Instrumentation matching mechanism

[[release-notes-1.5.0]]
==== 1.5.0 - 2019/03/26

[float]
===== Potentially breaking changes
* If you didn't explicitly set the <<config-service-name, `service_name`>>
previously and you are dealing with a servlet-based application (including Spring Boot),
your `service_name` will change.
See the documentation for <<config-service-name[`service_name`]
and the corresponding section in _Features_ for more information.
Note: this requires APM Server 7.0+. If using previous versions, nothing will change.

[float]
===== Features
* Added property `"allow_path_on_hierarchy"` to JAX-RS plugin, to lookup inherited usage of `@path`
* Support for number and boolean labels in the public API {pull}497[497].
This change also renames `tag` to `label` on the API level to be compliant with the https://github.com/elastic/ecs#-base-fields[Elastic Common Schema (ECS)].
The `addTag(String, String)` method is still supported but deprecated in favor of `addLabel(String, String)`.
As of version 7.x of the stack, labels will be stored under `labels` in Elasticsearch.
Previously, they were stored under `context.tags`.
* Support async queries made by Elasticsearch REST client
* Added `setStartTimestamp(long epochMicros)` and `end(long epochMicros)` API methods to `Span` and `Transaction`,
allowing to set custom start and end timestamps.
* Auto-detection of the `service_name` based on the `<display-name>` element of the `web.xml` with a fallback to the servlet context path.
If you are using a spring-based application, the agent will use the setting for `spring.application.name` for its `service_name`.
See the documentation for <<config-service-name, `service_name`>>
for more information.
Note: this requires APM Server 7.0+. If using previous versions, nothing will change.
* Previously, enabling <<config-capture-body, `capture_body`>> could only capture form parameters.
Now it supports all UTF-8 encoded plain-text content types.
The option <<config-capture-body-content-types, `capture_body_content_types`>>
controls which `Content-Type`s should be captured.
* Support async calls made by OkHttp client (`Call#enqueue`)
* Added support for providing config options on agent attach.
** CLI example: `--config server_urls=http://localhost:8200,http://localhost:8201`
** API example: `ElasticApmAttacher.attach(Map.of("server_urls", "http://localhost:8200,http://localhost:8201"));`

[float]
===== Bug Fixes
* Logging integration through MDC is not working properly - https://github.com/elastic/apm-agent-java/issues/499[#499]
* ClassCastException with adoptopenjdk/openjdk11-openj9 - https://github.com/elastic/apm-agent-java/issues/505[#505]
* Span count limitation is not working properly - reported https://discuss.elastic.co/t/kibana-apm-not-showing-spans-which-are-visible-in-discover-too-many-spans/171690[in our forum]
* Java agent causes Exceptions in Alfresco cluster environment due to failure in the instrumentation of Hazelcast `Executor`s - reported https://discuss.elastic.co/t/cant-run-apm-java-agent-in-alfresco-cluster-environment/172962[in our forum]

[[release-notes-1.4.0]]
==== 1.4.0 - 2019/02/14

[float]
===== Features
* Added support for sync calls of OkHttp client
* Added support for context propagation for `java.util.concurrent.ExecutorService`s
* The `trace_methods` configuration now allows to omit the method matcher.
   Example: `com.example.*` traces all classes and methods within the `com.example` package and sub-packages.
* Added support for JSF. Tested on WildFly, WebSphere Liberty and Payara with embedded JSF implementation and on Tomcat and Jetty with
 MyFaces 2.2 and 2.3
* Introduces a new configuration option `disable_metrics` which disables the collection of metrics via a wildcard expression.
* Support for HttpUrlConnection
* Adds `subtype` and `action` to spans. This replaces former typing mechanism where type, subtype and action were all set through
   the type in an hierarchical dotted-syntax. In order to support existing API usages, dotted types are parsed into subtype and action,
   however `Span.createSpan` and `Span.setType` are deprecated starting this version. Instead, type-less spans can be created using the new
   `Span.startSpan` API and typed spans can be created using the new `Span.startSpan(String type, String subtype, String action)` API
* Support for JBoss EAP 6.4, 7.0, 7.1 and 7.2
* Improved startup times
* Support for SOAP (JAX-WS).
   SOAP client create spans and propagate context.
   Transactions are created for `@WebService` classes and `@WebMethod` methods.

[float]
===== Bug Fixes
* Fixes a failure in BitBucket when agent deployed https://github.com/elastic/apm-agent-java/issues/349[#349]
* Fixes increased CPU consumption https://github.com/elastic/apm-agent-java/issues/453[#453] and https://github.com/elastic/apm-agent-java/issues/443[#443]
* Fixed some OpenTracing bridge functionalities that were not working when auto-instrumentation is disabled
* Fixed an error occurring when ending an OpenTracing span before deactivating
* Sending proper `null` for metrics that have a NaN value
* Fixes JVM crash with Java 7 https://github.com/elastic/apm-agent-java/issues/458[#458]
* Fixes an application deployment failure when using EclipseLink and `trace_methods` configuration https://github.com/elastic/apm-agent-java/issues/474[#474]

[[release-notes-1.3.0]]
==== 1.3.0 - 2019/01/10

[float]
===== Features
* The agent now collects system and JVM metrics https://github.com/elastic/apm-agent-java/pull/360[#360]
* Add API methods `ElasticApm#startTransactionWithRemoteParent` and `Span#injectTraceHeaders` to allow for manual context propagation https://github.com/elastic/apm-agent-java/pull/396[#396].
* Added `trace_methods` configuration option which lets you define which methods in your project or 3rd party libraries should be traced.
   To create spans for all `public` methods of classes whose name ends in `Service` which are in a sub-package of `org.example.services` use this matcher:
   `public org.example.services.*.*Service#*` https://github.com/elastic/apm-agent-java/pull/398[#398]
* Added span for `DispatcherServlet#render` https://github.com/elastic/apm-agent-java/pull/409[#409].
* Flush reporter on shutdown to make sure all recorded Spans are sent to the server before the program exits https://github.com/elastic/apm-agent-java/pull/397[#397]
* Adds Kubernetes https://github.com/elastic/apm-agent-java/issues/383[#383] and Docker metadata to, enabling correlation with the Kibana Infra UI.
* Improved error handling of the Servlet Async API https://github.com/elastic/apm-agent-java/issues/399[#399]
* Support async API’s used with AsyncContext.start https://github.com/elastic/apm-agent-java/issues/388[#388]

[float]
===== Bug Fixes
* Fixing a potential memory leak when there is no connection with APM server
* Fixes NoSuchMethodError CharBuffer.flip() which occurs when using the Elasticsearch RestClient and Java 7 or 8 https://github.com/elastic/apm-agent-java/pull/401[#401]


[[release-notes-1.2.0]]
==== 1.2.0 - 2018/12/19

[float]
===== Features
* Added `capture_headers` configuration option.
   Set to `false` to disable capturing request and response headers.
   This will reduce the allocation rate of the agent and can save you network bandwidth and disk space.
* Makes the API methods `addTag`, `setName`, `setType`, `setUser` and `setResult` fluent, so that calls can be chained.

[float]
===== Bug Fixes
* Catch all errors thrown within agent injected code
* Enable public APIs and OpenTracing bridge to work properly in OSGi systems, fixes https://github.com/elastic/apm-agent-java/issues/362[this WildFly issue]
* Remove module-info.java to enable agent working on early Tomcat 8.5 versions
* Fix https://github.com/elastic/apm-agent-java/issues/371[async Servlet API issue]

[[release-notes-1.1.0]]
==== 1.1.0 - 2018/11/28

[float]
===== Features
* Some memory allocation improvements
* Enabling bootdelegation for agent classes in Atlassian OSGI systems

[float]
===== Bug Fixes
* Update dsl-json which fixes a memory leak.
 See https://github.com/ngs-doo/dsl-json/pull/102[ngs-doo/dsl-json#102] for details.
* Avoid `VerifyError`s by non instrumenting classes compiled for Java 4 or earlier
* Enable APM Server URL configuration with path (fixes #339)
* Reverse `system.hostname` and `system.platform` order sent to APM server

[[release-notes-1.0.1]]
==== 1.0.1 - 2018/11/15

[float]
===== Bug Fixes
* Fixes NoSuchMethodError CharBuffer.flip() which occurs when using the Elasticsearch RestClient and Java 7 or 8 {pull}313[#313]

[[release-notes-1.0.0]]
==== 1.0.0 - 2018/11/14

[float]
===== Breaking changes
* Remove intake v1 support. This version requires APM Server 6.5.0+ which supports the intake api v2.
   Until the time the APM Server 6.5.0 is officially released,
   you can test with docker by pulling the APM Server image via
   `docker pull docker.elastic.co/apm/apm-server:6.5.0-SNAPSHOT`.

[float]
===== Features
* Adds `@CaptureTransaction` and `@CaptureSpan` annotations which let you declaratively add custom transactions and spans.
   Note that it is required to configure the `application_packages` for this to work.
   See the <<api-annotation, documentation>> for more information.
* The public API now supports to activate a span on the current thread.
   This makes the span available via `ElasticApm#currentSpan()`
   Refer to the <<api-span-activate, documentation>> for more details.
* Capturing of Elasticsearch RestClient 5.0.2+ calls.
   Currently, the `*Async` methods are not supported, only their synchronous counterparts.
* Added API methods to enable correlating the spans created from the JavaScrip Real User Monitoring agent with the Java agent transaction.
   More information can be found in the <<api-ensure-parent-id, documentation>>.
* Added `Transaction.isSampled()` and `Span.isSampled()` methods to the public API
* Added `Transaction#setResult` to the public API {pull}293[#293]

[float]
===== Bug Fixes
* Fix for situations where status code is reported as `200`, even though it actually was `500` {pull}225[#225]
* Capturing the username now properly works when using Spring security {pull}183[#183]

[[release-notes-1.0.0.rc1]]
==== 1.0.0.RC1 - 2018/11/06

[float]
===== Breaking changes
* Remove intake v1 support. This version requires APM Server 6.5.0+ which supports the intake api v2.
   Until the time the APM Server 6.5.0 is officially released,
   you can test with docker by pulling the APM Server image via
   `docker pull docker.elastic.co/apm/apm-server:6.5.0-SNAPSHOT`.
* Wildcard patterns are case insensitive by default. Prepend `(?-i)` to make the matching case sensitive.

[float]
===== Features
* Support for Distributed Tracing
* Adds `@CaptureTransaction` and `@CaptureSpan` annotations which let you declaratively add custom transactions and spans.
   Note that it is required to configure the `application_packages` for this to work.
   See the <<api-annotation, documentation>> for more information.
* The public API now supports to activate a span on the current thread.
   This makes the span available via `ElasticApm#currentSpan()`
   Refer to the <<api-span-activate, documentation>> for more details.
* Capturing of Elasticsearch RestClient 5.0.2+ calls.
   Currently, the `*Async` methods are not supported, only their synchronous counterparts.
* Added API methods to enable correlating the spans created from the JavaScrip Real User Monitoring agent with the Java agent transaction.
   More information can be found in the <<api-ensure-parent-id, documentation>>.
* Microsecond accurate timestamps {pull}261[#261]
* Support for JAX-RS annotations.
Transactions are named based on your resources (`ResourceClass#resourceMethod`).

[float]
===== Bug Fixes
* Fix for situations where status code is reported as `200`, even though it actually was `500` {pull}225[#225]

[[release-notes-0.8.x]]
=== Java Agent version 0.8.x

[[release-notes-0.8.0]]
==== 0.8.0

[float]
===== Breaking changes
* Wildcard patterns are case insensitive by default. Prepend `(?-i)` to make the matching case sensitive.

[float]
===== Features
* Wildcard patterns are now not limited to only one wildcard in the middle and can be arbitrarily complex now.
   Example: `*foo*bar*baz`.
* Support for JAX-RS annotations.
   Transactions are named based on your resources (`ResourceClass#resourceMethod`).

[[release-notes-0.7.x]]
=== Java Agent version 0.7.x

[[release-notes-0.7.1]]
==== 0.7.1 - 2018/10/24

[float]
===== Bug Fixes
* Avoid recycling transactions twice {pull}178[#178]

[[release-notes-0.7.0]]
==== 0.7.0 - 2018/09/12

[float]
===== Breaking changes
* Removed `ElasticApm.startSpan`. Spans can now only be created from their transactions via `Transaction#createSpan`.
* `ElasticApm.startTransaction` and `Transaction#createSpan` don't activate the transaction and spans
   and are thus not available via `ElasticApm.activeTransaction` and `ElasticApm.activeSpan`.

[float]
===== Features
* Public API
** Add `Span#captureException` and `Transaction#captureException` to public API.
      `ElasticApm.captureException` is deprecated now. Use `ElasticApm.currentSpan().captureException(exception)` instead.
** Added `Transaction.getId` and `Span.getId` methods
* Added support for async servlet requests
* Added support for Payara/Glassfish
* Incubating support for Apache HttpClient
* Support for Spring RestTemplate
* Added configuration options `use_path_as_transaction_name` and `url_groups`,
   which allow to use the URL path as the transaction name.
   As that could contain path parameters, like `/user/$userId` however,
   You can set the `url_groups` option to define a wildcard pattern, like `/user/*`,
   to group those paths together.
   This is especially helpful when using an unsupported Servlet API-based framework.
* Support duration suffixes (`ms`, `s` and `m`) for duration configuration options.
   Not using the duration suffix logs out a deprecation warning and will not be supported in future versions.
* Add ability to add multiple APM server URLs, which enables client-side load balancing.
   The configuration option `server_url` has been renamed to `server_urls` to reflect this change.
   However, `server_url` still works for backwards compatibility.
* The configuration option `service_name` is now optional.
   It defaults to the main class name,
   the name of the executed jar file (removing the version number),
   or the application server name (for example `tomcat-application`).
   In a lot of cases,
   you will still want to set the `service_name` explicitly.
   But it helps getting started and seeing data easier,
   as there are no required configuration options anymore.
   In the future we will most likely determine more useful application names for Servlet API-based applications.<|MERGE_RESOLUTION|>--- conflicted
+++ resolved
@@ -35,12 +35,9 @@
 * Added support for MongoDB's 4.x Sync Driver - {pull}2241{#2241}
 * Capture keyspace in `db.instance` for Cassandra database - {pull}2684[#2684]
 * Added support for AWS SQS - {pull}2637[#2637]
-<<<<<<< HEAD
-* Add support for log correlation for `java.util.logging` (JUL) - {pull}2724[#2724]
-=======
 * Add <<config-trace-continuation-strategy, `trace_continuation_strategy`>> configuration option - {pull}2760[#2760]
 * Capture user from Azure SSO with Servlet-based app containers - {pull}2767[#2767]
->>>>>>> ccaa484a
+* Add support for log correlation for `java.util.logging` (JUL) - {pull}2724[#2724]
 
 [float]
 ===== Bug fixes
