ifdef::env-github[]
NOTE: Release notes are best read in our documentation at
https://www.elastic.co/guide/en/apm/agent/java/current/release-notes.html[elastic.co]
endif::[]

////
[[release-notes-x.x.x]]
==== x.x.x - YYYY/MM/DD

[float]
===== Breaking changes

[float]
===== Features
* Cool new feature: {pull}2526[#2526]

[float]
===== Bug fixes
////

=== Unreleased

[[release-notes-1.27.0]]
==== 1.27.0 - YYYY/MM/DD

[float]
===== Potentially breaking changes
* `transaction_ignore_urls` now relies on full request URL path - {pull}2146[#2146]
** On a typical application server like Tomcat, deploying an `app.war` application to the non-ROOT context makes it accessible with `http://localhost:8080/app/`
** Ignoring the whole webapp through `/app/*` was not possible until now.
** Existing configuration may need to be updated to include the deployment context, thus for example `/static/*.js` used to
exclude known static files in all applications might be changed to `/app/static/*.js` or `*/static/*.js`.
** It only impacts prefix patterns due to the additional context path in pattern.
** It does not impact deployment within the `ROOT` context like Spring-boot which do not have such context path prefix.


[float]
===== Features
* Improved capturing of logged exceptions when using Log4j2 - {pull}2139[#2139]
* Update to async-profiler 1.8.7 and set configured `safemode` at load time though a new system property - {pull}2165[#2165]

[float]
===== Bug fixes
* Fix k8s metadata discovery for containerd-cri envs - {pull}2126[#2126]
* Fixing/reducing startup delays related to `ensureInstrumented` - {pull}2150[#2150]

[float]
===== Refactorings
* Loading the agent from an isolated class loader - {pull}2109[#2109]
* Refactorings in the `apm-agent-plugin-sdk` that may imply breaking changes for beta users of the external plugin mechanism
<<<<<<< HEAD
** `WeakMapSupplier.createMap()` is now `WeakConcurrent.buildMap()` and contains more builders. - {pull}2136[#2136]
** `GlobalThreadLocal` has been removed in favor of `DetachedThreadLocal`. To make it global, use `GlobalVariables`. - {pull}2136[#2136]
** `DynamicTransformer.Accessor.get().ensureInstrumented` is now `DynamicTransformer.ensureInstrumented`. - {pull}#2164[#2164]
** The `@AssignTo.*` annotations have been removed.
   Use the `@Advice.AssignReturned.*` annotations that come with the latest version of Byte Buddy.
   If your plugin uses the old annotations, it will be skipped.
   {pull}2171[#2171]
=======
** `WeakMapSupplier.createMap()` is now `WeakConcurrent.buildMap()` and contains more builders - {pull}2136[#2136]
** `GlobalThreadLocal` has been removed in favor of `DetachedThreadLocal`. To make it global, use `GlobalVariables` - {pull}2136[#2136]
** `DynamicTransformer.Accessor.get().ensureInstrumented` is now `DynamicTransformer.ensureInstrumented` - {pull}#2164[#2164]
* Switching last instrumentations (`trace_methods`, sparkjava, JDK `HttpServer` and Struts 2) to
`TracerAwareInstrumentation` - {pull}#2170[#2170]
* Replace concurrency plugin maps to `SpanConcurrentHashMap` ones - {pull}#2173[#2173]
>>>>>>> eab300be

[[release-notes-1.x]]
=== Java Agent version 1.x

[[release-notes-1.26.0]]
==== 1.26.0 - 2021/09/14

===== Potentially breaking changes
* If you rely on Database span subtype and use Microsoft SQL Server, the span subtype has been changed from `sqlserver`
to `mssql` to align with other agents.

[float]
===== Breaking changes
* Stop collecting the field `http.request.socket.encrypted` in http requests - {pull}2136[#2136]

[float]
===== Features
* Improved naming for Spring controllers - {pull}1906[#1906]
* ECS log reformatting improvements - {pull}1910[#1910]
** Automatically sets `service.node.name` in all log events if set through agent configuration
** Add `log_ecs_reformatting_additional_fields` option to support arbitrary fields in logs
** Automatically serialize markers as tags where relevant (log4j2 and logback)
* gRPC spans (client and server) can detect errors or cancellation through custom listeners - {pull}2067[#2067]
* Add `-download-agent-version` to the agent <<setup-attach-cli-usage-options, attach CLI tool options>>, allowing the
user to configure an arbitrary agent version that will be downloaded from maven and attached - {pull}1959[#1959]
* Add extra check to detect improper agent setup - {pull}2076[#2076]

[float]
===== Performance improvements
* Reduce GC time overhead caused by WeakReferences - {pull}2086[#2086], {pull}2081[#2081]
* Reduced memory overhead by a smarter type pool caching strategy - {pull}2102[#2102]. +
  The type pool cache improves the startup times by speeding up type matching
  (determining whether a class that's about to be loaded should be instrumented).
  Generally, the more types that are cached, the faster the startup. +
  The old strategy did not impose a limit to the cache but cleared it after it hasn't been accessed in a while.
  However, load test have discovered that the cache may never be cleared and leave a permanent overhead of 23mb.
  The actual size of the cache highly depends on the application and loosely correlates with the number of loaded classes. +
  The new caching strategy targets to allocate 1% of the committed heap, at least 0.5mb and max 10mb.
  If a particular entry hasn't been accessed within 20s, it will be removed from the cache. +
  The results based on load testing are very positive:
** Equivalent startup times (within the margins of error of the previous strategy)
** Equivalent allocation rate (within the margins of error of the previous strategy)
** Reduced avg heap utilization from 10%/15mb (previous strategy) to within margins of error without the agent
** Reduced GC time due to the additional headroom that the application can utilize.
** Based on heap dump analysis, after warmup, the cache size is now around 59kb (down from 23mb with the previous strategy).

[float]
===== Bug fixes
* Fix failure to parse some forms of the `Implementation-Version` property from jar manifest files - {pull}1931[#1931]
* Ensure single value for context-propagation header - {pull}1937[#1937]
* Fix gRPC non-terminated (therefore non-reported) client spans - {pull}2067[#2067]
* Fix Webflux response status code - {pull}1948[#1948]
* Ensure path filtering is applied when Servlet path is not available - {pull}2099[#2099]
* Align span subtype for MS SqlServer - {pull}2112[#2112]
* Fix potential destination host name corruption in OkHttp client spans - {pull}2118[#2118]

[float]
===== Refactorings
* Migrate several plugins to indy dispatcher {pull}2087[#2087], {pull}2088[#2088], {pull}2090[#2090], {pull}2094[#2094], {pull}2095[#2095]

[[release-notes-1.25.0]]
==== 1.25.0 - 2021/07/22

[float]
===== Potentially breaking changes
* If you rely on instrumentations that are in the `experimental` group, you must now set `enable_experimental_instrumentations=true` otherwise
the experimental instrumentations will be disabled by default. Up to version `1.24.0` using an empty value for `disable_instrumentations` was
the recommended way to override the default `disable_instrumentations=experimental`.

[float]
===== Features
* Support for inheritance of public API annotations - {pull}1805[#1805]
* JDBC instrumentation sets `context.db.instance` - {pull}1820[#1820]
* Add support for Vert.x web client- {pull}1824[#1824]
* Avoid recycling of spans and transactions that are using through the public API, so to avoid
reference-counting-related errors - {pull}1859[#1859]
* Add <<config-enable-experimental-instrumentations>> configuration option to enable experimental features - {pull}1863[#1863]
** Previously, when adding an instrumentation group to `disable_instrumentations`, we had to make sure to not forget the
default `experimental` value, for example when disabling `jdbc` instrumentation we had to set `disable_instrumentations=experimental,jdbc` otherwise
setting `disable_instrumentations=jdbc` would disable jdbc and also enable experimental features, which would not be the desired effect.
** Previously, by default `disable_instrumentations` contained `experimental`
** Now by default `disable_instrumentations` is empty and `enable_experimental_instrumentations=false`
** Set `enable_experimental_instrumentations=true` to enable experimental instrumentations
* Eliminating concerns related to log4j2 vulnerability - https://nvd.nist.gov/vuln/detail/CVE-2020-9488#vulnCurrentDescriptionTitle.
We cannot upgrade to version above 2.12.1 because this is the last version of log4j that is compatible with Java 7.
Instead, we exclude the SMTP appender (which is the vulnerable one) from our artifacts. Note that older versions of
our agent are not vulnerable as well, as the SMTP appender was never used, this is only to further reduce our users' concerns.
* Adding public APIs for setting `destination.service.resource`, `destination.address` and `destination.port` fields
for exit spans - {pull}1788[#1788]
* Only use emulated runtime attachment as fallback, remove the `--without-emulated-attach` option - {pull}1865[#1865]
* Instrument `javax.servlet.Filter` the same way as `javax.servlet.FilterChain` - {pull}1858[#1858]
* Propagate trace context headers in HTTP calls occurring from within traced exit points, for example - when using
Elasticsearch's REST client - {pull}1883[#1883]
* Added support for naming sparkjava (not Apache Spark) transactions {pull}1894[#1894]
* Added the ability to manually create exit spans, which will result with the auto creation of service nodes in the
service map and downstream service in the dependencies table - {pull}1898[#1898]
* Basic support for `com.sun.net.httpserver.HttpServer` - {pull}1854[#1854]
* Update to async-profiler 1.8.6 {pull}1907[#1907]
* Added support for setting the framework using the public api (#1908) - {pull}1909[#1909]

[float]
===== Bug fixes
* Fix NPE with `null` binary header values + properly serialize them - {pull}1842[#1842]
* Fix `ListenerExecutionFailedException` when using Spring AMQP's ReplyTo container - {pull}1872[#1872]
* Enabling log ECS reformatting when using Logback configured with `LayoutWrappingEncoder` and a pattern layout - {pull}1879[#1879]
* Fix NPE with Webflux + context propagation headers - {pull}1871[#1871]
* Fix `ClassCastException` with `ConnnectionMetaData` and multiple classloaders - {pull}1864[#1864]
* Fix NPE in `co.elastic.apm.agent.servlet.helper.ServletTransactionCreationHelper.getClassloader` - {pull}1861[#1861]
* Fix for Jboss JMX unexpected notifications - {pull}1895[#1895]

[[release-notes-1.24.0]]
==== 1.24.0 - 2021/05/31

[float]
===== Features
* Basic support for Apache Struts 2 {pull}1763[#1763]
* Extending the <<config-log-ecs-reformatting>> config option to enable the overriding of logs with ECS-reformatted
events. With the new `OVERRIDE` option, non-file logs can be ECS-reformatted automatically as well - {pull}1793[#1793]
* Instrumentation for Vert.x Web {pull}1697[#1697]
* Changed log level of vm arguments to debug
* Giving precedence for the W3C `tracecontext` header over the `elastic-apm-traceparent` header - {pull}1821[#1821]
* Add instrumentation for Webflux - {pull}1305[#1305]
* Add instrumentation for Javalin {pull}1822[#1822]

[float]
===== Bug fixes
* Fix another error related to instrumentation plugins loading on Windows - {pull}1785[#1785]
* Load Spring AMQP plugin- {pull}1784[#1784]
* Avoid `IllegalStateException` when multiple `tracestate` headers are used - {pull}1808[#1808]
* Ensure CLI attach avoids `sudo` only when required and avoid blocking - {pull}1819[#1819]
* Avoid sending metric-sets without samples, so to adhere to the intake API - {pull}1826[#1826]
* Fixing our type-pool cache, so that it can't cause OOM (softly-referenced), and it gets cleared when not used for
a while - {pull}1828[#1828]

[float]
===== Refactors
* Remove single-package limitation for embedded plugins - {pull}1780[#1780]

[[release-notes-1.23.0]]
==== 1.23.0 - 2021/04/22

[float]
===== Breaking changes
* There are breaking changes in the <<setup-attach-cli,attacher cli>>.
  See the Features section for more information.

[float]
===== Features
* Overhaul of the <<setup-attach-cli,attacher cli>> application that allows to attach the agent to running JVMs - {pull}1667[#1667]
** The artifact of the standalone cli application is now called `apm-agent-attach-cli`. The attacher API is still called `apm-agent-attach`.
** There is also a slim version of the cli application that does not bundle the Java agent.
It requires the `--agent-jar` option to be set.
** Improved logging +
The application uses {ecs-logging-java-ref}/intro.html[Java ECS logging] to emit JSON logs.
The log level can be configured with the `--log-level` option.
By default, the program is logging to the console but using the `--log-file` option, it can also log to a file.
** Attach to JVMs running under a different user (unix only) +
The JVM requires the attacher to be running under the same user as the target VM (the attachee).
The `apm-agent-attach-standalone.jar` can now be run with a user that has permissions to switch to the user that runs the target VM.
On Windows, the attacher can still only attach to JVMs that are running with under the same user.
** New include/exclude discovery rules +
*** `--include-all`: Attach to all discovered JVMs. If no matchers are provided, it will not attach to any JVMs.
*** `--include-user`/`--exclude-user`: Attach to all JVMs of a given operating system user.
*** `--include-main`/`--exclude-main`: Attach to all JVMs that whose main class/jar name, or system properties match the provided regex.
*** `--include-vmargs`/`--exclude-vmargs`: Attach to all JVMs that whose main class/jar name, or system properties match the provided regex.
** Removal of options +
*** The deprecated `--arg` option has been removed.
*** The `-i`/`--include`, `-e`/`exclude` options have been removed in favor of the `--<include|exclude>-<main|vmargs>` options.
*** The `-p`/`--pid` options have been removed in favor of the `--include-pid` option.
** Changed behavior of  the `-l`/`--list` option +
The option now only lists JVMs that match the include/exclude discovery rules.
Thus, it can be used to do a dry-run of the matchers without actually performing an attachment.
It even works in combination with `--continuous` now.
By default, the VM arguments are not printed, but only when the `-a`/`--list-vmargs` option is set.
** Remove dependency on `jps` +
Even when matching on the main class name or on system properties,
** Checks the Java version before attaching to avoid attachment on unsupported JVMs.
* Cassandra instrumentation - {pull}1712[#1712]
* Log correlation supports JBoss Logging - {pull}1737[#1737]
* Update Byte-buddy to `1.11.0` - {pull}1769[#1769]
* Support for user.domain {pull}1756[#1756]
* JAX-RS supports javax.ws.rs.PATCH
* Enabling build and unit tests on Windows - {pull}1671[#1671]

[float]
===== Bug fixes
* Fixed log correlation for log4j2 - {pull}1720[#1720]
* Fix apm-log4j1-plugin and apm-log4j2-plugin dependency on slf4j - {pull}1723[#1723]
* Avoid systematic `MessageNotWriteableException` error logging, now only visible in `debug` - {pull}1715[#1715] and {pull}1730[#1730]
* Fix rounded number format for non-english locales - {pull}1728[#1728]
* Fix `NullPointerException` on legacy Apache client instrumentation when host is `null` - {pull}1746[#1746]
* Apply consistent proxy class exclusion heuristic - {pull}1738[#1738]
* Fix micrometer serialization error - {pull}1741[#1741]
* Optimize & avoid `ensureInstrumented` deadlock by skipping stack-frame computation for Java7+ bytecode - {pull}1758[#1758]
* Fix instrumentation plugins loading on Windows - {pull}1671[#1671]

[float]
===== Refactors
* Migrate some plugins to indy dispatcher {pull}1369[#1369] {pull}1410[#1410] {pull}1374[#1374]

[[release-notes-1.22.0]]
==== 1.22.0 - 2021/03/24

[float]
===== Breaking changes
* Dots in metric names of Micrometer metrics get replaced with underscores to avoid mapping conflicts.
De-dotting be disabled via <<config-dedot-custom-metrics, `dedot_custom_metrics`>>. - {pull}1700[#1700]

[float]
===== Features
* Introducing a new mechanism to ease the development of community instrumentation plugins. See <<config-plugins-dir>> for
more details. This configuration was already added in 1.18.0, but more extensive and continuous integration testing
allows us to expose it now. It is still marked as "experimental" though, meaning that future changes in the mechanism
may break early contributed plugins. However, we highly encourage our community to try it out and we will do our best
to assist with such efforts.
* Deprecating `ignore_user_agents` in favour of `transaction_ignore_user_agents`, maintaining the same functionality -
{pull}1644[#1644]
* Update existing Hibernate Search 6 instrumentation to the final relase
* The <<config-use-path-as-transaction-name, `use_path_as_transaction_name`>> option is now dynamic
* Flushing internal and micrometer metrics before the agent shuts down - {pull}1658[#1658]
* Support for OkHttp 4.4+ -  {pull}1672[#1672]
* Adding capability to automatically create ECS-JSON-formatted version of the original application log files, through
the <<config-log-ecs-reformatting>> config option. This allows effortless ingestion of logs to Elasticsearch without
any further configuration. Supports log4j1, log4j2 and Logback. {pull}1261[#1261]
* Add support to Spring AMQP - {pull}1657[#1657]
* Adds the ability to automatically configure usage of the OpenTracing bridge in systems using ServiceLoader - {pull}1708[#1708]
* Update to async-profiler 1.8.5 - includes a fix to a Java 7 crash and enhanced safe mode to better deal with
corrupted stack frames.
* Add a warning on startup when `-Xverify:none` or `-noverify` flags are set as this can lead to crashes that are very
difficult to debug - {pull}1593[#1593]. In an upcoming version, the agent will not start when these flags are set,
unless the system property `elastic.apm.disable_bootstrap_checks` is set to true.

[float]
===== Bug fixes
* fix sample rate rounded to zero when lower than precision - {pull}1655[#1655]
* fixed a couple of bugs with the external plugin mechanism (not documented until now) - {pull}1660[#1660]
* Fix runtime attach conflict with multiple users - {pull}1704[#1704]

[[release-notes-1.21.0]]
==== 1.21.0 - 2021/02/09

[float]
===== Breaking changes
* Following PR {pull}1650[#1650], there are two slight changes with the <<config-server-url>> and <<config-server-urls>>
configuration options:
    1.  So far, setting `server_urls` with an empty string would allow the agent to work normally, apart from any action
        that requires communication with the APM Server, including the attempt to fetch a central configuration.
        Starting in this agent version, setting `server_urls` to empty string doesn't have any special meaning, it is
        the default expected configuration, where `server_url` will be used instead. In order to achieve the same
        behaviour, use the new <<config-disable-send>> configuration.
    2.  Up to this version, `server_url` was used as an alias to `server_urls`, meaning that one could potentially set
        the `server_url` config with a comma-separated list of multiple APM Server addresses, and that would have been a
        valid configuration. Starting in this agent version, `server_url` is a separate configuration, and it only accepts
        Strings that represent a single valid URL. Specifically, empty strings and commas are invalid.

[float]
===== Features
* Add cloud provider metadata to reported events, see
https://github.com/elastic/apm/blob/master/specs/agents/metadata.md#cloud-provider-metadata[spec] for details.
By default, the agent will try to automatically detect the cloud provider on startup, but this can be
configured through the <<config-cloud-provider, `cloud_provider`>> config option - {pull}1599[#1599]
* Add span & transaction `outcome` field to improve error rate calculations - {pull}1613[#1613]

[float]
===== Bug fixes
* Fixing crashes observed in Java 7 at sporadic timing by applying a few seconds delay on bootstrap - {pull}1594[#1594]
* Fallback to using "TLS" `SSLContext` when "SSL" is not available - {pull}1633[#1633]
* Fixing agent startup failure with `NullPointerException` thrown by Byte-buddy's `MultipleParentClassLoader` - {pull}1647[#1647]
* Fix cached type resolution triggering `ClassCastException` - {pull}1649[#1649]

[[release-notes-1.20.0]]
==== 1.20.0 - 2021/01/07

[float]
===== Breaking changes
* The following public API types were `public` so far and became package-private: `NoopScope`, `ScopeImpl` and `AbstractSpanImpl`.
  If your code is using them, you will need to change that when upgrading to this version.
  Related PR: {pull}1532[#1532]

[float]
===== Features
* Add support for RabbitMQ clients - {pull}1328[#1328]

[float]
===== Bug fixes
* Fix small memory allocation regression introduced with tracestate header {pull}1508[#1508]
* Fix `NullPointerException` from `WeakConcurrentMap.put` through the Elasticsearch client instrumentation - {pull}1531[#1531]
* Sending `transaction_id` and `parent_id` only for events that contain a valid `trace_id` as well - {pull}1537[#1537]
* Fix `ClassNotFoundError` with old versions of Spring resttemplate {pull}1524[#1524]
* Fix Micrometer-driven metrics validation errors by the APM Server when sending with illegal values - {pull}1559[#1559]
* Serialize all stack trace frames when setting `stack_trace_limit=-1` instead of none - {pull}1571[#1571]
* Fix `UnsupportedOperationException` when calling `ServletContext.getClassLoader()` - {pull}1576[#1576]
* Fix improper request body capturing - {pull}1579[#1579]
* Avoid `NullPointerException` due to null return values instrumentation advices - {pull}1601[#1601]
* Update async-profiler to 1.8.3 {pull}1602[1602]
* Use null-safe data structures to avoid `NullPointerException` {pull}1597[1597]
* Fix memory leak in sampling profiler mechanism - {pull}1592[#1592]

[float]
===== Refactors
* Migrate some plugins to indy dispatcher {pull}1405[#1405] {pull}1394[#1394]

[[release-notes-1.19.0]]
==== 1.19.0 - 2020/11/10

[float]
===== Features
* The agent version now includes a git hash if it's a snapshot version.
  This makes it easier to differ distinct snapshot builds of the same version.
  Example: `1.18.1-SNAPSHOT.4655910`
* Add support for sampling weight with propagation in `tracestate` W3C header {pull}1384[#1384]
* Adding two more valid options to the `log_level` config: `WARNING` (equivalent to `WARN`) and `CRITICAL`
  (will be treated as `ERROR`) - {pull}1431[1431]
* Add the ability to disable Servlet-related spans for `INCLUDE`, `FORWARD` and `ERROR` dispatches (without affecting
  basic Servlet capturing) by adding `servlet-api-dispatch` to <<config-disable-instrumentations>> - {pull}1448[1448]
* Add Sampling Profiler support for AArch64 architectures - {pull}1443[1443]
* Support proper transaction naming when using Spring's `ServletWrappingController` - {pull}1461[#1461]
* Update async-profiler to 1.8.2 {pull}1471[1471]
* Update existing Hibernate Search 6 instrumentation to work with the latest CR1 release
* Deprecating the `addLabel` public API in favor of `setLabel` (still supporting `addLabel`) - {pull}1449[#1449]

[float]
===== Bug fixes
* Fix `HttpUrlConnection` instrumentation issue (affecting distributed tracing as well) when using HTTPS without using
  `java.net.HttpURLConnection#disconnect` - {pull}1447[1447]
* Fixes class loading issue that can occur when deploying multiple applications to the same application server - {pull}1458[#1458]
* Fix ability to disable agent on startup wasn't working for runtime attach {pull}1444[1444]
* Avoid `UnsupportedOperationException` on some spring application startup {pull}1464[1464]
* Fix ignored runtime attach `config_file` {pull}1469[1469]
* Fix `IllegalAccessError: Module 'java.base' no access to: package 'java.lang'...` in J9 VMs of Java version >= 9 -
  {pull}1468[#1468]
* Fix JVM version parsing on HP-UX {pull}1477[#1477]
* Fix Spring-JMS transactions lifecycle management when using multiple concurrent consumers - {pull}1496[#1496]

[float]
===== Refactors
* Migrate some plugins to indy dispatcher {pull}1404[1404] {pull}1411[1411]
* Replace System Rules with System Lambda {pull}1434[#1434]

[[release-notes-1.18.1]]
==== 1.18.1 - 2020/10/06

[float]
===== Refactors
* Migrate some plugins to indy dispatcher {pull}1362[1362] {pull}1366[1366] {pull}1363[1363] {pull}1383[1383] {pull}1368[1368] {pull}1364[1364] {pull}1365[1365] {pull}1367[1367] {pull}1371[1371]

[float]
===== Bug fixes
* Fix instrumentation error for HttpClient - {pull}1402[#1402]
* Eliminate `unsupported class version error` messages related to loading the Java 11 HttpClient plugin in pre-Java-11 JVMs {pull}1397[1397]
* Fix rejected metric events by APM Server with response code 400 due to data validation error - sanitizing Micrometer
metricset tag keys - {pull}1413[1413]
* Fix invalid micrometer metrics with non-numeric values {pull}1419[1419]
* Fix `NoClassDefFoundError` with JDBC instrumentation plugin {pull}1409[1409]
* Apply `disable_metrics` config to Micrometer metrics - {pull}1421[1421]
* Remove cgroup `inactive_file.bytes` metric according to spec {pull}1422[1422]

[[release-notes-1.18.0]]
==== 1.18.0 - 2020/09/08

[float]
===== Features
* Deprecating `ignore_urls` config in favour of <<config-transaction-ignore-urls, `transaction_ignore_urls`>> to align
  with other agents, while still allowing the old config name for backward compatibility - {pull}1315[#1315]
* Enabling instrumentation of classes compiled with Java 1.4. This is reverting the restriction of instrumenting only
  bytecode of Java 1.5 or higher ({pull}320[#320]), which was added due to potential `VerifyError`. Such errors should be
  avoided now by the usage of `TypeConstantAdjustment` - {pull}1317[#1317]
* Enabling agent to work without attempting any communication with APM server, by allowing setting `server_urls` with
  an empty string - {pull}1295[#1295]
* Add <<metrics-micrometer, micrometer support>> - {pull}1303[#1303]
* Add `profiling_inferred_spans_lib_directory` option to override the default temp directory used for exporting the async-profiler library.
  This is useful for server-hardened environments where `/tmp` is often configured with `noexec`, leading to `java.lang.UnsatisfiedLinkError` errors - {pull}1350[#1350]
* Create spans for Servlet dispatches to FORWARD, INCLUDE and ERROR - {pull}1212[#1212]
* Support JDK 11 HTTPClient - {pull}1307[#1307]
* Lazily create profiler temporary files {pull}1360[#1360]
* Convert the followings to Indy Plugins (see details in <<release-notes-1.18.0.rc1, 1.18.0-rc1 relase notes>>): gRPC,
  AsyncHttpClient, Apache HttpClient
* The agent now collects cgroup memory metrics (see details in <<metrics-cgroup,Metrics page>>)
* Update async-profiler to 1.8.1 {pull}1382[#1382]
* Runtime attach install option is promoted to 'beta' status (was experimental).

[float]
===== Bug fixes
* Fixes a `NoClassDefFoundError` in the JMS instrumentation of `MessageListener` - {pull}1287[#1287]
* Fix `/ by zero` error message when setting `server_urls` with an empty string - {pull}1295[#1295]
* Fix `ClassNotFoundException` or `ClassCastException` in some cases where special log4j configurations are used - {pull}1322[#1322]
* Fix `NumberFormatException` when using early access Java version - {pull}1325[#1325]
* Fix `service_name` config being ignored when set to the same auto-discovered default value - {pull}1324[#1324]
* Fix service name error when updating a web app on a Servlet container - {pull}1326[#1326]
* Fix remote attach 'jps' executable not found when 'java' binary is symlinked ot a JRE - {pull}1352[#1352]

[[release-notes-1.18.0.rc1]]
==== 1.18.0.RC1 - 2020/07/22

This release candidate adds some highly anticipated features:
It’s now possible to attach the agent at runtime in more cases than before.
Most notably, it enables runtime attachment on JBoss, WildFly, Glassfish/Payara,
and other OSGi runtimes such as Atlassian Jira and Confluence.

To make this and other significant features, such as https://github.com/elastic/apm-agent-java/issues/937[external plugins], possible,
we have implemented major changes to the architecture of the agent.
The agent now relies on the `invokedynamic` bytecode instruction to make plugin development easier, safer, and more efficient.
As early versions of Java 7 and Java 8 have unreliable support for invokedynamic,
we now require a minimum update level of 60 for Java 7 (7u60+) in addition to the existing minimum update level of 40 for Java 8 (8u40+).

We’re looking for users who would like to try this out to give feedback.
If we see that the `invokedynamic`-based approach (https://github.com/elastic/apm-agent-java/pull/1230[indy plugins]) works well, we can continue and migrate the rest of the plugins.
After the migration has completed, we can move forward with external plugins and remove the experimental label from runtime attachment.

If all works like in our testing, you would not see `NoClassDefFoundError` s anymore when, for example, trying to attach the agent at runtime to an OSGi container or a JBoss server.
Also, non-standard OSGi containers, such as Atlassian Jira and other technologies with restrictive class loading policies, such as MuleSoft ESB, will benefit from this change.

In the worst case, there might be JVM crashes due to `invokedynamic`-related JVM bugs.
However, we already disable the agent when attached to JVM versions that are known to be problematic.
Another potentially problematic area is that we now dynamically raise the bytecode version of instrumented classes to be at least bytecode version 51 (Java 7).
This is needed in order to be able to use the `invokedynamic` instruction.
This requires re-computation of stack map frames which makes instrumentation a bit slower.
We don't anticipate notable slowdowns unless you extensively (over-)use <<config-trace-methods, `trace_methods`>>.

[float]
===== Breaking changes
* Early Java 7 versions, prior to update 60, are not supported anymore.
  When trying to attach to a non-supported version, the agent will disable itself and not apply any instrumentations.

[float]
===== Features
* Experimental support for runtime attachment now also for OSGi containers, JBoss, and WildFly
* New mitigation of OSGi bootdelegation errors (`NoClassDefFoundError`).
  You can remove any `org.osgi.framework.bootdelegation` related configuration.
  This release also removes the configuration option `boot_delegation_packages`.
* Overhaul of the `ExecutorService` instrumentation that avoids `ClassCastException` issues - {pull}1206[#1206]
* Support for `ForkJoinPool` and `ScheduledExecutorService` (see <<supported-async-frameworks>>)
* Support for `ExecutorService#invokeAny` and `ExecutorService#invokeAll`
* Added support for `java.util.TimerTask` - {pull}1235[#1235]
* Add capturing of request body in Elasticsearch queries: `_msearch`, `_count`, `_msearch/template`, `_search/template`, `_rollup_search` - {pull}1222[#1222]
* Add <<config-enabled,`enabled`>> flag
* Add experimental support for Scala Futures
* The agent now collects heap memory pools metrics - {pull}1228[#1228]

[float]
===== Bug fixes
* Fixes error capturing for log4j2 loggers. Version 1.17.0 introduced a regression.
* Fixes `NullPointerException` related to JAX-RS and Quartz instrumentation - {pull}1249[#1249]
* Expanding k8s pod ID discovery to some formerly non-supported environments
* When `recording` is set to `false`, the agent will not send captured errors anymore.
* Fixes NPE in Dubbo instrumentation that occurs when the application is acting both as a provider and as a consumer - {pull}1260[#1260]
* Adding a delay by default what attaching the agent to Tomcat using the premain route to work around the JUL
  deadlock issue - {pull}1262[#1262]
* Fixes missing `jboss.as:*` MBeans on JBoss - {pull}1257[#1257]


[[release-notes-1.17.0]]
==== 1.17.0 - 2020/06/17

[float]
===== Features
* Log files are now rotated after they reach <<config-log-file-size>>.
There will always be one history file `${log_file}.1`.
* Add <<config-log-format-sout>> and <<config-log-format-file>> with the options `PLAIN_TEXT` and `JSON`.
The latter uses https://github.com/elastic/ecs-logging-java[ecs-logging-java] to format the logs.
* Exposing <<config-classes-excluded-from-instrumentation>> config - {pull}1187[#1187]
* Add support for naming transactions based on Grails controllers. Supports Grails 3+ - {pull}1171[#1171]
* Add support for the Apache/Alibaba Dubbo RPC framework
* Async Profiler version upgraded to 1.7.1, with a new debugging flag for the stack frame recovery mechanism - {pull}1173[#1173]

[float]
===== Bug fixes
* Fixes `IndexOutOfBoundsException` that can occur when profiler-inferred spans are enabled.
  This also makes the profiler more resilient by just removing the call tree related to the exception (which might be in an invalid state)
  as opposed to stopping the profiler when an exception occurs.
* Fix `NumberFormatException` when parsing Ingres/Actian JDBC connection strings - {pull}1198[#1198]
* Prevent agent from overriding JVM configured truststore when not using HTTPS for communication with APM server - {pull}1203[#1203]
* Fix `java.lang.IllegalStateException` with `jps` JVM when using continuous runtime attach - {pull}1205[1205]
* Fix agent trying to load log4j2 plugins from application - {pull}1214[1214]
* Fix memory leak in gRPC instrumentation plugin - {pull}1196[1196]
* Fix HTTPS connection failures when agent is configured to use HTTPS to communicate with APM server {pull}1209[1209]

[[release-notes-1.16.0]]
==== 1.16.0 - 2020/05/13

[float]
===== Features

* The log correlation feature now adds `error.id` to the MDC. See <<supported-logging-frameworks>> for details. - {pull}1050[#1050]
* Deprecating the `incubating` tag in favour of the `experimental` tag. This is not a breaking change, so former
<<config-disable-instrumentations,`disable_instrumentation`>> configuration containing the `incubating` tag will still be respected - {pull}1123[#1123]
* Add a `--without-emulated-attach` option for runtime attachment to allow disabling this feature as a workaround.
* Add workaround for JDK bug JDK-8236039 with TLS 1.3 {pull}1149[#1149]
* Add log level `OFF` to silence agent logging
* Adds <<config-span-min-duration,`span_min_duration`>> option to exclude fast executing spans.
  When set together with one of the more specific thresholds - `trace_methods_duration_threshold` or `profiling_inferred_spans_min_duration`,
  the higher threshold will determine which spans will be discarded.
* Automatically instrument quartz jobs from the quartz-jobs artifact {pull}1170[#1170]
* Perform re-parenting of regular spans to be a child of profiler-inferred spans. Requires APM Server and Kibana 7.8.0. {pull}1117[#1117]
* Upgrade Async Profiler version to 1.7.0

[float]
===== Bug fixes

* When Servlet-related Exceptions are handled through exception handlers that return a 200 status code, agent shouldn't override with 500 - {pull}1103[#1103]
* Exclude Quartz 1 from instrumentation to avoid
  `IncompatibleClassChangeError: Found class org.quartz.JobExecutionContext, but interface was expected` - {pull}1108[#1108]
* Fix breakdown metrics span sub-types {pull}1113[#1113]
* Fix flaky gRPC server instrumentation {pull}1122[#1122]
* Fix side effect of calling `Statement.getUpdateCount` more than once {pull}1139[#1139]
* Stop capturing JDBC affected rows count using `Statement.getUpdateCount` to prevent unreliable side-effects {pull}1147[#1147]
* Fix OpenTracing error tag handling (set transaction error result when tag value is `true`) {pull}1159[#1159]
* Due to a bug in the build we didn't include the gRPC plugin in the build so far
* `java.lang.ClassNotFoundException: Unable to load class 'jdk.internal...'` is thrown when tracing specific versions of Atlassian systems {pull}1168[#1168]
* Make sure spans are kept active during `AsyncHandler` methods in the `AsyncHttpClient`
* CPU and memory metrics are sometimes not reported properly when using IBM J9 {pull}1148[#1148]
* `NullPointerException` thrown by the agent on WebLogic {pull}1142[#1142]

[[release-notes-1.15.0]]
==== 1.15.0 - 2020/03/27

[float]
===== Breaking changes

* Ordering of configuration sources has slightly changed, please review <<configuration>>:
** `elasticapm.properties` file now has higher priority over java system properties and environment variables, +
This change allows to change dynamic options values at runtime by editing file, previously values set in java properties
or environment variables could not be overridden, even if they were dynamic.
* Renamed some configuration options related to the experimental profiler-inferred spans feature ({pull}1084[#1084]):
** `profiling_spans_enabled` -> `profiling_inferred_spans_enabled`
** `profiling_sampling_interval` -> `profiling_inferred_spans_sampling_interval`
** `profiling_spans_min_duration` -> `profiling_inferred_spans_min_duration`
** `profiling_included_classes` -> `profiling_inferred_spans_included_classes`
** `profiling_excluded_classes` -> `profiling_inferred_spans_excluded_classes`
** Removed `profiling_interval` and `profiling_duration` (both are fixed to 5s now)

[float]
===== Features

* Gracefully abort agent init when running on a known Java 8 buggy JVM {pull}1075[#1075].
* Add support for <<supported-databases, Redis Redisson client>>
* Makes <<config-instrument>>, <<config-trace-methods>>, and <<config-disable-instrumentations>> dynamic.
Note that changing these values at runtime can slow down the application temporarily.
* Do not instrument Servlet API before 3.0 {pull}1077[#1077]
* Add support for API keys for apm backend authentication {pull}1083[#1083]
* Add support for <<supported-rpc-frameworks, gRPC>> client & server instrumentation {pull}1019[#1019]
* Deprecating `active` configuration option in favor of `recording`.
  Setting `active` still works as it's now an alias for `recording`.

[float]
===== Bug fixes

* When JAX-RS-annotated method delegates to another JAX-RS-annotated method, transaction name should include method A - {pull}1062[#1062]
* Fixed bug that prevented an APM Error from being created when calling `org.slf4j.Logger#error` - {pull}1049[#1049]
* Wrong address in JDBC spans for Oracle, MySQL and MariaDB when multiple hosts are configured - {pull}1082[#1082]
* Document and re-order configuration priorities {pull}1087[#1087]
* Improve heuristic for `service_name` when not set through config {pull}1097[#1097]


[[release-notes-1.14.0]]
==== 1.14.0 - 2020/03/04

[float]
===== Features

* Support for the official https://www.w3.org/TR/trace-context[W3C] `traceparent` and `tracestate` headers. +
  The agent now accepts both the `elastic-apm-traceparent` and the official `traceparent` header.
By default, it sends both headers on outgoing requests, unless <<config-use-elastic-traceparent-header, `use_elastic_traceparent_header`>> is set to false.
* Creating spans for slow methods with the help of the sampling profiler https://github.com/jvm-profiling-tools/async-profiler[async-profiler].
This is a low-overhead way of seeing which methods make your transactions slow and a replacement for the `trace_methods` configuration option.
See <<supported-java-methods>> for more details
* Adding a Circuit Breaker to pause the agent when stress is detected on the system and resume when the stress is relieved.
See <<circuit-breaker>> and {pull}1040[#1040] for more info.
* `Span#captureException` and `Transaction#captureException` in public API return reported error id - {pull}1015[#1015]

[float]
===== Bug fixes

* java.lang.IllegalStateException: Cannot resolve type description for <com.another.commercial.apm.agent.Class> - {pull}1037[#1037]
* properly handle `java.sql.SQLException` for unsupported JDBC features {pull}[#1035] https://github.com/elastic/apm-agent-java/issues/1025[#1025]

[[release-notes-1.13.0]]
==== 1.13.0 - 2020/02/11

[float]
===== Features

* Add support for <<supported-databases, Redis Lettuce client>>
* Add `context.message.age.ms` field for JMS message receiving spans and transactions - {pull}970[#970]
* Instrument log4j2 Logger#error(String, Throwable) ({pull}919[#919]) Automatically captures exceptions when calling `logger.error("message", exception)`
* Add instrumentation for external process execution through `java.lang.Process` and Apache `commons-exec` - {pull}903[#903]
* Add `destination` fields to exit span contexts - {pull}976[#976]
* Removed `context.message.topic.name` field - {pull}993[#993]
* Add support for Kafka clients - {pull}981[#981]
* Add support for binary `traceparent` header format (see the https://github.com/elastic/apm/blob/master/docs/agent-development.md#Binary-Fields[spec]
for more details) - {pull}1009[#1009]
* Add support for log correlation for log4j and log4j2, even when not used in combination with slf4j.
  See <<supported-logging-frameworks>> for details.

[float]
===== Bug Fixes

* Fix parsing value of `trace_methods` configuration property {pull}930[#930]
* Workaround for `java.util.logging` deadlock {pull}965[#965]
* JMS should propagate traceparent header when transactions are not sampled {pull}999[#999]
* Spans are not closed if JDBC implementation does not support `getUpdateCount` {pull}1008[#1008]

[[release-notes-1.12.0]]
==== 1.12.0 - 2019/11/21

[float]
===== Features
* JMS Enhancements {pull}911[#911]:
** Add special handling for temporary queues/topics
** Capture message bodies of text Messages
*** Rely on the existing `ELASTIC_APM_CAPTURE_BODY` agent config option (off by default).
*** Send as `context.message.body`
*** Limit size to 10000 characters. If longer than this size, trim to 9999 and append with ellipsis
** Introduce the `ignore_message_queues` configuration to disable instrumentation (message tagging) for specific 
      queues/topics as suggested in {pull}710[#710]
** Capture predefined message headers and all properties
*** Rely on the existing `ELASTIC_APM_CAPTURE_HEADERS` agent config option.
*** Send as `context.message.headers`
*** Sanitize sensitive headers/properties based on the `sanitize_field_names` config option
* Added support for the MongoDB sync driver. See https://www.elastic.co/guide/en/apm/agent/java/master/supported-technologies-details.html#supported-databases[supported data stores].

[float]
===== Bug Fixes
* JDBC regression- `PreparedStatement#executeUpdate()` and `PreparedStatement#executeLargeUpdate()` are not traced {pull}918[#918]
* When systemd cgroup driver is used, the discovered Kubernetes pod UID contains "_" instead of "-" {pull}920[#920]
* DB2 jcc4 driver is not traced properly {pull}926[#926]

[[release-notes-1.11.0]]
==== 1.11.0 - 2019/10/31

[float]
===== Features
* Add the ability to configure a unique name for a JVM within a service through the
https://www.elastic.co/guide/en/apm/agent/java/master/config-core.html#config-service-node-name[`service_node_name`]
config option]
* Add ability to ignore some exceptions to be reported as errors https://www.elastic.co/guide/en/apm/agent/java/master/config-core.html#config-ignore-exceptions[ignore_exceptions]
* Applying new logic for JMS `javax.jms.MessageConsumer#receive` so that, instead of the transaction created for the 
   polling method itself (ie from `receive` start to end), the agent will create a transaction attempting to capture 
   the code executed during actual message handling.
   This logic is suitable for environments where polling APIs are invoked within dedicated polling threads.
   This polling transaction creation strategy can be reversed through a configuration option (`message_polling_transaction_strategy`) 
   that is not exposed in the properties file by default.  
* Send IP obtained through `javax.servlet.ServletRequest#getRemoteAddr()` in `context.request.socket.remote_address` 
   instead of parsing from headers {pull}889[#889]
* Added `ElasticApmAttacher.attach(String propertiesLocation)` to specify a custom properties location
* Logs message when `transaction_max_spans` has been exceeded {pull}849[#849]
* Report the number of affected rows by a SQL statement (UPDATE,DELETE,INSERT) in 'affected_rows' span attribute {pull}707[#707]
* Add https://www.elastic.co/guide/en/apm/agent/java/master/public-api.html#api-traced[`@Traced`] annotation which either creates a span or a transaction, depending on the context
* Report JMS destination as a span/transaction context field {pull}906[#906]
* Added https://www.elastic.co/guide/en/apm/agent/java/master/config-jmx.html#config-capture-jmx-metrics[`capture_jmx_metrics`] configuration option

[float]
===== Bug Fixes
* JMS creates polling transactions even when the API invocations return without a message
* Support registering MBeans which are added after agent startup

[[release-notes-1.10.0]]
==== 1.10.0 - 2019/09/30

[float]
===== Features
* Add ability to manually specify reported https://www.elastic.co/guide/en/apm/agent/java/master/config-core.html#config-hostname[hostname]
* Add support for https://www.elastic.co/guide/en/apm/agent/java/master/supported-technologies-details.html#supported-databases[Redis Jedis client]
* Add support for identifying target JVM to attach apm agent to using JVM property. See also the documentation of the <<setup-attach-cli-usage-options, `--include` and `--exclude` flags>>
* Added https://www.elastic.co/guide/en/apm/agent/java/master/config-jmx.html#config-capture-jmx-metrics[`capture_jmx_metrics`] configuration option
* Improve servlet error capture {pull}812[#812]
  Among others, now also takes Spring MVC `@ExceptionHandler`s into account 
* Instrument Logger#error(String, Throwable) {pull}821[#821]
  Automatically captures exceptions when calling `logger.error("message", exception)`
* Easier log correlation with https://github.com/elastic/java-ecs-logging. See https://www.elastic.co/guide/en/apm/agent/java/master/log-correlation.html[docs].
* Avoid creating a temp agent file for each attachment {pull}859[#859]
* Instrument `View#render` instead of `DispatcherServlet#render` {pull}829[#829]
  This makes the transaction breakdown graph more useful. Instead of `dispatcher-servlet`, the graph now shows a type which is based on the view name, for example, `FreeMarker` or `Thymeleaf`.

[float]
===== Bug Fixes
* Error in log when setting https://www.elastic.co/guide/en/apm/agent/java/current/config-reporter.html#config-server-urls[server_urls] 
 to an empty string - `co.elastic.apm.agent.configuration.ApmServerConfigurationSource - Expected previousException not to be null`
* Avoid terminating the TCP connection to APM Server when polling for configuration updates {pull}823[#823]
 
[[release-notes-1.9.0]]
==== 1.9.0 - 2019/08/22

[float]
===== Features
* Upgrading supported OpenTracing version from 0.31 to 0.33
* Added annotation and meta-annotation matching support for `trace_methods`, for example:
** `public @java.inject.* org.example.*` (for annotation)
** `public @@javax.enterprise.context.NormalScope org.example.*` (for meta-annotation)
* The runtime attachment now also works when the `tools.jar` or the `jdk.attach` module is not available.
This means you don't need a full JDK installation - the JRE is sufficient.
This makes the runtime attachment work in more environments such as minimal Docker containers.
Note that the runtime attachment currently does not work for OSGi containers like those used in many application servers such as JBoss and WildFly.
See the https://www.elastic.co/guide/en/apm/agent/java/master/setup-attach-cli.html[documentation] for more information.
* Support for Hibernate Search

[float]
===== Bug Fixes
* A warning in logs saying APM server is not available when using 1.8 with APM server 6.x.
Due to that, agent 1.8.0 will silently ignore non-string labels, even if used with APM server of versions 6.7.x or 6.8.x that support such.
If APM server version is <6.7 or 7.0+, this should have no effect. Otherwise, upgrade the Java agent to 1.9.0+.
* `ApacheHttpAsyncClientInstrumentation` matching increases startup time considerably
* Log correlation feature is active when `active==false`
* Tomcat's memory leak prevention mechanism is causing a... memory leak. JDBC statement map is leaking in Tomcat if the application that first used it is undeployed/redeployed.
See https://discuss.elastic.co/t/elastic-apm-agent-jdbchelper-seems-to-use-a-lot-of-memory/195295[this related discussion].

[float]
==== Breaking Changes
* The `apm-agent-attach.jar` is not executable anymore.
Use `apm-agent-attach-standalone.jar` instead. 

[[release-notes-1.8.0]]
==== 1.8.0 - 2019/07/30

[float]
===== Features
* Added support for tracking https://www.elastic.co/guide/en/kibana/7.3/transactions.html[time spent by span type].
   Can be disabled by setting https://www.elastic.co/guide/en/apm/agent/java/current/config-core.html#config-breakdown-metrics[`breakdown_metrics`] to `false`. 
* Added support for https://www.elastic.co/guide/en/kibana/7.3/agent-configuration.html[central configuration].
   Can be disabled by setting https://www.elastic.co/guide/en/apm/agent/java/current/config-core.html#config-central-config[`central_config`] to `false`.
* Added support for Spring's JMS flavor - instrumenting `org.springframework.jms.listener.SessionAwareMessageListener`
* Added support to legacy ApacheHttpClient APIs (which adds support to Axis2 configured to use ApacheHttpClient)
* Added support for setting https://www.elastic.co/guide/en/apm/agent/java/1.x/config-reporter.html#config-server-urls[`server_urls`] dynamically via properties file {pull}723[#723]
* Added https://www.elastic.co/guide/en/apm/agent/java/current/config-core.html#config-config-file[`config_file`] option 
* Added option to use `@javax.ws.rs.Path` value as transaction name https://www.elastic.co/guide/en/apm/agent/java/current/config-jax-rs.html#config-use-jaxrs-path-as-transaction-name[`use_jaxrs_path_as_transaction_name`]
* Instrument quartz jobs https://www.elastic.co/guide/en/apm/agent/java/current/supported-technologies-details.html#supported-scheduling-frameworks[docs]
* SQL parsing improvements {pull}696[#696]
* Introduce priorities for transaction name {pull}748[#748].
   Now uses the path as transaction name if https://www.elastic.co/guide/en/apm/agent/java/current/config-http.html#config-use-path-as-transaction-name[`use_path_as_transaction_name`] is set to `true`
   rather than `ServletClass#doGet`.
   But if a name can be determined from a high level framework,
   like Spring MVC, that takes precedence.
   User-supplied names from the API always take precedence over any others.
* Use JSP path name as transaction name as opposed to the generated servlet class name {pull}751[#751]

[float]
===== Bug Fixes
* Some JMS Consumers and Producers are filtered due to class name filtering in instrumentation matching
* Jetty: When no display name is set and context path is "/" transaction service names will now correctly fall back to configured values
* JDBC's `executeBatch` is not traced
* Drops non-String labels when connected to APM Server < 6.7 to avoid validation errors {pull}687[#687]
* Parsing container ID in cloud foundry garden {pull}695[#695]
* Automatic instrumentation should not override manual results {pull}752[#752]

[float]
===== Breaking changes
* The log correlation feature does not add `span.id` to the MDC anymore but only `trace.id` and `transaction.id` {pull}742[#742].

[[release-notes-1.7.0]]
==== 1.7.0 - 2019/06/13

[float]
===== Features
* Added the `trace_methods_duration_threshold` config option. When using the `trace_methods` config option with wild cards,
this enables considerable reduction of overhead by limiting the number of spans captured and reported
(see more details in config documentation).
NOTE: Using wildcards is still not the recommended approach for the `trace_methods` feature.
* Add `Transaction#addCustomContext(String key, String|Number|boolean value)` to public API
* Added support for AsyncHttpClient 2.x
* Added https://www.elastic.co/guide/en/apm/agent/java/current/config-core.html#config-global-labels[`global_labels`] configuration option.
This requires APM Server 7.2+.
* Added basic support for JMS- distributed tracing for basic scenarios of `send`, `receive`, `receiveNoWait` and `onMessage`.
Both Queues and Topics are supported.
Async `send` APIs are not supported in this version. 
NOTE: This feature is currently marked as "experimental" and is disabled by default. In order to enable,
it is required to set the
https://www.elastic.co/guide/en/apm/agent/java/1.x/config-core.html#config-disable-instrumentations[`disable_instrumentations`] 
configuration property to an empty string.
* Improved OSGi support: added a configuration option for `bootdelegation` packages {pull}641[#641]
* Better span names for SQL spans. For example, `SELECT FROM user` instead of just `SELECT` {pull}633[#633]

[float]
===== Bug Fixes
* ClassCastException related to async instrumentation of Pilotfish Executor causing thread hang (applied workaround)
* NullPointerException when computing Servlet transaction name with null HTTP method name
* FileNotFoundException when trying to find implementation version of jar with encoded URL
* NullPointerException when closing Apache AsyncHttpClient request producer
* Fixes loading of `elasticapm.properties` for Spring Boot applications
* Fix startup error on WebLogic 12.2.1.2.0 {pull}649[#649]
* Disable metrics reporting and APM Server health check when active=false {pull}653[#653]

[[release-notes-1.6.1]]
==== 1.6.1 - 2019/04/26

[float]
===== Bug Fixes
* Fixes transaction name for non-sampled transactions https://github.com/elastic/apm-agent-java/issues/581[#581]
* Makes log_file option work again https://github.com/elastic/apm-agent-java/issues/594[#594]
* Async context propagation fixes
** Fixing some async mechanisms lifecycle issues https://github.com/elastic/apm-agent-java/issues/605[#605]
** Fixes exceptions when using WildFly managed executor services https://github.com/elastic/apm-agent-java/issues/589[#589]
** Exclude glassfish Executor which does not permit wrapped runnables https://github.com/elastic/apm-agent-java/issues/596[#596]
** Exclude DumbExecutor https://github.com/elastic/apm-agent-java/issues/598[#598]
* Fixes Manifest version reading error to support `jar:file` protocol https://github.com/elastic/apm-agent-java/issues/601[#601]
* Fixes transaction name for non-sampled transactions https://github.com/elastic/apm-agent-java/issues/597[#597]
* Fixes potential classloader deadlock by preloading `FileSystems.getDefault()` https://github.com/elastic/apm-agent-java/issues/603[#603]

[[release-notes-1.6.0]]
==== 1.6.0 - 2019/04/16

[float]
===== Related Announcements
* Java APM Agent became part of the Cloud Foundry Java Buildpack as of https://github.com/cloudfoundry/java-buildpack/releases/tag/v4.19[Release v4.19]
 
[float]
===== Features
* Support Apache HttpAsyncClient - span creation and cross-service trace context propagation
* Added the `jvm.thread.count` metric, indicating the number of live threads in the JVM (daemon and non-daemon) 
* Added support for WebLogic
* Added support for Spring `@Scheduled` and EJB `@Schedule` annotations - https://github.com/elastic/apm-agent-java/pull/569[#569]

[float]
===== Bug Fixes
* Avoid that the agent blocks server shutdown in case the APM Server is not available - https://github.com/elastic/apm-agent-java/pull/554[#554]
* Public API annotations improper retention prevents it from being used with Groovy - https://github.com/elastic/apm-agent-java/pull/567[#567]
* Eliminate side effects of class loading related to Instrumentation matching mechanism

[[release-notes-1.5.0]]
==== 1.5.0 - 2019/03/26

[float]
===== Potentially breaking changes
* If you didn't explicitly set the https://www.elastic.co/guide/en/apm/agent/java/master/config-core.html#config-service-name[`service_name`]
previously and you are dealing with a servlet-based application (including Spring Boot),
your `service_name` will change.
See the documentation for https://www.elastic.co/guide/en/apm/agent/java/master/config-core.html#config-service-name[`service_name`]
and the corresponding section in _Features_ for more information.
Note: this requires APM Server 7.0+. If using previous versions, nothing will change.

[float]
===== Features
* Added property `"allow_path_on_hierarchy"` to JAX-RS plugin, to lookup inherited usage of `@path`
* Support for number and boolean labels in the public API {pull}497[497].
This change also renames `tag` to `label` on the API level to be compliant with the https://github.com/elastic/ecs#-base-fields[Elastic Common Schema (ECS)].
The `addTag(String, String)` method is still supported but deprecated in favor of `addLabel(String, String)`.
As of version 7.x of the stack, labels will be stored under `labels` in Elasticsearch.
Previously, they were stored under `context.tags`.
* Support async queries made by Elasticsearch REST client 
* Added `setStartTimestamp(long epochMicros)` and `end(long epochMicros)` API methods to `Span` and `Transaction`,
allowing to set custom start and end timestamps.
* Auto-detection of the `service_name` based on the `<display-name>` element of the `web.xml` with a fallback to the servlet context path.
If you are using a spring-based application, the agent will use the setting for `spring.application.name` for its `service_name`.
See the documentation for https://www.elastic.co/guide/en/apm/agent/java/master/config-core.html#config-service-name[`service_name`]
for more information.
Note: this requires APM Server 7.0+. If using previous versions, nothing will change.
* Previously, enabling https://www.elastic.co/guide/en/apm/agent/java/master/config-core.html#config-capture-body[`capture_body`] could only capture form parameters.
Now it supports all UTF-8 encoded plain-text content types.
The option https://www.elastic.co/guide/en/apm/agent/java/master/config-http.html#config-capture-body-content-types[`capture_body_content_types`]
controls which `Content-Type`s should be captured.
* Support async calls made by OkHttp client (`Call#enqueue`)
* Added support for providing config options on agent attach.
** CLI example: `--config server_urls=http://localhost:8200,http://localhost:8201`
** API example: `ElasticApmAttacher.attach(Map.of("server_urls", "http://localhost:8200,http://localhost:8201"));`

[float]
===== Bug Fixes
* Logging integration through MDC is not working properly - https://github.com/elastic/apm-agent-java/issues/499[#499]
* ClassCastException with adoptopenjdk/openjdk11-openj9 - https://github.com/elastic/apm-agent-java/issues/505[#505]
* Span count limitation is not working properly - reported https://discuss.elastic.co/t/kibana-apm-not-showing-spans-which-are-visible-in-discover-too-many-spans/171690[in our forum]
* Java agent causes Exceptions in Alfresco cluster environment due to failure in the instrumentation of Hazelcast `Executor`s - reported https://discuss.elastic.co/t/cant-run-apm-java-agent-in-alfresco-cluster-environment/172962[in our forum]

[[release-notes-1.4.0]]
==== 1.4.0 - 2019/02/14

[float]
===== Features
* Added support for sync calls of OkHttp client
* Added support for context propagation for `java.util.concurrent.ExecutorService`s
* The `trace_methods` configuration now allows to omit the method matcher.
   Example: `com.example.*` traces all classes and methods within the `com.example` package and sub-packages.
* Added support for JSF. Tested on WildFly, WebSphere Liberty and Payara with embedded JSF implementation and on Tomcat and Jetty with
 MyFaces 2.2 and 2.3
* Introduces a new configuration option `disable_metrics` which disables the collection of metrics via a wildcard expression.
* Support for HttpUrlConnection
* Adds `subtype` and `action` to spans. This replaces former typing mechanism where type, subtype and action were all set through
   the type in an hierarchical dotted-syntax. In order to support existing API usages, dotted types are parsed into subtype and action, 
   however `Span.createSpan` and `Span.setType` are deprecated starting this version. Instead, type-less spans can be created using the new 
   `Span.startSpan` API and typed spans can be created using the new `Span.startSpan(String type, String subtype, String action)` API
* Support for JBoss EAP 6.4, 7.0, 7.1 and 7.2
* Improved startup times
* Support for SOAP (JAX-WS).
   SOAP client create spans and propagate context.
   Transactions are created for `@WebService` classes and `@WebMethod` methods.  

[float]
===== Bug Fixes
* Fixes a failure in BitBucket when agent deployed https://github.com/elastic/apm-agent-java/issues/349[#349]
* Fixes increased CPU consumption https://github.com/elastic/apm-agent-java/issues/453[#453] and https://github.com/elastic/apm-agent-java/issues/443[#443]
* Fixed some OpenTracing bridge functionalities that were not working when auto-instrumentation is disabled
* Fixed an error occurring when ending an OpenTracing span before deactivating
* Sending proper `null` for metrics that have a NaN value
* Fixes JVM crash with Java 7 https://github.com/elastic/apm-agent-java/issues/458[#458]
* Fixes an application deployment failure when using EclipseLink and `trace_methods` configuration https://github.com/elastic/apm-agent-java/issues/474[#474]

[[release-notes-1.3.0]]
==== 1.3.0 - 2019/01/10

[float]
===== Features
* The agent now collects system and JVM metrics https://github.com/elastic/apm-agent-java/pull/360[#360]
* Add API methods `ElasticApm#startTransactionWithRemoteParent` and `Span#injectTraceHeaders` to allow for manual context propagation https://github.com/elastic/apm-agent-java/pull/396[#396].
* Added `trace_methods` configuration option which lets you define which methods in your project or 3rd party libraries should be traced.
   To create spans for all `public` methods of classes whose name ends in `Service` which are in a sub-package of `org.example.services` use this matcher:
   `public org.example.services.*.*Service#*` https://github.com/elastic/apm-agent-java/pull/398[#398]
* Added span for `DispatcherServlet#render` https://github.com/elastic/apm-agent-java/pull/409[#409].
* Flush reporter on shutdown to make sure all recorded Spans are sent to the server before the program exits https://github.com/elastic/apm-agent-java/pull/397[#397]
* Adds Kubernetes https://github.com/elastic/apm-agent-java/issues/383[#383] and Docker metadata to, enabling correlation with the Kibana Infra UI.
* Improved error handling of the Servlet Async API https://github.com/elastic/apm-agent-java/issues/399[#399]
* Support async API’s used with AsyncContext.start https://github.com/elastic/apm-agent-java/issues/388[#388]

[float]
===== Bug Fixes
* Fixing a potential memory leak when there is no connection with APM server
* Fixes NoSuchMethodError CharBuffer.flip() which occurs when using the Elasticsearch RestClient and Java 7 or 8 https://github.com/elastic/apm-agent-java/pull/401[#401]

 
[[release-notes-1.2.0]]
==== 1.2.0 - 2018/12/19

[float]
===== Features
* Added `capture_headers` configuration option.
   Set to `false` to disable capturing request and response headers.
   This will reduce the allocation rate of the agent and can save you network bandwidth and disk space.
* Makes the API methods `addTag`, `setName`, `setType`, `setUser` and `setResult` fluent, so that calls can be chained. 

[float]
===== Bug Fixes
* Catch all errors thrown within agent injected code
* Enable public APIs and OpenTracing bridge to work properly in OSGi systems, fixes https://github.com/elastic/apm-agent-java/issues/362[this WildFly issue]
* Remove module-info.java to enable agent working on early Tomcat 8.5 versions
* Fix https://github.com/elastic/apm-agent-java/issues/371[async Servlet API issue]

[[release-notes-1.1.0]]
==== 1.1.0 - 2018/11/28

[float]
===== Features
* Some memory allocation improvements
* Enabling bootdelegation for agent classes in Atlassian OSGI systems

[float]
===== Bug Fixes
* Update dsl-json which fixes a memory leak.
 See https://github.com/ngs-doo/dsl-json/pull/102[ngs-doo/dsl-json#102] for details. 
* Avoid `VerifyError`s by non instrumenting classes compiled for Java 4 or earlier
* Enable APM Server URL configuration with path (fixes #339)
* Reverse `system.hostname` and `system.platform` order sent to APM server

[[release-notes-1.0.1]]
==== 1.0.1 - 2018/11/15

[float]
===== Bug Fixes
* Fixes NoSuchMethodError CharBuffer.flip() which occurs when using the Elasticsearch RestClient and Java 7 or 8 {pull}313[#313]

[[release-notes-1.0.0]]
==== 1.0.0 - 2018/11/14

[float]
===== Breaking changes
* Remove intake v1 support. This version requires APM Server 6.5.0+ which supports the intake api v2.
   Until the time the APM Server 6.5.0 is officially released,
   you can test with docker by pulling the APM Server image via
   `docker pull docker.elastic.co/apm/apm-server:6.5.0-SNAPSHOT`. 

[float]
===== Features
* Adds `@CaptureTransaction` and `@CaptureSpan` annotations which let you declaratively add custom transactions and spans.
   Note that it is required to configure the `application_packages` for this to work.
   See the https://www.elastic.co/guide/en/apm/agent/java/master/public-api.html#api-annotation[documentation] for more information.
* The public API now supports to activate a span on the current thread.
   This makes the span available via `ElasticApm#currentSpan()`
   Refer to the https://www.elastic.co/guide/en/apm/agent/java/master/public-api.html#api-span-activate[documentation] for more details.
* Capturing of Elasticsearch RestClient 5.0.2+ calls.
   Currently, the `*Async` methods are not supported, only their synchronous counterparts.
* Added API methods to enable correlating the spans created from the JavaScrip Real User Monitoring agent with the Java agent transaction.
   More information can be found in the https://www.elastic.co/guide/en/apm/agent/java/master/public-api.html#api-ensure-parent-id[documentation].
* Added `Transaction.isSampled()` and `Span.isSampled()` methods to the public API
* Added `Transaction#setResult` to the public API {pull}293[#293]

[float]
===== Bug Fixes
* Fix for situations where status code is reported as `200`, even though it actually was `500` {pull}225[#225]
* Capturing the username now properly works when using Spring security {pull}183[#183]

[[release-notes-1.0.0.rc1]]
==== 1.0.0.RC1 - 2018/11/06

[float]
===== Breaking changes
* Remove intake v1 support. This version requires APM Server 6.5.0+ which supports the intake api v2.
   Until the time the APM Server 6.5.0 is officially released,
   you can test with docker by pulling the APM Server image via
   `docker pull docker.elastic.co/apm/apm-server:6.5.0-SNAPSHOT`.
* Wildcard patterns are case insensitive by default. Prepend `(?-i)` to make the matching case sensitive.

[float]
===== Features
* Support for Distributed Tracing
* Adds `@CaptureTransaction` and `@CaptureSpan` annotations which let you declaratively add custom transactions and spans.
   Note that it is required to configure the `application_packages` for this to work.
   See the https://www.elastic.co/guide/en/apm/agent/java/master/public-api.html#api-annotation[documentation] for more information.
* The public API now supports to activate a span on the current thread.
   This makes the span available via `ElasticApm#currentSpan()`
   Refer to the https://www.elastic.co/guide/en/apm/agent/java/master/public-api.html#api-span-activate[documentation] for more details.
* Capturing of Elasticsearch RestClient 5.0.2+ calls.
   Currently, the `*Async` methods are not supported, only their synchronous counterparts.
* Added API methods to enable correlating the spans created from the JavaScrip Real User Monitoring agent with the Java agent transaction.
   More information can be found in the https://www.elastic.co/guide/en/apm/agent/java/master/public-api.html#api-ensure-parent-id[documentation].
* Microsecond accurate timestamps {pull}261[#261]
* Support for JAX-RS annotations.
Transactions are named based on your resources (`ResourceClass#resourceMethod`).

[float]
===== Bug Fixes
* Fix for situations where status code is reported as `200`, even though it actually was `500` {pull}225[#225]

[[release-notes-0.8.x]]
=== Java Agent version 0.8.x

[[release-notes-0.8.0]]
==== 0.8.0

[float]
===== Breaking changes
* Wildcard patterns are case insensitive by default. Prepend `(?-i)` to make the matching case sensitive.

[float]
===== Features
* Wildcard patterns are now not limited to only one wildcard in the middle and can be arbitrarily complex now.
   Example: `*foo*bar*baz`.
* Support for JAX-RS annotations.
   Transactions are named based on your resources (`ResourceClass#resourceMethod`).

[[release-notes-0.7.x]]
=== Java Agent version 0.7.x

[[release-notes-0.7.1]]
==== 0.7.1 - 2018/10/24

[float]
===== Bug Fixes
* Avoid recycling transactions twice {pull}178[#178]

[[release-notes-0.7.0]]
==== 0.7.0 - 2018/09/12

[float]
===== Breaking changes
* Removed `ElasticApm.startSpan`. Spans can now only be created from their transactions via `Transaction#createSpan`.
* `ElasticApm.startTransaction` and `Transaction#createSpan` don't activate the transaction and spans
   and are thus not available via `ElasticApm.activeTransaction` and `ElasticApm.activeSpan`.

[float]
===== Features
* Public API
** Add `Span#captureException` and `Transaction#captureException` to public API.
      `ElasticApm.captureException` is deprecated now. Use `ElasticApm.currentSpan().captureException(exception)` instead.
** Added `Transaction.getId` and `Span.getId` methods 
* Added support for async servlet requests
* Added support for Payara/Glassfish
* Incubating support for Apache HttpClient
* Support for Spring RestTemplate
* Added configuration options `use_path_as_transaction_name` and `url_groups`,
   which allow to use the URL path as the transaction name.
   As that could contain path parameters, like `/user/$userId` however,
   You can set the `url_groups` option to define a wildcard pattern, like `/user/*`,
   to group those paths together.
   This is especially helpful when using an unsupported Servlet API-based framework. 
* Support duration suffixes (`ms`, `s` and `m`) for duration configuration options.
   Not using the duration suffix logs out a deprecation warning and will not be supported in future versions.
* Add ability to add multiple APM server URLs, which enables client-side load balancing.
   The configuration option `server_url` has been renamed to `server_urls` to reflect this change.
   However, `server_url` still works for backwards compatibility.
* The configuration option `service_name` is now optional.
   It defaults to the main class name,
   the name of the executed jar file (removing the version number),
   or the application server name (for example `tomcat-application`).
   In a lot of cases,
   you will still want to set the `service_name` explicitly.
   But it helps getting started and seeing data easier,
   as there are no required configuration options anymore.
   In the future we will most likely determine more useful application names for Servlet API-based applications.<|MERGE_RESOLUTION|>--- conflicted
+++ resolved
@@ -48,22 +48,16 @@
 ===== Refactorings
 * Loading the agent from an isolated class loader - {pull}2109[#2109]
 * Refactorings in the `apm-agent-plugin-sdk` that may imply breaking changes for beta users of the external plugin mechanism
-<<<<<<< HEAD
-** `WeakMapSupplier.createMap()` is now `WeakConcurrent.buildMap()` and contains more builders. - {pull}2136[#2136]
-** `GlobalThreadLocal` has been removed in favor of `DetachedThreadLocal`. To make it global, use `GlobalVariables`. - {pull}2136[#2136]
-** `DynamicTransformer.Accessor.get().ensureInstrumented` is now `DynamicTransformer.ensureInstrumented`. - {pull}#2164[#2164]
+** `WeakMapSupplier.createMap()` is now `WeakConcurrent.buildMap()` and contains more builders - {pull}2136[#2136]
+** `GlobalThreadLocal` has been removed in favor of `DetachedThreadLocal`. To make it global, use `GlobalVariables` - {pull}2136[#2136]
+** `DynamicTransformer.Accessor.get().ensureInstrumented` is now `DynamicTransformer.ensureInstrumented` - {pull}#2164[#2164]
 ** The `@AssignTo.*` annotations have been removed.
    Use the `@Advice.AssignReturned.*` annotations that come with the latest version of Byte Buddy.
    If your plugin uses the old annotations, it will be skipped.
    {pull}2171[#2171]
-=======
-** `WeakMapSupplier.createMap()` is now `WeakConcurrent.buildMap()` and contains more builders - {pull}2136[#2136]
-** `GlobalThreadLocal` has been removed in favor of `DetachedThreadLocal`. To make it global, use `GlobalVariables` - {pull}2136[#2136]
-** `DynamicTransformer.Accessor.get().ensureInstrumented` is now `DynamicTransformer.ensureInstrumented` - {pull}#2164[#2164]
 * Switching last instrumentations (`trace_methods`, sparkjava, JDK `HttpServer` and Struts 2) to
 `TracerAwareInstrumentation` - {pull}#2170[#2170]
 * Replace concurrency plugin maps to `SpanConcurrentHashMap` ones - {pull}#2173[#2173]
->>>>>>> eab300be
 
 [[release-notes-1.x]]
 === Java Agent version 1.x
