--- conflicted
+++ resolved
@@ -25,11 +25,7 @@
 
 [float]
 ===== Features
-<<<<<<< HEAD
-* Added support to selectively enable instrumentations - {pull}2292[#2292]
 * Added support for setting the service name on Log4j2's EcsLayout - {pull}2296[#2296]
-=======
->>>>>>> 565ee907
 
 [float]
 ===== Bug fixes
