ifdef::env-github[]
NOTE: Release notes are best read in our documentation at
https://www.elastic.co/guide/en/apm/agent/java/current/release-notes.html[elastic.co]
endif::[]

////
[[release-notes-x.x.x]]
==== x.x.x - YYYY/MM/DD

[float]
===== Breaking changes

[float]
===== Features
* Cool new feature: {pull}2526[#2526]

[float]
===== Bug fixes
////

=== Unreleased

[[release-notes-1.26.0]]
==== 1.26.0 - YYYY/MM/DD

[float]
===== Features
* Improved naming for Spring controllers - {pull}1906[#1906]
* ECS log reformatting improvements - {pull}1910[#1910]
** Automatically sets `service.node.name` in all log events if set through agent configuration
** Add `log_ecs_reformatting_additional_fields` option to support arbitrary fields in logs
** Automatically serialize markers as tags where relevant (log4j2 and logback)
* gRPC spans (client and server) can detect errors or cancellation through custom listeners - {pull}2067[#2067]
* Add `-download-agent-version` to the agent <<setup-attach-cli-usage-options, attach CLI tool options>>, allowing the
user to configure an arbitrary agent version that will be downloaded from maven and attached - {pull}1959[#1959]
* Add extra check to detect improper agent setup - {pull}2076[#2076]

[float]
===== Performance improvements
* Reduce GC time overhead caused by WeakReferences {pull}2086[2086]

[float]
===== Bug fixes
* Fix failure to parse some forms of the `Implementation-Version` property from jar manifest files - {pull}1931[#1931]
* Ensure single value for context-propagation header - {pull}1937[#1937]
* Fix gRPC non-terminated (therefore non-reported) client spans - {pull}2067[#2067]
* Fix Webflux response status code - {pull}1948[#1948]

[float]
===== Refactorings
<<<<<<< HEAD
* Migrate multiple plugins to indy dispatcher {pull}2087[#2087], {pull}2094[#2094]
=======
* Migrate several plugins to indy dispatcher {pull}2087[#2087], {pull}2088[#2088], {pull}2090[#2090], {pull}2095[#2095]
>>>>>>> 7355ce0c

[[release-notes-1.x]]
=== Java Agent version 1.x

[[release-notes-1.25.0]]
==== 1.25.0 - 2021/07/22

[float]
===== Potentially breaking changes
* If you rely on instrumentations that are in the `experimental` group, you must now set `enable_experimental_instrumentations=true` otherwise
the experimental instrumentations will be disabled by default. Up to version `1.24.0` using an empty value for `disable_instrumentations` was
the recommended way to override the default `disable_instrumentations=experimental`.

[float]
===== Features
* Support for inheritance of public API annotations - {pull}1805[#1805]
* JDBC instrumentation sets `context.db.instance` - {pull}1820[#1820]
* Add support for Vert.x web client- {pull}1824[#1824]
* Avoid recycling of spans and transactions that are using through the public API, so to avoid
reference-counting-related errors - {pull}1859[#1859]
* Add <<config-enable-experimental-instrumentations>> configuration option to enable experimental features - {pull}1863[#1863]
** Previously, when adding an instrumentation group to `disable_instrumentations`, we had to make sure to not forget the
default `experimental` value, for example when disabling `jdbc` instrumentation we had to set `disable_instrumentations=experimental,jdbc` otherwise
setting `disable_instrumentations=jdbc` would disable jdbc and also enable experimental features, which would not be the desired effect.
** Previously, by default `disable_instrumentations` contained `experimental`
** Now by default `disable_instrumentations` is empty and `enable_experimental_instrumentations=false`
** Set `enable_experimental_instrumentations=true` to enable experimental instrumentations
* Eliminating concerns related to log4j2 vulnerability - https://nvd.nist.gov/vuln/detail/CVE-2020-9488#vulnCurrentDescriptionTitle.
We cannot upgrade to version above 2.12.1 because this is the last version of log4j that is compatible with Java 7.
Instead, we exclude the SMTP appender (which is the vulnerable one) from our artifacts. Note that older versions of
our agent are not vulnerable as well, as the SMTP appender was never used, this is only to further reduce our users' concerns.
* Adding public APIs for setting `destination.service.resource`, `destination.address` and `destination.port` fields
for exit spans - {pull}1788[#1788]
* Only use emulated runtime attachment as fallback, remove the `--without-emulated-attach` option - {pull}1865[#1865]
* Instrument `javax.servlet.Filter` the same way as `javax.servlet.FilterChain` - {pull}1858[#1858]
* Propagate trace context headers in HTTP calls occurring from within traced exit points, for example - when using
Elasticsearch's REST client - {pull}1883[#1883]
* Added support for naming sparkjava (not Apache Spark) transactions {pull}1894[#1894]
* Added the ability to manually create exit spans, which will result with the auto creation of service nodes in the
service map and downstream service in the dependencies table - {pull}1898[#1898]
* Basic support for `com.sun.net.httpserver.HttpServer` - {pull}1854[#1854]
* Update to async-profiler 1.8.6 {pull}1907[#1907]
* Added support for setting the framework using the public api (#1908) - {pull}1909[#1909]

[float]
===== Bug fixes
* Fix NPE with `null` binary header values + properly serialize them - {pull}1842[#1842]
* Fix `ListenerExecutionFailedException` when using Spring AMQP's ReplyTo container - {pull}1872[#1872]
* Enabling log ECS reformatting when using Logback configured with `LayoutWrappingEncoder` and a pattern layout - {pull}1879[#1879]
* Fix NPE with Webflux + context propagation headers - {pull}1871[#1871]
* Fix `ClassCastException` with `ConnnectionMetaData` and multiple classloaders - {pull}1864[#1864]
* Fix NPE in `co.elastic.apm.agent.servlet.helper.ServletTransactionCreationHelper.getClassloader` - {pull}1861[#1861]
* Fix for Jboss JMX unexpected notifications - {pull}1895[#1895]

[[release-notes-1.24.0]]
==== 1.24.0 - 2021/05/31

[float]
===== Features
* Basic support for Apache Struts 2 {pull}1763[#1763]
* Extending the <<config-log-ecs-reformatting>> config option to enable the overriding of logs with ECS-reformatted
events. With the new `OVERRIDE` option, non-file logs can be ECS-reformatted automatically as well - {pull}1793[#1793]
* Instrumentation for Vert.x Web {pull}1697[#1697]
* Changed log level of vm arguments to debug
* Giving precedence for the W3C `tracecontext` header over the `elastic-apm-traceparent` header - {pull}1821[#1821]
* Add instrumentation for Webflux - {pull}1305[#1305]
* Add instrumentation for Javalin {pull}1822[#1822]

[float]
===== Bug fixes
* Fix another error related to instrumentation plugins loading on Windows - {pull}1785[#1785]
* Load Spring AMQP plugin- {pull}1784[#1784]
* Avoid `IllegalStateException` when multiple `tracestate` headers are used - {pull}1808[#1808]
* Ensure CLI attach avoids `sudo` only when required and avoid blocking - {pull}1819[#1819]
* Avoid sending metric-sets without samples, so to adhere to the intake API - {pull}1826[#1826]
* Fixing our type-pool cache, so that it can't cause OOM (softly-referenced), and it gets cleared when not used for
a while - {pull}1828[#1828]

[float]
===== Refactors
* Remove single-package limitation for embedded plugins - {pull}1780[#1780]

[[release-notes-1.23.0]]
==== 1.23.0 - 2021/04/22

[float]
===== Breaking changes
* There are breaking changes in the <<setup-attach-cli,attacher cli>>.
  See the Features section for more information.

[float]
===== Features
* Overhaul of the <<setup-attach-cli,attacher cli>> application that allows to attach the agent to running JVMs - {pull}1667[#1667]
** The artifact of the standalone cli application is now called `apm-agent-attach-cli`. The attacher API is still called `apm-agent-attach`.
** There is also a slim version of the cli application that does not bundle the Java agent.
It requires the `--agent-jar` option to be set.
** Improved logging +
The application uses {ecs-logging-java-ref}/intro.html[Java ECS logging] to emit JSON logs.
The log level can be configured with the `--log-level` option.
By default, the program is logging to the console but using the `--log-file` option, it can also log to a file.
** Attach to JVMs running under a different user (unix only) +
The JVM requires the attacher to be running under the same user as the target VM (the attachee).
The `apm-agent-attach-standalone.jar` can now be run with a user that has permissions to switch to the user that runs the target VM.
On Windows, the attacher can still only attach to JVMs that are running with under the same user.
** New include/exclude discovery rules +
*** `--include-all`: Attach to all discovered JVMs. If no matchers are provided, it will not attach to any JVMs.
*** `--include-user`/`--exclude-user`: Attach to all JVMs of a given operating system user.
*** `--include-main`/`--exclude-main`: Attach to all JVMs that whose main class/jar name, or system properties match the provided regex.
*** `--include-vmargs`/`--exclude-vmargs`: Attach to all JVMs that whose main class/jar name, or system properties match the provided regex.
** Removal of options +
*** The deprecated `--arg` option has been removed.
*** The `-i`/`--include`, `-e`/`exclude` options have been removed in favor of the `--<include|exclude>-<main|vmargs>` options.
*** The `-p`/`--pid` options have been removed in favor of the `--include-pid` option.
** Changed behavior of  the `-l`/`--list` option +
The option now only lists JVMs that match the include/exclude discovery rules.
Thus, it can be used to do a dry-run of the matchers without actually performing an attachment.
It even works in combination with `--continuous` now.
By default, the VM arguments are not printed, but only when the `-a`/`--list-vmargs` option is set.
** Remove dependency on `jps` +
Even when matching on the main class name or on system properties,
** Checks the Java version before attaching to avoid attachment on unsupported JVMs.
* Cassandra instrumentation - {pull}1712[#1712]
* Log correlation supports JBoss Logging - {pull}1737[#1737]
* Update Byte-buddy to `1.11.0` - {pull}1769[#1769]
* Support for user.domain {pull}1756[#1756]
* JAX-RS supports javax.ws.rs.PATCH
* Enabling build and unit tests on Windows - {pull}1671[#1671]

[float]
===== Bug fixes
* Fixed log correlation for log4j2 - {pull}1720[#1720]
* Fix apm-log4j1-plugin and apm-log4j2-plugin dependency on slf4j - {pull}1723[#1723]
* Avoid systematic `MessageNotWriteableException` error logging, now only visible in `debug` - {pull}1715[#1715] and {pull}1730[#1730]
* Fix rounded number format for non-english locales - {pull}1728[#1728]
* Fix `NullPointerException` on legacy Apache client instrumentation when host is `null` - {pull}1746[#1746]
* Apply consistent proxy class exclusion heuristic - {pull}1738[#1738]
* Fix micrometer serialization error - {pull}1741[#1741]
* Optimize & avoid `ensureInstrumented` deadlock by skipping stack-frame computation for Java7+ bytecode - {pull}1758[#1758]
* Fix instrumentation plugins loading on Windows - {pull}1671[#1671]

[float]
===== Refactors
* Migrate some plugins to indy dispatcher {pull}1369[#1369] {pull}1410[#1410] {pull}1374[#1374]

[[release-notes-1.22.0]]
==== 1.22.0 - 2021/03/24

[float]
===== Breaking changes
* Dots in metric names of Micrometer metrics get replaced with underscores to avoid mapping conflicts.
De-dotting be disabled via <<config-dedot-custom-metrics, `dedot_custom_metrics`>>. - {pull}1700[#1700]

[float]
===== Features
* Introducing a new mechanism to ease the development of community instrumentation plugins. See <<config-plugins-dir>> for
more details. This configuration was already added in 1.18.0, but more extensive and continuous integration testing
allows us to expose it now. It is still marked as "experimental" though, meaning that future changes in the mechanism
may break early contributed plugins. However, we highly encourage our community to try it out and we will do our best
to assist with such efforts.
* Deprecating `ignore_user_agents` in favour of `transaction_ignore_user_agents`, maintaining the same functionality -
{pull}1644[#1644]
* Update existing Hibernate Search 6 instrumentation to the final relase
* The <<config-use-path-as-transaction-name, `use_path_as_transaction_name`>> option is now dynamic
* Flushing internal and micrometer metrics before the agent shuts down - {pull}1658[#1658]
* Support for OkHttp 4.4+ -  {pull}1672[#1672]
* Adding capability to automatically create ECS-JSON-formatted version of the original application log files, through
the <<config-log-ecs-reformatting>> config option. This allows effortless ingestion of logs to Elasticsearch without
any further configuration. Supports log4j1, log4j2 and Logback. {pull}1261[#1261]
* Add support to Spring AMQP - {pull}1657[#1657]
* Adds the ability to automatically configure usage of the OpenTracing bridge in systems using ServiceLoader - {pull}1708[#1708]
* Update to async-profiler 1.8.5 - includes a fix to a Java 7 crash and enhanced safe mode to better deal with
corrupted stack frames.
* Add a warning on startup when `-Xverify:none` or `-noverify` flags are set as this can lead to crashes that are very
difficult to debug - {pull}1593[#1593]. In an upcoming version, the agent will not start when these flags are set,
unless the system property `elastic.apm.disable_bootstrap_checks` is set to true.

[float]
===== Bug fixes
* fix sample rate rounded to zero when lower than precision - {pull}1655[#1655]
* fixed a couple of bugs with the external plugin mechanism (not documented until now) - {pull}1660[#1660]
* Fix runtime attach conflict with multiple users - {pull}1704[#1704]

[[release-notes-1.21.0]]
==== 1.21.0 - 2021/02/09

[float]
===== Breaking changes
* Following PR {pull}1650[#1650], there are two slight changes with the <<config-server-url>> and <<config-server-urls>>
configuration options:
    1.  So far, setting `server_urls` with an empty string would allow the agent to work normally, apart from any action
        that requires communication with the APM Server, including the attempt to fetch a central configuration.
        Starting in this agent version, setting `server_urls` to empty string doesn't have any special meaning, it is
        the default expected configuration, where `server_url` will be used instead. In order to achieve the same
        behaviour, use the new <<config-disable-send>> configuration.
    2.  Up to this version, `server_url` was used as an alias to `server_urls`, meaning that one could potentially set
        the `server_url` config with a comma-separated list of multiple APM Server addresses, and that would have been a
        valid configuration. Starting in this agent version, `server_url` is a separate configuration, and it only accepts
        Strings that represent a single valid URL. Specifically, empty strings and commas are invalid.

[float]
===== Features
* Add cloud provider metadata to reported events, see
https://github.com/elastic/apm/blob/master/specs/agents/metadata.md#cloud-provider-metadata[spec] for details.
By default, the agent will try to automatically detect the cloud provider on startup, but this can be
configured through the <<config-cloud-provider, `cloud_provider`>> config option - {pull}1599[#1599]
* Add span & transaction `outcome` field to improve error rate calculations - {pull}1613[#1613]

[float]
===== Bug fixes
* Fixing crashes observed in Java 7 at sporadic timing by applying a few seconds delay on bootstrap - {pull}1594[#1594]
* Fallback to using "TLS" `SSLContext` when "SSL" is not available - {pull}1633[#1633]
* Fixing agent startup failure with `NullPointerException` thrown by Byte-buddy's `MultipleParentClassLoader` - {pull}1647[#1647]
* Fix cached type resolution triggering `ClassCastException` - {pull}1649[#1649]

[[release-notes-1.20.0]]
==== 1.20.0 - 2021/01/07

[float]
===== Breaking changes
* The following public API types were `public` so far and became package-private: `NoopScope`, `ScopeImpl` and `AbstractSpanImpl`.
  If your code is using them, you will need to change that when upgrading to this version.
  Related PR: {pull}1532[#1532]

[float]
===== Features
* Add support for RabbitMQ clients - {pull}1328[#1328]

[float]
===== Bug fixes
* Fix small memory allocation regression introduced with tracestate header {pull}1508[#1508]
* Fix `NullPointerException` from `WeakConcurrentMap.put` through the Elasticsearch client instrumentation - {pull}1531[#1531]
* Sending `transaction_id` and `parent_id` only for events that contain a valid `trace_id` as well - {pull}1537[#1537]
* Fix `ClassNotFoundError` with old versions of Spring resttemplate {pull}1524[#1524]
* Fix Micrometer-driven metrics validation errors by the APM Server when sending with illegal values - {pull}1559[#1559]
* Serialize all stack trace frames when setting `stack_trace_limit=-1` instead of none - {pull}1571[#1571]
* Fix `UnsupportedOperationException` when calling `ServletContext.getClassLoader()` - {pull}1576[#1576]
* Fix improper request body capturing - {pull}1579[#1579]
* Avoid `NullPointerException` due to null return values instrumentation advices - {pull}1601[#1601]
* Update async-profiler to 1.8.3 {pull}1602[1602]
* Use null-safe data structures to avoid `NullPointerException` {pull}1597[1597]
* Fix memory leak in sampling profiler mechanism - {pull}1592[#1592]

[float]
===== Refactors
* Migrate some plugins to indy dispatcher {pull}1405[#1405] {pull}1394[#1394]

[[release-notes-1.19.0]]
==== 1.19.0 - 2020/11/10

[float]
===== Features
* The agent version now includes a git hash if it's a snapshot version.
  This makes it easier to differ distinct snapshot builds of the same version.
  Example: `1.18.1-SNAPSHOT.4655910`
* Add support for sampling weight with propagation in `tracestate` W3C header {pull}1384[#1384]
* Adding two more valid options to the `log_level` config: `WARNING` (equivalent to `WARN`) and `CRITICAL`
  (will be treated as `ERROR`) - {pull}1431[1431]
* Add the ability to disable Servlet-related spans for `INCLUDE`, `FORWARD` and `ERROR` dispatches (without affecting
  basic Servlet capturing) by adding `servlet-api-dispatch` to <<config-disable-instrumentations>> - {pull}1448[1448]
* Add Sampling Profiler support for AArch64 architectures - {pull}1443[1443]
* Support proper transaction naming when using Spring's `ServletWrappingController` - {pull}1461[#1461]
* Update async-profiler to 1.8.2 {pull}1471[1471]
* Update existing Hibernate Search 6 instrumentation to work with the latest CR1 release
* Deprecating the `addLabel` public API in favor of `setLabel` (still supporting `addLabel`) - {pull}1449[#1449]

[float]
===== Bug fixes
* Fix `HttpUrlConnection` instrumentation issue (affecting distributed tracing as well) when using HTTPS without using
  `java.net.HttpURLConnection#disconnect` - {pull}1447[1447]
* Fixes class loading issue that can occur when deploying multiple applications to the same application server - {pull}1458[#1458]
* Fix ability to disable agent on startup wasn't working for runtime attach {pull}1444[1444]
* Avoid `UnsupportedOperationException` on some spring application startup {pull}1464[1464]
* Fix ignored runtime attach `config_file` {pull}1469[1469]
* Fix `IllegalAccessError: Module 'java.base' no access to: package 'java.lang'...` in J9 VMs of Java version >= 9 -
  {pull}1468[#1468]
* Fix JVM version parsing on HP-UX {pull}1477[#1477]
* Fix Spring-JMS transactions lifecycle management when using multiple concurrent consumers - {pull}1496[#1496]

[float]
===== Refactors
* Migrate some plugins to indy dispatcher {pull}1404[1404] {pull}1411[1411]
* Replace System Rules with System Lambda {pull}1434[#1434]

[[release-notes-1.18.1]]
==== 1.18.1 - 2020/10/06

[float]
===== Refactors
* Migrate some plugins to indy dispatcher {pull}1362[1362] {pull}1366[1366] {pull}1363[1363] {pull}1383[1383] {pull}1368[1368] {pull}1364[1364] {pull}1365[1365] {pull}1367[1367] {pull}1371[1371]

[float]
===== Bug fixes
* Fix instrumentation error for HttpClient - {pull}1402[#1402]
* Eliminate `unsupported class version error` messages related to loading the Java 11 HttpClient plugin in pre-Java-11 JVMs {pull}1397[1397]
* Fix rejected metric events by APM Server with response code 400 due to data validation error - sanitizing Micrometer
metricset tag keys - {pull}1413[1413]
* Fix invalid micrometer metrics with non-numeric values {pull}1419[1419]
* Fix `NoClassDefFoundError` with JDBC instrumentation plugin {pull}1409[1409]
* Apply `disable_metrics` config to Micrometer metrics - {pull}1421[1421]
* Remove cgroup `inactive_file.bytes` metric according to spec {pull}1422[1422]

[[release-notes-1.18.0]]
==== 1.18.0 - 2020/09/08

[float]
===== Features
* Deprecating `ignore_urls` config in favour of <<config-transaction-ignore-urls, `transaction_ignore_urls`>> to align
  with other agents, while still allowing the old config name for backward compatibility - {pull}1315[#1315]
* Enabling instrumentation of classes compiled with Java 1.4. This is reverting the restriction of instrumenting only
  bytecode of Java 1.5 or higher ({pull}320[#320]), which was added due to potential `VerifyError`. Such errors should be
  avoided now by the usage of `TypeConstantAdjustment` - {pull}1317[#1317]
* Enabling agent to work without attempting any communication with APM server, by allowing setting `server_urls` with
  an empty string - {pull}1295[#1295]
* Add <<metrics-micrometer, micrometer support>> - {pull}1303[#1303]
* Add `profiling_inferred_spans_lib_directory` option to override the default temp directory used for exporting the async-profiler library.
  This is useful for server-hardened environments where `/tmp` is often configured with `noexec`, leading to `java.lang.UnsatisfiedLinkError` errors - {pull}1350[#1350]
* Create spans for Servlet dispatches to FORWARD, INCLUDE and ERROR - {pull}1212[#1212]
* Support JDK 11 HTTPClient - {pull}1307[#1307]
* Lazily create profiler temporary files {pull}1360[#1360]
* Convert the followings to Indy Plugins (see details in <<release-notes-1.18.0.rc1, 1.18.0-rc1 relase notes>>): gRPC,
  AsyncHttpClient, Apache HttpClient
* The agent now collects cgroup memory metrics (see details in <<metrics-cgroup,Metrics page>>)
* Update async-profiler to 1.8.1 {pull}1382[#1382]
* Runtime attach install option is promoted to 'beta' status (was experimental).

[float]
===== Bug fixes
* Fixes a `NoClassDefFoundError` in the JMS instrumentation of `MessageListener` - {pull}1287[#1287]
* Fix `/ by zero` error message when setting `server_urls` with an empty string - {pull}1295[#1295]
* Fix `ClassNotFoundException` or `ClassCastException` in some cases where special log4j configurations are used - {pull}1322[#1322]
* Fix `NumberFormatException` when using early access Java version - {pull}1325[#1325]
* Fix `service_name` config being ignored when set to the same auto-discovered default value - {pull}1324[#1324]
* Fix service name error when updating a web app on a Servlet container - {pull}1326[#1326]
* Fix remote attach 'jps' executable not found when 'java' binary is symlinked ot a JRE - {pull}1352[#1352]

[[release-notes-1.18.0.rc1]]
==== 1.18.0.RC1 - 2020/07/22

This release candidate adds some highly anticipated features:
It’s now possible to attach the agent at runtime in more cases than before.
Most notably, it enables runtime attachment on JBoss, WildFly, Glassfish/Payara,
and other OSGi runtimes such as Atlassian Jira and Confluence.

To make this and other significant features, such as https://github.com/elastic/apm-agent-java/issues/937[external plugins], possible,
we have implemented major changes to the architecture of the agent.
The agent now relies on the `invokedynamic` bytecode instruction to make plugin development easier, safer, and more efficient.
As early versions of Java 7 and Java 8 have unreliable support for invokedynamic,
we now require a minimum update level of 60 for Java 7 (7u60+) in addition to the existing minimum update level of 40 for Java 8 (8u40+).

We’re looking for users who would like to try this out to give feedback.
If we see that the `invokedynamic`-based approach (https://github.com/elastic/apm-agent-java/pull/1230[indy plugins]) works well, we can continue and migrate the rest of the plugins.
After the migration has completed, we can move forward with external plugins and remove the experimental label from runtime attachment.

If all works like in our testing, you would not see `NoClassDefFoundError` s anymore when, for example, trying to attach the agent at runtime to an OSGi container or a JBoss server.
Also, non-standard OSGi containers, such as Atlassian Jira and other technologies with restrictive class loading policies, such as MuleSoft ESB, will benefit from this change.

In the worst case, there might be JVM crashes due to `invokedynamic`-related JVM bugs.
However, we already disable the agent when attached to JVM versions that are known to be problematic.
Another potentially problematic area is that we now dynamically raise the bytecode version of instrumented classes to be at least bytecode version 51 (Java 7).
This is needed in order to be able to use the `invokedynamic` instruction.
This requires re-computation of stack map frames which makes instrumentation a bit slower.
We don't anticipate notable slowdowns unless you extensively (over-)use <<config-trace-methods, `trace_methods`>>.

[float]
===== Breaking changes
* Early Java 7 versions, prior to update 60, are not supported anymore.
  When trying to attach to a non-supported version, the agent will disable itself and not apply any instrumentations.

[float]
===== Features
* Experimental support for runtime attachment now also for OSGi containers, JBoss, and WildFly
* New mitigation of OSGi bootdelegation errors (`NoClassDefFoundError`).
  You can remove any `org.osgi.framework.bootdelegation` related configuration.
  This release also removes the configuration option `boot_delegation_packages`.
* Overhaul of the `ExecutorService` instrumentation that avoids `ClassCastException` issues - {pull}1206[#1206]
* Support for `ForkJoinPool` and `ScheduledExecutorService` (see <<supported-async-frameworks>>)
* Support for `ExecutorService#invokeAny` and `ExecutorService#invokeAll`
* Added support for `java.util.TimerTask` - {pull}1235[#1235]
* Add capturing of request body in Elasticsearch queries: `_msearch`, `_count`, `_msearch/template`, `_search/template`, `_rollup_search` - {pull}1222[#1222]
* Add <<config-enabled,`enabled`>> flag
* Add experimental support for Scala Futures
* The agent now collects heap memory pools metrics - {pull}1228[#1228]

[float]
===== Bug fixes
* Fixes error capturing for log4j2 loggers. Version 1.17.0 introduced a regression.
* Fixes `NullPointerException` related to JAX-RS and Quartz instrumentation - {pull}1249[#1249]
* Expanding k8s pod ID discovery to some formerly non-supported environments
* When `recording` is set to `false`, the agent will not send captured errors anymore.
* Fixes NPE in Dubbo instrumentation that occurs when the application is acting both as a provider and as a consumer - {pull}1260[#1260]
* Adding a delay by default what attaching the agent to Tomcat using the premain route to work around the JUL
  deadlock issue - {pull}1262[#1262]
* Fixes missing `jboss.as:*` MBeans on JBoss - {pull}1257[#1257]


[[release-notes-1.17.0]]
==== 1.17.0 - 2020/06/17

[float]
===== Features
* Log files are now rotated after they reach <<config-log-file-size>>.
There will always be one history file `${log_file}.1`.
* Add <<config-log-format-sout>> and <<config-log-format-file>> with the options `PLAIN_TEXT` and `JSON`.
The latter uses https://github.com/elastic/ecs-logging-java[ecs-logging-java] to format the logs.
* Exposing <<config-classes-excluded-from-instrumentation>> config - {pull}1187[#1187]
* Add support for naming transactions based on Grails controllers. Supports Grails 3+ - {pull}1171[#1171]
* Add support for the Apache/Alibaba Dubbo RPC framework
* Async Profiler version upgraded to 1.7.1, with a new debugging flag for the stack frame recovery mechanism - {pull}1173[#1173]

[float]
===== Bug fixes
* Fixes `IndexOutOfBoundsException` that can occur when profiler-inferred spans are enabled.
  This also makes the profiler more resilient by just removing the call tree related to the exception (which might be in an invalid state)
  as opposed to stopping the profiler when an exception occurs.
* Fix `NumberFormatException` when parsing Ingres/Actian JDBC connection strings - {pull}1198[#1198]
* Prevent agent from overriding JVM configured truststore when not using HTTPS for communication with APM server - {pull}1203[#1203]
* Fix `java.lang.IllegalStateException` with `jps` JVM when using continuous runtime attach - {pull}1205[1205]
* Fix agent trying to load log4j2 plugins from application - {pull}1214[1214]
* Fix memory leak in gRPC instrumentation plugin - {pull}1196[1196]
* Fix HTTPS connection failures when agent is configured to use HTTPS to communicate with APM server {pull}1209[1209]

[[release-notes-1.16.0]]
==== 1.16.0 - 2020/05/13

[float]
===== Features

* The log correlation feature now adds `error.id` to the MDC. See <<supported-logging-frameworks>> for details. - {pull}1050[#1050]
* Deprecating the `incubating` tag in favour of the `experimental` tag. This is not a breaking change, so former
<<config-disable-instrumentations,`disable_instrumentation`>> configuration containing the `incubating` tag will still be respected - {pull}1123[#1123]
* Add a `--without-emulated-attach` option for runtime attachment to allow disabling this feature as a workaround.
* Add workaround for JDK bug JDK-8236039 with TLS 1.3 {pull}1149[#1149]
* Add log level `OFF` to silence agent logging
* Adds <<config-span-min-duration,`span_min_duration`>> option to exclude fast executing spans.
  When set together with one of the more specific thresholds - `trace_methods_duration_threshold` or `profiling_inferred_spans_min_duration`,
  the higher threshold will determine which spans will be discarded.
* Automatically instrument quartz jobs from the quartz-jobs artifact {pull}1170[#1170]
* Perform re-parenting of regular spans to be a child of profiler-inferred spans. Requires APM Server and Kibana 7.8.0. {pull}1117[#1117]
* Upgrade Async Profiler version to 1.7.0

[float]
===== Bug fixes

* When Servlet-related Exceptions are handled through exception handlers that return a 200 status code, agent shouldn't override with 500 - {pull}1103[#1103]
* Exclude Quartz 1 from instrumentation to avoid
  `IncompatibleClassChangeError: Found class org.quartz.JobExecutionContext, but interface was expected` - {pull}1108[#1108]
* Fix breakdown metrics span sub-types {pull}1113[#1113]
* Fix flaky gRPC server instrumentation {pull}1122[#1122]
* Fix side effect of calling `Statement.getUpdateCount` more than once {pull}1139[#1139]
* Stop capturing JDBC affected rows count using `Statement.getUpdateCount` to prevent unreliable side-effects {pull}1147[#1147]
* Fix OpenTracing error tag handling (set transaction error result when tag value is `true`) {pull}1159[#1159]
* Due to a bug in the build we didn't include the gRPC plugin in the build so far
* `java.lang.ClassNotFoundException: Unable to load class 'jdk.internal...'` is thrown when tracing specific versions of Atlassian systems {pull}1168[#1168]
* Make sure spans are kept active during `AsyncHandler` methods in the `AsyncHttpClient`
* CPU and memory metrics are sometimes not reported properly when using IBM J9 {pull}1148[#1148]
* `NullPointerException` thrown by the agent on WebLogic {pull}1142[#1142]

[[release-notes-1.15.0]]
==== 1.15.0 - 2020/03/27

[float]
===== Breaking changes

* Ordering of configuration sources has slightly changed, please review <<configuration>>:
** `elasticapm.properties` file now has higher priority over java system properties and environment variables, +
This change allows to change dynamic options values at runtime by editing file, previously values set in java properties
or environment variables could not be overridden, even if they were dynamic.
* Renamed some configuration options related to the experimental profiler-inferred spans feature ({pull}1084[#1084]):
** `profiling_spans_enabled` -> `profiling_inferred_spans_enabled`
** `profiling_sampling_interval` -> `profiling_inferred_spans_sampling_interval`
** `profiling_spans_min_duration` -> `profiling_inferred_spans_min_duration`
** `profiling_included_classes` -> `profiling_inferred_spans_included_classes`
** `profiling_excluded_classes` -> `profiling_inferred_spans_excluded_classes`
** Removed `profiling_interval` and `profiling_duration` (both are fixed to 5s now)

[float]
===== Features

* Gracefully abort agent init when running on a known Java 8 buggy JVM {pull}1075[#1075].
* Add support for <<supported-databases, Redis Redisson client>>
* Makes <<config-instrument>>, <<config-trace-methods>>, and <<config-disable-instrumentations>> dynamic.
Note that changing these values at runtime can slow down the application temporarily.
* Do not instrument Servlet API before 3.0 {pull}1077[#1077]
* Add support for API keys for apm backend authentication {pull}1083[#1083]
* Add support for <<supported-rpc-frameworks, gRPC>> client & server instrumentation {pull}1019[#1019]
* Deprecating `active` configuration option in favor of `recording`.
  Setting `active` still works as it's now an alias for `recording`.

[float]
===== Bug fixes

* When JAX-RS-annotated method delegates to another JAX-RS-annotated method, transaction name should include method A - {pull}1062[#1062]
* Fixed bug that prevented an APM Error from being created when calling `org.slf4j.Logger#error` - {pull}1049[#1049]
* Wrong address in JDBC spans for Oracle, MySQL and MariaDB when multiple hosts are configured - {pull}1082[#1082]
* Document and re-order configuration priorities {pull}1087[#1087]
* Improve heuristic for `service_name` when not set through config {pull}1097[#1097]


[[release-notes-1.14.0]]
==== 1.14.0 - 2020/03/04

[float]
===== Features

* Support for the official https://www.w3.org/TR/trace-context[W3C] `traceparent` and `tracestate` headers. +
  The agent now accepts both the `elastic-apm-traceparent` and the official `traceparent` header.
By default, it sends both headers on outgoing requests, unless <<config-use-elastic-traceparent-header, `use_elastic_traceparent_header`>> is set to false.
* Creating spans for slow methods with the help of the sampling profiler https://github.com/jvm-profiling-tools/async-profiler[async-profiler].
This is a low-overhead way of seeing which methods make your transactions slow and a replacement for the `trace_methods` configuration option.
See <<supported-java-methods>> for more details
* Adding a Circuit Breaker to pause the agent when stress is detected on the system and resume when the stress is relieved.
See <<circuit-breaker>> and {pull}1040[#1040] for more info.
* `Span#captureException` and `Transaction#captureException` in public API return reported error id - {pull}1015[#1015]

[float]
===== Bug fixes

* java.lang.IllegalStateException: Cannot resolve type description for <com.another.commercial.apm.agent.Class> - {pull}1037[#1037]
* properly handle `java.sql.SQLException` for unsupported JDBC features {pull}[#1035] https://github.com/elastic/apm-agent-java/issues/1025[#1025]

[[release-notes-1.13.0]]
==== 1.13.0 - 2020/02/11

[float]
===== Features

* Add support for <<supported-databases, Redis Lettuce client>>
* Add `context.message.age.ms` field for JMS message receiving spans and transactions - {pull}970[#970]
* Instrument log4j2 Logger#error(String, Throwable) ({pull}919[#919]) Automatically captures exceptions when calling `logger.error("message", exception)`
* Add instrumentation for external process execution through `java.lang.Process` and Apache `commons-exec` - {pull}903[#903]
* Add `destination` fields to exit span contexts - {pull}976[#976]
* Removed `context.message.topic.name` field - {pull}993[#993]
* Add support for Kafka clients - {pull}981[#981]
* Add support for binary `traceparent` header format (see the https://github.com/elastic/apm/blob/master/docs/agent-development.md#Binary-Fields[spec]
for more details) - {pull}1009[#1009]
* Add support for log correlation for log4j and log4j2, even when not used in combination with slf4j.
  See <<supported-logging-frameworks>> for details.

[float]
===== Bug Fixes

* Fix parsing value of `trace_methods` configuration property {pull}930[#930]
* Workaround for `java.util.logging` deadlock {pull}965[#965]
* JMS should propagate traceparent header when transactions are not sampled {pull}999[#999]
* Spans are not closed if JDBC implementation does not support `getUpdateCount` {pull}1008[#1008]

[[release-notes-1.12.0]]
==== 1.12.0 - 2019/11/21

[float]
===== Features
* JMS Enhancements {pull}911[#911]:
** Add special handling for temporary queues/topics
** Capture message bodies of text Messages
*** Rely on the existing `ELASTIC_APM_CAPTURE_BODY` agent config option (off by default).
*** Send as `context.message.body`
*** Limit size to 10000 characters. If longer than this size, trim to 9999 and append with ellipsis
** Introduce the `ignore_message_queues` configuration to disable instrumentation (message tagging) for specific 
      queues/topics as suggested in {pull}710[#710]
** Capture predefined message headers and all properties
*** Rely on the existing `ELASTIC_APM_CAPTURE_HEADERS` agent config option.
*** Send as `context.message.headers`
*** Sanitize sensitive headers/properties based on the `sanitize_field_names` config option
* Added support for the MongoDB sync driver. See https://www.elastic.co/guide/en/apm/agent/java/master/supported-technologies-details.html#supported-databases[supported data stores].

[float]
===== Bug Fixes
* JDBC regression- `PreparedStatement#executeUpdate()` and `PreparedStatement#executeLargeUpdate()` are not traced {pull}918[#918]
* When systemd cgroup driver is used, the discovered Kubernetes pod UID contains "_" instead of "-" {pull}920[#920]
* DB2 jcc4 driver is not traced properly {pull}926[#926]

[[release-notes-1.11.0]]
==== 1.11.0 - 2019/10/31

[float]
===== Features
* Add the ability to configure a unique name for a JVM within a service through the
https://www.elastic.co/guide/en/apm/agent/java/master/config-core.html#config-service-node-name[`service_node_name`]
config option]
* Add ability to ignore some exceptions to be reported as errors https://www.elastic.co/guide/en/apm/agent/java/master/config-core.html#config-ignore-exceptions[ignore_exceptions]
* Applying new logic for JMS `javax.jms.MessageConsumer#receive` so that, instead of the transaction created for the 
   polling method itself (ie from `receive` start to end), the agent will create a transaction attempting to capture 
   the code executed during actual message handling.
   This logic is suitable for environments where polling APIs are invoked within dedicated polling threads.
   This polling transaction creation strategy can be reversed through a configuration option (`message_polling_transaction_strategy`) 
   that is not exposed in the properties file by default.  
* Send IP obtained through `javax.servlet.ServletRequest#getRemoteAddr()` in `context.request.socket.remote_address` 
   instead of parsing from headers {pull}889[#889]
* Added `ElasticApmAttacher.attach(String propertiesLocation)` to specify a custom properties location
* Logs message when `transaction_max_spans` has been exceeded {pull}849[#849]
* Report the number of affected rows by a SQL statement (UPDATE,DELETE,INSERT) in 'affected_rows' span attribute {pull}707[#707]
* Add https://www.elastic.co/guide/en/apm/agent/java/master/public-api.html#api-traced[`@Traced`] annotation which either creates a span or a transaction, depending on the context
* Report JMS destination as a span/transaction context field {pull}906[#906]
* Added https://www.elastic.co/guide/en/apm/agent/java/master/config-jmx.html#config-capture-jmx-metrics[`capture_jmx_metrics`] configuration option

[float]
===== Bug Fixes
* JMS creates polling transactions even when the API invocations return without a message
* Support registering MBeans which are added after agent startup

[[release-notes-1.10.0]]
==== 1.10.0 - 2019/09/30

[float]
===== Features
* Add ability to manually specify reported https://www.elastic.co/guide/en/apm/agent/java/master/config-core.html#config-hostname[hostname]
* Add support for https://www.elastic.co/guide/en/apm/agent/java/master/supported-technologies-details.html#supported-databases[Redis Jedis client]
* Add support for identifying target JVM to attach apm agent to using JVM property. See also the documentation of the <<setup-attach-cli-usage-options, `--include` and `--exclude` flags>>
* Added https://www.elastic.co/guide/en/apm/agent/java/master/config-jmx.html#config-capture-jmx-metrics[`capture_jmx_metrics`] configuration option
* Improve servlet error capture {pull}812[#812]
  Among others, now also takes Spring MVC `@ExceptionHandler`s into account 
* Instrument Logger#error(String, Throwable) {pull}821[#821]
  Automatically captures exceptions when calling `logger.error("message", exception)`
* Easier log correlation with https://github.com/elastic/java-ecs-logging. See https://www.elastic.co/guide/en/apm/agent/java/master/log-correlation.html[docs].
* Avoid creating a temp agent file for each attachment {pull}859[#859]
* Instrument `View#render` instead of `DispatcherServlet#render` {pull}829[#829]
  This makes the transaction breakdown graph more useful. Instead of `dispatcher-servlet`, the graph now shows a type which is based on the view name, for example, `FreeMarker` or `Thymeleaf`.

[float]
===== Bug Fixes
* Error in log when setting https://www.elastic.co/guide/en/apm/agent/java/current/config-reporter.html#config-server-urls[server_urls] 
 to an empty string - `co.elastic.apm.agent.configuration.ApmServerConfigurationSource - Expected previousException not to be null`
* Avoid terminating the TCP connection to APM Server when polling for configuration updates {pull}823[#823]
 
[[release-notes-1.9.0]]
==== 1.9.0 - 2019/08/22

[float]
===== Features
* Upgrading supported OpenTracing version from 0.31 to 0.33
* Added annotation and meta-annotation matching support for `trace_methods`, for example:
** `public @java.inject.* org.example.*` (for annotation)
** `public @@javax.enterprise.context.NormalScope org.example.*` (for meta-annotation)
* The runtime attachment now also works when the `tools.jar` or the `jdk.attach` module is not available.
This means you don't need a full JDK installation - the JRE is sufficient.
This makes the runtime attachment work in more environments such as minimal Docker containers.
Note that the runtime attachment currently does not work for OSGi containers like those used in many application servers such as JBoss and WildFly.
See the https://www.elastic.co/guide/en/apm/agent/java/master/setup-attach-cli.html[documentation] for more information.
* Support for Hibernate Search

[float]
===== Bug Fixes
* A warning in logs saying APM server is not available when using 1.8 with APM server 6.x.
Due to that, agent 1.8.0 will silently ignore non-string labels, even if used with APM server of versions 6.7.x or 6.8.x that support such.
If APM server version is <6.7 or 7.0+, this should have no effect. Otherwise, upgrade the Java agent to 1.9.0+.
* `ApacheHttpAsyncClientInstrumentation` matching increases startup time considerably
* Log correlation feature is active when `active==false`
* Tomcat's memory leak prevention mechanism is causing a... memory leak. JDBC statement map is leaking in Tomcat if the application that first used it is undeployed/redeployed.
See https://discuss.elastic.co/t/elastic-apm-agent-jdbchelper-seems-to-use-a-lot-of-memory/195295[this related discussion].

[float]
==== Breaking Changes
* The `apm-agent-attach.jar` is not executable anymore.
Use `apm-agent-attach-standalone.jar` instead. 

[[release-notes-1.8.0]]
==== 1.8.0 - 2019/07/30

[float]
===== Features
* Added support for tracking https://www.elastic.co/guide/en/kibana/7.3/transactions.html[time spent by span type].
   Can be disabled by setting https://www.elastic.co/guide/en/apm/agent/java/current/config-core.html#config-breakdown-metrics[`breakdown_metrics`] to `false`. 
* Added support for https://www.elastic.co/guide/en/kibana/7.3/agent-configuration.html[central configuration].
   Can be disabled by setting https://www.elastic.co/guide/en/apm/agent/java/current/config-core.html#config-central-config[`central_config`] to `false`.
* Added support for Spring's JMS flavor - instrumenting `org.springframework.jms.listener.SessionAwareMessageListener`
* Added support to legacy ApacheHttpClient APIs (which adds support to Axis2 configured to use ApacheHttpClient)
* Added support for setting https://www.elastic.co/guide/en/apm/agent/java/1.x/config-reporter.html#config-server-urls[`server_urls`] dynamically via properties file {pull}723[#723]
* Added https://www.elastic.co/guide/en/apm/agent/java/current/config-core.html#config-config-file[`config_file`] option 
* Added option to use `@javax.ws.rs.Path` value as transaction name https://www.elastic.co/guide/en/apm/agent/java/current/config-jax-rs.html#config-use-jaxrs-path-as-transaction-name[`use_jaxrs_path_as_transaction_name`]
* Instrument quartz jobs https://www.elastic.co/guide/en/apm/agent/java/current/supported-technologies-details.html#supported-scheduling-frameworks[docs]
* SQL parsing improvements {pull}696[#696]
* Introduce priorities for transaction name {pull}748[#748].
   Now uses the path as transaction name if https://www.elastic.co/guide/en/apm/agent/java/current/config-http.html#config-use-path-as-transaction-name[`use_path_as_transaction_name`] is set to `true`
   rather than `ServletClass#doGet`.
   But if a name can be determined from a high level framework,
   like Spring MVC, that takes precedence.
   User-supplied names from the API always take precedence over any others.
* Use JSP path name as transaction name as opposed to the generated servlet class name {pull}751[#751]

[float]
===== Bug Fixes
* Some JMS Consumers and Producers are filtered due to class name filtering in instrumentation matching
* Jetty: When no display name is set and context path is "/" transaction service names will now correctly fall back to configured values
* JDBC's `executeBatch` is not traced
* Drops non-String labels when connected to APM Server < 6.7 to avoid validation errors {pull}687[#687]
* Parsing container ID in cloud foundry garden {pull}695[#695]
* Automatic instrumentation should not override manual results {pull}752[#752]

[float]
===== Breaking changes
* The log correlation feature does not add `span.id` to the MDC anymore but only `trace.id` and `transaction.id` {pull}742[#742].

[[release-notes-1.7.0]]
==== 1.7.0 - 2019/06/13

[float]
===== Features
* Added the `trace_methods_duration_threshold` config option. When using the `trace_methods` config option with wild cards,
this enables considerable reduction of overhead by limiting the number of spans captured and reported
(see more details in config documentation).
NOTE: Using wildcards is still not the recommended approach for the `trace_methods` feature.
* Add `Transaction#addCustomContext(String key, String|Number|boolean value)` to public API
* Added support for AsyncHttpClient 2.x
* Added https://www.elastic.co/guide/en/apm/agent/java/current/config-core.html#config-global-labels[`global_labels`] configuration option.
This requires APM Server 7.2+.
* Added basic support for JMS- distributed tracing for basic scenarios of `send`, `receive`, `receiveNoWait` and `onMessage`.
Both Queues and Topics are supported.
Async `send` APIs are not supported in this version. 
NOTE: This feature is currently marked as "experimental" and is disabled by default. In order to enable,
it is required to set the
https://www.elastic.co/guide/en/apm/agent/java/1.x/config-core.html#config-disable-instrumentations[`disable_instrumentations`] 
configuration property to an empty string.
* Improved OSGi support: added a configuration option for `bootdelegation` packages {pull}641[#641]
* Better span names for SQL spans. For example, `SELECT FROM user` instead of just `SELECT` {pull}633[#633]

[float]
===== Bug Fixes
* ClassCastException related to async instrumentation of Pilotfish Executor causing thread hang (applied workaround)
* NullPointerException when computing Servlet transaction name with null HTTP method name
* FileNotFoundException when trying to find implementation version of jar with encoded URL
* NullPointerException when closing Apache AsyncHttpClient request producer
* Fixes loading of `elasticapm.properties` for Spring Boot applications
* Fix startup error on WebLogic 12.2.1.2.0 {pull}649[#649]
* Disable metrics reporting and APM Server health check when active=false {pull}653[#653]

[[release-notes-1.6.1]]
==== 1.6.1 - 2019/04/26

[float]
===== Bug Fixes
* Fixes transaction name for non-sampled transactions https://github.com/elastic/apm-agent-java/issues/581[#581]
* Makes log_file option work again https://github.com/elastic/apm-agent-java/issues/594[#594]
* Async context propagation fixes
** Fixing some async mechanisms lifecycle issues https://github.com/elastic/apm-agent-java/issues/605[#605]
** Fixes exceptions when using WildFly managed executor services https://github.com/elastic/apm-agent-java/issues/589[#589]
** Exclude glassfish Executor which does not permit wrapped runnables https://github.com/elastic/apm-agent-java/issues/596[#596]
** Exclude DumbExecutor https://github.com/elastic/apm-agent-java/issues/598[#598]
* Fixes Manifest version reading error to support `jar:file` protocol https://github.com/elastic/apm-agent-java/issues/601[#601]
* Fixes transaction name for non-sampled transactions https://github.com/elastic/apm-agent-java/issues/597[#597]
* Fixes potential classloader deadlock by preloading `FileSystems.getDefault()` https://github.com/elastic/apm-agent-java/issues/603[#603]

[[release-notes-1.6.0]]
==== 1.6.0 - 2019/04/16

[float]
===== Related Announcements
* Java APM Agent became part of the Cloud Foundry Java Buildpack as of https://github.com/cloudfoundry/java-buildpack/releases/tag/v4.19[Release v4.19]
 
[float]
===== Features
* Support Apache HttpAsyncClient - span creation and cross-service trace context propagation
* Added the `jvm.thread.count` metric, indicating the number of live threads in the JVM (daemon and non-daemon) 
* Added support for WebLogic
* Added support for Spring `@Scheduled` and EJB `@Schedule` annotations - https://github.com/elastic/apm-agent-java/pull/569[#569]

[float]
===== Bug Fixes
* Avoid that the agent blocks server shutdown in case the APM Server is not available - https://github.com/elastic/apm-agent-java/pull/554[#554]
* Public API annotations improper retention prevents it from being used with Groovy - https://github.com/elastic/apm-agent-java/pull/567[#567]
* Eliminate side effects of class loading related to Instrumentation matching mechanism

[[release-notes-1.5.0]]
==== 1.5.0 - 2019/03/26

[float]
===== Potentially breaking changes
* If you didn't explicitly set the https://www.elastic.co/guide/en/apm/agent/java/master/config-core.html#config-service-name[`service_name`]
previously and you are dealing with a servlet-based application (including Spring Boot),
your `service_name` will change.
See the documentation for https://www.elastic.co/guide/en/apm/agent/java/master/config-core.html#config-service-name[`service_name`]
and the corresponding section in _Features_ for more information.
Note: this requires APM Server 7.0+. If using previous versions, nothing will change.

[float]
===== Features
* Added property `"allow_path_on_hierarchy"` to JAX-RS plugin, to lookup inherited usage of `@path`
* Support for number and boolean labels in the public API {pull}497[497].
This change also renames `tag` to `label` on the API level to be compliant with the https://github.com/elastic/ecs#-base-fields[Elastic Common Schema (ECS)].
The `addTag(String, String)` method is still supported but deprecated in favor of `addLabel(String, String)`.
As of version 7.x of the stack, labels will be stored under `labels` in Elasticsearch.
Previously, they were stored under `context.tags`.
* Support async queries made by Elasticsearch REST client 
* Added `setStartTimestamp(long epochMicros)` and `end(long epochMicros)` API methods to `Span` and `Transaction`,
allowing to set custom start and end timestamps.
* Auto-detection of the `service_name` based on the `<display-name>` element of the `web.xml` with a fallback to the servlet context path.
If you are using a spring-based application, the agent will use the setting for `spring.application.name` for its `service_name`.
See the documentation for https://www.elastic.co/guide/en/apm/agent/java/master/config-core.html#config-service-name[`service_name`]
for more information.
Note: this requires APM Server 7.0+. If using previous versions, nothing will change.
* Previously, enabling https://www.elastic.co/guide/en/apm/agent/java/master/config-core.html#config-capture-body[`capture_body`] could only capture form parameters.
Now it supports all UTF-8 encoded plain-text content types.
The option https://www.elastic.co/guide/en/apm/agent/java/master/config-http.html#config-capture-body-content-types[`capture_body_content_types`]
controls which `Content-Type`s should be captured.
* Support async calls made by OkHttp client (`Call#enqueue`)
* Added support for providing config options on agent attach.
** CLI example: `--config server_urls=http://localhost:8200,http://localhost:8201`
** API example: `ElasticApmAttacher.attach(Map.of("server_urls", "http://localhost:8200,http://localhost:8201"));`

[float]
===== Bug Fixes
* Logging integration through MDC is not working properly - https://github.com/elastic/apm-agent-java/issues/499[#499]
* ClassCastException with adoptopenjdk/openjdk11-openj9 - https://github.com/elastic/apm-agent-java/issues/505[#505]
* Span count limitation is not working properly - reported https://discuss.elastic.co/t/kibana-apm-not-showing-spans-which-are-visible-in-discover-too-many-spans/171690[in our forum]
* Java agent causes Exceptions in Alfresco cluster environment due to failure in the instrumentation of Hazelcast `Executor`s - reported https://discuss.elastic.co/t/cant-run-apm-java-agent-in-alfresco-cluster-environment/172962[in our forum]

[[release-notes-1.4.0]]
==== 1.4.0 - 2019/02/14

[float]
===== Features
* Added support for sync calls of OkHttp client
* Added support for context propagation for `java.util.concurrent.ExecutorService`s
* The `trace_methods` configuration now allows to omit the method matcher.
   Example: `com.example.*` traces all classes and methods within the `com.example` package and sub-packages.
* Added support for JSF. Tested on WildFly, WebSphere Liberty and Payara with embedded JSF implementation and on Tomcat and Jetty with
 MyFaces 2.2 and 2.3
* Introduces a new configuration option `disable_metrics` which disables the collection of metrics via a wildcard expression.
* Support for HttpUrlConnection
* Adds `subtype` and `action` to spans. This replaces former typing mechanism where type, subtype and action were all set through
   the type in an hierarchical dotted-syntax. In order to support existing API usages, dotted types are parsed into subtype and action, 
   however `Span.createSpan` and `Span.setType` are deprecated starting this version. Instead, type-less spans can be created using the new 
   `Span.startSpan` API and typed spans can be created using the new `Span.startSpan(String type, String subtype, String action)` API
* Support for JBoss EAP 6.4, 7.0, 7.1 and 7.2
* Improved startup times
* Support for SOAP (JAX-WS).
   SOAP client create spans and propagate context.
   Transactions are created for `@WebService` classes and `@WebMethod` methods.  

[float]
===== Bug Fixes
* Fixes a failure in BitBucket when agent deployed https://github.com/elastic/apm-agent-java/issues/349[#349]
* Fixes increased CPU consumption https://github.com/elastic/apm-agent-java/issues/453[#453] and https://github.com/elastic/apm-agent-java/issues/443[#443]
* Fixed some OpenTracing bridge functionalities that were not working when auto-instrumentation is disabled
* Fixed an error occurring when ending an OpenTracing span before deactivating
* Sending proper `null` for metrics that have a NaN value
* Fixes JVM crash with Java 7 https://github.com/elastic/apm-agent-java/issues/458[#458]
* Fixes an application deployment failure when using EclipseLink and `trace_methods` configuration https://github.com/elastic/apm-agent-java/issues/474[#474]

[[release-notes-1.3.0]]
==== 1.3.0 - 2019/01/10

[float]
===== Features
* The agent now collects system and JVM metrics https://github.com/elastic/apm-agent-java/pull/360[#360]
* Add API methods `ElasticApm#startTransactionWithRemoteParent` and `Span#injectTraceHeaders` to allow for manual context propagation https://github.com/elastic/apm-agent-java/pull/396[#396].
* Added `trace_methods` configuration option which lets you define which methods in your project or 3rd party libraries should be traced.
   To create spans for all `public` methods of classes whose name ends in `Service` which are in a sub-package of `org.example.services` use this matcher:
   `public org.example.services.*.*Service#*` https://github.com/elastic/apm-agent-java/pull/398[#398]
* Added span for `DispatcherServlet#render` https://github.com/elastic/apm-agent-java/pull/409[#409].
* Flush reporter on shutdown to make sure all recorded Spans are sent to the server before the program exits https://github.com/elastic/apm-agent-java/pull/397[#397]
* Adds Kubernetes https://github.com/elastic/apm-agent-java/issues/383[#383] and Docker metadata to, enabling correlation with the Kibana Infra UI.
* Improved error handling of the Servlet Async API https://github.com/elastic/apm-agent-java/issues/399[#399]
* Support async API’s used with AsyncContext.start https://github.com/elastic/apm-agent-java/issues/388[#388]

[float]
===== Bug Fixes
* Fixing a potential memory leak when there is no connection with APM server
* Fixes NoSuchMethodError CharBuffer.flip() which occurs when using the Elasticsearch RestClient and Java 7 or 8 https://github.com/elastic/apm-agent-java/pull/401[#401]

 
[[release-notes-1.2.0]]
==== 1.2.0 - 2018/12/19

[float]
===== Features
* Added `capture_headers` configuration option.
   Set to `false` to disable capturing request and response headers.
   This will reduce the allocation rate of the agent and can save you network bandwidth and disk space.
* Makes the API methods `addTag`, `setName`, `setType`, `setUser` and `setResult` fluent, so that calls can be chained. 

[float]
===== Bug Fixes
* Catch all errors thrown within agent injected code
* Enable public APIs and OpenTracing bridge to work properly in OSGi systems, fixes https://github.com/elastic/apm-agent-java/issues/362[this WildFly issue]
* Remove module-info.java to enable agent working on early Tomcat 8.5 versions
* Fix https://github.com/elastic/apm-agent-java/issues/371[async Servlet API issue]

[[release-notes-1.1.0]]
==== 1.1.0 - 2018/11/28

[float]
===== Features
* Some memory allocation improvements
* Enabling bootdelegation for agent classes in Atlassian OSGI systems

[float]
===== Bug Fixes
* Update dsl-json which fixes a memory leak.
 See https://github.com/ngs-doo/dsl-json/pull/102[ngs-doo/dsl-json#102] for details. 
* Avoid `VerifyError`s by non instrumenting classes compiled for Java 4 or earlier
* Enable APM Server URL configuration with path (fixes #339)
* Reverse `system.hostname` and `system.platform` order sent to APM server

[[release-notes-1.0.1]]
==== 1.0.1 - 2018/11/15

[float]
===== Bug Fixes
* Fixes NoSuchMethodError CharBuffer.flip() which occurs when using the Elasticsearch RestClient and Java 7 or 8 {pull}313[#313]

[[release-notes-1.0.0]]
==== 1.0.0 - 2018/11/14

[float]
===== Breaking changes
* Remove intake v1 support. This version requires APM Server 6.5.0+ which supports the intake api v2.
   Until the time the APM Server 6.5.0 is officially released,
   you can test with docker by pulling the APM Server image via
   `docker pull docker.elastic.co/apm/apm-server:6.5.0-SNAPSHOT`. 

[float]
===== Features
* Adds `@CaptureTransaction` and `@CaptureSpan` annotations which let you declaratively add custom transactions and spans.
   Note that it is required to configure the `application_packages` for this to work.
   See the https://www.elastic.co/guide/en/apm/agent/java/master/public-api.html#api-annotation[documentation] for more information.
* The public API now supports to activate a span on the current thread.
   This makes the span available via `ElasticApm#currentSpan()`
   Refer to the https://www.elastic.co/guide/en/apm/agent/java/master/public-api.html#api-span-activate[documentation] for more details.
* Capturing of Elasticsearch RestClient 5.0.2+ calls.
   Currently, the `*Async` methods are not supported, only their synchronous counterparts.
* Added API methods to enable correlating the spans created from the JavaScrip Real User Monitoring agent with the Java agent transaction.
   More information can be found in the https://www.elastic.co/guide/en/apm/agent/java/master/public-api.html#api-ensure-parent-id[documentation].
* Added `Transaction.isSampled()` and `Span.isSampled()` methods to the public API
* Added `Transaction#setResult` to the public API {pull}293[#293]

[float]
===== Bug Fixes
* Fix for situations where status code is reported as `200`, even though it actually was `500` {pull}225[#225]
* Capturing the username now properly works when using Spring security {pull}183[#183]

[[release-notes-1.0.0.rc1]]
==== 1.0.0.RC1 - 2018/11/06

[float]
===== Breaking changes
* Remove intake v1 support. This version requires APM Server 6.5.0+ which supports the intake api v2.
   Until the time the APM Server 6.5.0 is officially released,
   you can test with docker by pulling the APM Server image via
   `docker pull docker.elastic.co/apm/apm-server:6.5.0-SNAPSHOT`.
* Wildcard patterns are case insensitive by default. Prepend `(?-i)` to make the matching case sensitive.

[float]
===== Features
* Support for Distributed Tracing
* Adds `@CaptureTransaction` and `@CaptureSpan` annotations which let you declaratively add custom transactions and spans.
   Note that it is required to configure the `application_packages` for this to work.
   See the https://www.elastic.co/guide/en/apm/agent/java/master/public-api.html#api-annotation[documentation] for more information.
* The public API now supports to activate a span on the current thread.
   This makes the span available via `ElasticApm#currentSpan()`
   Refer to the https://www.elastic.co/guide/en/apm/agent/java/master/public-api.html#api-span-activate[documentation] for more details.
* Capturing of Elasticsearch RestClient 5.0.2+ calls.
   Currently, the `*Async` methods are not supported, only their synchronous counterparts.
* Added API methods to enable correlating the spans created from the JavaScrip Real User Monitoring agent with the Java agent transaction.
   More information can be found in the https://www.elastic.co/guide/en/apm/agent/java/master/public-api.html#api-ensure-parent-id[documentation].
* Microsecond accurate timestamps {pull}261[#261]
* Support for JAX-RS annotations.
Transactions are named based on your resources (`ResourceClass#resourceMethod`).

[float]
===== Bug Fixes
* Fix for situations where status code is reported as `200`, even though it actually was `500` {pull}225[#225]

[[release-notes-0.8.x]]
=== Java Agent version 0.8.x

[[release-notes-0.8.0]]
==== 0.8.0

[float]
===== Breaking changes
* Wildcard patterns are case insensitive by default. Prepend `(?-i)` to make the matching case sensitive.

[float]
===== Features
* Wildcard patterns are now not limited to only one wildcard in the middle and can be arbitrarily complex now.
   Example: `*foo*bar*baz`.
* Support for JAX-RS annotations.
   Transactions are named based on your resources (`ResourceClass#resourceMethod`).

[[release-notes-0.7.x]]
=== Java Agent version 0.7.x

[[release-notes-0.7.1]]
==== 0.7.1 - 2018/10/24

[float]
===== Bug Fixes
* Avoid recycling transactions twice {pull}178[#178]

[[release-notes-0.7.0]]
==== 0.7.0 - 2018/09/12

[float]
===== Breaking changes
* Removed `ElasticApm.startSpan`. Spans can now only be created from their transactions via `Transaction#createSpan`.
* `ElasticApm.startTransaction` and `Transaction#createSpan` don't activate the transaction and spans
   and are thus not available via `ElasticApm.activeTransaction` and `ElasticApm.activeSpan`.

[float]
===== Features
* Public API
** Add `Span#captureException` and `Transaction#captureException` to public API.
      `ElasticApm.captureException` is deprecated now. Use `ElasticApm.currentSpan().captureException(exception)` instead.
** Added `Transaction.getId` and `Span.getId` methods 
* Added support for async servlet requests
* Added support for Payara/Glassfish
* Incubating support for Apache HttpClient
* Support for Spring RestTemplate
* Added configuration options `use_path_as_transaction_name` and `url_groups`,
   which allow to use the URL path as the transaction name.
   As that could contain path parameters, like `/user/$userId` however,
   You can set the `url_groups` option to define a wildcard pattern, like `/user/*`,
   to group those paths together.
   This is especially helpful when using an unsupported Servlet API-based framework. 
* Support duration suffixes (`ms`, `s` and `m`) for duration configuration options.
   Not using the duration suffix logs out a deprecation warning and will not be supported in future versions.
* Add ability to add multiple APM server URLs, which enables client-side load balancing.
   The configuration option `server_url` has been renamed to `server_urls` to reflect this change.
   However, `server_url` still works for backwards compatibility.
* The configuration option `service_name` is now optional.
   It defaults to the main class name,
   the name of the executed jar file (removing the version number),
   or the application server name (for example `tomcat-application`).
   In a lot of cases,
   you will still want to set the `service_name` explicitly.
   But it helps getting started and seeing data easier,
   as there are no required configuration options anymore.
   In the future we will most likely determine more useful application names for Servlet API-based applications.<|MERGE_RESOLUTION|>--- conflicted
+++ resolved
@@ -48,11 +48,7 @@
 
 [float]
 ===== Refactorings
-<<<<<<< HEAD
-* Migrate multiple plugins to indy dispatcher {pull}2087[#2087], {pull}2094[#2094]
-=======
-* Migrate several plugins to indy dispatcher {pull}2087[#2087], {pull}2088[#2088], {pull}2090[#2090], {pull}2095[#2095]
->>>>>>> 7355ce0c
+* Migrate several plugins to indy dispatcher {pull}2087[#2087], {pull}2088[#2088], {pull}2090[#2090], {pull}2094[#2094], {pull}2095[#2095]
 
 [[release-notes-1.x]]
 === Java Agent version 1.x
