--- conflicted
+++ resolved
@@ -40,7 +40,12 @@
 * The <<config-use-path-as-transaction-name, `use_path_as_transaction_name`>> option is now dynamic
 * Flushing internal and micrometer metrics before the agent shuts down - {pull}1658[#1658]
 * Support for OkHttp 4.4+ -  {pull}1672[#1672]
-<<<<<<< HEAD
+* Adding capability to automatically create ECS-JSON-formatted version of the original application log files, through
+the <<config-log-ecs-reformatting>> config option. This allows effortless ingestion of logs to Elasticsearch without
+any further configuration. Supports log4j1, log4j2 and Logback. {pull}1261[#1261]
+* Add support to Spring AMQP - {pull}1657[#1657]
+* Adds the ability to automatically configure usage of the OpenTracing bridge in systems using ServiceLoader - {pull}1708[#1708]
+* Update to async-profiler 1.8.5
 * Overhaul of the <<setup-attach-cli,attacher cli>> application that allows to attach the agent to running JVMS
 ** The artifact of the standalone cli applicaiton is now called `apm-agent-attach-cli`. The attacher API is still called `apm-agent-attach`.
 ** There is also a slim version of the cli application that does not bundle the Java agent.
@@ -70,14 +75,6 @@
 ** Remove dependency on `jps` +
    Even when matching on the main class name or on system properties,
 ** Checks the Java version before attaching to avoid attachment on unsupported JVMs.
-=======
-* Adding capability to automatically create ECS-JSON-formatted version of the original application log files, through
-the <<config-log-ecs-reformatting>> config option. This allows effortless ingestion of logs to Elasticsearch without
-any further configuration. Supports log4j1, log4j2 and Logback. {pull}1261[#1261]
-* Add support to Spring AMQP - {pull}1657[#1657]
-* Adds the ability to automatically configure usage of the OpenTracing bridge in systems using ServiceLoader - {pull}1708[#1708]
-* Update to async-profiler 1.8.5
->>>>>>> 93e301ed
 
 [float]
 ===== Bug fixes
