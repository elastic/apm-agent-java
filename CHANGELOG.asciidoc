ifdef::env-github[]
NOTE: Release notes are best read in our documentation at
https://www.elastic.co/guide/en/apm/agent/java/current/release-notes.html[elastic.co]
endif::[]

////
[[release-notes-x.x.x]]
==== x.x.x - YYYY/MM/DD

[float]
===== Breaking changes

[float]
===== Features
* Cool new feature: {pull}2526[#2526]

[float]
===== Bug fixes
////

=== Unreleased

[[release-notes-1.25.0]]
==== 1.25.0 - YYYY/MM/DD

[float]
===== Potentially breaking changes
* If you rely on instrumentations that are in the `experimental` group, you must now set `enable_experimental_instrumentations=true` otherwise
the experimental instrumentations will be disabled by default. Up to version `1.24.0` using an empty value for `disable_instrumentations` was
the recommended way to override the default `disable_instrumentations=experimental`.

[float]
===== Features
* Support for inheritance of public API annotations - {pull}1805[#1805]
* JDBC instrumentation sets context.db.instance - {pull}1820[#1820]
* Add support for Vert.x web client- {pull}1824[#1824]
* Avoid recycling of spans and transactions that are using through the public API, so to avoid
reference-counting-related errors - {pull}1859[#1859]
* Add <<config-enable-experimental-instrumentations>> configuration option to enable experimental features - {pull}1863[#1863]
** Previously, when adding an instrumentation group to `disable_instrumentations`, we had to make sure to not forget the
default `experimental` value, for example when disabling `jdbc` instrumentation we had to set `disable_instrumentations=experimental,jdbc` otherwise
setting `disable_instrumentations=jdbc` would disable jdbc and also enable experimental features, which would not be the desired effect.
** Previously, by default `disable_instrumentations` contained `experimental`
** Now by default `disable_instrumentations` is empty and `enable_experimental_instrumentations=false`
** Set `disable_instrumentations=true` to enable experimental instrumentations
* Eliminating concerns related to log4j2 vulnerability - https://nvd.nist.gov/vuln/detail/CVE-2020-9488#vulnCurrentDescriptionTitle.
We cannot upgrade to version above 2.12.1 because this is the last version of log4j that is compatible with Java 7.
Instead, we exclude the SMTP appender (which is the vulnerable one) from our artifacts. Note that older versions of
our agent are not vulnerable as well, as the SMTP appender was never used, this is only to further reduce our users' concerns.
* Adding public APIs for setting `destination.service.resource`, `destination.address` and `destination.port` fields
for exit spans - {pull}1788[#1788]
* Only use emulated runtime attachment as fallback, remove the `--without-emulated-attach` option - {pull}1865[#1865]
* Instrument javax.servlet.Filter the same way as javax.servlet.FilterChain - {pull}1858[#1858]
* Propagate trace context headers in HTTP calls occurring from within traced exit points, for example - when using
Elasticsearch's REST client - {pull}1883[#1883]
* Added support for naming sparkjava (not Apache Spark) transactions {pull}1894[#1894]

[float]
===== Bug fixes
<<<<<<< HEAD
* Fix `use_path_as_transaction_name` option in Spring controllers - {pull}1843[#1843]
=======
* Fix NPE with `null` binary header values + properly serialize them - {pull}1842[#1842]
* Fix `ListenerExecutionFailedException` when using Spring AMQP's ReplyTo container - {pull}1872[#1872]
* Enabling log ECS reformatting when using Logback configured with `LayoutWrappingEncoder` and a pattern layout - {pull}1879[#1879]
* Fix NPE with Webflux + context propagation headers - {pull}1871[#1871]
* Fix `ClassCastException` with `ConnnectionMetaData` and multiple classloaders - {pull}1864[#1864]
* Fix NPE in `co.elastic.apm.agent.servlet.helper.ServletTransactionCreationHelper.getClassloader` - {pull}1861[#1861]
* Fix for Jboss JMX unexpected notifications - {pull}1895[#1895]
>>>>>>> 301f6af1

[[release-notes-1.x]]
=== Java Agent version 1.x

[[release-notes-1.24.0]]
==== 1.24.0 - 2021/05/31

[float]
===== Features
* Basic support for Apache Struts 2 {pull}1763[#1763]
* Extending the <<config-log-ecs-reformatting>> config option to enable the overriding of logs with ECS-reformatted
events. With the new `OVERRIDE` option, non-file logs can be ECS-reformatted automatically as well - {pull}1793[#1793]
* Instrumentation for Vert.x Web {pull}1697[#1697]
* Changed log level of vm arguments to debug
* Giving precedence for the W3C `tracecontext` header over the `elastic-apm-traceparent` header - {pull}1821[#1821]
* Add instrumentation for Webflux - {pull}1305[#1305]

[float]
===== Bug fixes
* Fix another error related to instrumentation plugins loading on Windows - {pull}1785[#1785]
* Load Spring AMQP plugin- {pull}1784[#1784]
* Avoid `IllegalStateException` when multiple `tracestate` headers are used - {pull}1808[#1808]
* Ensure CLI attach avoids `sudo` only when required and avoid blocking - {pull}1819[#1819]
* Avoid sending metric-sets without samples, so to adhere to the intake API - {pull}1826[#1826]
* Fixing our type-pool cache, so that it can't cause OOM (softly-referenced), and it gets cleared when not used for
a while - {pull}1828[#1828]

[float]
===== Refactors
* Remove single-package limitation for embedded plugins - {pull}1780[#1780]

[[release-notes-1.23.0]]
==== 1.23.0 - 2021/04/22

[float]
===== Breaking changes
* There are breaking changes in the <<setup-attach-cli,attacher cli>>.
  See the Features section for more information.

[float]
===== Features
* Overhaul of the <<setup-attach-cli,attacher cli>> application that allows to attach the agent to running JVMs - {pull}1667[#1667]
** The artifact of the standalone cli application is now called `apm-agent-attach-cli`. The attacher API is still called `apm-agent-attach`.
** There is also a slim version of the cli application that does not bundle the Java agent.
It requires the `--agent-jar` option to be set.
** Improved logging +
The application uses {ecs-logging-java-ref}/intro.html[Java ECS logging] to emit JSON logs.
The log level can be configured with the `--log-level` option.
By default, the program is logging to the console but using the `--log-file` option, it can also log to a file.
** Attach to JVMs running under a different user (unix only) +
The JVM requires the attacher to be running under the same user as the target VM (the attachee).
The `apm-agent-attach-standalone.jar` can now be run with a user that has permissions to switch to the user that runs the target VM.
On Windows, the attacher can still only attach to JVMs that are running with under the same user.
** New include/exclude discovery rules +
*** `--include-all`: Attach to all discovered JVMs. If no matchers are provided, it will not attach to any JVMs.
*** `--include-user`/`--exclude-user`: Attach to all JVMs of a given operating system user.
*** `--include-main`/`--exclude-main`: Attach to all JVMs that whose main class/jar name, or system properties match the provided regex.
*** `--include-vmargs`/`--exclude-vmargs`: Attach to all JVMs that whose main class/jar name, or system properties match the provided regex.
** Removal of options +
*** The deprecated `--arg` option has been removed.
*** The `-i`/`--include`, `-e`/`exclude` options have been removed in favor of the `--<include|exclude>-<main|vmargs>` options.
*** The `-p`/`--pid` options have been removed in favor of the `--include-pid` option.
** Changed behavior of  the `-l`/`--list` option +
The option now only lists JVMs that match the include/exclude discovery rules.
Thus, it can be used to do a dry-run of the matchers without actually performing an attachment.
It even works in combination with `--continuous` now.
By default, the VM arguments are not printed, but only when the `-a`/`--list-vmargs` option is set.
** Remove dependency on `jps` +
Even when matching on the main class name or on system properties,
** Checks the Java version before attaching to avoid attachment on unsupported JVMs.
* Cassandra instrumentation - {pull}1712[#1712]
* Log correlation supports JBoss Logging - {pull}1737[#1737]
* Update Byte-buddy to `1.11.0` - {pull}1769[#1769]
* Support for user.domain {pull}1756[#1756]
* JAX-RS supports javax.ws.rs.PATCH
* Enabling build and unit tests on Windows - {pull}1671[#1671]

[float]
===== Bug fixes
* Fixed log correlation for log4j2 - {pull}1720[#1720]
* Fix apm-log4j1-plugin and apm-log4j2-plugin dependency on slf4j - {pull}1723[#1723]
* Avoid systematic `MessageNotWriteableException` error logging, now only visible in `debug` - {pull}1715[#1715] and {pull}1730[#1730]
* Fix rounded number format for non-english locales - {pull}1728[#1728]
* Fix `NullPointerException` on legacy Apache client instrumentation when host is `null` - {pull}1746[#1746]
* Apply consistent proxy class exclusion heuristic - {pull}1738[#1738]
* Fix micrometer serialization error - {pull}1741[#1741]
* Optimize & avoid `ensureInstrumented` deadlock by skipping stack-frame computation for Java7+ bytecode - {pull}1758[#1758]
* Fix instrumentation plugins loading on Windows - {pull}1671[#1671]

[float]
===== Refactors
* Migrate some plugins to indy dispatcher {pull}1369[#1369] {pull}1410[#1410] {pull}1374[#1374]

[[release-notes-1.22.0]]
==== 1.22.0 - 2021/03/24

[float]
===== Breaking changes
* Dots in metric names of Micrometer metrics get replaced with underscores to avoid mapping conflicts.
De-dotting be disabled via <<config-dedot-custom-metrics, `dedot_custom_metrics`>>. - {pull}1700[#1700]

[float]
===== Features
* Introducing a new mechanism to ease the development of community instrumentation plugins. See <<config-plugins-dir>> for
more details. This configuration was already added in 1.18.0, but more extensive and continuous integration testing
allows us to expose it now. It is still marked as "experimental" though, meaning that future changes in the mechanism
may break early contributed plugins. However, we highly encourage our community to try it out and we will do our best
to assist with such efforts.
* Deprecating `ignore_user_agents` in favour of `transaction_ignore_user_agents`, maintaining the same functionality -
{pull}1644[#1644]
* Update existing Hibernate Search 6 instrumentation to the final relase
* The <<config-use-path-as-transaction-name, `use_path_as_transaction_name`>> option is now dynamic
* Flushing internal and micrometer metrics before the agent shuts down - {pull}1658[#1658]
* Support for OkHttp 4.4+ -  {pull}1672[#1672]
* Adding capability to automatically create ECS-JSON-formatted version of the original application log files, through
the <<config-log-ecs-reformatting>> config option. This allows effortless ingestion of logs to Elasticsearch without
any further configuration. Supports log4j1, log4j2 and Logback. {pull}1261[#1261]
* Add support to Spring AMQP - {pull}1657[#1657]
* Adds the ability to automatically configure usage of the OpenTracing bridge in systems using ServiceLoader - {pull}1708[#1708]
* Update to async-profiler 1.8.5 - includes a fix to a Java 7 crash and enhanced safe mode to better deal with
corrupted stack frames.
* Add a warning on startup when `-Xverify:none` or `-noverify` flags are set as this can lead to crashes that are very
difficult to debug - {pull}1593[#1593]. In an upcoming version, the agent will not start when these flags are set,
unless the system property `elastic.apm.disable_bootstrap_checks` is set to true.

[float]
===== Bug fixes
* fix sample rate rounded to zero when lower than precision - {pull}1655[#1655]
* fixed a couple of bugs with the external plugin mechanism (not documented until now) - {pull}1660[#1660]
* Fix runtime attach conflict with multiple users - {pull}1704[#1704]

[[release-notes-1.21.0]]
==== 1.21.0 - 2021/02/09

[float]
===== Breaking changes
* Following PR {pull}1650[#1650], there are two slight changes with the <<config-server-url>> and <<config-server-urls>>
configuration options:
    1.  So far, setting `server_urls` with an empty string would allow the agent to work normally, apart from any action
        that requires communication with the APM Server, including the attempt to fetch a central configuration.
        Starting in this agent version, setting `server_urls` to empty string doesn't have any special meaning, it is
        the default expected configuration, where `server_url` will be used instead. In order to achieve the same
        behaviour, use the new <<config-disable-send>> configuration.
    2.  Up to this version, `server_url` was used as an alias to `server_urls`, meaning that one could potentially set
        the `server_url` config with a comma-separated list of multiple APM Server addresses, and that would have been a
        valid configuration. Starting in this agent version, `server_url` is a separate configuration, and it only accepts
        Strings that represent a single valid URL. Specifically, empty strings and commas are invalid.

[float]
===== Features
* Add cloud provider metadata to reported events, see
https://github.com/elastic/apm/blob/master/specs/agents/metadata.md#cloud-provider-metadata[spec] for details.
By default, the agent will try to automatically detect the cloud provider on startup, but this can be
configured through the <<config-cloud-provider, `cloud_provider`>> config option - {pull}1599[#1599]
* Add span & transaction `outcome` field to improve error rate calculations - {pull}1613[#1613]

[float]
===== Bug fixes
* Fixing crashes observed in Java 7 at sporadic timing by applying a few seconds delay on bootstrap - {pull}1594[#1594]
* Fallback to using "TLS" `SSLContext` when "SSL" is not available - {pull}1633[#1633]
* Fixing agent startup failure with `NullPointerException` thrown by Byte-buddy's `MultipleParentClassLoader` - {pull}1647[#1647]
* Fix cached type resolution triggering `ClassCastException` - {pull}1649[#1649]

[[release-notes-1.20.0]]
==== 1.20.0 - 2021/01/07

[float]
===== Breaking changes
* The following public API types were `public` so far and became package-private: `NoopScope`, `ScopeImpl` and `AbstractSpanImpl`.
  If your code is using them, you will need to change that when upgrading to this version.
  Related PR: {pull}1532[#1532]

[float]
===== Features
* Add support for RabbitMQ clients - {pull}1328[#1328]

[float]
===== Bug fixes
* Fix small memory allocation regression introduced with tracestate header {pull}1508[#1508]
* Fix `NullPointerException` from `WeakConcurrentMap.put` through the Elasticsearch client instrumentation - {pull}1531[#1531]
* Sending `transaction_id` and `parent_id` only for events that contain a valid `trace_id` as well - {pull}1537[#1537]
* Fix `ClassNotFoundError` with old versions of Spring resttemplate {pull}1524[#1524]
* Fix Micrometer-driven metrics validation errors by the APM Server when sending with illegal values - {pull}1559[#1559]
* Serialize all stack trace frames when setting `stack_trace_limit=-1` instead of none - {pull}1571[#1571]
* Fix `UnsupportedOperationException` when calling `ServletContext.getClassLoader()` - {pull}1576[#1576]
* Fix improper request body capturing - {pull}1579[#1579]
* Avoid `NullPointerException` due to null return values instrumentation advices - {pull}1601[#1601]
* Update async-profiler to 1.8.3 {pull}1602[1602]
* Use null-safe data structures to avoid `NullPointerException` {pull}1597[1597]
* Fix memory leak in sampling profiler mechanism - {pull}1592[#1592]

[float]
===== Refactors
* Migrate some plugins to indy dispatcher {pull}1405[#1405] {pull}1394[#1394]

[[release-notes-1.19.0]]
==== 1.19.0 - 2020/11/10

[float]
===== Features
* The agent version now includes a git hash if it's a snapshot version.
  This makes it easier to differ distinct snapshot builds of the same version.
  Example: `1.18.1-SNAPSHOT.4655910`
* Add support for sampling weight with propagation in `tracestate` W3C header {pull}1384[#1384]
* Adding two more valid options to the `log_level` config: `WARNING` (equivalent to `WARN`) and `CRITICAL`
  (will be treated as `ERROR`) - {pull}1431[1431]
* Add the ability to disable Servlet-related spans for `INCLUDE`, `FORWARD` and `ERROR` dispatches (without affecting
  basic Servlet capturing) by adding `servlet-api-dispatch` to <<config-disable-instrumentations>> - {pull}1448[1448]
* Add Sampling Profiler support for AArch64 architectures - {pull}1443[1443]
* Support proper transaction naming when using Spring's `ServletWrappingController` - {pull}1461[#1461]
* Update async-profiler to 1.8.2 {pull}1471[1471]
* Update existing Hibernate Search 6 instrumentation to work with the latest CR1 release
* Deprecating the `addLabel` public API in favor of `setLabel` (still supporting `addLabel`) - {pull}1449[#1449]

[float]
===== Bug fixes
* Fix `HttpUrlConnection` instrumentation issue (affecting distributed tracing as well) when using HTTPS without using
  `java.net.HttpURLConnection#disconnect` - {pull}1447[1447]
* Fixes class loading issue that can occur when deploying multiple applications to the same application server - {pull}1458[#1458]
* Fix ability to disable agent on startup wasn't working for runtime attach {pull}1444[1444]
* Avoid `UnsupportedOperationException` on some spring application startup {pull}1464[1464]
* Fix ignored runtime attach `config_file` {pull}1469[1469]
* Fix `IllegalAccessError: Module 'java.base' no access to: package 'java.lang'...` in J9 VMs of Java version >= 9 -
  {pull}1468[#1468]
* Fix JVM version parsing on HP-UX {pull}1477[#1477]
* Fix Spring-JMS transactions lifecycle management when using multiple concurrent consumers - {pull}1496[#1496]

[float]
===== Refactors
* Migrate some plugins to indy dispatcher {pull}1404[1404] {pull}1411[1411]
* Replace System Rules with System Lambda {pull}1434[#1434]

[[release-notes-1.18.1]]
==== 1.18.1 - 2020/10/06

[float]
===== Refactors
* Migrate some plugins to indy dispatcher {pull}1362[1362] {pull}1366[1366] {pull}1363[1363] {pull}1383[1383] {pull}1368[1368] {pull}1364[1364] {pull}1365[1365] {pull}1367[1367] {pull}1371[1371]

[float]
===== Bug fixes
* Fix instrumentation error for HttpClient - {pull}1402[#1402]
* Eliminate `unsupported class version error` messages related to loading the Java 11 HttpClient plugin in pre-Java-11 JVMs {pull}1397[1397]
* Fix rejected metric events by APM Server with response code 400 due to data validation error - sanitizing Micrometer
metricset tag keys - {pull}1413[1413]
* Fix invalid micrometer metrics with non-numeric values {pull}1419[1419]
* Fix `NoClassDefFoundError` with JDBC instrumentation plugin {pull}1409[1409]
* Apply `disable_metrics` config to Micrometer metrics - {pull}1421[1421]
* Remove cgroup `inactive_file.bytes` metric according to spec {pull}1422[1422]

[[release-notes-1.18.0]]
==== 1.18.0 - 2020/09/08

[float]
===== Features
* Deprecating `ignore_urls` config in favour of <<config-transaction-ignore-urls, `transaction_ignore_urls`>> to align
  with other agents, while still allowing the old config name for backward compatibility - {pull}1315[#1315]
* Enabling instrumentation of classes compiled with Java 1.4. This is reverting the restriction of instrumenting only
  bytecode of Java 1.5 or higher ({pull}320[#320]), which was added due to potential `VerifyError`. Such errors should be
  avoided now by the usage of `TypeConstantAdjustment` - {pull}1317[#1317]
* Enabling agent to work without attempting any communication with APM server, by allowing setting `server_urls` with
  an empty string - {pull}1295[#1295]
* Add <<metrics-micrometer, micrometer support>> - {pull}1303[#1303]
* Add `profiling_inferred_spans_lib_directory` option to override the default temp directory used for exporting the async-profiler library.
  This is useful for server-hardened environments where `/tmp` is often configured with `noexec`, leading to `java.lang.UnsatisfiedLinkError` errors - {pull}1350[#1350]
* Create spans for Servlet dispatches to FORWARD, INCLUDE and ERROR - {pull}1212[#1212]
* Support JDK 11 HTTPClient - {pull}1307[#1307]
* Lazily create profiler temporary files {pull}1360[#1360]
* Convert the followings to Indy Plugins (see details in <<release-notes-1.18.0.rc1, 1.18.0-rc1 relase notes>>): gRPC,
  AsyncHttpClient, Apache HttpClient
* The agent now collects cgroup memory metrics (see details in <<metrics-cgroup,Metrics page>>)
* Update async-profiler to 1.8.1 {pull}1382[#1382]
* Runtime attach install option is promoted to 'beta' status (was experimental).

[float]
===== Bug fixes
* Fixes a `NoClassDefFoundError` in the JMS instrumentation of `MessageListener` - {pull}1287[#1287]
* Fix `/ by zero` error message when setting `server_urls` with an empty string - {pull}1295[#1295]
* Fix `ClassNotFoundException` or `ClassCastException` in some cases where special log4j configurations are used - {pull}1322[#1322]
* Fix `NumberFormatException` when using early access Java version - {pull}1325[#1325]
* Fix `service_name` config being ignored when set to the same auto-discovered default value - {pull}1324[#1324]
* Fix service name error when updating a web app on a Servlet container - {pull}1326[#1326]
* Fix remote attach 'jps' executable not found when 'java' binary is symlinked ot a JRE - {pull}1352[#1352]

[[release-notes-1.18.0.rc1]]
==== 1.18.0.RC1 - 2020/07/22

This release candidate adds some highly anticipated features:
It’s now possible to attach the agent at runtime in more cases than before.
Most notably, it enables runtime attachment on JBoss, WildFly, Glassfish/Payara,
and other OSGi runtimes such as Atlassian Jira and Confluence.

To make this and other significant features, such as https://github.com/elastic/apm-agent-java/issues/937[external plugins], possible,
we have implemented major changes to the architecture of the agent.
The agent now relies on the `invokedynamic` bytecode instruction to make plugin development easier, safer, and more efficient.
As early versions of Java 7 and Java 8 have unreliable support for invokedynamic,
we now require a minimum update level of 60 for Java 7 (7u60+) in addition to the existing minimum update level of 40 for Java 8 (8u40+).

We’re looking for users who would like to try this out to give feedback.
If we see that the `invokedynamic`-based approach (https://github.com/elastic/apm-agent-java/pull/1230[indy plugins]) works well, we can continue and migrate the rest of the plugins.
After the migration has completed, we can move forward with external plugins and remove the experimental label from runtime attachment.

If all works like in our testing, you would not see `NoClassDefFoundError` s anymore when, for example, trying to attach the agent at runtime to an OSGi container or a JBoss server.
Also, non-standard OSGi containers, such as Atlassian Jira and other technologies with restrictive class loading policies, such as MuleSoft ESB, will benefit from this change.

In the worst case, there might be JVM crashes due to `invokedynamic`-related JVM bugs.
However, we already disable the agent when attached to JVM versions that are known to be problematic.
Another potentially problematic area is that we now dynamically raise the bytecode version of instrumented classes to be at least bytecode version 51 (Java 7).
This is needed in order to be able to use the `invokedynamic` instruction.
This requires re-computation of stack map frames which makes instrumentation a bit slower.
We don't anticipate notable slowdowns unless you extensively (over-)use <<config-trace-methods, `trace_methods`>>.

[float]
===== Breaking changes
* Early Java 7 versions, prior to update 60, are not supported anymore.
  When trying to attach to a non-supported version, the agent will disable itself and not apply any instrumentations.

[float]
===== Features
* Experimental support for runtime attachment now also for OSGi containers, JBoss, and WildFly
* New mitigation of OSGi bootdelegation errors (`NoClassDefFoundError`).
  You can remove any `org.osgi.framework.bootdelegation` related configuration.
  This release also removes the configuration option `boot_delegation_packages`.
* Overhaul of the `ExecutorService` instrumentation that avoids `ClassCastException` issues - {pull}1206[#1206]
* Support for `ForkJoinPool` and `ScheduledExecutorService` (see <<supported-async-frameworks>>)
* Support for `ExecutorService#invokeAny` and `ExecutorService#invokeAll`
* Added support for `java.util.TimerTask` - {pull}1235[#1235]
* Add capturing of request body in Elasticsearch queries: `_msearch`, `_count`, `_msearch/template`, `_search/template`, `_rollup_search` - {pull}1222[#1222]
* Add <<config-enabled,`enabled`>> flag
* Add experimental support for Scala Futures
* The agent now collects heap memory pools metrics - {pull}1228[#1228]

[float]
===== Bug fixes
* Fixes error capturing for log4j2 loggers. Version 1.17.0 introduced a regression.
* Fixes `NullPointerException` related to JAX-RS and Quartz instrumentation - {pull}1249[#1249]
* Expanding k8s pod ID discovery to some formerly non-supported environments
* When `recording` is set to `false`, the agent will not send captured errors anymore.
* Fixes NPE in Dubbo instrumentation that occurs when the application is acting both as a provider and as a consumer - {pull}1260[#1260]
* Adding a delay by default what attaching the agent to Tomcat using the premain route to work around the JUL
  deadlock issue - {pull}1262[#1262]
* Fixes missing `jboss.as:*` MBeans on JBoss - {pull}1257[#1257]


[[release-notes-1.17.0]]
==== 1.17.0 - 2020/06/17

[float]
===== Features
* Log files are now rotated after they reach <<config-log-file-size>>.
There will always be one history file `${log_file}.1`.
* Add <<config-log-format-sout>> and <<config-log-format-file>> with the options `PLAIN_TEXT` and `JSON`.
The latter uses https://github.com/elastic/ecs-logging-java[ecs-logging-java] to format the logs.
* Exposing <<config-classes-excluded-from-instrumentation>> config - {pull}1187[#1187]
* Add support for naming transactions based on Grails controllers. Supports Grails 3+ - {pull}1171[#1171]
* Add support for the Apache/Alibaba Dubbo RPC framework
* Async Profiler version upgraded to 1.7.1, with a new debugging flag for the stack frame recovery mechanism - {pull}1173[#1173]

[float]
===== Bug fixes
* Fixes `IndexOutOfBoundsException` that can occur when profiler-inferred spans are enabled.
  This also makes the profiler more resilient by just removing the call tree related to the exception (which might be in an invalid state)
  as opposed to stopping the profiler when an exception occurs.
* Fix `NumberFormatException` when parsing Ingres/Actian JDBC connection strings - {pull}1198[#1198]
* Prevent agent from overriding JVM configured truststore when not using HTTPS for communication with APM server - {pull}1203[#1203]
* Fix `java.lang.IllegalStateException` with `jps` JVM when using continuous runtime attach - {pull}1205[1205]
* Fix agent trying to load log4j2 plugins from application - {pull}1214[1214]
* Fix memory leak in gRPC instrumentation plugin - {pull}1196[1196]
* Fix HTTPS connection failures when agent is configured to use HTTPS to communicate with APM server {pull}1209[1209]

[[release-notes-1.16.0]]
==== 1.16.0 - 2020/05/13

[float]
===== Features

* The log correlation feature now adds `error.id` to the MDC. See <<supported-logging-frameworks>> for details. - {pull}1050[#1050]
* Deprecating the `incubating` tag in favour of the `experimental` tag. This is not a breaking change, so former
<<config-disable-instrumentations,`disable_instrumentation`>> configuration containing the `incubating` tag will still be respected - {pull}1123[#1123]
* Add a `--without-emulated-attach` option for runtime attachment to allow disabling this feature as a workaround.
* Add workaround for JDK bug JDK-8236039 with TLS 1.3 {pull}1149[#1149]
* Add log level `OFF` to silence agent logging
* Adds <<config-span-min-duration,`span_min_duration`>> option to exclude fast executing spans.
  When set together with one of the more specific thresholds - `trace_methods_duration_threshold` or `profiling_inferred_spans_min_duration`,
  the higher threshold will determine which spans will be discarded.
* Automatically instrument quartz jobs from the quartz-jobs artifact {pull}1170[#1170]
* Perform re-parenting of regular spans to be a child of profiler-inferred spans. Requires APM Server and Kibana 7.8.0. {pull}1117[#1117]
* Upgrade Async Profiler version to 1.7.0

[float]
===== Bug fixes

* When Servlet-related Exceptions are handled through exception handlers that return a 200 status code, agent shouldn't override with 500 - {pull}1103[#1103]
* Exclude Quartz 1 from instrumentation to avoid
  `IncompatibleClassChangeError: Found class org.quartz.JobExecutionContext, but interface was expected` - {pull}1108[#1108]
* Fix breakdown metrics span sub-types {pull}1113[#1113]
* Fix flaky gRPC server instrumentation {pull}1122[#1122]
* Fix side effect of calling `Statement.getUpdateCount` more than once {pull}1139[#1139]
* Stop capturing JDBC affected rows count using `Statement.getUpdateCount` to prevent unreliable side-effects {pull}1147[#1147]
* Fix OpenTracing error tag handling (set transaction error result when tag value is `true`) {pull}1159[#1159]
* Due to a bug in the build we didn't include the gRPC plugin in the build so far
* `java.lang.ClassNotFoundException: Unable to load class 'jdk.internal...'` is thrown when tracing specific versions of Atlassian systems {pull}1168[#1168]
* Make sure spans are kept active during `AsyncHandler` methods in the `AsyncHttpClient`
* CPU and memory metrics are sometimes not reported properly when using IBM J9 {pull}1148[#1148]
* `NullPointerException` thrown by the agent on WebLogic {pull}1142[#1142]

[[release-notes-1.15.0]]
==== 1.15.0 - 2020/03/27

[float]
===== Breaking changes

* Ordering of configuration sources has slightly changed, please review <<configuration>>:
** `elasticapm.properties` file now has higher priority over java system properties and environment variables, +
This change allows to change dynamic options values at runtime by editing file, previously values set in java properties
or environment variables could not be overridden, even if they were dynamic.
* Renamed some configuration options related to the experimental profiler-inferred spans feature ({pull}1084[#1084]):
** `profiling_spans_enabled` -> `profiling_inferred_spans_enabled`
** `profiling_sampling_interval` -> `profiling_inferred_spans_sampling_interval`
** `profiling_spans_min_duration` -> `profiling_inferred_spans_min_duration`
** `profiling_included_classes` -> `profiling_inferred_spans_included_classes`
** `profiling_excluded_classes` -> `profiling_inferred_spans_excluded_classes`
** Removed `profiling_interval` and `profiling_duration` (both are fixed to 5s now)

[float]
===== Features

* Gracefully abort agent init when running on a known Java 8 buggy JVM {pull}1075[#1075].
* Add support for <<supported-databases, Redis Redisson client>>
* Makes <<config-instrument>>, <<config-trace-methods>>, and <<config-disable-instrumentations>> dynamic.
Note that changing these values at runtime can slow down the application temporarily.
* Do not instrument Servlet API before 3.0 {pull}1077[#1077]
* Add support for API keys for apm backend authentication {pull}1083[#1083]
* Add support for <<supported-rpc-frameworks, gRPC>> client & server instrumentation {pull}1019[#1019]
* Deprecating `active` configuration option in favor of `recording`.
  Setting `active` still works as it's now an alias for `recording`.

[float]
===== Bug fixes

* When JAX-RS-annotated method delegates to another JAX-RS-annotated method, transaction name should include method A - {pull}1062[#1062]
* Fixed bug that prevented an APM Error from being created when calling `org.slf4j.Logger#error` - {pull}1049[#1049]
* Wrong address in JDBC spans for Oracle, MySQL and MariaDB when multiple hosts are configured - {pull}1082[#1082]
* Document and re-order configuration priorities {pull}1087[#1087]
* Improve heuristic for `service_name` when not set through config {pull}1097[#1097]


[[release-notes-1.14.0]]
==== 1.14.0 - 2020/03/04

[float]
===== Features

* Support for the official https://www.w3.org/TR/trace-context[W3C] `traceparent` and `tracestate` headers. +
  The agent now accepts both the `elastic-apm-traceparent` and the official `traceparent` header.
By default, it sends both headers on outgoing requests, unless <<config-use-elastic-traceparent-header, `use_elastic_traceparent_header`>> is set to false.
* Creating spans for slow methods with the help of the sampling profiler https://github.com/jvm-profiling-tools/async-profiler[async-profiler].
This is a low-overhead way of seeing which methods make your transactions slow and a replacement for the `trace_methods` configuration option.
See <<supported-java-methods>> for more details
* Adding a Circuit Breaker to pause the agent when stress is detected on the system and resume when the stress is relieved.
See <<circuit-breaker>> and {pull}1040[#1040] for more info.
* `Span#captureException` and `Transaction#captureException` in public API return reported error id - {pull}1015[#1015]

[float]
===== Bug fixes

* java.lang.IllegalStateException: Cannot resolve type description for <com.another.commercial.apm.agent.Class> - {pull}1037[#1037]
* properly handle `java.sql.SQLException` for unsupported JDBC features {pull}[#1035] https://github.com/elastic/apm-agent-java/issues/1025[#1025]

[[release-notes-1.13.0]]
==== 1.13.0 - 2020/02/11

[float]
===== Features

* Add support for <<supported-databases, Redis Lettuce client>>
* Add `context.message.age.ms` field for JMS message receiving spans and transactions - {pull}970[#970]
* Instrument log4j2 Logger#error(String, Throwable) ({pull}919[#919]) Automatically captures exceptions when calling `logger.error("message", exception)`
* Add instrumentation for external process execution through `java.lang.Process` and Apache `commons-exec` - {pull}903[#903]
* Add `destination` fields to exit span contexts - {pull}976[#976]
* Removed `context.message.topic.name` field - {pull}993[#993]
* Add support for Kafka clients - {pull}981[#981]
* Add support for binary `traceparent` header format (see the https://github.com/elastic/apm/blob/master/docs/agent-development.md#Binary-Fields[spec]
for more details) - {pull}1009[#1009]
* Add support for log correlation for log4j and log4j2, even when not used in combination with slf4j.
  See <<supported-logging-frameworks>> for details.

[float]
===== Bug Fixes

* Fix parsing value of `trace_methods` configuration property {pull}930[#930]
* Workaround for `java.util.logging` deadlock {pull}965[#965]
* JMS should propagate traceparent header when transactions are not sampled {pull}999[#999]
* Spans are not closed if JDBC implementation does not support `getUpdateCount` {pull}1008[#1008]

[[release-notes-1.12.0]]
==== 1.12.0 - 2019/11/21

[float]
===== Features
* JMS Enhancements {pull}911[#911]:
** Add special handling for temporary queues/topics
** Capture message bodies of text Messages
*** Rely on the existing `ELASTIC_APM_CAPTURE_BODY` agent config option (off by default).
*** Send as `context.message.body`
*** Limit size to 10000 characters. If longer than this size, trim to 9999 and append with ellipsis
** Introduce the `ignore_message_queues` configuration to disable instrumentation (message tagging) for specific 
      queues/topics as suggested in {pull}710[#710]
** Capture predefined message headers and all properties
*** Rely on the existing `ELASTIC_APM_CAPTURE_HEADERS` agent config option.
*** Send as `context.message.headers`
*** Sanitize sensitive headers/properties based on the `sanitize_field_names` config option
* Added support for the MongoDB sync driver. See https://www.elastic.co/guide/en/apm/agent/java/master/supported-technologies-details.html#supported-databases[supported data stores].

[float]
===== Bug Fixes
* JDBC regression- `PreparedStatement#executeUpdate()` and `PreparedStatement#executeLargeUpdate()` are not traced {pull}918[#918]
* When systemd cgroup driver is used, the discovered Kubernetes pod UID contains "_" instead of "-" {pull}920[#920]
* DB2 jcc4 driver is not traced properly {pull}926[#926]

[[release-notes-1.11.0]]
==== 1.11.0 - 2019/10/31

[float]
===== Features
* Add the ability to configure a unique name for a JVM within a service through the
https://www.elastic.co/guide/en/apm/agent/java/master/config-core.html#config-service-node-name[`service_node_name`]
config option]
* Add ability to ignore some exceptions to be reported as errors https://www.elastic.co/guide/en/apm/agent/java/master/config-core.html#config-ignore-exceptions[ignore_exceptions]
* Applying new logic for JMS `javax.jms.MessageConsumer#receive` so that, instead of the transaction created for the 
   polling method itself (ie from `receive` start to end), the agent will create a transaction attempting to capture 
   the code executed during actual message handling.
   This logic is suitable for environments where polling APIs are invoked within dedicated polling threads.
   This polling transaction creation strategy can be reversed through a configuration option (`message_polling_transaction_strategy`) 
   that is not exposed in the properties file by default.  
* Send IP obtained through `javax.servlet.ServletRequest#getRemoteAddr()` in `context.request.socket.remote_address` 
   instead of parsing from headers {pull}889[#889]
* Added `ElasticApmAttacher.attach(String propertiesLocation)` to specify a custom properties location
* Logs message when `transaction_max_spans` has been exceeded {pull}849[#849]
* Report the number of affected rows by a SQL statement (UPDATE,DELETE,INSERT) in 'affected_rows' span attribute {pull}707[#707]
* Add https://www.elastic.co/guide/en/apm/agent/java/master/public-api.html#api-traced[`@Traced`] annotation which either creates a span or a transaction, depending on the context
* Report JMS destination as a span/transaction context field {pull}906[#906]
* Added https://www.elastic.co/guide/en/apm/agent/java/master/config-jmx.html#config-capture-jmx-metrics[`capture_jmx_metrics`] configuration option

[float]
===== Bug Fixes
* JMS creates polling transactions even when the API invocations return without a message
* Support registering MBeans which are added after agent startup

[[release-notes-1.10.0]]
==== 1.10.0 - 2019/09/30

[float]
===== Features
* Add ability to manually specify reported https://www.elastic.co/guide/en/apm/agent/java/master/config-core.html#config-hostname[hostname]
* Add support for https://www.elastic.co/guide/en/apm/agent/java/master/supported-technologies-details.html#supported-databases[Redis Jedis client]
* Add support for identifying target JVM to attach apm agent to using JVM property. See also the documentation of the <<setup-attach-cli-usage-options, `--include` and `--exclude` flags>>
* Added https://www.elastic.co/guide/en/apm/agent/java/master/config-jmx.html#config-capture-jmx-metrics[`capture_jmx_metrics`] configuration option
* Improve servlet error capture {pull}812[#812]
  Among others, now also takes Spring MVC `@ExceptionHandler`s into account 
* Instrument Logger#error(String, Throwable) {pull}821[#821]
  Automatically captures exceptions when calling `logger.error("message", exception)`
* Easier log correlation with https://github.com/elastic/java-ecs-logging. See https://www.elastic.co/guide/en/apm/agent/java/master/log-correlation.html[docs].
* Avoid creating a temp agent file for each attachment {pull}859[#859]
* Instrument `View#render` instead of `DispatcherServlet#render` {pull}829[#829]
  This makes the transaction breakdown graph more useful. Instead of `dispatcher-servlet`, the graph now shows a type which is based on the view name, for example, `FreeMarker` or `Thymeleaf`.

[float]
===== Bug Fixes
* Error in log when setting https://www.elastic.co/guide/en/apm/agent/java/current/config-reporter.html#config-server-urls[server_urls] 
 to an empty string - `co.elastic.apm.agent.configuration.ApmServerConfigurationSource - Expected previousException not to be null`
* Avoid terminating the TCP connection to APM Server when polling for configuration updates {pull}823[#823]
 
[[release-notes-1.9.0]]
==== 1.9.0 - 2019/08/22

[float]
===== Features
* Upgrading supported OpenTracing version from 0.31 to 0.33
* Added annotation and meta-annotation matching support for `trace_methods`, for example:
** `public @java.inject.* org.example.*` (for annotation)
** `public @@javax.enterprise.context.NormalScope org.example.*` (for meta-annotation)
* The runtime attachment now also works when the `tools.jar` or the `jdk.attach` module is not available.
This means you don't need a full JDK installation - the JRE is sufficient.
This makes the runtime attachment work in more environments such as minimal Docker containers.
Note that the runtime attachment currently does not work for OSGi containers like those used in many application servers such as JBoss and WildFly.
See the https://www.elastic.co/guide/en/apm/agent/java/master/setup-attach-cli.html[documentation] for more information.
* Support for Hibernate Search

[float]
===== Bug Fixes
* A warning in logs saying APM server is not available when using 1.8 with APM server 6.x.
Due to that, agent 1.8.0 will silently ignore non-string labels, even if used with APM server of versions 6.7.x or 6.8.x that support such.
If APM server version is <6.7 or 7.0+, this should have no effect. Otherwise, upgrade the Java agent to 1.9.0+.
* `ApacheHttpAsyncClientInstrumentation` matching increases startup time considerably
* Log correlation feature is active when `active==false`
* Tomcat's memory leak prevention mechanism is causing a... memory leak. JDBC statement map is leaking in Tomcat if the application that first used it is undeployed/redeployed.
See https://discuss.elastic.co/t/elastic-apm-agent-jdbchelper-seems-to-use-a-lot-of-memory/195295[this related discussion].

[float]
==== Breaking Changes
* The `apm-agent-attach.jar` is not executable anymore.
Use `apm-agent-attach-standalone.jar` instead. 

[[release-notes-1.8.0]]
==== 1.8.0 - 2019/07/30

[float]
===== Features
* Added support for tracking https://www.elastic.co/guide/en/kibana/7.3/transactions.html[time spent by span type].
   Can be disabled by setting https://www.elastic.co/guide/en/apm/agent/java/current/config-core.html#config-breakdown-metrics[`breakdown_metrics`] to `false`. 
* Added support for https://www.elastic.co/guide/en/kibana/7.3/agent-configuration.html[central configuration].
   Can be disabled by setting https://www.elastic.co/guide/en/apm/agent/java/current/config-core.html#config-central-config[`central_config`] to `false`.
* Added support for Spring's JMS flavor - instrumenting `org.springframework.jms.listener.SessionAwareMessageListener`
* Added support to legacy ApacheHttpClient APIs (which adds support to Axis2 configured to use ApacheHttpClient)
* Added support for setting https://www.elastic.co/guide/en/apm/agent/java/1.x/config-reporter.html#config-server-urls[`server_urls`] dynamically via properties file {pull}723[#723]
* Added https://www.elastic.co/guide/en/apm/agent/java/current/config-core.html#config-config-file[`config_file`] option 
* Added option to use `@javax.ws.rs.Path` value as transaction name https://www.elastic.co/guide/en/apm/agent/java/current/config-jax-rs.html#config-use-jaxrs-path-as-transaction-name[`use_jaxrs_path_as_transaction_name`]
* Instrument quartz jobs https://www.elastic.co/guide/en/apm/agent/java/current/supported-technologies-details.html#supported-scheduling-frameworks[docs]
* SQL parsing improvements {pull}696[#696]
* Introduce priorities for transaction name {pull}748[#748].
   Now uses the path as transaction name if https://www.elastic.co/guide/en/apm/agent/java/current/config-http.html#config-use-path-as-transaction-name[`use_path_as_transaction_name`] is set to `true`
   rather than `ServletClass#doGet`.
   But if a name can be determined from a high level framework,
   like Spring MVC, that takes precedence.
   User-supplied names from the API always take precedence over any others.
* Use JSP path name as transaction name as opposed to the generated servlet class name {pull}751[#751]

[float]
===== Bug Fixes
* Some JMS Consumers and Producers are filtered due to class name filtering in instrumentation matching
* Jetty: When no display name is set and context path is "/" transaction service names will now correctly fall back to configured values
* JDBC's `executeBatch` is not traced
* Drops non-String labels when connected to APM Server < 6.7 to avoid validation errors {pull}687[#687]
* Parsing container ID in cloud foundry garden {pull}695[#695]
* Automatic instrumentation should not override manual results {pull}752[#752]

[float]
===== Breaking changes
* The log correlation feature does not add `span.id` to the MDC anymore but only `trace.id` and `transaction.id` {pull}742[#742].

[[release-notes-1.7.0]]
==== 1.7.0 - 2019/06/13

[float]
===== Features
* Added the `trace_methods_duration_threshold` config option. When using the `trace_methods` config option with wild cards,
this enables considerable reduction of overhead by limiting the number of spans captured and reported
(see more details in config documentation).
NOTE: Using wildcards is still not the recommended approach for the `trace_methods` feature.
* Add `Transaction#addCustomContext(String key, String|Number|boolean value)` to public API
* Added support for AsyncHttpClient 2.x
* Added https://www.elastic.co/guide/en/apm/agent/java/current/config-core.html#config-global-labels[`global_labels`] configuration option.
This requires APM Server 7.2+.
* Added basic support for JMS- distributed tracing for basic scenarios of `send`, `receive`, `receiveNoWait` and `onMessage`.
Both Queues and Topics are supported.
Async `send` APIs are not supported in this version. 
NOTE: This feature is currently marked as "experimental" and is disabled by default. In order to enable,
it is required to set the
https://www.elastic.co/guide/en/apm/agent/java/1.x/config-core.html#config-disable-instrumentations[`disable_instrumentations`] 
configuration property to an empty string.
* Improved OSGi support: added a configuration option for `bootdelegation` packages {pull}641[#641]
* Better span names for SQL spans. For example, `SELECT FROM user` instead of just `SELECT` {pull}633[#633]

[float]
===== Bug Fixes
* ClassCastException related to async instrumentation of Pilotfish Executor causing thread hang (applied workaround)
* NullPointerException when computing Servlet transaction name with null HTTP method name
* FileNotFoundException when trying to find implementation version of jar with encoded URL
* NullPointerException when closing Apache AsyncHttpClient request producer
* Fixes loading of `elasticapm.properties` for Spring Boot applications
* Fix startup error on WebLogic 12.2.1.2.0 {pull}649[#649]
* Disable metrics reporting and APM Server health check when active=false {pull}653[#653]

[[release-notes-1.6.1]]
==== 1.6.1 - 2019/04/26

[float]
===== Bug Fixes
* Fixes transaction name for non-sampled transactions https://github.com/elastic/apm-agent-java/issues/581[#581]
* Makes log_file option work again https://github.com/elastic/apm-agent-java/issues/594[#594]
* Async context propagation fixes
** Fixing some async mechanisms lifecycle issues https://github.com/elastic/apm-agent-java/issues/605[#605]
** Fixes exceptions when using WildFly managed executor services https://github.com/elastic/apm-agent-java/issues/589[#589]
** Exclude glassfish Executor which does not permit wrapped runnables https://github.com/elastic/apm-agent-java/issues/596[#596]
** Exclude DumbExecutor https://github.com/elastic/apm-agent-java/issues/598[#598]
* Fixes Manifest version reading error to support `jar:file` protocol https://github.com/elastic/apm-agent-java/issues/601[#601]
* Fixes transaction name for non-sampled transactions https://github.com/elastic/apm-agent-java/issues/597[#597]
* Fixes potential classloader deadlock by preloading `FileSystems.getDefault()` https://github.com/elastic/apm-agent-java/issues/603[#603]

[[release-notes-1.6.0]]
==== 1.6.0 - 2019/04/16

[float]
===== Related Announcements
* Java APM Agent became part of the Cloud Foundry Java Buildpack as of https://github.com/cloudfoundry/java-buildpack/releases/tag/v4.19[Release v4.19]
 
[float]
===== Features
* Support Apache HttpAsyncClient - span creation and cross-service trace context propagation
* Added the `jvm.thread.count` metric, indicating the number of live threads in the JVM (daemon and non-daemon) 
* Added support for WebLogic
* Added support for Spring `@Scheduled` and EJB `@Schedule` annotations - https://github.com/elastic/apm-agent-java/pull/569[#569]

[float]
===== Bug Fixes
* Avoid that the agent blocks server shutdown in case the APM Server is not available - https://github.com/elastic/apm-agent-java/pull/554[#554]
* Public API annotations improper retention prevents it from being used with Groovy - https://github.com/elastic/apm-agent-java/pull/567[#567]
* Eliminate side effects of class loading related to Instrumentation matching mechanism

[[release-notes-1.5.0]]
==== 1.5.0 - 2019/03/26

[float]
===== Potentially breaking changes
* If you didn't explicitly set the https://www.elastic.co/guide/en/apm/agent/java/master/config-core.html#config-service-name[`service_name`]
previously and you are dealing with a servlet-based application (including Spring Boot),
your `service_name` will change.
See the documentation for https://www.elastic.co/guide/en/apm/agent/java/master/config-core.html#config-service-name[`service_name`]
and the corresponding section in _Features_ for more information.
Note: this requires APM Server 7.0+. If using previous versions, nothing will change.

[float]
===== Features
* Added property `"allow_path_on_hierarchy"` to JAX-RS plugin, to lookup inherited usage of `@path`
* Support for number and boolean labels in the public API {pull}497[497].
This change also renames `tag` to `label` on the API level to be compliant with the https://github.com/elastic/ecs#-base-fields[Elastic Common Schema (ECS)].
The `addTag(String, String)` method is still supported but deprecated in favor of `addLabel(String, String)`.
As of version 7.x of the stack, labels will be stored under `labels` in Elasticsearch.
Previously, they were stored under `context.tags`.
* Support async queries made by Elasticsearch REST client 
* Added `setStartTimestamp(long epochMicros)` and `end(long epochMicros)` API methods to `Span` and `Transaction`,
allowing to set custom start and end timestamps.
* Auto-detection of the `service_name` based on the `<display-name>` element of the `web.xml` with a fallback to the servlet context path.
If you are using a spring-based application, the agent will use the setting for `spring.application.name` for its `service_name`.
See the documentation for https://www.elastic.co/guide/en/apm/agent/java/master/config-core.html#config-service-name[`service_name`]
for more information.
Note: this requires APM Server 7.0+. If using previous versions, nothing will change.
* Previously, enabling https://www.elastic.co/guide/en/apm/agent/java/master/config-core.html#config-capture-body[`capture_body`] could only capture form parameters.
Now it supports all UTF-8 encoded plain-text content types.
The option https://www.elastic.co/guide/en/apm/agent/java/master/config-http.html#config-capture-body-content-types[`capture_body_content_types`]
controls which `Content-Type`s should be captured.
* Support async calls made by OkHttp client (`Call#enqueue`)
* Added support for providing config options on agent attach.
** CLI example: `--config server_urls=http://localhost:8200,http://localhost:8201`
** API example: `ElasticApmAttacher.attach(Map.of("server_urls", "http://localhost:8200,http://localhost:8201"));`

[float]
===== Bug Fixes
* Logging integration through MDC is not working properly - https://github.com/elastic/apm-agent-java/issues/499[#499]
* ClassCastException with adoptopenjdk/openjdk11-openj9 - https://github.com/elastic/apm-agent-java/issues/505[#505]
* Span count limitation is not working properly - reported https://discuss.elastic.co/t/kibana-apm-not-showing-spans-which-are-visible-in-discover-too-many-spans/171690[in our forum]
* Java agent causes Exceptions in Alfresco cluster environment due to failure in the instrumentation of Hazelcast `Executor`s - reported https://discuss.elastic.co/t/cant-run-apm-java-agent-in-alfresco-cluster-environment/172962[in our forum]

[[release-notes-1.4.0]]
==== 1.4.0 - 2019/02/14

[float]
===== Features
* Added support for sync calls of OkHttp client
* Added support for context propagation for `java.util.concurrent.ExecutorService`s
* The `trace_methods` configuration now allows to omit the method matcher.
   Example: `com.example.*` traces all classes and methods within the `com.example` package and sub-packages.
* Added support for JSF. Tested on WildFly, WebSphere Liberty and Payara with embedded JSF implementation and on Tomcat and Jetty with
 MyFaces 2.2 and 2.3
* Introduces a new configuration option `disable_metrics` which disables the collection of metrics via a wildcard expression.
* Support for HttpUrlConnection
* Adds `subtype` and `action` to spans. This replaces former typing mechanism where type, subtype and action were all set through
   the type in an hierarchical dotted-syntax. In order to support existing API usages, dotted types are parsed into subtype and action, 
   however `Span.createSpan` and `Span.setType` are deprecated starting this version. Instead, type-less spans can be created using the new 
   `Span.startSpan` API and typed spans can be created using the new `Span.startSpan(String type, String subtype, String action)` API
* Support for JBoss EAP 6.4, 7.0, 7.1 and 7.2
* Improved startup times
* Support for SOAP (JAX-WS).
   SOAP client create spans and propagate context.
   Transactions are created for `@WebService` classes and `@WebMethod` methods.  

[float]
===== Bug Fixes
* Fixes a failure in BitBucket when agent deployed https://github.com/elastic/apm-agent-java/issues/349[#349]
* Fixes increased CPU consumption https://github.com/elastic/apm-agent-java/issues/453[#453] and https://github.com/elastic/apm-agent-java/issues/443[#443]
* Fixed some OpenTracing bridge functionalities that were not working when auto-instrumentation is disabled
* Fixed an error occurring when ending an OpenTracing span before deactivating
* Sending proper `null` for metrics that have a NaN value
* Fixes JVM crash with Java 7 https://github.com/elastic/apm-agent-java/issues/458[#458]
* Fixes an application deployment failure when using EclipseLink and `trace_methods` configuration https://github.com/elastic/apm-agent-java/issues/474[#474]

[[release-notes-1.3.0]]
==== 1.3.0 - 2019/01/10

[float]
===== Features
* The agent now collects system and JVM metrics https://github.com/elastic/apm-agent-java/pull/360[#360]
* Add API methods `ElasticApm#startTransactionWithRemoteParent` and `Span#injectTraceHeaders` to allow for manual context propagation https://github.com/elastic/apm-agent-java/pull/396[#396].
* Added `trace_methods` configuration option which lets you define which methods in your project or 3rd party libraries should be traced.
   To create spans for all `public` methods of classes whose name ends in `Service` which are in a sub-package of `org.example.services` use this matcher:
   `public org.example.services.*.*Service#*` https://github.com/elastic/apm-agent-java/pull/398[#398]
* Added span for `DispatcherServlet#render` https://github.com/elastic/apm-agent-java/pull/409[#409].
* Flush reporter on shutdown to make sure all recorded Spans are sent to the server before the program exits https://github.com/elastic/apm-agent-java/pull/397[#397]
* Adds Kubernetes https://github.com/elastic/apm-agent-java/issues/383[#383] and Docker metadata to, enabling correlation with the Kibana Infra UI.
* Improved error handling of the Servlet Async API https://github.com/elastic/apm-agent-java/issues/399[#399]
* Support async API’s used with AsyncContext.start https://github.com/elastic/apm-agent-java/issues/388[#388]

[float]
===== Bug Fixes
* Fixing a potential memory leak when there is no connection with APM server
* Fixes NoSuchMethodError CharBuffer.flip() which occurs when using the Elasticsearch RestClient and Java 7 or 8 https://github.com/elastic/apm-agent-java/pull/401[#401]

 
[[release-notes-1.2.0]]
==== 1.2.0 - 2018/12/19

[float]
===== Features
* Added `capture_headers` configuration option.
   Set to `false` to disable capturing request and response headers.
   This will reduce the allocation rate of the agent and can save you network bandwidth and disk space.
* Makes the API methods `addTag`, `setName`, `setType`, `setUser` and `setResult` fluent, so that calls can be chained. 

[float]
===== Bug Fixes
* Catch all errors thrown within agent injected code
* Enable public APIs and OpenTracing bridge to work properly in OSGi systems, fixes https://github.com/elastic/apm-agent-java/issues/362[this WildFly issue]
* Remove module-info.java to enable agent working on early Tomcat 8.5 versions
* Fix https://github.com/elastic/apm-agent-java/issues/371[async Servlet API issue]

[[release-notes-1.1.0]]
==== 1.1.0 - 2018/11/28

[float]
===== Features
* Some memory allocation improvements
* Enabling bootdelegation for agent classes in Atlassian OSGI systems

[float]
===== Bug Fixes
* Update dsl-json which fixes a memory leak.
 See https://github.com/ngs-doo/dsl-json/pull/102[ngs-doo/dsl-json#102] for details. 
* Avoid `VerifyError`s by non instrumenting classes compiled for Java 4 or earlier
* Enable APM Server URL configuration with path (fixes #339)
* Reverse `system.hostname` and `system.platform` order sent to APM server

[[release-notes-1.0.1]]
==== 1.0.1 - 2018/11/15

[float]
===== Bug Fixes
* Fixes NoSuchMethodError CharBuffer.flip() which occurs when using the Elasticsearch RestClient and Java 7 or 8 {pull}313[#313]

[[release-notes-1.0.0]]
==== 1.0.0 - 2018/11/14

[float]
===== Breaking changes
* Remove intake v1 support. This version requires APM Server 6.5.0+ which supports the intake api v2.
   Until the time the APM Server 6.5.0 is officially released,
   you can test with docker by pulling the APM Server image via
   `docker pull docker.elastic.co/apm/apm-server:6.5.0-SNAPSHOT`. 

[float]
===== Features
* Adds `@CaptureTransaction` and `@CaptureSpan` annotations which let you declaratively add custom transactions and spans.
   Note that it is required to configure the `application_packages` for this to work.
   See the https://www.elastic.co/guide/en/apm/agent/java/master/public-api.html#api-annotation[documentation] for more information.
* The public API now supports to activate a span on the current thread.
   This makes the span available via `ElasticApm#currentSpan()`
   Refer to the https://www.elastic.co/guide/en/apm/agent/java/master/public-api.html#api-span-activate[documentation] for more details.
* Capturing of Elasticsearch RestClient 5.0.2+ calls.
   Currently, the `*Async` methods are not supported, only their synchronous counterparts.
* Added API methods to enable correlating the spans created from the JavaScrip Real User Monitoring agent with the Java agent transaction.
   More information can be found in the https://www.elastic.co/guide/en/apm/agent/java/master/public-api.html#api-ensure-parent-id[documentation].
* Added `Transaction.isSampled()` and `Span.isSampled()` methods to the public API
* Added `Transaction#setResult` to the public API {pull}293[#293]

[float]
===== Bug Fixes
* Fix for situations where status code is reported as `200`, even though it actually was `500` {pull}225[#225]
* Capturing the username now properly works when using Spring security {pull}183[#183]

[[release-notes-1.0.0.rc1]]
==== 1.0.0.RC1 - 2018/11/06

[float]
===== Breaking changes
* Remove intake v1 support. This version requires APM Server 6.5.0+ which supports the intake api v2.
   Until the time the APM Server 6.5.0 is officially released,
   you can test with docker by pulling the APM Server image via
   `docker pull docker.elastic.co/apm/apm-server:6.5.0-SNAPSHOT`.
* Wildcard patterns are case insensitive by default. Prepend `(?-i)` to make the matching case sensitive.

[float]
===== Features
* Support for Distributed Tracing
* Adds `@CaptureTransaction` and `@CaptureSpan` annotations which let you declaratively add custom transactions and spans.
   Note that it is required to configure the `application_packages` for this to work.
   See the https://www.elastic.co/guide/en/apm/agent/java/master/public-api.html#api-annotation[documentation] for more information.
* The public API now supports to activate a span on the current thread.
   This makes the span available via `ElasticApm#currentSpan()`
   Refer to the https://www.elastic.co/guide/en/apm/agent/java/master/public-api.html#api-span-activate[documentation] for more details.
* Capturing of Elasticsearch RestClient 5.0.2+ calls.
   Currently, the `*Async` methods are not supported, only their synchronous counterparts.
* Added API methods to enable correlating the spans created from the JavaScrip Real User Monitoring agent with the Java agent transaction.
   More information can be found in the https://www.elastic.co/guide/en/apm/agent/java/master/public-api.html#api-ensure-parent-id[documentation].
* Microsecond accurate timestamps {pull}261[#261]
* Support for JAX-RS annotations.
Transactions are named based on your resources (`ResourceClass#resourceMethod`).

[float]
===== Bug Fixes
* Fix for situations where status code is reported as `200`, even though it actually was `500` {pull}225[#225]

[[release-notes-0.8.x]]
=== Java Agent version 0.8.x

[[release-notes-0.8.0]]
==== 0.8.0

[float]
===== Breaking changes
* Wildcard patterns are case insensitive by default. Prepend `(?-i)` to make the matching case sensitive.

[float]
===== Features
* Wildcard patterns are now not limited to only one wildcard in the middle and can be arbitrarily complex now.
   Example: `*foo*bar*baz`.
* Support for JAX-RS annotations.
   Transactions are named based on your resources (`ResourceClass#resourceMethod`).

[[release-notes-0.7.x]]
=== Java Agent version 0.7.x

[[release-notes-0.7.1]]
==== 0.7.1 - 2018/10/24

[float]
===== Bug Fixes
* Avoid recycling transactions twice {pull}178[#178]

[[release-notes-0.7.0]]
==== 0.7.0 - 2018/09/12

[float]
===== Breaking changes
* Removed `ElasticApm.startSpan`. Spans can now only be created from their transactions via `Transaction#createSpan`.
* `ElasticApm.startTransaction` and `Transaction#createSpan` don't activate the transaction and spans
   and are thus not available via `ElasticApm.activeTransaction` and `ElasticApm.activeSpan`.

[float]
===== Features
* Public API
** Add `Span#captureException` and `Transaction#captureException` to public API.
      `ElasticApm.captureException` is deprecated now. Use `ElasticApm.currentSpan().captureException(exception)` instead.
** Added `Transaction.getId` and `Span.getId` methods 
* Added support for async servlet requests
* Added support for Payara/Glassfish
* Incubating support for Apache HttpClient
* Support for Spring RestTemplate
* Added configuration options `use_path_as_transaction_name` and `url_groups`,
   which allow to use the URL path as the transaction name.
   As that could contain path parameters, like `/user/$userId` however,
   You can set the `url_groups` option to define a wildcard pattern, like `/user/*`,
   to group those paths together.
   This is especially helpful when using an unsupported Servlet API-based framework. 
* Support duration suffixes (`ms`, `s` and `m`) for duration configuration options.
   Not using the duration suffix logs out a deprecation warning and will not be supported in future versions.
* Add ability to add multiple APM server URLs, which enables client-side load balancing.
   The configuration option `server_url` has been renamed to `server_urls` to reflect this change.
   However, `server_url` still works for backwards compatibility.
* The configuration option `service_name` is now optional.
   It defaults to the main class name,
   the name of the executed jar file (removing the version number),
   or the application server name (for example `tomcat-application`).
   In a lot of cases,
   you will still want to set the `service_name` explicitly.
   But it helps getting started and seeing data easier,
   as there are no required configuration options anymore.
   In the future we will most likely determine more useful application names for Servlet API-based applications.<|MERGE_RESOLUTION|>--- conflicted
+++ resolved
@@ -57,9 +57,6 @@
 
 [float]
 ===== Bug fixes
-<<<<<<< HEAD
-* Fix `use_path_as_transaction_name` option in Spring controllers - {pull}1843[#1843]
-=======
 * Fix NPE with `null` binary header values + properly serialize them - {pull}1842[#1842]
 * Fix `ListenerExecutionFailedException` when using Spring AMQP's ReplyTo container - {pull}1872[#1872]
 * Enabling log ECS reformatting when using Logback configured with `LayoutWrappingEncoder` and a pattern layout - {pull}1879[#1879]
@@ -67,7 +64,7 @@
 * Fix `ClassCastException` with `ConnnectionMetaData` and multiple classloaders - {pull}1864[#1864]
 * Fix NPE in `co.elastic.apm.agent.servlet.helper.ServletTransactionCreationHelper.getClassloader` - {pull}1861[#1861]
 * Fix for Jboss JMX unexpected notifications - {pull}1895[#1895]
->>>>>>> 301f6af1
+* Fix `use_path_as_transaction_name` option in Spring controllers - {pull}1843[#1843]
 
 [[release-notes-1.x]]
 === Java Agent version 1.x
