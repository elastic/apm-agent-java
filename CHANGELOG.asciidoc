--- conflicted
+++ resolved
@@ -19,6 +19,21 @@
 ////
 
 === Unreleased
+
+[[release-notes-1.18.0]]
+==== 1.18.0 - YYYY/MM/DD
+
+[float]
+===== Breaking changes
+
+[float]
+===== Features
+* Overhaul of the `ExecutorService` instrumentation that avoids issues like ``ClassCastException``s - {pull}1206[#1206]
+* Support for `ForJoinPool` and `ScheduledExecutorService` (see <<supported-async-frameworks>>)
+* Support for `ExecutorService#invokeAny` and `ExecutorService#invokeAll`
+
+[float]
+===== Bug fixes
 
 [[release-notes-1.17.0]]
 ==== 1.17.0 - YYYY/MM/DD
@@ -33,14 +48,8 @@
 * Add <<config-log-format-sout>> and <<config-log-format-file>> with the options `PLAIN_TEXT` and `JSON`.
 The latter uses https://github.com/elastic/ecs-logging-java[ecs-logging-java] to format the logs.
 * Exposing <<config-classes-excluded-from-instrumentation>> config - {pull}1187[#1187]
-<<<<<<< HEAD
-* Overhaul of the `ExecutorService` instrumentation that avoids issues like ``ClassCastException``s - {pull}1206[#1206]
-* Support for `ForJoinPool` and `ScheduledExecutorService` (see <<supported-async-frameworks>>)
-* Support for `ExecutorService#invokeAny` and `ExecutorService#invokeAll`
-=======
 * Add support for naming transactions based on Grails controllers. Supports Grails 3+ - {pull}1171[#1171]
 * Add support for the Apache/Alibaba Dubbo RPC framework
->>>>>>> 60279c71
 
 [float]
 ===== Bug fixes
