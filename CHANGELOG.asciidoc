ifdef::env-github[]
NOTE: Release notes are best read in our documentation at
https://www.elastic.co/guide/en/apm/agent/java/current/release-notes.html[elastic.co]
endif::[]

////
[[release-notes-x.x.x]]
==== x.x.x - YYYY/MM/DD

[float]
===== Breaking changes

[float]
===== Features
* Cool new feature: {pull}2526[#2526]

[float]
===== Bug fixes
////

=== Unreleased

[[release-notes-1.26.0]]
==== 1.26.0 - YYYY/MM/DD

[float]
===== Features
* Improved naming for Spring controllers - {pull}1906[#1906]
* ECS log reformatting improvements - {pull}1910[#1910]
** Automatically sets `service.node.name` in all log events if set through agent configuration
** Add `log_ecs_reformatting_additional_fields` option to support arbitrary fields in logs
** Automatically serialize markers as tags where relevant (log4j2 and logback)
* gRPC spans (client and server) can detect errors or cancellation through custom listeners - {pull}2067[#2067]
* Add `-download-agent-version` to the agent <<setup-attach-cli-usage-options, attach CLI tool options>>, allowing the
user to configure an arbitrary agent version that will be downloaded from maven and attached - {pull}1959[#1959]
* Add extra check to detect improper agent setup - {pull}2076[#2076]

[float]
===== Bug fixes
* Fix failure to parse some forms of the `Implementation-Version` property from jar manifest files - {pull}1931[#1931]
* Ensure single value for context-propagation header - {pull}1937[#1937]
* Fix gRPC non-terminated (therefore non-reported) client spans - {pull}2067[#2067]
* Fix Webflux response status code - {pull}1948[#1948]

[float]
===== Refactorings
<<<<<<< HEAD
* Migrate ES RestClient plugin to indy dispatcher {pull}2088[#2088]
=======
* Migrate Dubbo plugin to indy dispatcher {pull}2087[#2087]
>>>>>>> c249918b

[[release-notes-1.x]]
=== Java Agent version 1.x

[[release-notes-1.25.0]]
==== 1.25.0 - 2021/07/22

[float]
===== Potentially breaking changes
* If you rely on instrumentations that are in the `experimental` group, you must now set `enable_experimental_instrumentations=true` otherwise
the experimental instrumentations will be disabled by default. Up to version `1.24.0` using an empty value for `disable_instrumentations` was
the recommended way to override the default `disable_instrumentations=experimental`.

[float]
===== Features
* Support for inheritance of public API annotations - {pull}1805[#1805]
* JDBC instrumentation sets `context.db.instance` - {pull}1820[#1820]
* Add support for Vert.x web client- {pull}1824[#1824]
* Avoid recycling of spans and transactions that are using through the public API, so to avoid
reference-counting-related errors - {pull}1859[#1859]
* Add <<config-enable-experimental-instrumentations>> configuration option to enable experimental features - {pull}1863[#1863]
** Previously, when adding an instrumentation group to `disable_instrumentations`, we had to make sure to not forget the
default `experimental` value, for example when disabling `jdbc` instrumentation we had to set `disable_instrumentations=experimental,jdbc` otherwise
setting `disable_instrumentations=jdbc` would disable jdbc and also enable experimental features, which would not be the desired effect.
** Previously, by default `disable_instrumentations` contained `experimental`
** Now by default `disable_instrumentations` is empty and `enable_experimental_instrumentations=false`
** Set `enable_experimental_instrumentations=true` to enable experimental instrumentations
* Eliminating concerns related to log4j2 vulnerability - https://nvd.nist.gov/vuln/detail/CVE-2020-9488#vulnCurrentDescriptionTitle.
We cannot upgrade to version above 2.12.1 because this is the last version of log4j that is compatible with Java 7.
Instead, we exclude the SMTP appender (which is the vulnerable one) from our artifacts. Note that older versions of
our agent are not vulnerable as well, as the SMTP appender was never used, this is only to further reduce our users' concerns.
* Adding public APIs for setting `destination.service.resource`, `destination.address` and `destination.port` fields
for exit spans - {pull}1788[#1788]
* Only use emulated runtime attachment as fallback, remove the `--without-emulated-attach` option - {pull}1865[#1865]
* Instrument `javax.servlet.Filter` the same way as `javax.servlet.FilterChain` - {pull}1858[#1858]
* Propagate trace context headers in HTTP calls occurring from within traced exit points, for example - when using
Elasticsearch's REST client - {pull}1883[#1883]
* Added support for naming sparkjava (not Apache Spark) transactions {pull}1894[#1894]
* Added the ability to manually create exit spans, which will result with the auto creation of service nodes in the
service map and downstream service in the dependencies table - {pull}1898[#1898]
* Basic support for `com.sun.net.httpserver.HttpServer` - {pull}1854[#1854]
* Update to async-profiler 1.8.6 {pull}1907[#1907]
* Added support for setting the framework using the public api (#1908) - {pull}1909[#1909]

[float]
===== Bug fixes
* Fix NPE with `null` binary header values + properly serialize them - {pull}1842[#1842]
* Fix `ListenerExecutionFailedException` when using Spring AMQP's ReplyTo container - {pull}1872[#1872]
* Enabling log ECS reformatting when using Logback configured with `LayoutWrappingEncoder` and a pattern layout - {pull}1879[#1879]
* Fix NPE with Webflux + context propagation headers - {pull}1871[#1871]
* Fix `ClassCastException` with `ConnnectionMetaData` and multiple classloaders - {pull}1864[#1864]
* Fix NPE in `co.elastic.apm.agent.servlet.helper.ServletTransactionCreationHelper.getClassloader` - {pull}1861[#1861]
* Fix for Jboss JMX unexpected notifications - {pull}1895[#1895]

[[release-notes-1.24.0]]
==== 1.24.0 - 2021/05/31

[float]
===== Features
* Basic support for Apache Struts 2 {pull}1763[#1763]
* Extending the <<config-log-ecs-reformatting>> config option to enable the overriding of logs with ECS-reformatted
events. With the new `OVERRIDE` option, non-file logs can be ECS-reformatted automatically as well - {pull}1793[#1793]
* Instrumentation for Vert.x Web {pull}1697[#1697]
* Changed log level of vm arguments to debug
* Giving precedence for the W3C `tracecontext` header over the `elastic-apm-traceparent` header - {pull}1821[#1821]
* Add instrumentation for Webflux - {pull}1305[#1305]
* Add instrumentation for Javalin {pull}1822[#1822]

[float]
===== Bug fixes
* Fix another error related to instrumentation plugins loading on Windows - {pull}1785[#1785]
* Load Spring AMQP plugin- {pull}1784[#1784]
* Avoid `IllegalStateException` when multiple `tracestate` headers are used - {pull}1808[#1808]
* Ensure CLI attach avoids `sudo` only when required and avoid blocking - {pull}1819[#1819]
* Avoid sending metric-sets without samples, so to adhere to the intake API - {pull}1826[#1826]
* Fixing our type-pool cache, so that it can't cause OOM (softly-referenced), and it gets cleared when not used for
a while - {pull}1828[#1828]

[float]
===== Refactors
* Remove single-package limitation for embedded plugins - {pull}1780[#1780]

[[release-notes-1.23.0]]
==== 1.23.0 - 2021/04/22

[float]
===== Breaking changes
* There are breaking changes in the <<setup-attach-cli,attacher cli>>.
  See the Features section for more information.

[float]
===== Features
* Overhaul of the <<setup-attach-cli,attacher cli>> application that allows to attach the agent to running JVMs - {pull}1667[#1667]
** The artifact of the standalone cli application is now called `apm-agent-attach-cli`. The attacher API is still called `apm-agent-attach`.
** There is also a slim version of the cli application that does not bundle the Java agent.
It requires the `--agent-jar` option to be set.
** Improved logging +
The application uses {ecs-logging-java-ref}/intro.html[Java ECS logging] to emit JSON logs.
The log level can be configured with the `--log-level` option.
By default, the program is logging to the console but using the `--log-file` option, it can also log to a file.
** Attach to JVMs running under a different user (unix only) +
The JVM requires the attacher to be running under the same user as the target VM (the attachee).
The `apm-agent-attach-standalone.jar` can now be run with a user that has permissions to switch to the user that runs the target VM.
On Windows, the attacher can still only attach to JVMs that are running with under the same user.
** New include/exclude discovery rules +
*** `--include-all`: Attach to all discovered JVMs. If no matchers are provided, it will not attach to any JVMs.
*** `--include-user`/`--exclude-user`: Attach to all JVMs of a given operating system user.
*** `--include-main`/`--exclude-main`: Attach to all JVMs that whose main class/jar name, or system properties match the provided regex.
*** `--include-vmargs`/`--exclude-vmargs`: Attach to all JVMs that whose main class/jar name, or system properties match the provided regex.
** Removal of options +
*** The deprecated `--arg` option has been removed.
*** The `-i`/`--include`, `-e`/`exclude` options have been removed in favor of the `--<include|exclude>-<main|vmargs>` options.
*** The `-p`/`--pid` options have been removed in favor of the `--include-pid` option.
** Changed behavior of  the `-l`/`--list` option +
The option now only lists JVMs that match the include/exclude discovery rules.
Thus, it can be used to do a dry-run of the matchers without actually performing an attachment.
It even works in combination with `--continuous` now.
By default, the VM arguments are not printed, but only when the `-a`/`--list-vmargs` option is set.
** Remove dependency on `jps` +
Even when matching on the main class name or on system properties,
** Checks the Java version before attaching to avoid attachment on unsupported JVMs.
* Cassandra instrumentation - {pull}1712[#1712]
* Log correlation supports JBoss Logging - {pull}1737[#1737]
* Update Byte-buddy to `1.11.0` - {pull}1769[#1769]
* Support for user.domain {pull}1756[#1756]
* JAX-RS supports javax.ws.rs.PATCH
* Enabling build and unit tests on Windows - {pull}1671[#1671]

[float]
===== Bug fixes
* Fixed log correlation for log4j2 - {pull}1720[#1720]
* Fix apm-log4j1-plugin and apm-log4j2-plugin dependency on slf4j - {pull}1723[#1723]
* Avoid systematic `MessageNotWriteableException` error logging, now only visible in `debug` - {pull}1715[#1715] and {pull}1730[#1730]
* Fix rounded number format for non-english locales - {pull}1728[#1728]
* Fix `NullPointerException` on legacy Apache client instrumentation when host is `null` - {pull}1746[#1746]
* Apply consistent proxy class exclusion heuristic - {pull}1738[#1738]
* Fix micrometer serialization error - {pull}1741[#1741]
* Optimize & avoid `ensureInstrumented` deadlock by skipping stack-frame computation for Java7+ bytecode - {pull}1758[#1758]
* Fix instrumentation plugins loading on Windows - {pull}1671[#1671]

[float]
===== Refactors
* Migrate some plugins to indy dispatcher {pull}1369[#1369] {pull}1410[#1410] {pull}1374[#1374]

[[release-notes-1.22.0]]
==== 1.22.0 - 2021/03/24

[float]
===== Breaking changes
* Dots in metric names of Micrometer metrics get replaced with underscores to avoid mapping conflicts.
De-dotting be disabled via <<config-dedot-custom-metrics, `dedot_custom_metrics`>>. - {pull}1700[#1700]

[float]
===== Features
* Introducing a new mechanism to ease the development of community instrumentation plugins. See <<config-plugins-dir>> for
more details. This configuration was already added in 1.18.0, but more extensive and continuous integration testing
allows us to expose it now. It is still marked as "experimental" though, meaning that future changes in the mechanism
may break early contributed plugins. However, we highly encourage our community to try it out and we will do our best
to assist with such efforts.
* Deprecating `ignore_user_agents` in favour of `transaction_ignore_user_agents`, maintaining the same functionality -
{pull}1644[#1644]
* Update existing Hibernate Search 6 instrumentation to the final relase
* The <<config-use-path-as-transaction-name, `use_path_as_transaction_name`>> option is now dynamic
* Flushing internal and micrometer metrics before the agent shuts down - {pull}1658[#1658]
* Support for OkHttp 4.4+ -  {pull}1672[#1672]
* Adding capability to automatically create ECS-JSON-formatted version of the original application log files, through
the <<config-log-ecs-reformatting>> config option. This allows effortless ingestion of logs to Elasticsearch without
any further configuration. Supports log4j1, log4j2 and Logback. {pull}1261[#1261]
* Add support to Spring AMQP - {pull}1657[#1657]
* Adds the ability to automatically configure usage of the OpenTracing bridge in systems using ServiceLoader - {pull}1708[#1708]
* Update to async-profiler 1.8.5 - includes a fix to a Java 7 crash and enhanced safe mode to better deal with
corrupted stack frames.
* Add a warning on startup when `-Xverify:none` or `-noverify` flags are set as this can lead to crashes that are very
difficult to debug - {pull}1593[#1593]. In an upcoming version, the agent will not start when these flags are set,
unless the system property `elastic.apm.disable_bootstrap_checks` is set to true.

[float]
===== Bug fixes
* fix sample rate rounded to zero when lower than precision - {pull}1655[#1655]
* fixed a couple of bugs with the external plugin mechanism (not documented until now) - {pull}1660[#1660]
* Fix runtime attach conflict with multiple users - {pull}1704[#1704]

[[release-notes-1.21.0]]
==== 1.21.0 - 2021/02/09

[float]
===== Breaking changes
* Following PR {pull}1650[#1650], there are two slight changes with the <<config-server-url>> and <<config-server-urls>>
configuration options:
    1.  So far, setting `server_urls` with an empty string would allow the agent to work normally, apart from any action
        that requires communication with the APM Server, including the attempt to fetch a central configuration.
        Starting in this agent version, setting `server_urls` to empty string doesn't have any special meaning, it is
        the default expected configuration, where `server_url` will be used instead. In order to achieve the same
        behaviour, use the new <<config-disable-send>> configuration.
    2.  Up to this version, `server_url` was used as an alias to `server_urls`, meaning that one could potentially set
        the `server_url` config with a comma-separated list of multiple APM Server addresses, and that would have been a
        valid configuration. Starting in this agent version, `server_url` is a separate configuration, and it only accepts
        Strings that represent a single valid URL. Specifically, empty strings and commas are invalid.

[float]
===== Features
* Add cloud provider metadata to reported events, see
https://github.com/elastic/apm/blob/master/specs/agents/metadata.md#cloud-provider-metadata[spec] for details.
By default, the agent will try to automatically detect the cloud provider on startup, but this can be
configured through the <<config-cloud-provider, `cloud_provider`>> config option - {pull}1599[#1599]
* Add span & transaction `outcome` field to improve error rate calculations - {pull}1613[#1613]

[float]
===== Bug fixes
* Fixing crashes observed in Java 7 at sporadic timing by applying a few seconds delay on bootstrap - {pull}1594[#1594]
* Fallback to using "TLS" `SSLContext` when "SSL" is not available - {pull}1633[#1633]
* Fixing agent startup failure with `NullPointerException` thrown by Byte-buddy's `MultipleParentClassLoader` - {pull}1647[#1647]
* Fix cached type resolution triggering `ClassCastException` - {pull}1649[#1649]

[[release-notes-1.20.0]]
==== 1.20.0 - 2021/01/07

[float]
===== Breaking changes
* The following public API types were `public` so far and became package-private: `NoopScope`, `ScopeImpl` and `AbstractSpanImpl`.
  If your code is using them, you will need to change that when upgrading to this version.
  Related PR: {pull}1532[#1532]

[float]
===== Features
* Add support for RabbitMQ clients - {pull}1328[#1328]

[float]
===== Bug fixes
* Fix small memory allocation regression introduced with tracestate header {pull}1508[#1508]
* Fix `NullPointerException` from `WeakConcurrentMap.put` through the Elasticsearch client instrumentation - {pull}1531[#1531]
* Sending `transaction_id` and `parent_id` only for events that contain a valid `trace_id` as well - {pull}1537[#1537]
* Fix `ClassNotFoundError` with old versions of Spring resttemplate {pull}1524[#1524]
* Fix Micrometer-driven metrics validation errors by the APM Server when sending with illegal values - {pull}1559[#1559]
* Serialize all stack trace frames when setting `stack_trace_limit=-1` instead of none - {pull}1571[#1571]
* Fix `UnsupportedOperationException` when calling `ServletContext.getClassLoader()` - {pull}1576[#1576]
* Fix improper request body capturing - {pull}1579[#1579]
* Avoid `NullPointerException` due to null return values instrumentation advices - {pull}1601[#1601]
* Update async-profiler to 1.8.3 {pull}1602[1602]
* Use null-safe data structures to avoid `NullPointerException` {pull}1597[1597]
* Fix memory leak in sampling profiler mechanism - {pull}1592[#1592]

[float]
===== Refactors
* Migrate some plugins to indy dispatcher {pull}1405[#1405] {pull}1394[#1394]

[[release-notes-1.19.0]]
==== 1.19.0 - 2020/11/10

[float]
===== Features
* The agent version now includes a git hash if it's a snapshot version.
  This makes it easier to differ distinct snapshot builds of the same version.
  Example: `1.18.1-SNAPSHOT.4655910`
* Add support for sampling weight with propagation in `tracestate` W3C header {pull}1384[#1384]
* Adding two more valid options to the `log_level` config: `WARNING` (equivalent to `WARN`) and `CRITICAL`
  (will be treated as `ERROR`) - {pull}1431[1431]
* Add the ability to disable Servlet-related spans for `INCLUDE`, `FORWARD` and `ERROR` dispatches (without affecting
  basic Servlet capturing) by adding `servlet-api-dispatch` to <<config-disable-instrumentations>> - {pull}1448[1448]
* Add Sampling Profiler support for AArch64 architectures - {pull}1443[1443]
* Support proper transaction naming when using Spring's `ServletWrappingController` - {pull}1461[#1461]
* Update async-profiler to 1.8.2 {pull}1471[1471]
* Update existing Hibernate Search 6 instrumentation to work with the latest CR1 release
* Deprecating the `addLabel` public API in favor of `setLabel` (still supporting `addLabel`) - {pull}1449[#1449]

[float]
===== Bug fixes
* Fix `HttpUrlConnection` instrumentation issue (affecting distributed tracing as well) when using HTTPS without using
  `java.net.HttpURLConnection#disconnect` - {pull}1447[1447]
* Fixes class loading issue that can occur when deploying multiple applications to the same application server - {pull}1458[#1458]
* Fix ability to disable agent on startup wasn't working for runtime attach {pull}1444[1444]
* Avoid `UnsupportedOperationException` on some spring application startup {pull}1464[1464]
* Fix ignored runtime attach `config_file` {pull}1469[1469]
* Fix `IllegalAccessError: Module 'java.base' no access to: package 'java.lang'...` in J9 VMs of Java version >= 9 -
  {pull}1468[#1468]
* Fix JVM version parsing on HP-UX {pull}1477[#1477]
* Fix Spring-JMS transactions lifecycle management when using multiple concurrent consumers - {pull}1496[#1496]

[float]
===== Refactors
* Migrate some plugins to indy dispatcher {pull}1404[1404] {pull}1411[1411]
* Replace System Rules with System Lambda {pull}1434[#1434]

[[release-notes-1.18.1]]
==== 1.18.1 - 2020/10/06

[float]
===== Refactors
* Migrate some plugins to indy dispatcher {pull}1362[1362] {pull}1366[1366] {pull}1363[1363] {pull}1383[1383] {pull}1368[1368] {pull}1364[1364] {pull}1365[1365] {pull}1367[1367] {pull}1371[1371]

[float]
===== Bug fixes
* Fix instrumentation error for HttpClient - {pull}1402[#1402]
* Eliminate `unsupported class version error` messages related to loading the Java 11 HttpClient plugin in pre-Java-11 JVMs {pull}1397[1397]
* Fix rejected metric events by APM Server with response code 400 due to data validation error - sanitizing Micrometer
metricset tag keys - {pull}1413[1413]
* Fix invalid micrometer metrics with non-numeric values {pull}1419[1419]
* Fix `NoClassDefFoundError` with JDBC instrumentation plugin {pull}1409[1409]
* Apply `disable_metrics` config to Micrometer metrics - {pull}1421[1421]
* Remove cgroup `inactive_file.bytes` metric according to spec {pull}1422[1422]

[[release-notes-1.18.0]]
==== 1.18.0 - 2020/09/08

[float]
===== Features
* Deprecating `ignore_urls` config in favour of <<config-transaction-ignore-urls, `transaction_ignore_urls`>> to align
  with other agents, while still allowing the old config name for backward compatibility - {pull}1315[#1315]
* Enabling instrumentation of classes compiled with Java 1.4. This is reverting the restriction of instrumenting only
  bytecode of Java 1.5 or higher ({pull}320[#320]), which was added due to potential `VerifyError`. Such errors should be
  avoided now by the usage of `TypeConstantAdjustment` - {pull}1317[#1317]
* Enabling agent to work without attempting any communication with APM server, by allowing setting `server_urls` with
  an empty string - {pull}1295[#1295]
* Add <<metrics-micrometer, micrometer support>> - {pull}1303[#1303]
* Add `profiling_inferred_spans_lib_directory` option to override the default temp directory used for exporting the async-profiler library.
  This is useful for server-hardened environments where `/tmp` is often configured with `noexec`, leading to `java.lang.UnsatisfiedLinkError` errors - {pull}1350[#1350]
* Create spans for Servlet dispatches to FORWARD, INCLUDE and ERROR - {pull}1212[#1212]
* Support JDK 11 HTTPClient - {pull}1307[#1307]
* Lazily create profiler temporary files {pull}1360[#1360]
* Convert the followings to Indy Plugins (see details in <<release-notes-1.18.0.rc1, 1.18.0-rc1 relase notes>>): gRPC,
  AsyncHttpClient, Apache HttpClient
* The agent now collects cgroup memory metrics (see details in <<metrics-cgroup,Metrics page>>)
* Update async-profiler to 1.8.1 {pull}1382[#1382]
* Runtime attach install option is promoted to 'beta' status (was experimental).

[float]
===== Bug fixes
* Fixes a `NoClassDefFoundError` in the JMS instrumentation of `MessageListener` - {pull}1287[#1287]
* Fix `/ by zero` error message when setting `server_urls` with an empty string - {pull}1295[#1295]
* Fix `ClassNotFoundException` or `ClassCastException` in some cases where special log4j configurations are used - {pull}1322[#1322]
* Fix `NumberFormatException` when using early access Java version - {pull}1325[#1325]
* Fix `service_name` config being ignored when set to the same auto-discovered default value - {pull}1324[#1324]
* Fix service name error when updating a web app on a Servlet container - {pull}1326[#1326]
* Fix remote attach 'jps' executable not found when 'java' binary is symlinked ot a JRE - {pull}1352[#1352]

[[release-notes-1.18.0.rc1]]
==== 1.18.0.RC1 - 2020/07/22

This release candidate adds some highly anticipated features:
It’s now possible to attach the agent at runtime in more cases than before.
Most notably, it enables runtime attachment on JBoss, WildFly, Glassfish/Payara,
and other OSGi runtimes such as Atlassian Jira and Confluence.

To make this and other significant features, such as https://github.com/elastic/apm-agent-java/issues/937[external plugins], possible,
we have implemented major changes to the architecture of the agent.
The agent now relies on the `invokedynamic` bytecode instruction to make plugin development easier, safer, and more efficient.
As early versions of Java 7 and Java 8 have unreliable support for invokedynamic,
we now require a minimum update level of 60 for Java 7 (7u60+) in addition to the existing minimum update level of 40 for Java 8 (8u40+).

We’re looking for users who would like to try this out to give feedback.
If we see that the `invokedynamic`-based approach (https://github.com/elastic/apm-agent-java/pull/1230[indy plugins]) works well, we can continue and migrate the rest of the plugins.
After the migration has completed, we can move forward with external plugins and remove the experimental label from runtime attachment.

If all works like in our testing, you would not see `NoClassDefFoundError` s anymore when, for example, trying to attach the agent at runtime to an OSGi container or a JBoss server.
Also, non-standard OSGi containers, such as Atlassian Jira and other technologies with restrictive class loading policies, such as MuleSoft ESB, will benefit from this change.

In the worst case, there might be JVM crashes due to `invokedynamic`-related JVM bugs.
However, we already disable the agent when attached to JVM versions that are known to be problematic.
Another potentially problematic area is that we now dynamically raise the bytecode version of instrumented classes to be at least bytecode version 51 (Java 7).
This is needed in order to be able to use the `invokedynamic` instruction.
This requires re-computation of stack map frames which makes instrumentation a bit slower.
We don't anticipate notable slowdowns unless you extensively (over-)use <<config-trace-methods, `trace_methods`>>.

[float]
===== Breaking changes
* Early Java 7 versions, prior to update 60, are not supported anymore.
  When trying to attach to a non-supported version, the agent will disable itself and not apply any instrumentations.

[float]
===== Features
* Experimental support for runtime attachment now also for OSGi containers, JBoss, and WildFly
* New mitigation of OSGi bootdelegation errors (`NoClassDefFoundError`).
  You can remove any `org.osgi.framework.bootdelegation` related configuration.
  This release also removes the configuration option `boot_delegation_packages`.
* Overhaul of the `ExecutorService` instrumentation that avoids `ClassCastException` issues - {pull}1206[#1206]
* Support for `ForkJoinPool` and `ScheduledExecutorService` (see <<supported-async-frameworks>>)
* Support for `ExecutorService#invokeAny` and `ExecutorService#invokeAll`
* Added support for `java.util.TimerTask` - {pull}1235[#1235]
* Add capturing of request body in Elasticsearch queries: `_msearch`, `_count`, `_msearch/template`, `_search/template`, `_rollup_search` - {pull}1222[#1222]
* Add <<config-enabled,`enabled`>> flag
* Add experimental support for Scala Futures
* The agent now collects heap memory pools metrics - {pull}1228[#1228]

[float]
===== Bug fixes
* Fixes error capturing for log4j2 loggers. Version 1.17.0 introduced a regression.
* Fixes `NullPointerException` related to JAX-RS and Quartz instrumentation - {pull}1249[#1249]
* Expanding k8s pod ID discovery to some formerly non-supported environments
* When `recording` is set to `false`, the agent will not send captured errors anymore.
* Fixes NPE in Dubbo instrumentation that occurs when the application is acting both as a provider and as a consumer - {pull}1260[#1260]
* Adding a delay by default what attaching the agent to Tomcat using the premain route to work around the JUL
  deadlock issue - {pull}1262[#1262]
* Fixes missing `jboss.as:*` MBeans on JBoss - {pull}1257[#1257]


[[release-notes-1.17.0]]
==== 1.17.0 - 2020/06/17

[float]
===== Features
* Log files are now rotated after they reach <<config-log-file-size>>.
There will always be one history file `${log_file}.1`.
* Add <<config-log-format-sout>> and <<config-log-format-file>> with the options `PLAIN_TEXT` and `JSON`.
The latter uses https://github.com/elastic/ecs-logging-java[ecs-logging-java] to format the logs.
* Exposing <<config-classes-excluded-from-instrumentation>> config - {pull}1187[#1187]
* Add support for naming transactions based on Grails controllers. Supports Grails 3+ - {pull}1171[#1171]
* Add support for the Apache/Alibaba Dubbo RPC framework
* Async Profiler version upgraded to 1.7.1, with a new debugging flag for the stack frame recovery mechanism - {pull}1173[#1173]

[float]
===== Bug fixes
* Fixes `IndexOutOfBoundsException` that can occur when profiler-inferred spans are enabled.
  This also makes the profiler more resilient by just removing the call tree related to the exception (which might be in an invalid state)
  as opposed to stopping the profiler when an exception occurs.
* Fix `NumberFormatException` when parsing Ingres/Actian JDBC connection strings - {pull}1198[#1198]
* Prevent agent from overriding JVM configured truststore when not using HTTPS for communication with APM server - {pull}1203[#1203]
* Fix `java.lang.IllegalStateException` with `jps` JVM when using continuous runtime attach - {pull}1205[1205]
* Fix agent trying to load log4j2 plugins from application - {pull}1214[1214]
* Fix memory leak in gRPC instrumentation plugin - {pull}1196[1196]
* Fix HTTPS connection failures when agent is configured to use HTTPS to communicate with APM server {pull}1209[1209]

[[release-notes-1.16.0]]
==== 1.16.0 - 2020/05/13

[float]
===== Features

* The log correlation feature now adds `error.id` to the MDC. See <<supported-logging-frameworks>> for details. - {pull}1050[#1050]
* Deprecating the `incubating` tag in favour of the `experimental` tag. This is not a breaking change, so former
<<config-disable-instrumentations,`disable_instrumentation`>> configuration containing the `incubating` tag will still be respected - {pull}1123[#1123]
* Add a `--without-emulated-attach` option for runtime attachment to allow disabling this feature as a workaround.
* Add workaround for JDK bug JDK-8236039 with TLS 1.3 {pull}1149[#1149]
* Add log level `OFF` to silence agent logging
* Adds <<config-span-min-duration,`span_min_duration`>> option to exclude fast executing spans.
  When set together with one of the more specific thresholds - `trace_methods_duration_threshold` or `profiling_inferred_spans_min_duration`,
  the higher threshold will determine which spans will be discarded.
* Automatically instrument quartz jobs from the quartz-jobs artifact {pull}1170[#1170]
* Perform re-parenting of regular spans to be a child of profiler-inferred spans. Requires APM Server and Kibana 7.8.0. {pull}1117[#1117]
* Upgrade Async Profiler version to 1.7.0

[float]
===== Bug fixes

* When Servlet-related Exceptions are handled through exception handlers that return a 200 status code, agent shouldn't override with 500 - {pull}1103[#1103]
* Exclude Quartz 1 from instrumentation to avoid
  `IncompatibleClassChangeError: Found class org.quartz.JobExecutionContext, but interface was expected` - {pull}1108[#1108]
* Fix breakdown metrics span sub-types {pull}1113[#1113]
* Fix flaky gRPC server instrumentation {pull}1122[#1122]
* Fix side effect of calling `Statement.getUpdateCount` more than once {pull}1139[#1139]
* Stop capturing JDBC affected rows count using `Statement.getUpdateCount` to prevent unreliable side-effects {pull}1147[#1147]
* Fix OpenTracing error tag handling (set transaction error result when tag value is `true`) {pull}1159[#1159]
* Due to a bug in the build we didn't include the gRPC plugin in the build so far
* `java.lang.ClassNotFoundException: Unable to load class 'jdk.internal...'` is thrown when tracing specific versions of Atlassian systems {pull}1168[#1168]
* Make sure spans are kept active during `AsyncHandler` methods in the `AsyncHttpClient`
* CPU and memory metrics are sometimes not reported properly when using IBM J9 {pull}1148[#1148]
* `NullPointerException` thrown by the agent on WebLogic {pull}1142[#1142]

[[release-notes-1.15.0]]
==== 1.15.0 - 2020/03/27

[float]
===== Breaking changes

* Ordering of configuration sources has slightly changed, please review <<configuration>>:
** `elasticapm.properties` file now has higher priority over java system properties and environment variables, +
This change allows to change dynamic options values at runtime by editing file, previously values set in java properties
or environment variables could not be overridden, even if they were dynamic.
* Renamed some configuration options related to the experimental profiler-inferred spans feature ({pull}1084[#1084]):
** `profiling_spans_enabled` -> `profiling_inferred_spans_enabled`
** `profiling_sampling_interval` -> `profiling_inferred_spans_sampling_interval`
** `profiling_spans_min_duration` -> `profiling_inferred_spans_min_duration`
** `profiling_included_classes` -> `profiling_inferred_spans_included_classes`
** `profiling_excluded_classes` -> `profiling_inferred_spans_excluded_classes`
** Removed `profiling_interval` and `profiling_duration` (both are fixed to 5s now)

[float]
===== Features

* Gracefully abort agent init when running on a known Java 8 buggy JVM {pull}1075[#1075].
* Add support for <<supported-databases, Redis Redisson client>>
* Makes <<config-instrument>>, <<config-trace-methods>>, and <<config-disable-instrumentations>> dynamic.
Note that changing these values at runtime can slow down the application temporarily.
* Do not instrument Servlet API before 3.0 {pull}1077[#1077]
* Add support for API keys for apm backend authentication {pull}1083[#1083]
* Add support for <<supported-rpc-frameworks, gRPC>> client & server instrumentation {pull}1019[#1019]
* Deprecating `active` configuration option in favor of `recording`.
  Setting `active` still works as it's now an alias for `recording`.

[float]
===== Bug fixes

* When JAX-RS-annotated method delegates to another JAX-RS-annotated method, transaction name should include method A - {pull}1062[#1062]
* Fixed bug that prevented an APM Error from being created when calling `org.slf4j.Logger#error` - {pull}1049[#1049]
* Wrong address in JDBC spans for Oracle, MySQL and MariaDB when multiple hosts are configured - {pull}1082[#1082]
* Document and re-order configuration priorities {pull}1087[#1087]
* Improve heuristic for `service_name` when not set through config {pull}1097[#1097]


[[release-notes-1.14.0]]
==== 1.14.0 - 2020/03/04

[float]
===== Features

* Support for the official https://www.w3.org/TR/trace-context[W3C] `traceparent` and `tracestate` headers. +
  The agent now accepts both the `elastic-apm-traceparent` and the official `traceparent` header.
By default, it sends both headers on outgoing requests, unless <<config-use-elastic-traceparent-header, `use_elastic_traceparent_header`>> is set to false.
* Creating spans for slow methods with the help of the sampling profiler https://github.com/jvm-profiling-tools/async-profiler[async-profiler].
This is a low-overhead way of seeing which methods make your transactions slow and a replacement for the `trace_methods` configuration option.
See <<supported-java-methods>> for more details
* Adding a Circuit Breaker to pause the agent when stress is detected on the system and resume when the stress is relieved.
See <<circuit-breaker>> and {pull}1040[#1040] for more info.
* `Span#captureException` and `Transaction#captureException` in public API return reported error id - {pull}1015[#1015]

[float]
===== Bug fixes

* java.lang.IllegalStateException: Cannot resolve type description for <com.another.commercial.apm.agent.Class> - {pull}1037[#1037]
* properly handle `java.sql.SQLException` for unsupported JDBC features {pull}[#1035] https://github.com/elastic/apm-agent-java/issues/1025[#1025]

[[release-notes-1.13.0]]
==== 1.13.0 - 2020/02/11

[float]
===== Features

* Add support for <<supported-databases, Redis Lettuce client>>
* Add `context.message.age.ms` field for JMS message receiving spans and transactions - {pull}970[#970]
* Instrument log4j2 Logger#error(String, Throwable) ({pull}919[#919]) Automatically captures exceptions when calling `logger.error("message", exception)`
* Add instrumentation for external process execution through `java.lang.Process` and Apache `commons-exec` - {pull}903[#903]
* Add `destination` fields to exit span contexts - {pull}976[#976]
* Removed `context.message.topic.name` field - {pull}993[#993]
* Add support for Kafka clients - {pull}981[#981]
* Add support for binary `traceparent` header format (see the https://github.com/elastic/apm/blob/master/docs/agent-development.md#Binary-Fields[spec]
for more details) - {pull}1009[#1009]
* Add support for log correlation for log4j and log4j2, even when not used in combination with slf4j.
  See <<supported-logging-frameworks>> for details.

[float]
===== Bug Fixes

* Fix parsing value of `trace_methods` configuration property {pull}930[#930]
* Workaround for `java.util.logging` deadlock {pull}965[#965]
* JMS should propagate traceparent header when transactions are not sampled {pull}999[#999]
* Spans are not closed if JDBC implementation does not support `getUpdateCount` {pull}1008[#1008]

[[release-notes-1.12.0]]
==== 1.12.0 - 2019/11/21

[float]
===== Features
* JMS Enhancements {pull}911[#911]:
** Add special handling for temporary queues/topics
** Capture message bodies of text Messages
*** Rely on the existing `ELASTIC_APM_CAPTURE_BODY` agent config option (off by default).
*** Send as `context.message.body`
*** Limit size to 10000 characters. If longer than this size, trim to 9999 and append with ellipsis
** Introduce the `ignore_message_queues` configuration to disable instrumentation (message tagging) for specific 
      queues/topics as suggested in {pull}710[#710]
** Capture predefined message headers and all properties
*** Rely on the existing `ELASTIC_APM_CAPTURE_HEADERS` agent config option.
*** Send as `context.message.headers`
*** Sanitize sensitive headers/properties based on the `sanitize_field_names` config option
* Added support for the MongoDB sync driver. See https://www.elastic.co/guide/en/apm/agent/java/master/supported-technologies-details.html#supported-databases[supported data stores].

[float]
===== Bug Fixes
* JDBC regression- `PreparedStatement#executeUpdate()` and `PreparedStatement#executeLargeUpdate()` are not traced {pull}918[#918]
* When systemd cgroup driver is used, the discovered Kubernetes pod UID contains "_" instead of "-" {pull}920[#920]
* DB2 jcc4 driver is not traced properly {pull}926[#926]

[[release-notes-1.11.0]]
==== 1.11.0 - 2019/10/31

[float]
===== Features
* Add the ability to configure a unique name for a JVM within a service through the
https://www.elastic.co/guide/en/apm/agent/java/master/config-core.html#config-service-node-name[`service_node_name`]
config option]
* Add ability to ignore some exceptions to be reported as errors https://www.elastic.co/guide/en/apm/agent/java/master/config-core.html#config-ignore-exceptions[ignore_exceptions]
* Applying new logic for JMS `javax.jms.MessageConsumer#receive` so that, instead of the transaction created for the 
   polling method itself (ie from `receive` start to end), the agent will create a transaction attempting to capture 
   the code executed during actual message handling.
   This logic is suitable for environments where polling APIs are invoked within dedicated polling threads.
   This polling transaction creation strategy can be reversed through a configuration option (`message_polling_transaction_strategy`) 
   that is not exposed in the properties file by default.  
* Send IP obtained through `javax.servlet.ServletRequest#getRemoteAddr()` in `context.request.socket.remote_address` 
   instead of parsing from headers {pull}889[#889]
* Added `ElasticApmAttacher.attach(String propertiesLocation)` to specify a custom properties location
* Logs message when `transaction_max_spans` has been exceeded {pull}849[#849]
* Report the number of affected rows by a SQL statement (UPDATE,DELETE,INSERT) in 'affected_rows' span attribute {pull}707[#707]
* Add https://www.elastic.co/guide/en/apm/agent/java/master/public-api.html#api-traced[`@Traced`] annotation which either creates a span or a transaction, depending on the context
* Report JMS destination as a span/transaction context field {pull}906[#906]
* Added https://www.elastic.co/guide/en/apm/agent/java/master/config-jmx.html#config-capture-jmx-metrics[`capture_jmx_metrics`] configuration option

[float]
===== Bug Fixes
* JMS creates polling transactions even when the API invocations return without a message
* Support registering MBeans which are added after agent startup

[[release-notes-1.10.0]]
==== 1.10.0 - 2019/09/30

[float]
===== Features
* Add ability to manually specify reported https://www.elastic.co/guide/en/apm/agent/java/master/config-core.html#config-hostname[hostname]
* Add support for https://www.elastic.co/guide/en/apm/agent/java/master/supported-technologies-details.html#supported-databases[Redis Jedis client]
* Add support for identifying target JVM to attach apm agent to using JVM property. See also the documentation of the <<setup-attach-cli-usage-options, `--include` and `--exclude` flags>>
* Added https://www.elastic.co/guide/en/apm/agent/java/master/config-jmx.html#config-capture-jmx-metrics[`capture_jmx_metrics`] configuration option
* Improve servlet error capture {pull}812[#812]
  Among others, now also takes Spring MVC `@ExceptionHandler`s into account 
* Instrument Logger#error(String, Throwable) {pull}821[#821]
  Automatically captures exceptions when calling `logger.error("message", exception)`
* Easier log correlation with https://github.com/elastic/java-ecs-logging. See https://www.elastic.co/guide/en/apm/agent/java/master/log-correlation.html[docs].
* Avoid creating a temp agent file for each attachment {pull}859[#859]
* Instrument `View#render` instead of `DispatcherServlet#render` {pull}829[#829]
  This makes the transaction breakdown graph more useful. Instead of `dispatcher-servlet`, the graph now shows a type which is based on the view name, for example, `FreeMarker` or `Thymeleaf`.

[float]
===== Bug Fixes
* Error in log when setting https://www.elastic.co/guide/en/apm/agent/java/current/config-reporter.html#config-server-urls[server_urls] 
 to an empty string - `co.elastic.apm.agent.configuration.ApmServerConfigurationSource - Expected previousException not to be null`
* Avoid terminating the TCP connection to APM Server when polling for configuration updates {pull}823[#823]
 
[[release-notes-1.9.0]]
==== 1.9.0 - 2019/08/22

[float]
===== Features
* Upgrading supported OpenTracing version from 0.31 to 0.33
* Added annotation and meta-annotation matching support for `trace_methods`, for example:
** `public @java.inject.* org.example.*` (for annotation)
** `public @@javax.enterprise.context.NormalScope org.example.*` (for meta-annotation)
* The runtime attachment now also works when the `tools.jar` or the `jdk.attach` module is not available.
This means you don't need a full JDK installation - the JRE is sufficient.
This makes the runtime attachment work in more environments such as minimal Docker containers.
Note that the runtime attachment currently does not work for OSGi containers like those used in many application servers such as JBoss and WildFly.
See the https://www.elastic.co/guide/en/apm/agent/java/master/setup-attach-cli.html[documentation] for more information.
* Support for Hibernate Search

[float]
===== Bug Fixes
* A warning in logs saying APM server is not available when using 1.8 with APM server 6.x.
Due to that, agent 1.8.0 will silently ignore non-string labels, even if used with APM server of versions 6.7.x or 6.8.x that support such.
If APM server version is <6.7 or 7.0+, this should have no effect. Otherwise, upgrade the Java agent to 1.9.0+.
* `ApacheHttpAsyncClientInstrumentation` matching increases startup time considerably
* Log correlation feature is active when `active==false`
* Tomcat's memory leak prevention mechanism is causing a... memory leak. JDBC statement map is leaking in Tomcat if the application that first used it is undeployed/redeployed.
See https://discuss.elastic.co/t/elastic-apm-agent-jdbchelper-seems-to-use-a-lot-of-memory/195295[this related discussion].

[float]
==== Breaking Changes
* The `apm-agent-attach.jar` is not executable anymore.
Use `apm-agent-attach-standalone.jar` instead. 

[[release-notes-1.8.0]]
==== 1.8.0 - 2019/07/30

[float]
===== Features
* Added support for tracking https://www.elastic.co/guide/en/kibana/7.3/transactions.html[time spent by span type].
   Can be disabled by setting https://www.elastic.co/guide/en/apm/agent/java/current/config-core.html#config-breakdown-metrics[`breakdown_metrics`] to `false`. 
* Added support for https://www.elastic.co/guide/en/kibana/7.3/agent-configuration.html[central configuration].
   Can be disabled by setting https://www.elastic.co/guide/en/apm/agent/java/current/config-core.html#config-central-config[`central_config`] to `false`.
* Added support for Spring's JMS flavor - instrumenting `org.springframework.jms.listener.SessionAwareMessageListener`
* Added support to legacy ApacheHttpClient APIs (which adds support to Axis2 configured to use ApacheHttpClient)
* Added support for setting https://www.elastic.co/guide/en/apm/agent/java/1.x/config-reporter.html#config-server-urls[`server_urls`] dynamically via properties file {pull}723[#723]
* Added https://www.elastic.co/guide/en/apm/agent/java/current/config-core.html#config-config-file[`config_file`] option 
* Added option to use `@javax.ws.rs.Path` value as transaction name https://www.elastic.co/guide/en/apm/agent/java/current/config-jax-rs.html#config-use-jaxrs-path-as-transaction-name[`use_jaxrs_path_as_transaction_name`]
* Instrument quartz jobs https://www.elastic.co/guide/en/apm/agent/java/current/supported-technologies-details.html#supported-scheduling-frameworks[docs]
* SQL parsing improvements {pull}696[#696]
* Introduce priorities for transaction name {pull}748[#748].
   Now uses the path as transaction name if https://www.elastic.co/guide/en/apm/agent/java/current/config-http.html#config-use-path-as-transaction-name[`use_path_as_transaction_name`] is set to `true`
   rather than `ServletClass#doGet`.
   But if a name can be determined from a high level framework,
   like Spring MVC, that takes precedence.
   User-supplied names from the API always take precedence over any others.
* Use JSP path name as transaction name as opposed to the generated servlet class name {pull}751[#751]

[float]
===== Bug Fixes
* Some JMS Consumers and Producers are filtered due to class name filtering in instrumentation matching
* Jetty: When no display name is set and context path is "/" transaction service names will now correctly fall back to configured values
* JDBC's `executeBatch` is not traced
* Drops non-String labels when connected to APM Server < 6.7 to avoid validation errors {pull}687[#687]
* Parsing container ID in cloud foundry garden {pull}695[#695]
* Automatic instrumentation should not override manual results {pull}752[#752]

[float]
===== Breaking changes
* The log correlation feature does not add `span.id` to the MDC anymore but only `trace.id` and `transaction.id` {pull}742[#742].

[[release-notes-1.7.0]]
==== 1.7.0 - 2019/06/13

[float]
===== Features
* Added the `trace_methods_duration_threshold` config option. When using the `trace_methods` config option with wild cards,
this enables considerable reduction of overhead by limiting the number of spans captured and reported
(see more details in config documentation).
NOTE: Using wildcards is still not the recommended approach for the `trace_methods` feature.
* Add `Transaction#addCustomContext(String key, String|Number|boolean value)` to public API
* Added support for AsyncHttpClient 2.x
* Added https://www.elastic.co/guide/en/apm/agent/java/current/config-core.html#config-global-labels[`global_labels`] configuration option.
This requires APM Server 7.2+.
* Added basic support for JMS- distributed tracing for basic scenarios of `send`, `receive`, `receiveNoWait` and `onMessage`.
Both Queues and Topics are supported.
Async `send` APIs are not supported in this version. 
NOTE: This feature is currently marked as "experimental" and is disabled by default. In order to enable,
it is required to set the
https://www.elastic.co/guide/en/apm/agent/java/1.x/config-core.html#config-disable-instrumentations[`disable_instrumentations`] 
configuration property to an empty string.
* Improved OSGi support: added a configuration option for `bootdelegation` packages {pull}641[#641]
* Better span names for SQL spans. For example, `SELECT FROM user` instead of just `SELECT` {pull}633[#633]

[float]
===== Bug Fixes
* ClassCastException related to async instrumentation of Pilotfish Executor causing thread hang (applied workaround)
* NullPointerException when computing Servlet transaction name with null HTTP method name
* FileNotFoundException when trying to find implementation version of jar with encoded URL
* NullPointerException when closing Apache AsyncHttpClient request producer
* Fixes loading of `elasticapm.properties` for Spring Boot applications
* Fix startup error on WebLogic 12.2.1.2.0 {pull}649[#649]
* Disable metrics reporting and APM Server health check when active=false {pull}653[#653]

[[release-notes-1.6.1]]
==== 1.6.1 - 2019/04/26

[float]
===== Bug Fixes
* Fixes transaction name for non-sampled transactions https://github.com/elastic/apm-agent-java/issues/581[#581]
* Makes log_file option work again https://github.com/elastic/apm-agent-java/issues/594[#594]
* Async context propagation fixes
** Fixing some async mechanisms lifecycle issues https://github.com/elastic/apm-agent-java/issues/605[#605]
** Fixes exceptions when using WildFly managed executor services https://github.com/elastic/apm-agent-java/issues/589[#589]
** Exclude glassfish Executor which does not permit wrapped runnables https://github.com/elastic/apm-agent-java/issues/596[#596]
** Exclude DumbExecutor https://github.com/elastic/apm-agent-java/issues/598[#598]
* Fixes Manifest version reading error to support `jar:file` protocol https://github.com/elastic/apm-agent-java/issues/601[#601]
* Fixes transaction name for non-sampled transactions https://github.com/elastic/apm-agent-java/issues/597[#597]
* Fixes potential classloader deadlock by preloading `FileSystems.getDefault()` https://github.com/elastic/apm-agent-java/issues/603[#603]

[[release-notes-1.6.0]]
==== 1.6.0 - 2019/04/16

[float]
===== Related Announcements
* Java APM Agent became part of the Cloud Foundry Java Buildpack as of https://github.com/cloudfoundry/java-buildpack/releases/tag/v4.19[Release v4.19]
 
[float]
===== Features
* Support Apache HttpAsyncClient - span creation and cross-service trace context propagation
* Added the `jvm.thread.count` metric, indicating the number of live threads in the JVM (daemon and non-daemon) 
* Added support for WebLogic
* Added support for Spring `@Scheduled` and EJB `@Schedule` annotations - https://github.com/elastic/apm-agent-java/pull/569[#569]

[float]
===== Bug Fixes
* Avoid that the agent blocks server shutdown in case the APM Server is not available - https://github.com/elastic/apm-agent-java/pull/554[#554]
* Public API annotations improper retention prevents it from being used with Groovy - https://github.com/elastic/apm-agent-java/pull/567[#567]
* Eliminate side effects of class loading related to Instrumentation matching mechanism

[[release-notes-1.5.0]]
==== 1.5.0 - 2019/03/26

[float]
===== Potentially breaking changes
* If you didn't explicitly set the https://www.elastic.co/guide/en/apm/agent/java/master/config-core.html#config-service-name[`service_name`]
previously and you are dealing with a servlet-based application (including Spring Boot),
your `service_name` will change.
See the documentation for https://www.elastic.co/guide/en/apm/agent/java/master/config-core.html#config-service-name[`service_name`]
and the corresponding section in _Features_ for more information.
Note: this requires APM Server 7.0+. If using previous versions, nothing will change.

[float]
===== Features
* Added property `"allow_path_on_hierarchy"` to JAX-RS plugin, to lookup inherited usage of `@path`
* Support for number and boolean labels in the public API {pull}497[497].
This change also renames `tag` to `label` on the API level to be compliant with the https://github.com/elastic/ecs#-base-fields[Elastic Common Schema (ECS)].
The `addTag(String, String)` method is still supported but deprecated in favor of `addLabel(String, String)`.
As of version 7.x of the stack, labels will be stored under `labels` in Elasticsearch.
Previously, they were stored under `context.tags`.
* Support async queries made by Elasticsearch REST client 
* Added `setStartTimestamp(long epochMicros)` and `end(long epochMicros)` API methods to `Span` and `Transaction`,
allowing to set custom start and end timestamps.
* Auto-detection of the `service_name` based on the `<display-name>` element of the `web.xml` with a fallback to the servlet context path.
If you are using a spring-based application, the agent will use the setting for `spring.application.name` for its `service_name`.
See the documentation for https://www.elastic.co/guide/en/apm/agent/java/master/config-core.html#config-service-name[`service_name`]
for more information.
Note: this requires APM Server 7.0+. If using previous versions, nothing will change.
* Previously, enabling https://www.elastic.co/guide/en/apm/agent/java/master/config-core.html#config-capture-body[`capture_body`] could only capture form parameters.
Now it supports all UTF-8 encoded plain-text content types.
The option https://www.elastic.co/guide/en/apm/agent/java/master/config-http.html#config-capture-body-content-types[`capture_body_content_types`]
controls which `Content-Type`s should be captured.
* Support async calls made by OkHttp client (`Call#enqueue`)
* Added support for providing config options on agent attach.
** CLI example: `--config server_urls=http://localhost:8200,http://localhost:8201`
** API example: `ElasticApmAttacher.attach(Map.of("server_urls", "http://localhost:8200,http://localhost:8201"));`

[float]
===== Bug Fixes
* Logging integration through MDC is not working properly - https://github.com/elastic/apm-agent-java/issues/499[#499]
* ClassCastException with adoptopenjdk/openjdk11-openj9 - https://github.com/elastic/apm-agent-java/issues/505[#505]
* Span count limitation is not working properly - reported https://discuss.elastic.co/t/kibana-apm-not-showing-spans-which-are-visible-in-discover-too-many-spans/171690[in our forum]
* Java agent causes Exceptions in Alfresco cluster environment due to failure in the instrumentation of Hazelcast `Executor`s - reported https://discuss.elastic.co/t/cant-run-apm-java-agent-in-alfresco-cluster-environment/172962[in our forum]

[[release-notes-1.4.0]]
==== 1.4.0 - 2019/02/14

[float]
===== Features
* Added support for sync calls of OkHttp client
* Added support for context propagation for `java.util.concurrent.ExecutorService`s
* The `trace_methods` configuration now allows to omit the method matcher.
   Example: `com.example.*` traces all classes and methods within the `com.example` package and sub-packages.
* Added support for JSF. Tested on WildFly, WebSphere Liberty and Payara with embedded JSF implementation and on Tomcat and Jetty with
 MyFaces 2.2 and 2.3
* Introduces a new configuration option `disable_metrics` which disables the collection of metrics via a wildcard expression.
* Support for HttpUrlConnection
* Adds `subtype` and `action` to spans. This replaces former typing mechanism where type, subtype and action were all set through
   the type in an hierarchical dotted-syntax. In order to support existing API usages, dotted types are parsed into subtype and action, 
   however `Span.createSpan` and `Span.setType` are deprecated starting this version. Instead, type-less spans can be created using the new 
   `Span.startSpan` API and typed spans can be created using the new `Span.startSpan(String type, String subtype, String action)` API
* Support for JBoss EAP 6.4, 7.0, 7.1 and 7.2
* Improved startup times
* Support for SOAP (JAX-WS).
   SOAP client create spans and propagate context.
   Transactions are created for `@WebService` classes and `@WebMethod` methods.  

[float]
===== Bug Fixes
* Fixes a failure in BitBucket when agent deployed https://github.com/elastic/apm-agent-java/issues/349[#349]
* Fixes increased CPU consumption https://github.com/elastic/apm-agent-java/issues/453[#453] and https://github.com/elastic/apm-agent-java/issues/443[#443]
* Fixed some OpenTracing bridge functionalities that were not working when auto-instrumentation is disabled
* Fixed an error occurring when ending an OpenTracing span before deactivating
* Sending proper `null` for metrics that have a NaN value
* Fixes JVM crash with Java 7 https://github.com/elastic/apm-agent-java/issues/458[#458]
* Fixes an application deployment failure when using EclipseLink and `trace_methods` configuration https://github.com/elastic/apm-agent-java/issues/474[#474]

[[release-notes-1.3.0]]
==== 1.3.0 - 2019/01/10

[float]
===== Features
* The agent now collects system and JVM metrics https://github.com/elastic/apm-agent-java/pull/360[#360]
* Add API methods `ElasticApm#startTransactionWithRemoteParent` and `Span#injectTraceHeaders` to allow for manual context propagation https://github.com/elastic/apm-agent-java/pull/396[#396].
* Added `trace_methods` configuration option which lets you define which methods in your project or 3rd party libraries should be traced.
   To create spans for all `public` methods of classes whose name ends in `Service` which are in a sub-package of `org.example.services` use this matcher:
   `public org.example.services.*.*Service#*` https://github.com/elastic/apm-agent-java/pull/398[#398]
* Added span for `DispatcherServlet#render` https://github.com/elastic/apm-agent-java/pull/409[#409].
* Flush reporter on shutdown to make sure all recorded Spans are sent to the server before the program exits https://github.com/elastic/apm-agent-java/pull/397[#397]
* Adds Kubernetes https://github.com/elastic/apm-agent-java/issues/383[#383] and Docker metadata to, enabling correlation with the Kibana Infra UI.
* Improved error handling of the Servlet Async API https://github.com/elastic/apm-agent-java/issues/399[#399]
* Support async API’s used with AsyncContext.start https://github.com/elastic/apm-agent-java/issues/388[#388]

[float]
===== Bug Fixes
* Fixing a potential memory leak when there is no connection with APM server
* Fixes NoSuchMethodError CharBuffer.flip() which occurs when using the Elasticsearch RestClient and Java 7 or 8 https://github.com/elastic/apm-agent-java/pull/401[#401]

 
[[release-notes-1.2.0]]
==== 1.2.0 - 2018/12/19

[float]
===== Features
* Added `capture_headers` configuration option.
   Set to `false` to disable capturing request and response headers.
   This will reduce the allocation rate of the agent and can save you network bandwidth and disk space.
* Makes the API methods `addTag`, `setName`, `setType`, `setUser` and `setResult` fluent, so that calls can be chained. 

[float]
===== Bug Fixes
* Catch all errors thrown within agent injected code
* Enable public APIs and OpenTracing bridge to work properly in OSGi systems, fixes https://github.com/elastic/apm-agent-java/issues/362[this WildFly issue]
* Remove module-info.java to enable agent working on early Tomcat 8.5 versions
* Fix https://github.com/elastic/apm-agent-java/issues/371[async Servlet API issue]

[[release-notes-1.1.0]]
==== 1.1.0 - 2018/11/28

[float]
===== Features
* Some memory allocation improvements
* Enabling bootdelegation for agent classes in Atlassian OSGI systems

[float]
===== Bug Fixes
* Update dsl-json which fixes a memory leak.
 See https://github.com/ngs-doo/dsl-json/pull/102[ngs-doo/dsl-json#102] for details. 
* Avoid `VerifyError`s by non instrumenting classes compiled for Java 4 or earlier
* Enable APM Server URL configuration with path (fixes #339)
* Reverse `system.hostname` and `system.platform` order sent to APM server

[[release-notes-1.0.1]]
==== 1.0.1 - 2018/11/15

[float]
===== Bug Fixes
* Fixes NoSuchMethodError CharBuffer.flip() which occurs when using the Elasticsearch RestClient and Java 7 or 8 {pull}313[#313]

[[release-notes-1.0.0]]
==== 1.0.0 - 2018/11/14

[float]
===== Breaking changes
* Remove intake v1 support. This version requires APM Server 6.5.0+ which supports the intake api v2.
   Until the time the APM Server 6.5.0 is officially released,
   you can test with docker by pulling the APM Server image via
   `docker pull docker.elastic.co/apm/apm-server:6.5.0-SNAPSHOT`. 

[float]
===== Features
* Adds `@CaptureTransaction` and `@CaptureSpan` annotations which let you declaratively add custom transactions and spans.
   Note that it is required to configure the `application_packages` for this to work.
   See the https://www.elastic.co/guide/en/apm/agent/java/master/public-api.html#api-annotation[documentation] for more information.
* The public API now supports to activate a span on the current thread.
   This makes the span available via `ElasticApm#currentSpan()`
   Refer to the https://www.elastic.co/guide/en/apm/agent/java/master/public-api.html#api-span-activate[documentation] for more details.
* Capturing of Elasticsearch RestClient 5.0.2+ calls.
   Currently, the `*Async` methods are not supported, only their synchronous counterparts.
* Added API methods to enable correlating the spans created from the JavaScrip Real User Monitoring agent with the Java agent transaction.
   More information can be found in the https://www.elastic.co/guide/en/apm/agent/java/master/public-api.html#api-ensure-parent-id[documentation].
* Added `Transaction.isSampled()` and `Span.isSampled()` methods to the public API
* Added `Transaction#setResult` to the public API {pull}293[#293]

[float]
===== Bug Fixes
* Fix for situations where status code is reported as `200`, even though it actually was `500` {pull}225[#225]
* Capturing the username now properly works when using Spring security {pull}183[#183]

[[release-notes-1.0.0.rc1]]
==== 1.0.0.RC1 - 2018/11/06

[float]
===== Breaking changes
* Remove intake v1 support. This version requires APM Server 6.5.0+ which supports the intake api v2.
   Until the time the APM Server 6.5.0 is officially released,
   you can test with docker by pulling the APM Server image via
   `docker pull docker.elastic.co/apm/apm-server:6.5.0-SNAPSHOT`.
* Wildcard patterns are case insensitive by default. Prepend `(?-i)` to make the matching case sensitive.

[float]
===== Features
* Support for Distributed Tracing
* Adds `@CaptureTransaction` and `@CaptureSpan` annotations which let you declaratively add custom transactions and spans.
   Note that it is required to configure the `application_packages` for this to work.
   See the https://www.elastic.co/guide/en/apm/agent/java/master/public-api.html#api-annotation[documentation] for more information.
* The public API now supports to activate a span on the current thread.
   This makes the span available via `ElasticApm#currentSpan()`
   Refer to the https://www.elastic.co/guide/en/apm/agent/java/master/public-api.html#api-span-activate[documentation] for more details.
* Capturing of Elasticsearch RestClient 5.0.2+ calls.
   Currently, the `*Async` methods are not supported, only their synchronous counterparts.
* Added API methods to enable correlating the spans created from the JavaScrip Real User Monitoring agent with the Java agent transaction.
   More information can be found in the https://www.elastic.co/guide/en/apm/agent/java/master/public-api.html#api-ensure-parent-id[documentation].
* Microsecond accurate timestamps {pull}261[#261]
* Support for JAX-RS annotations.
Transactions are named based on your resources (`ResourceClass#resourceMethod`).

[float]
===== Bug Fixes
* Fix for situations where status code is reported as `200`, even though it actually was `500` {pull}225[#225]

[[release-notes-0.8.x]]
=== Java Agent version 0.8.x

[[release-notes-0.8.0]]
==== 0.8.0

[float]
===== Breaking changes
* Wildcard patterns are case insensitive by default. Prepend `(?-i)` to make the matching case sensitive.

[float]
===== Features
* Wildcard patterns are now not limited to only one wildcard in the middle and can be arbitrarily complex now.
   Example: `*foo*bar*baz`.
* Support for JAX-RS annotations.
   Transactions are named based on your resources (`ResourceClass#resourceMethod`).

[[release-notes-0.7.x]]
=== Java Agent version 0.7.x

[[release-notes-0.7.1]]
==== 0.7.1 - 2018/10/24

[float]
===== Bug Fixes
* Avoid recycling transactions twice {pull}178[#178]

[[release-notes-0.7.0]]
==== 0.7.0 - 2018/09/12

[float]
===== Breaking changes
* Removed `ElasticApm.startSpan`. Spans can now only be created from their transactions via `Transaction#createSpan`.
* `ElasticApm.startTransaction` and `Transaction#createSpan` don't activate the transaction and spans
   and are thus not available via `ElasticApm.activeTransaction` and `ElasticApm.activeSpan`.

[float]
===== Features
* Public API
** Add `Span#captureException` and `Transaction#captureException` to public API.
      `ElasticApm.captureException` is deprecated now. Use `ElasticApm.currentSpan().captureException(exception)` instead.
** Added `Transaction.getId` and `Span.getId` methods 
* Added support for async servlet requests
* Added support for Payara/Glassfish
* Incubating support for Apache HttpClient
* Support for Spring RestTemplate
* Added configuration options `use_path_as_transaction_name` and `url_groups`,
   which allow to use the URL path as the transaction name.
   As that could contain path parameters, like `/user/$userId` however,
   You can set the `url_groups` option to define a wildcard pattern, like `/user/*`,
   to group those paths together.
   This is especially helpful when using an unsupported Servlet API-based framework. 
* Support duration suffixes (`ms`, `s` and `m`) for duration configuration options.
   Not using the duration suffix logs out a deprecation warning and will not be supported in future versions.
* Add ability to add multiple APM server URLs, which enables client-side load balancing.
   The configuration option `server_url` has been renamed to `server_urls` to reflect this change.
   However, `server_url` still works for backwards compatibility.
* The configuration option `service_name` is now optional.
   It defaults to the main class name,
   the name of the executed jar file (removing the version number),
   or the application server name (for example `tomcat-application`).
   In a lot of cases,
   you will still want to set the `service_name` explicitly.
   But it helps getting started and seeing data easier,
   as there are no required configuration options anymore.
   In the future we will most likely determine more useful application names for Servlet API-based applications.<|MERGE_RESOLUTION|>--- conflicted
+++ resolved
@@ -44,11 +44,7 @@
 
 [float]
 ===== Refactorings
-<<<<<<< HEAD
-* Migrate ES RestClient plugin to indy dispatcher {pull}2088[#2088]
-=======
-* Migrate Dubbo plugin to indy dispatcher {pull}2087[#2087]
->>>>>>> c249918b
+* Migrate several plugins to indy dispatcher {pull}2087[#2087], {pull}2088[#2088]
 
 [[release-notes-1.x]]
 === Java Agent version 1.x
