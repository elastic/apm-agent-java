--- conflicted
+++ resolved
@@ -57,11 +57,8 @@
 * Added the ability to manually create exit spans, which will result with the auto creation of service nodes in the
 service map and downstream service in the dependencies table - {pull}1898[#1898]
 * Basic support for com.sun.net.httpserver.HttpServer - {pull}1854[#1854]
-<<<<<<< HEAD
+* Update to async-profiler 1.8.6 {pull}1907[#1907]
 * Added support for setting the framework using the public api (#1908) - {pull}1909[#1909]
-=======
-* Update to async-profiler 1.8.6 {pull}1907[#1907]
->>>>>>> e4929067
 
 [float]
 ===== Bug fixes
