--- conflicted
+++ resolved
@@ -24,13 +24,12 @@
 ==== 1.28.2 - YYYY/MM/DD
 
 [float]
-<<<<<<< HEAD
-===== Breaking changes
-* If the agent cannot discover a service name, it now uses `unknown-java-service` instead of `my-service` - {pull}2325[#2325]
-=======
 ===== Dependency updates
 * Update Log4j to 2.12.2
->>>>>>> c30b5a0f
+
+[float]
+===== Breaking changes
+* If the agent cannot discover a service name, it now uses `unknown-java-service` instead of `my-service` - {pull}2325[#2325]
 
 [float]
 ===== Features
