ifdef::env-github[]
NOTE: Release notes are best read in our documentation at
https://www.elastic.co/guide/en/apm/agent/java/current/release-notes.html[elastic.co]
endif::[]

////
[[release-notes-x.x.x]]
==== x.x.x - YYYY/MM/DD

[float]
===== Breaking changes

[float]
===== Features
* Cool new feature: {pull}2526[#2526]

[float]
===== Bug fixes
////

=== Unreleased

[[release-notes-1.29.1]]
==== 1.29.1 - YYYY/MM/DD

[float]
===== Potentially breaking changes
* Create the JDBC spans as exit spans- {pull}2484[#2484]
* WebSocket requests are now captured with transaction type request instead of custom - {pull}2501[#2501]

[float]
===== Refactorings
* Logging frameworks instrumentations - {pull}2428[#2428]. This refactoring includes:
** Log correlation now works based on instrumentation rather than `ActivationListener` that directly updates the MDC
** Merging the different instrumentations (log-correlation, error-capturing and ECS-reformatting) into a single plugin
** Module structure and package naming changes

[float]
===== Features
* Added support for setting service name and version for a transaction via the public api - {pull}2451[#2451]
* Added support for en-/disabling each public annotation on each own - {pull}2472[#2472]
* Added support for compressing spans - {pull}2477[#2477]
* Added microsecond durations with `us` as unit - {pull}2496[#2496]
* Added support for dropping fast exit spans - {pull}2491[#2491]
* Added support for collecting statistics about dropped exit spans - {pull}2505[#2505]
* Making AWS Lambda instrumentation GA - includes some changes in Lambda transaction metadata fields and a dedicated flush HTTP request
to the AWS Lambda extension - {pull}2424[#2424]
* Changed logging correlation to be on by default. This change includes the removal of the now redundant `enable_log_correlation` config
option. If there's a need to disable the log correlation mechanism, this can be done now through the `disable_instrumentations` config -
{pull}2428[#2428]
* Added automatic error event capturing for log4j1 and JBoss LogManager - {pull}2428[#2428]
<<<<<<< HEAD
* Add experimental OpenTelemetry API bridge - {pull}1631[#1631]
=======
* Issue a warning when security manager is mis-configured - {pull}2510[#2510]
>>>>>>> c3233260

[float]
===== Performance improvements
* Proxy classes are excluded from instrumentation in more cases - {pull}2474[#2474]
* Only time type/method matching if the debug logging is enabled as the results are only used when debug logging is enabled - {pull}2471[#2471]

[float]
===== Bug fixes
* Fix cross-plugin dependencies triggering NoClassDefFound - {pull}2509[#2509]
* Fix status code setting in AWS Lambda transactions triggered by API Gateway V1 - {pull}2346[#2346]
* Fix classloading OSGi bundles with partial dependency on Servlet API + avoid SecurityException with Apache Sling - {pull}2418[2418]
* Respect `transaction_ignore_urls` and `transaction_ignore_user_agents` when creating transactions in the spring webflux instrumentation - {pull}2515[#2515]

[[release-notes-1.x]]
=== Java Agent version 1.x

[[release-notes-1.29.0]]
==== 1.29.0 - 2022/02/09

[float]
===== Breaking changes
* Changes in service name auto-discovery of jar files (see Features section)

[float]
===== Features
* Exceptions that are logged using the fatal log level are now captured (log4j2 only) - {pull}2377[#2377]
* Replaced `authorization` in the default value of `sanitize_field_names` with `*auth*` - {pull}2326[#2326]
* Unsampled transactions are dropped and not sent to the APM-Server if the APM-Server version is 8.0+ - {pull}2329[#2329]
* Adding agent logging capabilities to our SDK, making it available for external plugins - {pull}2390[#2390]
* Service name auto-discovery improvements
** For applications deployed to application servers (`war` files) and standalone jars that are started with `java -jar`,
   the agent now discovers the `META-INF/MANIFEST.MF` file.
** If the manifest contains the `Implementation-Title` attribute, it is used as the default service name - {pull}1921[#1921], {pull}2434[#2434] +
  *Note*: this may change your service names if you relied on the auto-discovery that uses the name of the jar file.
  If that jar file also contains an `Implementation-Title` attribute in the `MANIFEST.MF` file, the latter will take precedence.
** When the manifest contains the `Implementation-Version` attribute, it is used as the default service version - {pull}1726[#1726], {pull}1922[#1922], {pull}2434[#2434]
* Added support for instrumenting Struts 2 static resource requests - {pull}1949[#1949]
* Added support for Java/Jakarta WebSocket ServerEndpoint - {pull}2281[#2281]
* Added support for setting the service name on Log4j2's EcsLayout - {pull}2296[#2296]
* Print the used instrumentation groups when the application stops - {pull}2448[#2448]
* Add `elastic.apm.start_async` property that makes the agent start on a non-premain/main thread - {pull}2454[#2454]

[float]
===== Bug fixes
* Fix runtime attach with some docker images - {pull}2385[#2385]
* Restore dynamic capability to `log_level` config for plugin loggers - {pull}2384[#2384]
* Fix slf4j-related `LinkageError` - {pull}2390[#2390] and {pull}2376[#2376]
* Fix possible deadlock occurring when Byte Buddy reads System properties by warming up bytecode instrumentation code
paths. The BCI warmup is on by default and may be disabled through the internal `warmup_byte_buddy` config option - {pull}2368[#2368]
* Fixed few dubbo plugin issues - {pull}2149[#2149]
** Dubbo transaction will should be created at the provider side
** APM headers conversion issue within dubbo transaction
* Fix External plugins automatic setting of span outcome - {pull}2376[#2376]
* Avoid early initialization of JMX on Weblogic - {pull}2420[#2420]
* Automatically disable class sharing on AWS lambda layer - {pull}2438[#2438]
* Avoid standalone spring applications to have two different service names, one based on the jar name, the other based on `spring.application.name`.

[[release-notes-1.28.4]]
==== 1.28.4 - 2021/12/30

[float]
===== Bug fixes
* Fix `@Traced` annotation to return proper outcome instead of `failed` - {pull}2370[#2370]

[float]
===== Dependency updates
* Update Log4j to 2.12.4 and log4j2-ecs-layout to 1.3.2 - {pull}2378[#2378]

[[release-notes-1.28.3]]
==== 1.28.3 - 2021/12/22

[float]
===== Dependency updates
* Update Log4j to 2.12.3
* Update ecs-logging-java to 1.3.0

[float]
===== Potentially breaking changes
* If the agent cannot discover a service name, it now uses `unknown-java-service` instead of `my-service` - {pull}2325[#2325]

[float]
===== Bug fixes
* Gracefully handle JDBC drivers which don't support `Connection#getCatalog` - {pull}2340[#2340]
* Fix using JVM keystore options for communication with APM Server - {pull}2362[#2362]

[[release-notes-1.28.2]]
==== 1.28.2 - 2021/12/16

[float]
===== Dependency updates
* Update Log4j to 2.12.2

[float]
===== Bug fixes
* Fix module loading errors on J9 JVM - {pull}2341[#2341]
* Fixing log4j configuration error - {pull}2343[#2343]

[[release-notes-1.28.1]]
==== 1.28.1 - 2021/12/10

[float]
===== Security
* Fix for "Log4Shell" RCE 0-day exploit in log4j https://nvd.nist.gov/vuln/detail/CVE-2021-44228[CVE-2021-44228] - {pull}2332[#2332]

[float]
===== Features
* Added support to selectively enable instrumentations - {pull}2292[#2292]

[float]
===== Bug fixes
* Preferring controller names for Spring MVC transactions, `use_path_as_transaction_name` only as a fallback - {pull}2320[#2320]

[[release-notes-1.28.0]]
==== 1.28.0 - 2021/12/07

[float]
===== Features
* Adding experimental support for <<aws-lambda, AWS Lambda>> - {pull}1951[#1951]
* Now supporting tomcat 10 - {pull}2229[#2229]

[float]
===== Bug fixes
* Fix error with parsing APM Server version for 7.16+ - {pull}2313[#2313]

[[release-notes-1.27.1]]
==== 1.27.1 - 2021/11/30

[float]
===== Security
* Resolves Local Privilege Escalation issue https://discuss.elastic.co/t/apm-java-agent-security-update/291355[ESA-2021-30] https://cve.mitre.org/cgi-bin/cvename.cgi?name=CVE-2021-37942[CVE-2021-37942]

[float]
===== Features
* Add support to Jakarta EE for JSF - {pull}2254[#2254]

[float]
===== Bug fixes
* Fixing missing Micrometer metrics in Spring boot due to premature initialization - {pull}2255[#2255]
* Fixing hostname trimming of FQDN too aggressive - {pull}2286[#2286]
* Fixing agent `unknown` version - {pull}2289[#2289]
* Improve runtime attach configuration reliability - {pull}2283[#2283]

[[release-notes-1.27.0]]
==== 1.27.0 - 2021/11/15

[float]
===== Security
* Resolves Local Privilege Escalation issue https://discuss.elastic.co/t/apm-java-agent-security-update/289627[ESA-2021-29] https://cve.mitre.org/cgi-bin/cvename.cgi?name=CVE-2021-37941[CVE-2021-37941]

[float]
===== Potentially breaking changes
* `transaction_ignore_urls` now relies on full request URL path - {pull}2146[#2146]
** On a typical application server like Tomcat, deploying an `app.war` application to the non-ROOT context makes it accessible with `http://localhost:8080/app/`
** Ignoring the whole webapp through `/app/*` was not possible until now.
** Existing configuration may need to be updated to include the deployment context, thus for example `/static/*.js` used to
exclude known static files in all applications might be changed to `/app/static/*.js` or `*/static/*.js`.
** It only impacts prefix patterns due to the additional context path in pattern.
** It does not impact deployment within the `ROOT` context like Spring-boot which do not have such context path prefix.
* The metrics `transaction.duration.sum.us`, `transaction.duration.count` and `transaciton.breakdown.count` are no longer recorded - {pull}2194[#2194]
* Automatic hostname discovery mechanism had changed, so the resulted `host.name` and `host.hostname` in events reported
by the agent may be different. This was done in order to improve the integration with host metrics in the APM UI.

[float]
===== Features
* Improved capturing of logged exceptions when using Log4j2 - {pull}2139[#2139]
* Update to async-profiler 1.8.7 and set configured `safemode` at load time though a new system property - {pull}2165[#2165]
* Added support to capture `context.message.routing-key` in rabbitmq, spring amqp instrumentations - {pull}1767[#1767]
* Breakdown metrics are now tracked per service (when using APM Server 8.0) - {pull}2208[#2208]
* Add support for Spring AMQP batch API - {pull}1716[#1716]
* Add the (current) transaction name to the error (when using APM Server 8.0) - {pull}2235[#2235]
* The JVM/JMX metrics are reported for each service name individually (when using APM Server 8.0) - {pull}2233[#2233]
* Added <<config-span-stack-trace-min-duration,`span_stack_trace_min_duration`>> option.
 This replaces the now deprecated `span_frames_min_duration` option.
 The difference is that the new option has more intuitive semantics for negative values (never collect stack trace) and zero (always collect stack trace). - {pull}2220[#2220]
* Add support to Jakarta EE for JAX-WS - {pull}2247[#2247]
* Add support to Jakarta EE for JAX-RS - {pull}2248[#2248]
* Add support for Jakarta EE EJB annotations `@Schedule`, `@Schedules` - {pull}2250[#2250]
* Add support to Jakarta EE for Servlets - {pull}1912[#1912]
* Added support to Quartz 1.x - {pull}2219[#2219]

[float]
===== Performance improvements
* Disable compression when sending data to a local APM Server
* Reducing startup contention related to instrumentation through `ensureInstrumented` - {pull}2150[#2150]

[float]
===== Bug fixes
* Fix k8s metadata discovery for containerd-cri envs - {pull}2126[#2126]
* Fixing/reducing startup delays related to `ensureInstrumented` - {pull}2150[#2150]
* Fix runtime attach when bytebuddy is in application classpath - {pull}2116[#2116]
* Fix failed integration between agent traces and host metrics coming from Beats/Elastic-Agent due to incorrect hostname
discovery - {pull}2205[#2205]
* Fix infinitely kept-alive transactions in Hikari connection pool - {pull}2210[#2210]
* Fix few Webflux exceptions and missing reactor module - {pull}2207[#2207]

[float]
===== Refactorings
* Loading the agent from an isolated class loader - {pull}2109[#2109]
* Refactorings in the `apm-agent-plugin-sdk` that may imply breaking changes for beta users of the external plugin mechanism
** `WeakMapSupplier.createMap()` is now `WeakConcurrent.buildMap()` and contains more builders - {pull}2136[#2136]
** `GlobalThreadLocal` has been removed in favor of `DetachedThreadLocal`. To make it global, use `GlobalVariables` - {pull}2136[#2136]
** `DynamicTransformer.Accessor.get().ensureInstrumented` is now `DynamicTransformer.ensureInstrumented` - {pull}2164[#2164]
** The `@AssignTo.*` annotations have been removed.
   Use the `@Advice.AssignReturned.*` annotations that come with the latest version of Byte Buddy.
   If your plugin uses the old annotations, it will be skipped.
   {pull}2171[#2171]
* Switching last instrumentations (`trace_methods`, sparkjava, JDK `HttpServer` and Struts 2) to
`TracerAwareInstrumentation` - {pull}2170[#2170]
* Replace concurrency plugin maps to `SpanConcurrentHashMap` ones - {pull}2173[#2173]
* Align User-Agent HTTP header with other APM agents - {pull}2177[#2177]

[[release-notes-1.26.2]]
==== 1.26.2 - 2021/12/30

[float]
===== Dependency updates
* Update Log4j to 2.12.4 and log4j2-ecs-layout to 1.3.2 - {pull}2378[#2378]

[[release-notes-1.26.1]]
==== 1.26.1 - 2021/12/22

[float]
===== Dependency updates
* Update Log4j to 2.12.3
* Update ecs-logging-java to 1.3.0

[[release-notes-1.26.0]]
==== 1.26.0 - 2021/09/14

===== Potentially breaking changes
* If you rely on Database span subtype and use Microsoft SQL Server, the span subtype has been changed from `sqlserver`
to `mssql` to align with other agents.

[float]
===== Breaking changes
* Stop collecting the field `http.request.socket.encrypted` in http requests - {pull}2136[#2136]

[float]
===== Features
* Improved naming for Spring controllers - {pull}1906[#1906]
* ECS log reformatting improvements - {pull}1910[#1910]
** Automatically sets `service.node.name` in all log events if set through agent configuration
** Add `log_ecs_reformatting_additional_fields` option to support arbitrary fields in logs
** Automatically serialize markers as tags where relevant (log4j2 and logback)
* gRPC spans (client and server) can detect errors or cancellation through custom listeners - {pull}2067[#2067]
* Add `-download-agent-version` to the agent <<setup-attach-cli-usage-options, attach CLI tool options>>, allowing the
user to configure an arbitrary agent version that will be downloaded from maven and attached - {pull}1959[#1959]
* Add extra check to detect improper agent setup - {pull}2076[#2076]
* In redis tests - embedded RedisServer is replaced by testcontainers - {pull}2221[#2221]

[float]
===== Performance improvements
* Reduce GC time overhead caused by WeakReferences - {pull}2086[#2086], {pull}2081[#2081]
* Reduced memory overhead by a smarter type pool caching strategy - {pull}2102[#2102]. +
  The type pool cache improves the startup times by speeding up type matching
  (determining whether a class that's about to be loaded should be instrumented).
  Generally, the more types that are cached, the faster the startup. +
  The old strategy did not impose a limit to the cache but cleared it after it hasn't been accessed in a while.
  However, load test have discovered that the cache may never be cleared and leave a permanent overhead of 23mb.
  The actual size of the cache highly depends on the application and loosely correlates with the number of loaded classes. +
  The new caching strategy targets to allocate 1% of the committed heap, at least 0.5mb and max 10mb.
  If a particular entry hasn't been accessed within 20s, it will be removed from the cache. +
  The results based on load testing are very positive:
** Equivalent startup times (within the margins of error of the previous strategy)
** Equivalent allocation rate (within the margins of error of the previous strategy)
** Reduced avg heap utilization from 10%/15mb (previous strategy) to within margins of error without the agent
** Reduced GC time due to the additional headroom that the application can utilize.
** Based on heap dump analysis, after warmup, the cache size is now around 59kb (down from 23mb with the previous strategy).

[float]
===== Bug fixes
* Fix failure to parse some forms of the `Implementation-Version` property from jar manifest files - {pull}1931[#1931]
* Ensure single value for context-propagation header - {pull}1937[#1937]
* Fix gRPC non-terminated (therefore non-reported) client spans - {pull}2067[#2067]
* Fix Webflux response status code - {pull}1948[#1948]
* Ensure path filtering is applied when Servlet path is not available - {pull}2099[#2099]
* Align span subtype for MS SqlServer - {pull}2112[#2112]
* Fix potential destination host name corruption in OkHttp client spans - {pull}2118[#2118]

[float]
===== Refactorings
* Migrate several plugins to indy dispatcher {pull}2087[#2087], {pull}2088[#2088], {pull}2090[#2090], {pull}2094[#2094], {pull}2095[#2095]

[[release-notes-1.25.0]]
==== 1.25.0 - 2021/07/22

[float]
===== Potentially breaking changes
* If you rely on instrumentations that are in the `experimental` group, you must now set `enable_experimental_instrumentations=true` otherwise
the experimental instrumentations will be disabled by default. Up to version `1.24.0` using an empty value for `disable_instrumentations` was
the recommended way to override the default `disable_instrumentations=experimental`.

[float]
===== Features
* Support for inheritance of public API annotations - {pull}1805[#1805]
* JDBC instrumentation sets `context.db.instance` - {pull}1820[#1820]
* Add support for Vert.x web client- {pull}1824[#1824]
* Avoid recycling of spans and transactions that are using through the public API, so to avoid
reference-counting-related errors - {pull}1859[#1859]
* Add <<config-enable-experimental-instrumentations>> configuration option to enable experimental features - {pull}1863[#1863]
** Previously, when adding an instrumentation group to `disable_instrumentations`, we had to make sure to not forget the
default `experimental` value, for example when disabling `jdbc` instrumentation we had to set `disable_instrumentations=experimental,jdbc` otherwise
setting `disable_instrumentations=jdbc` would disable jdbc and also enable experimental features, which would not be the desired effect.
** Previously, by default `disable_instrumentations` contained `experimental`
** Now by default `disable_instrumentations` is empty and `enable_experimental_instrumentations=false`
** Set `enable_experimental_instrumentations=true` to enable experimental instrumentations
* Eliminating concerns related to log4j2 vulnerability - https://nvd.nist.gov/vuln/detail/CVE-2020-9488#vulnCurrentDescriptionTitle.
We cannot upgrade to version above 2.12.1 because this is the last version of log4j that is compatible with Java 7.
Instead, we exclude the SMTP appender (which is the vulnerable one) from our artifacts. Note that older versions of
our agent are not vulnerable as well, as the SMTP appender was never used, this is only to further reduce our users' concerns.
* Adding public APIs for setting `destination.service.resource`, `destination.address` and `destination.port` fields
for exit spans - {pull}1788[#1788]
* Only use emulated runtime attachment as fallback, remove the `--without-emulated-attach` option - {pull}1865[#1865]
* Instrument `javax.servlet.Filter` the same way as `javax.servlet.FilterChain` - {pull}1858[#1858]
* Propagate trace context headers in HTTP calls occurring from within traced exit points, for example - when using
Elasticsearch's REST client - {pull}1883[#1883]
* Added support for naming sparkjava (not Apache Spark) transactions {pull}1894[#1894]
* Added the ability to manually create exit spans, which will result with the auto creation of service nodes in the
service map and downstream service in the dependencies table - {pull}1898[#1898]
* Basic support for `com.sun.net.httpserver.HttpServer` - {pull}1854[#1854]
* Update to async-profiler 1.8.6 {pull}1907[#1907]
* Added support for setting the framework using the public api (#1908) - {pull}1909[#1909]

[float]
===== Bug fixes
* Fix NPE with `null` binary header values + properly serialize them - {pull}1842[#1842]
* Fix `ListenerExecutionFailedException` when using Spring AMQP's ReplyTo container - {pull}1872[#1872]
* Enabling log ECS reformatting when using Logback configured with `LayoutWrappingEncoder` and a pattern layout - {pull}1879[#1879]
* Fix NPE with Webflux + context propagation headers - {pull}1871[#1871]
* Fix `ClassCastException` with `ConnnectionMetaData` and multiple classloaders - {pull}1864[#1864]
* Fix NPE in `co.elastic.apm.agent.servlet.helper.ServletTransactionCreationHelper.getClassloader` - {pull}1861[#1861]
* Fix for Jboss JMX unexpected notifications - {pull}1895[#1895]

[[release-notes-1.24.0]]
==== 1.24.0 - 2021/05/31

[float]
===== Features
* Basic support for Apache Struts 2 {pull}1763[#1763]
* Extending the <<config-log-ecs-reformatting>> config option to enable the overriding of logs with ECS-reformatted
events. With the new `OVERRIDE` option, non-file logs can be ECS-reformatted automatically as well - {pull}1793[#1793]
* Instrumentation for Vert.x Web {pull}1697[#1697]
* Changed log level of vm arguments to debug
* Giving precedence for the W3C `tracecontext` header over the `elastic-apm-traceparent` header - {pull}1821[#1821]
* Add instrumentation for Webflux - {pull}1305[#1305]
* Add instrumentation for Javalin {pull}1822[#1822]

[float]
===== Bug fixes
* Fix another error related to instrumentation plugins loading on Windows - {pull}1785[#1785]
* Load Spring AMQP plugin- {pull}1784[#1784]
* Avoid `IllegalStateException` when multiple `tracestate` headers are used - {pull}1808[#1808]
* Ensure CLI attach avoids `sudo` only when required and avoid blocking - {pull}1819[#1819]
* Avoid sending metric-sets without samples, so to adhere to the intake API - {pull}1826[#1826]
* Fixing our type-pool cache, so that it can't cause OOM (softly-referenced), and it gets cleared when not used for
a while - {pull}1828[#1828]

[float]
===== Refactors
* Remove single-package limitation for embedded plugins - {pull}1780[#1780]

[[release-notes-1.23.0]]
==== 1.23.0 - 2021/04/22

[float]
===== Breaking changes
* There are breaking changes in the <<setup-attach-cli,attacher cli>>.
  See the Features section for more information.

[float]
===== Features
* Overhaul of the <<setup-attach-cli,attacher cli>> application that allows to attach the agent to running JVMs - {pull}1667[#1667]
** The artifact of the standalone cli application is now called `apm-agent-attach-cli`. The attacher API is still called `apm-agent-attach`.
** There is also a slim version of the cli application that does not bundle the Java agent.
It requires the `--agent-jar` option to be set.
** Improved logging +
The application uses {ecs-logging-java-ref}/intro.html[Java ECS logging] to emit JSON logs.
The log level can be configured with the `--log-level` option.
By default, the program is logging to the console but using the `--log-file` option, it can also log to a file.
** Attach to JVMs running under a different user (unix only) +
The JVM requires the attacher to be running under the same user as the target VM (the attachee).
The `apm-agent-attach-standalone.jar` can now be run with a user that has permissions to switch to the user that runs the target VM.
On Windows, the attacher can still only attach to JVMs that are running with under the same user.
** New include/exclude discovery rules +
*** `--include-all`: Attach to all discovered JVMs. If no matchers are provided, it will not attach to any JVMs.
*** `--include-user`/`--exclude-user`: Attach to all JVMs of a given operating system user.
*** `--include-main`/`--exclude-main`: Attach to all JVMs that whose main class/jar name, or system properties match the provided regex.
*** `--include-vmargs`/`--exclude-vmargs`: Attach to all JVMs that whose main class/jar name, or system properties match the provided regex.
** Removal of options +
*** The deprecated `--arg` option has been removed.
*** The `-i`/`--include`, `-e`/`exclude` options have been removed in favor of the `--<include|exclude>-<main|vmargs>` options.
*** The `-p`/`--pid` options have been removed in favor of the `--include-pid` option.
** Changed behavior of  the `-l`/`--list` option +
The option now only lists JVMs that match the include/exclude discovery rules.
Thus, it can be used to do a dry-run of the matchers without actually performing an attachment.
It even works in combination with `--continuous` now.
By default, the VM arguments are not printed, but only when the `-a`/`--list-vmargs` option is set.
** Remove dependency on `jps` +
Even when matching on the main class name or on system properties,
** Checks the Java version before attaching to avoid attachment on unsupported JVMs.
* Cassandra instrumentation - {pull}1712[#1712]
* Log correlation supports JBoss Logging - {pull}1737[#1737]
* Update Byte-buddy to `1.11.0` - {pull}1769[#1769]
* Support for user.domain {pull}1756[#1756]
* JAX-RS supports javax.ws.rs.PATCH
* Enabling build and unit tests on Windows - {pull}1671[#1671]

[float]
===== Bug fixes
* Fixed log correlation for log4j2 - {pull}1720[#1720]
* Fix apm-log4j1-plugin and apm-log4j2-plugin dependency on slf4j - {pull}1723[#1723]
* Avoid systematic `MessageNotWriteableException` error logging, now only visible in `debug` - {pull}1715[#1715] and {pull}1730[#1730]
* Fix rounded number format for non-english locales - {pull}1728[#1728]
* Fix `NullPointerException` on legacy Apache client instrumentation when host is `null` - {pull}1746[#1746]
* Apply consistent proxy class exclusion heuristic - {pull}1738[#1738]
* Fix micrometer serialization error - {pull}1741[#1741]
* Optimize & avoid `ensureInstrumented` deadlock by skipping stack-frame computation for Java7+ bytecode - {pull}1758[#1758]
* Fix instrumentation plugins loading on Windows - {pull}1671[#1671]

[float]
===== Refactors
* Migrate some plugins to indy dispatcher {pull}1369[#1369] {pull}1410[#1410] {pull}1374[#1374]

[[release-notes-1.22.0]]
==== 1.22.0 - 2021/03/24

[float]
===== Breaking changes
* Dots in metric names of Micrometer metrics get replaced with underscores to avoid mapping conflicts.
De-dotting be disabled via <<config-dedot-custom-metrics, `dedot_custom_metrics`>>. - {pull}1700[#1700]

[float]
===== Features
* Introducing a new mechanism to ease the development of community instrumentation plugins. See <<config-plugins-dir>> for
more details. This configuration was already added in 1.18.0, but more extensive and continuous integration testing
allows us to expose it now. It is still marked as "experimental" though, meaning that future changes in the mechanism
may break early contributed plugins. However, we highly encourage our community to try it out and we will do our best
to assist with such efforts.
* Deprecating `ignore_user_agents` in favour of `transaction_ignore_user_agents`, maintaining the same functionality -
{pull}1644[#1644]
* Update existing Hibernate Search 6 instrumentation to the final relase
* The <<config-use-path-as-transaction-name, `use_path_as_transaction_name`>> option is now dynamic
* Flushing internal and micrometer metrics before the agent shuts down - {pull}1658[#1658]
* Support for OkHttp 4.4+ -  {pull}1672[#1672]
* Adding capability to automatically create ECS-JSON-formatted version of the original application log files, through
the <<config-log-ecs-reformatting>> config option. This allows effortless ingestion of logs to Elasticsearch without
any further configuration. Supports log4j1, log4j2 and Logback. {pull}1261[#1261]
* Add support to Spring AMQP - {pull}1657[#1657]
* Adds the ability to automatically configure usage of the OpenTracing bridge in systems using ServiceLoader - {pull}1708[#1708]
* Update to async-profiler 1.8.5 - includes a fix to a Java 7 crash and enhanced safe mode to better deal with
corrupted stack frames.
* Add a warning on startup when `-Xverify:none` or `-noverify` flags are set as this can lead to crashes that are very
difficult to debug - {pull}1593[#1593]. In an upcoming version, the agent will not start when these flags are set,
unless the system property `elastic.apm.disable_bootstrap_checks` is set to true.

[float]
===== Bug fixes
* fix sample rate rounded to zero when lower than precision - {pull}1655[#1655]
* fixed a couple of bugs with the external plugin mechanism (not documented until now) - {pull}1660[#1660]
* Fix runtime attach conflict with multiple users - {pull}1704[#1704]

[[release-notes-1.21.0]]
==== 1.21.0 - 2021/02/09

[float]
===== Breaking changes
* Following PR {pull}1650[#1650], there are two slight changes with the <<config-server-url>> and <<config-server-urls>>
configuration options:
    1.  So far, setting `server_urls` with an empty string would allow the agent to work normally, apart from any action
        that requires communication with the APM Server, including the attempt to fetch a central configuration.
        Starting in this agent version, setting `server_urls` to empty string doesn't have any special meaning, it is
        the default expected configuration, where `server_url` will be used instead. In order to achieve the same
        behaviour, use the new <<config-disable-send>> configuration.
    2.  Up to this version, `server_url` was used as an alias to `server_urls`, meaning that one could potentially set
        the `server_url` config with a comma-separated list of multiple APM Server addresses, and that would have been a
        valid configuration. Starting in this agent version, `server_url` is a separate configuration, and it only accepts
        Strings that represent a single valid URL. Specifically, empty strings and commas are invalid.

[float]
===== Features
* Add cloud provider metadata to reported events, see
https://github.com/elastic/apm/blob/master/specs/agents/metadata.md#cloud-provider-metadata[spec] for details.
By default, the agent will try to automatically detect the cloud provider on startup, but this can be
configured through the <<config-cloud-provider, `cloud_provider`>> config option - {pull}1599[#1599]
* Add span & transaction `outcome` field to improve error rate calculations - {pull}1613[#1613]

[float]
===== Bug fixes
* Fixing crashes observed in Java 7 at sporadic timing by applying a few seconds delay on bootstrap - {pull}1594[#1594]
* Fallback to using "TLS" `SSLContext` when "SSL" is not available - {pull}1633[#1633]
* Fixing agent startup failure with `NullPointerException` thrown by Byte-buddy's `MultipleParentClassLoader` - {pull}1647[#1647]
* Fix cached type resolution triggering `ClassCastException` - {pull}1649[#1649]

[[release-notes-1.20.0]]
==== 1.20.0 - 2021/01/07

[float]
===== Breaking changes
* The following public API types were `public` so far and became package-private: `NoopScope`, `ScopeImpl` and `AbstractSpanImpl`.
  If your code is using them, you will need to change that when upgrading to this version.
  Related PR: {pull}1532[#1532]

[float]
===== Features
* Add support for RabbitMQ clients - {pull}1328[#1328]

[float]
===== Bug fixes
* Fix small memory allocation regression introduced with tracestate header {pull}1508[#1508]
* Fix `NullPointerException` from `WeakConcurrentMap.put` through the Elasticsearch client instrumentation - {pull}1531[#1531]
* Sending `transaction_id` and `parent_id` only for events that contain a valid `trace_id` as well - {pull}1537[#1537]
* Fix `ClassNotFoundError` with old versions of Spring resttemplate {pull}1524[#1524]
* Fix Micrometer-driven metrics validation errors by the APM Server when sending with illegal values - {pull}1559[#1559]
* Serialize all stack trace frames when setting `stack_trace_limit=-1` instead of none - {pull}1571[#1571]
* Fix `UnsupportedOperationException` when calling `ServletContext.getClassLoader()` - {pull}1576[#1576]
* Fix improper request body capturing - {pull}1579[#1579]
* Avoid `NullPointerException` due to null return values instrumentation advices - {pull}1601[#1601]
* Update async-profiler to 1.8.3 {pull}1602[1602]
* Use null-safe data structures to avoid `NullPointerException` {pull}1597[1597]
* Fix memory leak in sampling profiler mechanism - {pull}1592[#1592]

[float]
===== Refactors
* Migrate some plugins to indy dispatcher {pull}1405[#1405] {pull}1394[#1394]

[[release-notes-1.19.0]]
==== 1.19.0 - 2020/11/10

[float]
===== Features
* The agent version now includes a git hash if it's a snapshot version.
  This makes it easier to differ distinct snapshot builds of the same version.
  Example: `1.18.1-SNAPSHOT.4655910`
* Add support for sampling weight with propagation in `tracestate` W3C header {pull}1384[#1384]
* Adding two more valid options to the `log_level` config: `WARNING` (equivalent to `WARN`) and `CRITICAL`
  (will be treated as `ERROR`) - {pull}1431[1431]
* Add the ability to disable Servlet-related spans for `INCLUDE`, `FORWARD` and `ERROR` dispatches (without affecting
  basic Servlet capturing) by adding `servlet-api-dispatch` to <<config-disable-instrumentations>> - {pull}1448[1448]
* Add Sampling Profiler support for AArch64 architectures - {pull}1443[1443]
* Support proper transaction naming when using Spring's `ServletWrappingController` - {pull}1461[#1461]
* Update async-profiler to 1.8.2 {pull}1471[1471]
* Update existing Hibernate Search 6 instrumentation to work with the latest CR1 release
* Deprecating the `addLabel` public API in favor of `setLabel` (still supporting `addLabel`) - {pull}1449[#1449]

[float]
===== Bug fixes
* Fix `HttpUrlConnection` instrumentation issue (affecting distributed tracing as well) when using HTTPS without using
  `java.net.HttpURLConnection#disconnect` - {pull}1447[1447]
* Fixes class loading issue that can occur when deploying multiple applications to the same application server - {pull}1458[#1458]
* Fix ability to disable agent on startup wasn't working for runtime attach {pull}1444[1444]
* Avoid `UnsupportedOperationException` on some spring application startup {pull}1464[1464]
* Fix ignored runtime attach `config_file` {pull}1469[1469]
* Fix `IllegalAccessError: Module 'java.base' no access to: package 'java.lang'...` in J9 VMs of Java version >= 9 -
  {pull}1468[#1468]
* Fix JVM version parsing on HP-UX {pull}1477[#1477]
* Fix Spring-JMS transactions lifecycle management when using multiple concurrent consumers - {pull}1496[#1496]

[float]
===== Refactors
* Migrate some plugins to indy dispatcher {pull}1404[1404] {pull}1411[1411]
* Replace System Rules with System Lambda {pull}1434[#1434]

[[release-notes-1.18.1]]
==== 1.18.1 - 2020/10/06

[float]
===== Refactors
* Migrate some plugins to indy dispatcher {pull}1362[1362] {pull}1366[1366] {pull}1363[1363] {pull}1383[1383] {pull}1368[1368] {pull}1364[1364] {pull}1365[1365] {pull}1367[1367] {pull}1371[1371]

[float]
===== Bug fixes
* Fix instrumentation error for HttpClient - {pull}1402[#1402]
* Eliminate `unsupported class version error` messages related to loading the Java 11 HttpClient plugin in pre-Java-11 JVMs {pull}1397[1397]
* Fix rejected metric events by APM Server with response code 400 due to data validation error - sanitizing Micrometer
metricset tag keys - {pull}1413[1413]
* Fix invalid micrometer metrics with non-numeric values {pull}1419[1419]
* Fix `NoClassDefFoundError` with JDBC instrumentation plugin {pull}1409[1409]
* Apply `disable_metrics` config to Micrometer metrics - {pull}1421[1421]
* Remove cgroup `inactive_file.bytes` metric according to spec {pull}1422[1422]

[[release-notes-1.18.0]]
==== 1.18.0 - 2020/09/08

[float]
===== Features
* Deprecating `ignore_urls` config in favour of <<config-transaction-ignore-urls, `transaction_ignore_urls`>> to align
  with other agents, while still allowing the old config name for backward compatibility - {pull}1315[#1315]
* Enabling instrumentation of classes compiled with Java 1.4. This is reverting the restriction of instrumenting only
  bytecode of Java 1.5 or higher ({pull}320[#320]), which was added due to potential `VerifyError`. Such errors should be
  avoided now by the usage of `TypeConstantAdjustment` - {pull}1317[#1317]
* Enabling agent to work without attempting any communication with APM server, by allowing setting `server_urls` with
  an empty string - {pull}1295[#1295]
* Add <<metrics-micrometer, micrometer support>> - {pull}1303[#1303]
* Add `profiling_inferred_spans_lib_directory` option to override the default temp directory used for exporting the async-profiler library.
  This is useful for server-hardened environments where `/tmp` is often configured with `noexec`, leading to `java.lang.UnsatisfiedLinkError` errors - {pull}1350[#1350]
* Create spans for Servlet dispatches to FORWARD, INCLUDE and ERROR - {pull}1212[#1212]
* Support JDK 11 HTTPClient - {pull}1307[#1307]
* Lazily create profiler temporary files {pull}1360[#1360]
* Convert the followings to Indy Plugins (see details in <<release-notes-1.18.0.rc1, 1.18.0-rc1 relase notes>>): gRPC,
  AsyncHttpClient, Apache HttpClient
* The agent now collects cgroup memory metrics (see details in <<metrics-cgroup,Metrics page>>)
* Update async-profiler to 1.8.1 {pull}1382[#1382]
* Runtime attach install option is promoted to 'beta' status (was experimental).

[float]
===== Bug fixes
* Fixes a `NoClassDefFoundError` in the JMS instrumentation of `MessageListener` - {pull}1287[#1287]
* Fix `/ by zero` error message when setting `server_urls` with an empty string - {pull}1295[#1295]
* Fix `ClassNotFoundException` or `ClassCastException` in some cases where special log4j configurations are used - {pull}1322[#1322]
* Fix `NumberFormatException` when using early access Java version - {pull}1325[#1325]
* Fix `service_name` config being ignored when set to the same auto-discovered default value - {pull}1324[#1324]
* Fix service name error when updating a web app on a Servlet container - {pull}1326[#1326]
* Fix remote attach 'jps' executable not found when 'java' binary is symlinked ot a JRE - {pull}1352[#1352]

[[release-notes-1.18.0.rc1]]
==== 1.18.0.RC1 - 2020/07/22

This release candidate adds some highly anticipated features:
It’s now possible to attach the agent at runtime in more cases than before.
Most notably, it enables runtime attachment on JBoss, WildFly, Glassfish/Payara,
and other OSGi runtimes such as Atlassian Jira and Confluence.

To make this and other significant features, such as https://github.com/elastic/apm-agent-java/issues/937[external plugins], possible,
we have implemented major changes to the architecture of the agent.
The agent now relies on the `invokedynamic` bytecode instruction to make plugin development easier, safer, and more efficient.
As early versions of Java 7 and Java 8 have unreliable support for invokedynamic,
we now require a minimum update level of 60 for Java 7 (7u60+) in addition to the existing minimum update level of 40 for Java 8 (8u40+).

We’re looking for users who would like to try this out to give feedback.
If we see that the `invokedynamic`-based approach (https://github.com/elastic/apm-agent-java/pull/1230[indy plugins]) works well, we can continue and migrate the rest of the plugins.
After the migration has completed, we can move forward with external plugins and remove the experimental label from runtime attachment.

If all works like in our testing, you would not see `NoClassDefFoundError` s anymore when, for example, trying to attach the agent at runtime to an OSGi container or a JBoss server.
Also, non-standard OSGi containers, such as Atlassian Jira and other technologies with restrictive class loading policies, such as MuleSoft ESB, will benefit from this change.

In the worst case, there might be JVM crashes due to `invokedynamic`-related JVM bugs.
However, we already disable the agent when attached to JVM versions that are known to be problematic.
Another potentially problematic area is that we now dynamically raise the bytecode version of instrumented classes to be at least bytecode version 51 (Java 7).
This is needed in order to be able to use the `invokedynamic` instruction.
This requires re-computation of stack map frames which makes instrumentation a bit slower.
We don't anticipate notable slowdowns unless you extensively (over-)use <<config-trace-methods, `trace_methods`>>.

[float]
===== Breaking changes
* Early Java 7 versions, prior to update 60, are not supported anymore.
  When trying to attach to a non-supported version, the agent will disable itself and not apply any instrumentations.

[float]
===== Features
* Experimental support for runtime attachment now also for OSGi containers, JBoss, and WildFly
* New mitigation of OSGi bootdelegation errors (`NoClassDefFoundError`).
  You can remove any `org.osgi.framework.bootdelegation` related configuration.
  This release also removes the configuration option `boot_delegation_packages`.
* Overhaul of the `ExecutorService` instrumentation that avoids `ClassCastException` issues - {pull}1206[#1206]
* Support for `ForkJoinPool` and `ScheduledExecutorService` (see <<supported-async-frameworks>>)
* Support for `ExecutorService#invokeAny` and `ExecutorService#invokeAll`
* Added support for `java.util.TimerTask` - {pull}1235[#1235]
* Add capturing of request body in Elasticsearch queries: `_msearch`, `_count`, `_msearch/template`, `_search/template`, `_rollup_search` - {pull}1222[#1222]
* Add <<config-enabled,`enabled`>> flag
* Add experimental support for Scala Futures
* The agent now collects heap memory pools metrics - {pull}1228[#1228]

[float]
===== Bug fixes
* Fixes error capturing for log4j2 loggers. Version 1.17.0 introduced a regression.
* Fixes `NullPointerException` related to JAX-RS and Quartz instrumentation - {pull}1249[#1249]
* Expanding k8s pod ID discovery to some formerly non-supported environments
* When `recording` is set to `false`, the agent will not send captured errors anymore.
* Fixes NPE in Dubbo instrumentation that occurs when the application is acting both as a provider and as a consumer - {pull}1260[#1260]
* Adding a delay by default what attaching the agent to Tomcat using the premain route to work around the JUL
  deadlock issue - {pull}1262[#1262]
* Fixes missing `jboss.as:*` MBeans on JBoss - {pull}1257[#1257]


[[release-notes-1.17.0]]
==== 1.17.0 - 2020/06/17

[float]
===== Features
* Log files are now rotated after they reach <<config-log-file-size>>.
There will always be one history file `${log_file}.1`.
* Add <<config-log-format-sout>> and <<config-log-format-file>> with the options `PLAIN_TEXT` and `JSON`.
The latter uses https://github.com/elastic/ecs-logging-java[ecs-logging-java] to format the logs.
* Exposing <<config-classes-excluded-from-instrumentation>> config - {pull}1187[#1187]
* Add support for naming transactions based on Grails controllers. Supports Grails 3+ - {pull}1171[#1171]
* Add support for the Apache/Alibaba Dubbo RPC framework
* Async Profiler version upgraded to 1.7.1, with a new debugging flag for the stack frame recovery mechanism - {pull}1173[#1173]

[float]
===== Bug fixes
* Fixes `IndexOutOfBoundsException` that can occur when profiler-inferred spans are enabled.
  This also makes the profiler more resilient by just removing the call tree related to the exception (which might be in an invalid state)
  as opposed to stopping the profiler when an exception occurs.
* Fix `NumberFormatException` when parsing Ingres/Actian JDBC connection strings - {pull}1198[#1198]
* Prevent agent from overriding JVM configured truststore when not using HTTPS for communication with APM server - {pull}1203[#1203]
* Fix `java.lang.IllegalStateException` with `jps` JVM when using continuous runtime attach - {pull}1205[1205]
* Fix agent trying to load log4j2 plugins from application - {pull}1214[1214]
* Fix memory leak in gRPC instrumentation plugin - {pull}1196[1196]
* Fix HTTPS connection failures when agent is configured to use HTTPS to communicate with APM server {pull}1209[1209]

[[release-notes-1.16.0]]
==== 1.16.0 - 2020/05/13

[float]
===== Features

* The log correlation feature now adds `error.id` to the MDC. See <<supported-logging-frameworks>> for details. - {pull}1050[#1050]
* Deprecating the `incubating` tag in favour of the `experimental` tag. This is not a breaking change, so former
<<config-disable-instrumentations,`disable_instrumentation`>> configuration containing the `incubating` tag will still be respected - {pull}1123[#1123]
* Add a `--without-emulated-attach` option for runtime attachment to allow disabling this feature as a workaround.
* Add workaround for JDK bug JDK-8236039 with TLS 1.3 {pull}1149[#1149]
* Add log level `OFF` to silence agent logging
* Adds <<config-span-min-duration,`span_min_duration`>> option to exclude fast executing spans.
  When set together with one of the more specific thresholds - `trace_methods_duration_threshold` or `profiling_inferred_spans_min_duration`,
  the higher threshold will determine which spans will be discarded.
* Automatically instrument quartz jobs from the quartz-jobs artifact {pull}1170[#1170]
* Perform re-parenting of regular spans to be a child of profiler-inferred spans. Requires APM Server and Kibana 7.8.0. {pull}1117[#1117]
* Upgrade Async Profiler version to 1.7.0

[float]
===== Bug fixes

* When Servlet-related Exceptions are handled through exception handlers that return a 200 status code, agent shouldn't override with 500 - {pull}1103[#1103]
* Exclude Quartz 1 from instrumentation to avoid
  `IncompatibleClassChangeError: Found class org.quartz.JobExecutionContext, but interface was expected` - {pull}1108[#1108]
* Fix breakdown metrics span sub-types {pull}1113[#1113]
* Fix flaky gRPC server instrumentation {pull}1122[#1122]
* Fix side effect of calling `Statement.getUpdateCount` more than once {pull}1139[#1139]
* Stop capturing JDBC affected rows count using `Statement.getUpdateCount` to prevent unreliable side-effects {pull}1147[#1147]
* Fix OpenTracing error tag handling (set transaction error result when tag value is `true`) {pull}1159[#1159]
* Due to a bug in the build we didn't include the gRPC plugin in the build so far
* `java.lang.ClassNotFoundException: Unable to load class 'jdk.internal...'` is thrown when tracing specific versions of Atlassian systems {pull}1168[#1168]
* Make sure spans are kept active during `AsyncHandler` methods in the `AsyncHttpClient`
* CPU and memory metrics are sometimes not reported properly when using IBM J9 {pull}1148[#1148]
* `NullPointerException` thrown by the agent on WebLogic {pull}1142[#1142]

[[release-notes-1.15.0]]
==== 1.15.0 - 2020/03/27

[float]
===== Breaking changes

* Ordering of configuration sources has slightly changed, please review <<configuration>>:
** `elasticapm.properties` file now has higher priority over java system properties and environment variables, +
This change allows to change dynamic options values at runtime by editing file, previously values set in java properties
or environment variables could not be overridden, even if they were dynamic.
* Renamed some configuration options related to the experimental profiler-inferred spans feature ({pull}1084[#1084]):
** `profiling_spans_enabled` -> `profiling_inferred_spans_enabled`
** `profiling_sampling_interval` -> `profiling_inferred_spans_sampling_interval`
** `profiling_spans_min_duration` -> `profiling_inferred_spans_min_duration`
** `profiling_included_classes` -> `profiling_inferred_spans_included_classes`
** `profiling_excluded_classes` -> `profiling_inferred_spans_excluded_classes`
** Removed `profiling_interval` and `profiling_duration` (both are fixed to 5s now)

[float]
===== Features

* Gracefully abort agent init when running on a known Java 8 buggy JVM {pull}1075[#1075].
* Add support for <<supported-databases, Redis Redisson client>>
* Makes <<config-instrument>>, <<config-trace-methods>>, and <<config-disable-instrumentations>> dynamic.
Note that changing these values at runtime can slow down the application temporarily.
* Do not instrument Servlet API before 3.0 {pull}1077[#1077]
* Add support for API keys for apm backend authentication {pull}1083[#1083]
* Add support for <<supported-rpc-frameworks, gRPC>> client & server instrumentation {pull}1019[#1019]
* Deprecating `active` configuration option in favor of `recording`.
  Setting `active` still works as it's now an alias for `recording`.

[float]
===== Bug fixes

* When JAX-RS-annotated method delegates to another JAX-RS-annotated method, transaction name should include method A - {pull}1062[#1062]
* Fixed bug that prevented an APM Error from being created when calling `org.slf4j.Logger#error` - {pull}1049[#1049]
* Wrong address in JDBC spans for Oracle, MySQL and MariaDB when multiple hosts are configured - {pull}1082[#1082]
* Document and re-order configuration priorities {pull}1087[#1087]
* Improve heuristic for `service_name` when not set through config {pull}1097[#1097]


[[release-notes-1.14.0]]
==== 1.14.0 - 2020/03/04

[float]
===== Features

* Support for the official https://www.w3.org/TR/trace-context[W3C] `traceparent` and `tracestate` headers. +
  The agent now accepts both the `elastic-apm-traceparent` and the official `traceparent` header.
By default, it sends both headers on outgoing requests, unless <<config-use-elastic-traceparent-header, `use_elastic_traceparent_header`>> is set to false.
* Creating spans for slow methods with the help of the sampling profiler https://github.com/jvm-profiling-tools/async-profiler[async-profiler].
This is a low-overhead way of seeing which methods make your transactions slow and a replacement for the `trace_methods` configuration option.
See <<supported-java-methods>> for more details
* Adding a Circuit Breaker to pause the agent when stress is detected on the system and resume when the stress is relieved.
See <<circuit-breaker>> and {pull}1040[#1040] for more info.
* `Span#captureException` and `Transaction#captureException` in public API return reported error id - {pull}1015[#1015]

[float]
===== Bug fixes

* java.lang.IllegalStateException: Cannot resolve type description for <com.another.commercial.apm.agent.Class> - {pull}1037[#1037]
* properly handle `java.sql.SQLException` for unsupported JDBC features {pull}[#1035] https://github.com/elastic/apm-agent-java/issues/1025[#1025]

[[release-notes-1.13.0]]
==== 1.13.0 - 2020/02/11

[float]
===== Features

* Add support for <<supported-databases, Redis Lettuce client>>
* Add `context.message.age.ms` field for JMS message receiving spans and transactions - {pull}970[#970]
* Instrument log4j2 Logger#error(String, Throwable) ({pull}919[#919]) Automatically captures exceptions when calling `logger.error("message", exception)`
* Add instrumentation for external process execution through `java.lang.Process` and Apache `commons-exec` - {pull}903[#903]
* Add `destination` fields to exit span contexts - {pull}976[#976]
* Removed `context.message.topic.name` field - {pull}993[#993]
* Add support for Kafka clients - {pull}981[#981]
* Add support for binary `traceparent` header format (see the https://github.com/elastic/apm/blob/master/docs/agent-development.md#Binary-Fields[spec]
for more details) - {pull}1009[#1009]
* Add support for log correlation for log4j and log4j2, even when not used in combination with slf4j.
  See <<supported-logging-frameworks>> for details.

[float]
===== Bug Fixes

* Fix parsing value of `trace_methods` configuration property {pull}930[#930]
* Workaround for `java.util.logging` deadlock {pull}965[#965]
* JMS should propagate traceparent header when transactions are not sampled {pull}999[#999]
* Spans are not closed if JDBC implementation does not support `getUpdateCount` {pull}1008[#1008]

[[release-notes-1.12.0]]
==== 1.12.0 - 2019/11/21

[float]
===== Features
* JMS Enhancements {pull}911[#911]:
** Add special handling for temporary queues/topics
** Capture message bodies of text Messages
*** Rely on the existing `ELASTIC_APM_CAPTURE_BODY` agent config option (off by default).
*** Send as `context.message.body`
*** Limit size to 10000 characters. If longer than this size, trim to 9999 and append with ellipsis
** Introduce the `ignore_message_queues` configuration to disable instrumentation (message tagging) for specific
      queues/topics as suggested in {pull}710[#710]
** Capture predefined message headers and all properties
*** Rely on the existing `ELASTIC_APM_CAPTURE_HEADERS` agent config option.
*** Send as `context.message.headers`
*** Sanitize sensitive headers/properties based on the `sanitize_field_names` config option
* Added support for the MongoDB sync driver. See <<supported-databases, supported data stores>>.

[float]
===== Bug Fixes
* JDBC regression- `PreparedStatement#executeUpdate()` and `PreparedStatement#executeLargeUpdate()` are not traced {pull}918[#918]
* When systemd cgroup driver is used, the discovered Kubernetes pod UID contains "_" instead of "-" {pull}920[#920]
* DB2 jcc4 driver is not traced properly {pull}926[#926]

[[release-notes-1.11.0]]
==== 1.11.0 - 2019/10/31

[float]
===== Features
* Add the ability to configure a unique name for a JVM within a service through the
<<config-service-node-name, `service_node_name`>>
config option]
* Add ability to ignore some exceptions to be reported as errors <<config-ignore-exceptions[ignore_exceptions]
* Applying new logic for JMS `javax.jms.MessageConsumer#receive` so that, instead of the transaction created for the 
   polling method itself (ie from `receive` start to end), the agent will create a transaction attempting to capture
   the code executed during actual message handling.
   This logic is suitable for environments where polling APIs are invoked within dedicated polling threads.
   This polling transaction creation strategy can be reversed through a configuration option (`message_polling_transaction_strategy`)
   that is not exposed in the properties file by default.
* Send IP obtained through `javax.servlet.ServletRequest#getRemoteAddr()` in `context.request.socket.remote_address`
   instead of parsing from headers {pull}889[#889]
* Added `ElasticApmAttacher.attach(String propertiesLocation)` to specify a custom properties location
* Logs message when `transaction_max_spans` has been exceeded {pull}849[#849]
* Report the number of affected rows by a SQL statement (UPDATE,DELETE,INSERT) in 'affected_rows' span attribute {pull}707[#707]
* Add <<public-api, `@Traced`>> annotation which either creates a span or a transaction, depending on the context
* Report JMS destination as a span/transaction context field {pull}906[#906]
* Added <<config-capture-jmx-metrics, `capture_jmx_metrics`>> configuration option

[float]
===== Bug Fixes
* JMS creates polling transactions even when the API invocations return without a message
* Support registering MBeans which are added after agent startup

[[release-notes-1.10.0]]
==== 1.10.0 - 2019/09/30

[float]
===== Features
* Add ability to manually specify reported <<config-hostname, hostname>>
* Add support for <<supported-databases, Redis Jedis client>>.
* Add support for identifying target JVM to attach apm agent to using JVM property. See also the documentation of the <<setup-attach-cli-usage-options, `--include` and `--exclude` flags>>
* Added <<config-capture-jmx-metrics, `capture_jmx_metrics`>> configuration option
* Improve servlet error capture {pull}812[#812]
  Among others, now also takes Spring MVC `@ExceptionHandler`s into account
* Instrument Logger#error(String, Throwable) {pull}821[#821]
  Automatically captures exceptions when calling `logger.error("message", exception)`
* Easier log correlation with https://github.com/elastic/java-ecs-logging. See <<log-correlation, docs>>.
* Avoid creating a temp agent file for each attachment {pull}859[#859]
* Instrument `View#render` instead of `DispatcherServlet#render` {pull}829[#829]
  This makes the transaction breakdown graph more useful. Instead of `dispatcher-servlet`, the graph now shows a type which is based on the view name, for example, `FreeMarker` or `Thymeleaf`.

[float]
===== Bug Fixes
* Error in log when setting <<config-server-urls, server_urls>>
 to an empty string - `co.elastic.apm.agent.configuration.ApmServerConfigurationSource - Expected previousException not to be null`
* Avoid terminating the TCP connection to APM Server when polling for configuration updates {pull}823[#823]

[[release-notes-1.9.0]]
==== 1.9.0 - 2019/08/22

[float]
===== Features
* Upgrading supported OpenTracing version from 0.31 to 0.33
* Added annotation and meta-annotation matching support for `trace_methods`, for example:
** `public @java.inject.* org.example.*` (for annotation)
** `public @@javax.enterprise.context.NormalScope org.example.*` (for meta-annotation)
* The runtime attachment now also works when the `tools.jar` or the `jdk.attach` module is not available.
This means you don't need a full JDK installation - the JRE is sufficient.
This makes the runtime attachment work in more environments such as minimal Docker containers.
Note that the runtime attachment currently does not work for OSGi containers like those used in many application servers such as JBoss and WildFly.
See the <<setup-attach-cli, documentation>> for more information.
* Support for Hibernate Search

[float]
===== Bug Fixes
* A warning in logs saying APM server is not available when using 1.8 with APM server 6.x.
Due to that, agent 1.8.0 will silently ignore non-string labels, even if used with APM server of versions 6.7.x or 6.8.x that support such.
If APM server version is <6.7 or 7.0+, this should have no effect. Otherwise, upgrade the Java agent to 1.9.0+.
* `ApacheHttpAsyncClientInstrumentation` matching increases startup time considerably
* Log correlation feature is active when `active==false`
* Tomcat's memory leak prevention mechanism is causing a... memory leak. JDBC statement map is leaking in Tomcat if the application that first used it is undeployed/redeployed.
See https://discuss.elastic.co/t/elastic-apm-agent-jdbchelper-seems-to-use-a-lot-of-memory/195295[this related discussion].

[float]
==== Breaking Changes
* The `apm-agent-attach.jar` is not executable anymore.
Use `apm-agent-attach-standalone.jar` instead.

[[release-notes-1.8.0]]
==== 1.8.0 - 2019/07/30

[float]
===== Features
* Added support for tracking https://www.elastic.co/guide/en/kibana/7.3/transactions.html[time spent by span type].
   Can be disabled by setting https://www.elastic.co/guide/en/apm/agent/java/current/config-core.html#config-breakdown-metrics[`breakdown_metrics`] to `false`.
* Added support for https://www.elastic.co/guide/en/kibana/7.3/agent-configuration.html[central configuration].
   Can be disabled by setting <<config-central-config, `central_config`>> to `false`.
* Added support for Spring's JMS flavor - instrumenting `org.springframework.jms.listener.SessionAwareMessageListener`
* Added support to legacy ApacheHttpClient APIs (which adds support to Axis2 configured to use ApacheHttpClient)
* Added support for setting <<config-server-urls, `server_urls`>> dynamically via properties file {pull}723[#723]
* Added <<config-config-file, `config_file`>> option
* Added option to use `@javax.ws.rs.Path` value as transaction name <<config-use-jaxrs-path-as-transaction-name, `use_jaxrs_path_as_transaction_name`>>
* Instrument quartz jobs <<supported-scheduling-frameworks, docs>>
* SQL parsing improvements {pull}696[#696]
* Introduce priorities for transaction name {pull}748[#748].
   Now uses the path as transaction name if <<config-use-path-as-transaction-name, `use_path_as_transaction_name`>> is set to `true`
   rather than `ServletClass#doGet`.
   But if a name can be determined from a high level framework,
   like Spring MVC, that takes precedence.
   User-supplied names from the API always take precedence over any others.
* Use JSP path name as transaction name as opposed to the generated servlet class name {pull}751[#751]

[float]
===== Bug Fixes
* Some JMS Consumers and Producers are filtered due to class name filtering in instrumentation matching
* Jetty: When no display name is set and context path is "/" transaction service names will now correctly fall back to configured values
* JDBC's `executeBatch` is not traced
* Drops non-String labels when connected to APM Server < 6.7 to avoid validation errors {pull}687[#687]
* Parsing container ID in cloud foundry garden {pull}695[#695]
* Automatic instrumentation should not override manual results {pull}752[#752]

[float]
===== Breaking changes
* The log correlation feature does not add `span.id` to the MDC anymore but only `trace.id` and `transaction.id` {pull}742[#742].

[[release-notes-1.7.0]]
==== 1.7.0 - 2019/06/13

[float]
===== Features
* Added the `trace_methods_duration_threshold` config option. When using the `trace_methods` config option with wild cards,
this enables considerable reduction of overhead by limiting the number of spans captured and reported
(see more details in config documentation).
NOTE: Using wildcards is still not the recommended approach for the `trace_methods` feature.
* Add `Transaction#addCustomContext(String key, String|Number|boolean value)` to public API
* Added support for AsyncHttpClient 2.x
* Added <<config-global-labels, `global_labels`>> configuration option.
This requires APM Server 7.2+.
* Added basic support for JMS- distributed tracing for basic scenarios of `send`, `receive`, `receiveNoWait` and `onMessage`.
Both Queues and Topics are supported.
Async `send` APIs are not supported in this version.
NOTE: This feature is currently marked as "experimental" and is disabled by default. In order to enable,
it is required to set the
<<config-disable-instrumentations, `disable_instrumentations`>>
configuration property to an empty string.
* Improved OSGi support: added a configuration option for `bootdelegation` packages {pull}641[#641]
* Better span names for SQL spans. For example, `SELECT FROM user` instead of just `SELECT` {pull}633[#633]

[float]
===== Bug Fixes
* ClassCastException related to async instrumentation of Pilotfish Executor causing thread hang (applied workaround)
* NullPointerException when computing Servlet transaction name with null HTTP method name
* FileNotFoundException when trying to find implementation version of jar with encoded URL
* NullPointerException when closing Apache AsyncHttpClient request producer
* Fixes loading of `elasticapm.properties` for Spring Boot applications
* Fix startup error on WebLogic 12.2.1.2.0 {pull}649[#649]
* Disable metrics reporting and APM Server health check when active=false {pull}653[#653]

[[release-notes-1.6.1]]
==== 1.6.1 - 2019/04/26

[float]
===== Bug Fixes
* Fixes transaction name for non-sampled transactions https://github.com/elastic/apm-agent-java/issues/581[#581]
* Makes log_file option work again https://github.com/elastic/apm-agent-java/issues/594[#594]
* Async context propagation fixes
** Fixing some async mechanisms lifecycle issues https://github.com/elastic/apm-agent-java/issues/605[#605]
** Fixes exceptions when using WildFly managed executor services https://github.com/elastic/apm-agent-java/issues/589[#589]
** Exclude glassfish Executor which does not permit wrapped runnables https://github.com/elastic/apm-agent-java/issues/596[#596]
** Exclude DumbExecutor https://github.com/elastic/apm-agent-java/issues/598[#598]
* Fixes Manifest version reading error to support `jar:file` protocol https://github.com/elastic/apm-agent-java/issues/601[#601]
* Fixes transaction name for non-sampled transactions https://github.com/elastic/apm-agent-java/issues/597[#597]
* Fixes potential classloader deadlock by preloading `FileSystems.getDefault()` https://github.com/elastic/apm-agent-java/issues/603[#603]

[[release-notes-1.6.0]]
==== 1.6.0 - 2019/04/16

[float]
===== Related Announcements
* Java APM Agent became part of the Cloud Foundry Java Buildpack as of https://github.com/cloudfoundry/java-buildpack/releases/tag/v4.19[Release v4.19]

[float]
===== Features
* Support Apache HttpAsyncClient - span creation and cross-service trace context propagation
* Added the `jvm.thread.count` metric, indicating the number of live threads in the JVM (daemon and non-daemon)
* Added support for WebLogic
* Added support for Spring `@Scheduled` and EJB `@Schedule` annotations - https://github.com/elastic/apm-agent-java/pull/569[#569]

[float]
===== Bug Fixes
* Avoid that the agent blocks server shutdown in case the APM Server is not available - https://github.com/elastic/apm-agent-java/pull/554[#554]
* Public API annotations improper retention prevents it from being used with Groovy - https://github.com/elastic/apm-agent-java/pull/567[#567]
* Eliminate side effects of class loading related to Instrumentation matching mechanism

[[release-notes-1.5.0]]
==== 1.5.0 - 2019/03/26

[float]
===== Potentially breaking changes
* If you didn't explicitly set the <<config-service-name, `service_name`>>
previously and you are dealing with a servlet-based application (including Spring Boot),
your `service_name` will change.
See the documentation for <<config-service-name[`service_name`]
and the corresponding section in _Features_ for more information.
Note: this requires APM Server 7.0+. If using previous versions, nothing will change.

[float]
===== Features
* Added property `"allow_path_on_hierarchy"` to JAX-RS plugin, to lookup inherited usage of `@path`
* Support for number and boolean labels in the public API {pull}497[497].
This change also renames `tag` to `label` on the API level to be compliant with the https://github.com/elastic/ecs#-base-fields[Elastic Common Schema (ECS)].
The `addTag(String, String)` method is still supported but deprecated in favor of `addLabel(String, String)`.
As of version 7.x of the stack, labels will be stored under `labels` in Elasticsearch.
Previously, they were stored under `context.tags`.
* Support async queries made by Elasticsearch REST client
* Added `setStartTimestamp(long epochMicros)` and `end(long epochMicros)` API methods to `Span` and `Transaction`,
allowing to set custom start and end timestamps.
* Auto-detection of the `service_name` based on the `<display-name>` element of the `web.xml` with a fallback to the servlet context path.
If you are using a spring-based application, the agent will use the setting for `spring.application.name` for its `service_name`.
See the documentation for <<config-service-name, `service_name`>>
for more information.
Note: this requires APM Server 7.0+. If using previous versions, nothing will change.
* Previously, enabling <<config-capture-body, `capture_body`>> could only capture form parameters.
Now it supports all UTF-8 encoded plain-text content types.
The option <<config-capture-body-content-types, `capture_body_content_types`>>
controls which `Content-Type`s should be captured.
* Support async calls made by OkHttp client (`Call#enqueue`)
* Added support for providing config options on agent attach.
** CLI example: `--config server_urls=http://localhost:8200,http://localhost:8201`
** API example: `ElasticApmAttacher.attach(Map.of("server_urls", "http://localhost:8200,http://localhost:8201"));`

[float]
===== Bug Fixes
* Logging integration through MDC is not working properly - https://github.com/elastic/apm-agent-java/issues/499[#499]
* ClassCastException with adoptopenjdk/openjdk11-openj9 - https://github.com/elastic/apm-agent-java/issues/505[#505]
* Span count limitation is not working properly - reported https://discuss.elastic.co/t/kibana-apm-not-showing-spans-which-are-visible-in-discover-too-many-spans/171690[in our forum]
* Java agent causes Exceptions in Alfresco cluster environment due to failure in the instrumentation of Hazelcast `Executor`s - reported https://discuss.elastic.co/t/cant-run-apm-java-agent-in-alfresco-cluster-environment/172962[in our forum]

[[release-notes-1.4.0]]
==== 1.4.0 - 2019/02/14

[float]
===== Features
* Added support for sync calls of OkHttp client
* Added support for context propagation for `java.util.concurrent.ExecutorService`s
* The `trace_methods` configuration now allows to omit the method matcher.
   Example: `com.example.*` traces all classes and methods within the `com.example` package and sub-packages.
* Added support for JSF. Tested on WildFly, WebSphere Liberty and Payara with embedded JSF implementation and on Tomcat and Jetty with
 MyFaces 2.2 and 2.3
* Introduces a new configuration option `disable_metrics` which disables the collection of metrics via a wildcard expression.
* Support for HttpUrlConnection
* Adds `subtype` and `action` to spans. This replaces former typing mechanism where type, subtype and action were all set through
   the type in an hierarchical dotted-syntax. In order to support existing API usages, dotted types are parsed into subtype and action,
   however `Span.createSpan` and `Span.setType` are deprecated starting this version. Instead, type-less spans can be created using the new
   `Span.startSpan` API and typed spans can be created using the new `Span.startSpan(String type, String subtype, String action)` API
* Support for JBoss EAP 6.4, 7.0, 7.1 and 7.2
* Improved startup times
* Support for SOAP (JAX-WS).
   SOAP client create spans and propagate context.
   Transactions are created for `@WebService` classes and `@WebMethod` methods.

[float]
===== Bug Fixes
* Fixes a failure in BitBucket when agent deployed https://github.com/elastic/apm-agent-java/issues/349[#349]
* Fixes increased CPU consumption https://github.com/elastic/apm-agent-java/issues/453[#453] and https://github.com/elastic/apm-agent-java/issues/443[#443]
* Fixed some OpenTracing bridge functionalities that were not working when auto-instrumentation is disabled
* Fixed an error occurring when ending an OpenTracing span before deactivating
* Sending proper `null` for metrics that have a NaN value
* Fixes JVM crash with Java 7 https://github.com/elastic/apm-agent-java/issues/458[#458]
* Fixes an application deployment failure when using EclipseLink and `trace_methods` configuration https://github.com/elastic/apm-agent-java/issues/474[#474]

[[release-notes-1.3.0]]
==== 1.3.0 - 2019/01/10

[float]
===== Features
* The agent now collects system and JVM metrics https://github.com/elastic/apm-agent-java/pull/360[#360]
* Add API methods `ElasticApm#startTransactionWithRemoteParent` and `Span#injectTraceHeaders` to allow for manual context propagation https://github.com/elastic/apm-agent-java/pull/396[#396].
* Added `trace_methods` configuration option which lets you define which methods in your project or 3rd party libraries should be traced.
   To create spans for all `public` methods of classes whose name ends in `Service` which are in a sub-package of `org.example.services` use this matcher:
   `public org.example.services.*.*Service#*` https://github.com/elastic/apm-agent-java/pull/398[#398]
* Added span for `DispatcherServlet#render` https://github.com/elastic/apm-agent-java/pull/409[#409].
* Flush reporter on shutdown to make sure all recorded Spans are sent to the server before the program exits https://github.com/elastic/apm-agent-java/pull/397[#397]
* Adds Kubernetes https://github.com/elastic/apm-agent-java/issues/383[#383] and Docker metadata to, enabling correlation with the Kibana Infra UI.
* Improved error handling of the Servlet Async API https://github.com/elastic/apm-agent-java/issues/399[#399]
* Support async API’s used with AsyncContext.start https://github.com/elastic/apm-agent-java/issues/388[#388]

[float]
===== Bug Fixes
* Fixing a potential memory leak when there is no connection with APM server
* Fixes NoSuchMethodError CharBuffer.flip() which occurs when using the Elasticsearch RestClient and Java 7 or 8 https://github.com/elastic/apm-agent-java/pull/401[#401]


[[release-notes-1.2.0]]
==== 1.2.0 - 2018/12/19

[float]
===== Features
* Added `capture_headers` configuration option.
   Set to `false` to disable capturing request and response headers.
   This will reduce the allocation rate of the agent and can save you network bandwidth and disk space.
* Makes the API methods `addTag`, `setName`, `setType`, `setUser` and `setResult` fluent, so that calls can be chained.

[float]
===== Bug Fixes
* Catch all errors thrown within agent injected code
* Enable public APIs and OpenTracing bridge to work properly in OSGi systems, fixes https://github.com/elastic/apm-agent-java/issues/362[this WildFly issue]
* Remove module-info.java to enable agent working on early Tomcat 8.5 versions
* Fix https://github.com/elastic/apm-agent-java/issues/371[async Servlet API issue]

[[release-notes-1.1.0]]
==== 1.1.0 - 2018/11/28

[float]
===== Features
* Some memory allocation improvements
* Enabling bootdelegation for agent classes in Atlassian OSGI systems

[float]
===== Bug Fixes
* Update dsl-json which fixes a memory leak.
 See https://github.com/ngs-doo/dsl-json/pull/102[ngs-doo/dsl-json#102] for details.
* Avoid `VerifyError`s by non instrumenting classes compiled for Java 4 or earlier
* Enable APM Server URL configuration with path (fixes #339)
* Reverse `system.hostname` and `system.platform` order sent to APM server

[[release-notes-1.0.1]]
==== 1.0.1 - 2018/11/15

[float]
===== Bug Fixes
* Fixes NoSuchMethodError CharBuffer.flip() which occurs when using the Elasticsearch RestClient and Java 7 or 8 {pull}313[#313]

[[release-notes-1.0.0]]
==== 1.0.0 - 2018/11/14

[float]
===== Breaking changes
* Remove intake v1 support. This version requires APM Server 6.5.0+ which supports the intake api v2.
   Until the time the APM Server 6.5.0 is officially released,
   you can test with docker by pulling the APM Server image via
   `docker pull docker.elastic.co/apm/apm-server:6.5.0-SNAPSHOT`.

[float]
===== Features
* Adds `@CaptureTransaction` and `@CaptureSpan` annotations which let you declaratively add custom transactions and spans.
   Note that it is required to configure the `application_packages` for this to work.
   See the <<api-annotation, documentation>> for more information.
* The public API now supports to activate a span on the current thread.
   This makes the span available via `ElasticApm#currentSpan()`
   Refer to the <<api-span-activate, documentation>> for more details.
* Capturing of Elasticsearch RestClient 5.0.2+ calls.
   Currently, the `*Async` methods are not supported, only their synchronous counterparts.
* Added API methods to enable correlating the spans created from the JavaScrip Real User Monitoring agent with the Java agent transaction.
   More information can be found in the <<api-ensure-parent-id, documentation>>.
* Added `Transaction.isSampled()` and `Span.isSampled()` methods to the public API
* Added `Transaction#setResult` to the public API {pull}293[#293]

[float]
===== Bug Fixes
* Fix for situations where status code is reported as `200`, even though it actually was `500` {pull}225[#225]
* Capturing the username now properly works when using Spring security {pull}183[#183]

[[release-notes-1.0.0.rc1]]
==== 1.0.0.RC1 - 2018/11/06

[float]
===== Breaking changes
* Remove intake v1 support. This version requires APM Server 6.5.0+ which supports the intake api v2.
   Until the time the APM Server 6.5.0 is officially released,
   you can test with docker by pulling the APM Server image via
   `docker pull docker.elastic.co/apm/apm-server:6.5.0-SNAPSHOT`.
* Wildcard patterns are case insensitive by default. Prepend `(?-i)` to make the matching case sensitive.

[float]
===== Features
* Support for Distributed Tracing
* Adds `@CaptureTransaction` and `@CaptureSpan` annotations which let you declaratively add custom transactions and spans.
   Note that it is required to configure the `application_packages` for this to work.
   See the <<api-annotation, documentation>> for more information.
* The public API now supports to activate a span on the current thread.
   This makes the span available via `ElasticApm#currentSpan()`
   Refer to the <<api-span-activate, documentation>> for more details.
* Capturing of Elasticsearch RestClient 5.0.2+ calls.
   Currently, the `*Async` methods are not supported, only their synchronous counterparts.
* Added API methods to enable correlating the spans created from the JavaScrip Real User Monitoring agent with the Java agent transaction.
   More information can be found in the <<api-ensure-parent-id, documentation>>.
* Microsecond accurate timestamps {pull}261[#261]
* Support for JAX-RS annotations.
Transactions are named based on your resources (`ResourceClass#resourceMethod`).

[float]
===== Bug Fixes
* Fix for situations where status code is reported as `200`, even though it actually was `500` {pull}225[#225]

[[release-notes-0.8.x]]
=== Java Agent version 0.8.x

[[release-notes-0.8.0]]
==== 0.8.0

[float]
===== Breaking changes
* Wildcard patterns are case insensitive by default. Prepend `(?-i)` to make the matching case sensitive.

[float]
===== Features
* Wildcard patterns are now not limited to only one wildcard in the middle and can be arbitrarily complex now.
   Example: `*foo*bar*baz`.
* Support for JAX-RS annotations.
   Transactions are named based on your resources (`ResourceClass#resourceMethod`).

[[release-notes-0.7.x]]
=== Java Agent version 0.7.x

[[release-notes-0.7.1]]
==== 0.7.1 - 2018/10/24

[float]
===== Bug Fixes
* Avoid recycling transactions twice {pull}178[#178]

[[release-notes-0.7.0]]
==== 0.7.0 - 2018/09/12

[float]
===== Breaking changes
* Removed `ElasticApm.startSpan`. Spans can now only be created from their transactions via `Transaction#createSpan`.
* `ElasticApm.startTransaction` and `Transaction#createSpan` don't activate the transaction and spans
   and are thus not available via `ElasticApm.activeTransaction` and `ElasticApm.activeSpan`.

[float]
===== Features
* Public API
** Add `Span#captureException` and `Transaction#captureException` to public API.
      `ElasticApm.captureException` is deprecated now. Use `ElasticApm.currentSpan().captureException(exception)` instead.
** Added `Transaction.getId` and `Span.getId` methods
* Added support for async servlet requests
* Added support for Payara/Glassfish
* Incubating support for Apache HttpClient
* Support for Spring RestTemplate
* Added configuration options `use_path_as_transaction_name` and `url_groups`,
   which allow to use the URL path as the transaction name.
   As that could contain path parameters, like `/user/$userId` however,
   You can set the `url_groups` option to define a wildcard pattern, like `/user/*`,
   to group those paths together.
   This is especially helpful when using an unsupported Servlet API-based framework.
* Support duration suffixes (`ms`, `s` and `m`) for duration configuration options.
   Not using the duration suffix logs out a deprecation warning and will not be supported in future versions.
* Add ability to add multiple APM server URLs, which enables client-side load balancing.
   The configuration option `server_url` has been renamed to `server_urls` to reflect this change.
   However, `server_url` still works for backwards compatibility.
* The configuration option `service_name` is now optional.
   It defaults to the main class name,
   the name of the executed jar file (removing the version number),
   or the application server name (for example `tomcat-application`).
   In a lot of cases,
   you will still want to set the `service_name` explicitly.
   But it helps getting started and seeing data easier,
   as there are no required configuration options anymore.
   In the future we will most likely determine more useful application names for Servlet API-based applications.<|MERGE_RESOLUTION|>--- conflicted
+++ resolved
@@ -49,11 +49,8 @@
 option. If there's a need to disable the log correlation mechanism, this can be done now through the `disable_instrumentations` config -
 {pull}2428[#2428]
 * Added automatic error event capturing for log4j1 and JBoss LogManager - {pull}2428[#2428]
-<<<<<<< HEAD
+* Issue a warning when security manager is mis-configured - {pull}2510[#2510]
 * Add experimental OpenTelemetry API bridge - {pull}1631[#1631]
-=======
-* Issue a warning when security manager is mis-configured - {pull}2510[#2510]
->>>>>>> c3233260
 
 [float]
 ===== Performance improvements
