--- conflicted
+++ resolved
@@ -20,18 +20,13 @@
 
 === Unreleased
 
-<<<<<<< HEAD
-[[release-notes-1.28.0]]
-==== 1.28.0 - YYYY/MM/DD
+[[release-notes-1.27.1]]
+==== 1.27.1 - YYYY/MM/DD
 
 [float]
 ===== Features
 * Add support to Jakarta EE for JSF - {pull}2254[#2254]
 * When the MANIFEST.MF of the main jar contains the Implementation-Version attribute, it is used as the default service version (except for application servers) - {pull}1922[#1922]
-=======
-[[release-notes-1.27.1]]
-==== 1.27.1 - YYYY/MM/DD
->>>>>>> 2f5ede27
 
 [float]
 ===== Bug fixes
