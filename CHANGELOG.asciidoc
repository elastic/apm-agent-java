--- conflicted
+++ resolved
@@ -36,12 +36,8 @@
 
 [float]
 ===== Features
-<<<<<<< HEAD
-* Improved capturing of logged exceptions when using Log4j2 {pull}2139[#2139]
+* Improved capturing of logged exceptions when using Log4j2 - {pull}2139[#2139]
 * When the MANIFEST.MF of the main jar contains the Implementation-Title attribute, it is used as the default service name - {pull}1921[#1921]
-=======
-* Improved capturing of logged exceptions when using Log4j2 - {pull}2139[#2139]
->>>>>>> 168b714a
 
 [float]
 ===== Bug fixes
