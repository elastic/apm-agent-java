ifdef::env-github[]
NOTE: Release notes are best read in our documentation at
https://www.elastic.co/guide/en/apm/agent/java/current/release-notes.html[elastic.co]
endif::[]

////
[[release-notes-x.x.x]]
==== x.x.x - YYYY/MM/DD

[float]
===== Breaking changes

[float]
===== Features
* Cool new feature: {pull}2526[#2526]

[float]
===== Bug fixes
////

=== Unreleased

[[release-notes-1.29.1]]
==== 1.29.1 - YYYY/MM/DD

[float]
===== Potentially breaking changes
* Create the JDBC spans as exit spans- {pull}2484[#2484]

[float]
===== Refactorings
* Logging frameworks instrumentations - {pull}2428[#2428]. This refactoring includes:
** Log correlation now works based on instrumentation rather than `ActivationListener` that directly updates the MDC
** Merging the different instrumentations (log-correlation, error-capturing and ECS-reformatting) into a single plugin
** Module structure and package naming changes

[float]
===== Features
* Added support for setting service name and version for a transaction via the public api - {pull}2451[#2451]
* Added support for en-/disabling each public annotation on each own - {pull}2472[#2472]
* Added support for compressing spans - {pull}2477[#2477]
<<<<<<< HEAD
* Add experimental OpenTelemetry API bridge - {pull}1631[#1631]
=======
* Added microsecond durations with `us` as unit - {pull}2496[#2496]
* Added support for dropping fast exit spans - {pull}2491[#2491]
* Added support for collecting statistics about dropped exit spans - {pull}2505[#2505]
* Making AWS Lambda instrumentation GA - includes some changes in Lambda transaction metadata fields and a dedicated flush HTTP request
to the AWS Lambda extension - {pull}2424[#2424]
* Changed logging correlation to be on by default. This change includes the removal of the now redundant `enable_log_correlation` config
option. If there's a need to disable the log correlation mechanism, this can be done now through the `disable_instrumentations` config -
{pull}2428[#2428]
* Added automatic error event capturing for log4j1 and JBoss LogManager - {pull}2428[#2428]
>>>>>>> c8e7936b

[float]
===== Performance improvements
* Proxy classes are excluded from instrumentation in more cases - {pull}2474[#2474]
* Only time type/method matching if the debug logging is enabled as the results are only used when debug logging is enabled - {pull}2471[#2471]

[float]
===== Bug fixes
* Fix cross-plugin dependencies triggering NoClassDefFound - {pull}2509[#2509]
* Fix status code setting in AWS Lambda transactions triggered by API Gateway V1 - {pull}2346[#2346]

[[release-notes-1.x]]
=== Java Agent version 1.x

[[release-notes-1.29.0]]
==== 1.29.0 - 2022/02/09

[float]
===== Breaking changes
* Changes in service name auto-discovery of jar files (see Features section)

[float]
===== Features
* Exceptions that are logged using the fatal log level are now captured (log4j2 only) - {pull}2377[#2377]
* Replaced `authorization` in the default value of `sanitize_field_names` with `*auth*` - {pull}2326[#2326]
* Unsampled transactions are dropped and not sent to the APM-Server if the APM-Server version is 8.0+ - {pull}2329[#2329]
* Adding agent logging capabilities to our SDK, making it available for external plugins - {pull}2390[#2390]
* Service name auto-discovery improvements
** For applications deployed to application servers (`war` files) and standalone jars that are started with `java -jar`,
   the agent now discovers the `META-INF/MANIFEST.MF` file.
** If the manifest contains the `Implementation-Title` attribute, it is used as the default service name - {pull}1921[#1921], {pull}2434[#2434] +
  *Note*: this may change your service names if you relied on the auto-discovery that uses the name of the jar file.
  If that jar file also contains an `Implementation-Title` attribute in the `MANIFEST.MF` file, the latter will take precedence.
** When the manifest contains the `Implementation-Version` attribute, it is used as the default service version - {pull}1726[#1726], {pull}1922[#1922], {pull}2434[#2434]
* Added support for instrumenting Struts 2 static resource requests - {pull}1949[#1949]
* Added support for Java/Jakarta WebSocket ServerEndpoint - {pull}2281[#2281]
* Added support for setting the service name on Log4j2's EcsLayout - {pull}2296[#2296]
* Print the used instrumentation groups when the application stops - {pull}2448[#2448]
* Add `elastic.apm.start_async` property that makes the agent start on a non-premain/main thread - {pull}2454[#2454]

[float]
===== Bug fixes
* Fix runtime attach with some docker images - {pull}2385[#2385]
* Restore dynamic capability to `log_level` config for plugin loggers - {pull}2384[#2384]
* Fix slf4j-related `LinkageError` - {pull}2390[#2390] and {pull}2376[#2376]
* Fix possible deadlock occurring when Byte Buddy reads System properties by warming up bytecode instrumentation code
paths. The BCI warmup is on by default and may be disabled through the internal `warmup_byte_buddy` config option - {pull}2368[#2368]
* Fixed few dubbo plugin issues - {pull}2149[#2149]
** Dubbo transaction will should be created at the provider side
** APM headers conversion issue within dubbo transaction
* Fix External plugins automatic setting of span outcome - {pull}2376[#2376]
* Avoid early initialization of JMX on Weblogic - {pull}2420[#2420]
* Automatically disable class sharing on AWS lambda layer - {pull}2438[#2438]
* Avoid standalone spring applications to have two different service names, one based on the jar name, the other based on `spring.application.name`.

[[release-notes-1.28.4]]
==== 1.28.4 - 2021/12/30

[float]
===== Bug fixes
* Fix `@Traced` annotation to return proper outcome instead of `failed` - {pull}2370[#2370]

[float]
===== Dependency updates
* Update Log4j to 2.12.4 and log4j2-ecs-layout to 1.3.2 - {pull}2378[#2378]

[[release-notes-1.28.3]]
==== 1.28.3 - 2021/12/22

[float]
===== Dependency updates
* Update Log4j to 2.12.3
* Update ecs-logging-java to 1.3.0

[float]
===== Potentially breaking changes
* If the agent cannot discover a service name, it now uses `unknown-java-service` instead of `my-service` - {pull}2325[#2325]

[float]
===== Bug fixes
* Gracefully handle JDBC drivers which don't support `Connection#getCatalog` - {pull}2340[#2340]
* Fix using JVM keystore options for communication with APM Server - {pull}2362[#2362]

[[release-notes-1.28.2]]
==== 1.28.2 - 2021/12/16

[float]
===== Dependency updates
* Update Log4j to 2.12.2

[float]
===== Bug fixes
* Fix module loading errors on J9 JVM - {pull}2341[#2341]
* Fixing log4j configuration error - {pull}2343[#2343]

[[release-notes-1.28.1]]
==== 1.28.1 - 2021/12/10

[float]
===== Security
* Fix for "Log4Shell" RCE 0-day exploit in log4j https://nvd.nist.gov/vuln/detail/CVE-2021-44228[CVE-2021-44228] - {pull}2332[#2332]

[float]
===== Features
* Added support to selectively enable instrumentations - {pull}2292[#2292]

[float]
===== Bug fixes
* Preferring controller names for Spring MVC transactions, `use_path_as_transaction_name` only as a fallback - {pull}2320[#2320]

[[release-notes-1.28.0]]
==== 1.28.0 - 2021/12/07

[float]
===== Features
* Adding experimental support for <<aws-lambda, AWS Lambda>> - {pull}1951[#1951]
* Now supporting tomcat 10 - {pull}2229[#2229]

[float]
===== Bug fixes
* Fix error with parsing APM Server version for 7.16+ - {pull}2313[#2313]

[[release-notes-1.27.1]]
==== 1.27.1 - 2021/11/30

[float]
===== Security
* Resolves Local Privilege Escalation issue https://discuss.elastic.co/t/apm-java-agent-security-update/291355[ESA-2021-30] https://cve.mitre.org/cgi-bin/cvename.cgi?name=CVE-2021-37942[CVE-2021-37942]

[float]
===== Features
* Add support to Jakarta EE for JSF - {pull}2254[#2254]

[float]
===== Bug fixes
* Fixing missing Micrometer metrics in Spring boot due to premature initialization - {pull}2255[#2255]
* Fixing hostname trimming of FQDN too aggressive - {pull}2286[#2286]
* Fixing agent `unknown` version - {pull}2289[#2289]
* Improve runtime attach configuration reliability - {pull}2283[#2283]

[[release-notes-1.27.0]]
==== 1.27.0 - 2021/11/15

[float]
===== Security
* Resolves Local Privilege Escalation issue https://discuss.elastic.co/t/apm-java-agent-security-update/289627[ESA-2021-29] https://cve.mitre.org/cgi-bin/cvename.cgi?name=CVE-2021-37941[CVE-2021-37941]

[float]
===== Potentially breaking changes
* `transaction_ignore_urls` now relies on full request URL path - {pull}2146[#2146]
** On a typical application server like Tomcat, deploying an `app.war` application to the non-ROOT context makes it accessible with `http://localhost:8080/app/`
** Ignoring the whole webapp through `/app/*` was not possible until now.
** Existing configuration may need to be updated to include the deployment context, thus for example `/static/*.js` used to
exclude known static files in all applications might be changed to `/app/static/*.js` or `*/static/*.js`.
** It only impacts prefix patterns due to the additional context path in pattern.
** It does not impact deployment within the `ROOT` context like Spring-boot which do not have such context path prefix.
* The metrics `transaction.duration.sum.us`, `transaction.duration.count` and `transaciton.breakdown.count` are no longer recorded - {pull}2194[#2194]
* Automatic hostname discovery mechanism had changed, so the resulted `host.name` and `host.hostname` in events reported
by the agent may be different. This was done in order to improve the integration with host metrics in the APM UI.

[float]
===== Features
* Improved capturing of logged exceptions when using Log4j2 - {pull}2139[#2139]
* Update to async-profiler 1.8.7 and set configured `safemode` at load time though a new system property - {pull}2165[#2165]
* Added support to capture `context.message.routing-key` in rabbitmq, spring amqp instrumentations - {pull}1767[#1767]
* Breakdown metrics are now tracked per service (when using APM Server 8.0) - {pull}2208[#2208]
* Add support for Spring AMQP batch API - {pull}1716[#1716]
* Add the (current) transaction name to the error (when using APM Server 8.0) - {pull}2235[#2235]
* The JVM/JMX metrics are reported for each service name individually (when using APM Server 8.0) - {pull}2233[#2233]
* Added <<config-span-stack-trace-min-duration,`span_stack_trace_min_duration`>> option.
 This replaces the now deprecated `span_frames_min_duration` option.
 The difference is that the new option has more intuitive semantics for negative values (never collect stack trace) and zero (always collect stack trace). - {pull}2220[#2220]
* Add support to Jakarta EE for JAX-WS - {pull}2247[#2247]
* Add support to Jakarta EE for JAX-RS - {pull}2248[#2248]
* Add support for Jakarta EE EJB annotations `@Schedule`, `@Schedules` - {pull}2250[#2250]
* Add support to Jakarta EE for Servlets - {pull}1912[#1912]
* Added support to Quartz 1.x - {pull}2219[#2219]

[float]
===== Performance improvements
* Disable compression when sending data to a local APM Server
* Reducing startup contention related to instrumentation through `ensureInstrumented` - {pull}2150[#2150]

[float]
===== Bug fixes
* Fix k8s metadata discovery for containerd-cri envs - {pull}2126[#2126]
* Fixing/reducing startup delays related to `ensureInstrumented` - {pull}2150[#2150]
* Fix runtime attach when bytebuddy is in application classpath - {pull}2116[#2116]
* Fix failed integration between agent traces and host metrics coming from Beats/Elastic-Agent due to incorrect hostname
discovery - {pull}2205[#2205]
* Fix infinitely kept-alive transactions in Hikari connection pool - {pull}2210[#2210]
* Fix few Webflux exceptions and missing reactor module - {pull}2207[#2207]

[float]
===== Refactorings
* Loading the agent from an isolated class loader - {pull}2109[#2109]
* Refactorings in the `apm-agent-plugin-sdk` that may imply breaking changes for beta users of the external plugin mechanism
** `WeakMapSupplier.createMap()` is now `WeakConcurrent.buildMap()` and contains more builders - {pull}2136[#2136]
** `GlobalThreadLocal` has been removed in favor of `DetachedThreadLocal`. To make it global, use `GlobalVariables` - {pull}2136[#2136]
** `DynamicTransformer.Accessor.get().ensureInstrumented` is now `DynamicTransformer.ensureInstrumented` - {pull}2164[#2164]
** The `@AssignTo.*` annotations have been removed.
   Use the `@Advice.AssignReturned.*` annotations that come with the latest version of Byte Buddy.
   If your plugin uses the old annotations, it will be skipped.
   {pull}2171[#2171]
* Switching last instrumentations (`trace_methods`, sparkjava, JDK `HttpServer` and Struts 2) to
`TracerAwareInstrumentation` - {pull}2170[#2170]
* Replace concurrency plugin maps to `SpanConcurrentHashMap` ones - {pull}2173[#2173]
* Align User-Agent HTTP header with other APM agents - {pull}2177[#2177]

[[release-notes-1.26.2]]
==== 1.26.2 - 2021/12/30

[float]
===== Dependency updates
* Update Log4j to 2.12.4 and log4j2-ecs-layout to 1.3.2 - {pull}2378[#2378]

[[release-notes-1.26.1]]
==== 1.26.1 - 2021/12/22

[float]
===== Dependency updates
* Update Log4j to 2.12.3
* Update ecs-logging-java to 1.3.0

[[release-notes-1.26.0]]
==== 1.26.0 - 2021/09/14

===== Potentially breaking changes
* If you rely on Database span subtype and use Microsoft SQL Server, the span subtype has been changed from `sqlserver`
to `mssql` to align with other agents.

[float]
===== Breaking changes
* Stop collecting the field `http.request.socket.encrypted` in http requests - {pull}2136[#2136]

[float]
===== Features
* Improved naming for Spring controllers - {pull}1906[#1906]
* ECS log reformatting improvements - {pull}1910[#1910]
** Automatically sets `service.node.name` in all log events if set through agent configuration
** Add `log_ecs_reformatting_additional_fields` option to support arbitrary fields in logs
** Automatically serialize markers as tags where relevant (log4j2 and logback)
* gRPC spans (client and server) can detect errors or cancellation through custom listeners - {pull}2067[#2067]
* Add `-download-agent-version` to the agent <<setup-attach-cli-usage-options, attach CLI tool options>>, allowing the
user to configure an arbitrary agent version that will be downloaded from maven and attached - {pull}1959[#1959]
* Add extra check to detect improper agent setup - {pull}2076[#2076]
* In redis tests - embedded RedisServer is replaced by testcontainers - {pull}2221[#2221]

[float]
===== Performance improvements
* Reduce GC time overhead caused by WeakReferences - {pull}2086[#2086], {pull}2081[#2081]
* Reduced memory overhead by a smarter type pool caching strategy - {pull}2102[#2102]. +
  The type pool cache improves the startup times by speeding up type matching
  (determining whether a class that's about to be loaded should be instrumented).
  Generally, the more types that are cached, the faster the startup. +
  The old strategy did not impose a limit to the cache but cleared it after it hasn't been accessed in a while.
  However, load test have discovered that the cache may never be cleared and leave a permanent overhead of 23mb.
  The actual size of the cache highly depends on the application and loosely correlates with the number of loaded classes. +
  The new caching strategy targets to allocate 1% of the committed heap, at least 0.5mb and max 10mb.
  If a particular entry hasn't been accessed within 20s, it will be removed from the cache. +
  The results based on load testing are very positive:
** Equivalent startup times (within the margins of error of the previous strategy)
** Equivalent allocation rate (within the margins of error of the previous strategy)
** Reduced avg heap utilization from 10%/15mb (previous strategy) to within margins of error without the agent
** Reduced GC time due to the additional headroom that the application can utilize.
** Based on heap dump analysis, after warmup, the cache size is now around 59kb (down from 23mb with the previous strategy).

[float]
===== Bug fixes
* Fix failure to parse some forms of the `Implementation-Version` property from jar manifest files - {pull}1931[#1931]
* Ensure single value for context-propagation header - {pull}1937[#1937]
* Fix gRPC non-terminated (therefore non-reported) client spans - {pull}2067[#2067]
* Fix Webflux response status code - {pull}1948[#1948]
* Ensure path filtering is applied when Servlet path is not available - {pull}2099[#2099]
* Align span subtype for MS SqlServer - {pull}2112[#2112]
* Fix potential destination host name corruption in OkHttp client spans - {pull}2118[#2118]

[float]
===== Refactorings
* Migrate several plugins to indy dispatcher {pull}2087[#2087], {pull}2088[#2088], {pull}2090[#2090], {pull}2094[#2094], {pull}2095[#2095]

[[release-notes-1.25.0]]
==== 1.25.0 - 2021/07/22

[float]
===== Potentially breaking changes
* If you rely on instrumentations that are in the `experimental` group, you must now set `enable_experimental_instrumentations=true` otherwise
the experimental instrumentations will be disabled by default. Up to version `1.24.0` using an empty value for `disable_instrumentations` was
the recommended way to override the default `disable_instrumentations=experimental`.

[float]
===== Features
* Support for inheritance of public API annotations - {pull}1805[#1805]
* JDBC instrumentation sets `context.db.instance` - {pull}1820[#1820]
* Add support for Vert.x web client- {pull}1824[#1824]
* Avoid recycling of spans and transactions that are using through the public API, so to avoid
reference-counting-related errors - {pull}1859[#1859]
* Add <<config-enable-experimental-instrumentations>> configuration option to enable experimental features - {pull}1863[#1863]
** Previously, when adding an instrumentation group to `disable_instrumentations`, we had to make sure to not forget the
default `experimental` value, for example when disabling `jdbc` instrumentation we had to set `disable_instrumentations=experimental,jdbc` otherwise
setting `disable_instrumentations=jdbc` would disable jdbc and also enable experimental features, which would not be the desired effect.
** Previously, by default `disable_instrumentations` contained `experimental`
** Now by default `disable_instrumentations` is empty and `enable_experimental_instrumentations=false`
** Set `enable_experimental_instrumentations=true` to enable experimental instrumentations
* Eliminating concerns related to log4j2 vulnerability - https://nvd.nist.gov/vuln/detail/CVE-2020-9488#vulnCurrentDescriptionTitle.
We cannot upgrade to version above 2.12.1 because this is the last version of log4j that is compatible with Java 7.
Instead, we exclude the SMTP appender (which is the vulnerable one) from our artifacts. Note that older versions of
our agent are not vulnerable as well, as the SMTP appender was never used, this is only to further reduce our users' concerns.
* Adding public APIs for setting `destination.service.resource`, `destination.address` and `destination.port` fields
for exit spans - {pull}1788[#1788]
* Only use emulated runtime attachment as fallback, remove the `--without-emulated-attach` option - {pull}1865[#1865]
* Instrument `javax.servlet.Filter` the same way as `javax.servlet.FilterChain` - {pull}1858[#1858]
* Propagate trace context headers in HTTP calls occurring from within traced exit points, for example - when using
Elasticsearch's REST client - {pull}1883[#1883]
* Added support for naming sparkjava (not Apache Spark) transactions {pull}1894[#1894]
* Added the ability to manually create exit spans, which will result with the auto creation of service nodes in the
service map and downstream service in the dependencies table - {pull}1898[#1898]
* Basic support for `com.sun.net.httpserver.HttpServer` - {pull}1854[#1854]
* Update to async-profiler 1.8.6 {pull}1907[#1907]
* Added support for setting the framework using the public api (#1908) - {pull}1909[#1909]

[float]
===== Bug fixes
* Fix NPE with `null` binary header values + properly serialize them - {pull}1842[#1842]
* Fix `ListenerExecutionFailedException` when using Spring AMQP's ReplyTo container - {pull}1872[#1872]
* Enabling log ECS reformatting when using Logback configured with `LayoutWrappingEncoder` and a pattern layout - {pull}1879[#1879]
* Fix NPE with Webflux + context propagation headers - {pull}1871[#1871]
* Fix `ClassCastException` with `ConnnectionMetaData` and multiple classloaders - {pull}1864[#1864]
* Fix NPE in `co.elastic.apm.agent.servlet.helper.ServletTransactionCreationHelper.getClassloader` - {pull}1861[#1861]
* Fix for Jboss JMX unexpected notifications - {pull}1895[#1895]

[[release-notes-1.24.0]]
==== 1.24.0 - 2021/05/31

[float]
===== Features
* Basic support for Apache Struts 2 {pull}1763[#1763]
* Extending the <<config-log-ecs-reformatting>> config option to enable the overriding of logs with ECS-reformatted
events. With the new `OVERRIDE` option, non-file logs can be ECS-reformatted automatically as well - {pull}1793[#1793]
* Instrumentation for Vert.x Web {pull}1697[#1697]
* Changed log level of vm arguments to debug
* Giving precedence for the W3C `tracecontext` header over the `elastic-apm-traceparent` header - {pull}1821[#1821]
* Add instrumentation for Webflux - {pull}1305[#1305]
* Add instrumentation for Javalin {pull}1822[#1822]

[float]
===== Bug fixes
* Fix another error related to instrumentation plugins loading on Windows - {pull}1785[#1785]
* Load Spring AMQP plugin- {pull}1784[#1784]
* Avoid `IllegalStateException` when multiple `tracestate` headers are used - {pull}1808[#1808]
* Ensure CLI attach avoids `sudo` only when required and avoid blocking - {pull}1819[#1819]
* Avoid sending metric-sets without samples, so to adhere to the intake API - {pull}1826[#1826]
* Fixing our type-pool cache, so that it can't cause OOM (softly-referenced), and it gets cleared when not used for
a while - {pull}1828[#1828]

[float]
===== Refactors
* Remove single-package limitation for embedded plugins - {pull}1780[#1780]

[[release-notes-1.23.0]]
==== 1.23.0 - 2021/04/22

[float]
===== Breaking changes
* There are breaking changes in the <<setup-attach-cli,attacher cli>>.
  See the Features section for more information.

[float]
===== Features
* Overhaul of the <<setup-attach-cli,attacher cli>> application that allows to attach the agent to running JVMs - {pull}1667[#1667]
** The artifact of the standalone cli application is now called `apm-agent-attach-cli`. The attacher API is still called `apm-agent-attach`.
** There is also a slim version of the cli application that does not bundle the Java agent.
It requires the `--agent-jar` option to be set.
** Improved logging +
The application uses {ecs-logging-java-ref}/intro.html[Java ECS logging] to emit JSON logs.
The log level can be configured with the `--log-level` option.
By default, the program is logging to the console but using the `--log-file` option, it can also log to a file.
** Attach to JVMs running under a different user (unix only) +
The JVM requires the attacher to be running under the same user as the target VM (the attachee).
The `apm-agent-attach-standalone.jar` can now be run with a user that has permissions to switch to the user that runs the target VM.
On Windows, the attacher can still only attach to JVMs that are running with under the same user.
** New include/exclude discovery rules +
*** `--include-all`: Attach to all discovered JVMs. If no matchers are provided, it will not attach to any JVMs.
*** `--include-user`/`--exclude-user`: Attach to all JVMs of a given operating system user.
*** `--include-main`/`--exclude-main`: Attach to all JVMs that whose main class/jar name, or system properties match the provided regex.
*** `--include-vmargs`/`--exclude-vmargs`: Attach to all JVMs that whose main class/jar name, or system properties match the provided regex.
** Removal of options +
*** The deprecated `--arg` option has been removed.
*** The `-i`/`--include`, `-e`/`exclude` options have been removed in favor of the `--<include|exclude>-<main|vmargs>` options.
*** The `-p`/`--pid` options have been removed in favor of the `--include-pid` option.
** Changed behavior of  the `-l`/`--list` option +
The option now only lists JVMs that match the include/exclude discovery rules.
Thus, it can be used to do a dry-run of the matchers without actually performing an attachment.
It even works in combination with `--continuous` now.
By default, the VM arguments are not printed, but only when the `-a`/`--list-vmargs` option is set.
** Remove dependency on `jps` +
Even when matching on the main class name or on system properties,
** Checks the Java version before attaching to avoid attachment on unsupported JVMs.
* Cassandra instrumentation - {pull}1712[#1712]
* Log correlation supports JBoss Logging - {pull}1737[#1737]
* Update Byte-buddy to `1.11.0` - {pull}1769[#1769]
* Support for user.domain {pull}1756[#1756]
* JAX-RS supports javax.ws.rs.PATCH
* Enabling build and unit tests on Windows - {pull}1671[#1671]

[float]
===== Bug fixes
* Fixed log correlation for log4j2 - {pull}1720[#1720]
* Fix apm-log4j1-plugin and apm-log4j2-plugin dependency on slf4j - {pull}1723[#1723]
* Avoid systematic `MessageNotWriteableException` error logging, now only visible in `debug` - {pull}1715[#1715] and {pull}1730[#1730]
* Fix rounded number format for non-english locales - {pull}1728[#1728]
* Fix `NullPointerException` on legacy Apache client instrumentation when host is `null` - {pull}1746[#1746]
* Apply consistent proxy class exclusion heuristic - {pull}1738[#1738]
* Fix micrometer serialization error - {pull}1741[#1741]
* Optimize & avoid `ensureInstrumented` deadlock by skipping stack-frame computation for Java7+ bytecode - {pull}1758[#1758]
* Fix instrumentation plugins loading on Windows - {pull}1671[#1671]

[float]
===== Refactors
* Migrate some plugins to indy dispatcher {pull}1369[#1369] {pull}1410[#1410] {pull}1374[#1374]

[[release-notes-1.22.0]]
==== 1.22.0 - 2021/03/24

[float]
===== Breaking changes
* Dots in metric names of Micrometer metrics get replaced with underscores to avoid mapping conflicts.
De-dotting be disabled via <<config-dedot-custom-metrics, `dedot_custom_metrics`>>. - {pull}1700[#1700]

[float]
===== Features
* Introducing a new mechanism to ease the development of community instrumentation plugins. See <<config-plugins-dir>> for
more details. This configuration was already added in 1.18.0, but more extensive and continuous integration testing
allows us to expose it now. It is still marked as "experimental" though, meaning that future changes in the mechanism
may break early contributed plugins. However, we highly encourage our community to try it out and we will do our best
to assist with such efforts.
* Deprecating `ignore_user_agents` in favour of `transaction_ignore_user_agents`, maintaining the same functionality -
{pull}1644[#1644]
* Update existing Hibernate Search 6 instrumentation to the final relase
* The <<config-use-path-as-transaction-name, `use_path_as_transaction_name`>> option is now dynamic
* Flushing internal and micrometer metrics before the agent shuts down - {pull}1658[#1658]
* Support for OkHttp 4.4+ -  {pull}1672[#1672]
* Adding capability to automatically create ECS-JSON-formatted version of the original application log files, through
the <<config-log-ecs-reformatting>> config option. This allows effortless ingestion of logs to Elasticsearch without
any further configuration. Supports log4j1, log4j2 and Logback. {pull}1261[#1261]
* Add support to Spring AMQP - {pull}1657[#1657]
* Adds the ability to automatically configure usage of the OpenTracing bridge in systems using ServiceLoader - {pull}1708[#1708]
* Update to async-profiler 1.8.5 - includes a fix to a Java 7 crash and enhanced safe mode to better deal with
corrupted stack frames.
* Add a warning on startup when `-Xverify:none` or `-noverify` flags are set as this can lead to crashes that are very
difficult to debug - {pull}1593[#1593]. In an upcoming version, the agent will not start when these flags are set,
unless the system property `elastic.apm.disable_bootstrap_checks` is set to true.

[float]
===== Bug fixes
* fix sample rate rounded to zero when lower than precision - {pull}1655[#1655]
* fixed a couple of bugs with the external plugin mechanism (not documented until now) - {pull}1660[#1660]
* Fix runtime attach conflict with multiple users - {pull}1704[#1704]

[[release-notes-1.21.0]]
==== 1.21.0 - 2021/02/09

[float]
===== Breaking changes
* Following PR {pull}1650[#1650], there are two slight changes with the <<config-server-url>> and <<config-server-urls>>
configuration options:
    1.  So far, setting `server_urls` with an empty string would allow the agent to work normally, apart from any action
        that requires communication with the APM Server, including the attempt to fetch a central configuration.
        Starting in this agent version, setting `server_urls` to empty string doesn't have any special meaning, it is
        the default expected configuration, where `server_url` will be used instead. In order to achieve the same
        behaviour, use the new <<config-disable-send>> configuration.
    2.  Up to this version, `server_url` was used as an alias to `server_urls`, meaning that one could potentially set
        the `server_url` config with a comma-separated list of multiple APM Server addresses, and that would have been a
        valid configuration. Starting in this agent version, `server_url` is a separate configuration, and it only accepts
        Strings that represent a single valid URL. Specifically, empty strings and commas are invalid.

[float]
===== Features
* Add cloud provider metadata to reported events, see
https://github.com/elastic/apm/blob/master/specs/agents/metadata.md#cloud-provider-metadata[spec] for details.
By default, the agent will try to automatically detect the cloud provider on startup, but this can be
configured through the <<config-cloud-provider, `cloud_provider`>> config option - {pull}1599[#1599]
* Add span & transaction `outcome` field to improve error rate calculations - {pull}1613[#1613]

[float]
===== Bug fixes
* Fixing crashes observed in Java 7 at sporadic timing by applying a few seconds delay on bootstrap - {pull}1594[#1594]
* Fallback to using "TLS" `SSLContext` when "SSL" is not available - {pull}1633[#1633]
* Fixing agent startup failure with `NullPointerException` thrown by Byte-buddy's `MultipleParentClassLoader` - {pull}1647[#1647]
* Fix cached type resolution triggering `ClassCastException` - {pull}1649[#1649]

[[release-notes-1.20.0]]
==== 1.20.0 - 2021/01/07

[float]
===== Breaking changes
* The following public API types were `public` so far and became package-private: `NoopScope`, `ScopeImpl` and `AbstractSpanImpl`.
  If your code is using them, you will need to change that when upgrading to this version.
  Related PR: {pull}1532[#1532]

[float]
===== Features
* Add support for RabbitMQ clients - {pull}1328[#1328]

[float]
===== Bug fixes
* Fix small memory allocation regression introduced with tracestate header {pull}1508[#1508]
* Fix `NullPointerException` from `WeakConcurrentMap.put` through the Elasticsearch client instrumentation - {pull}1531[#1531]
* Sending `transaction_id` and `parent_id` only for events that contain a valid `trace_id` as well - {pull}1537[#1537]
* Fix `ClassNotFoundError` with old versions of Spring resttemplate {pull}1524[#1524]
* Fix Micrometer-driven metrics validation errors by the APM Server when sending with illegal values - {pull}1559[#1559]
* Serialize all stack trace frames when setting `stack_trace_limit=-1` instead of none - {pull}1571[#1571]
* Fix `UnsupportedOperationException` when calling `ServletContext.getClassLoader()` - {pull}1576[#1576]
* Fix improper request body capturing - {pull}1579[#1579]
* Avoid `NullPointerException` due to null return values instrumentation advices - {pull}1601[#1601]
* Update async-profiler to 1.8.3 {pull}1602[1602]
* Use null-safe data structures to avoid `NullPointerException` {pull}1597[1597]
* Fix memory leak in sampling profiler mechanism - {pull}1592[#1592]

[float]
===== Refactors
* Migrate some plugins to indy dispatcher {pull}1405[#1405] {pull}1394[#1394]

[[release-notes-1.19.0]]
==== 1.19.0 - 2020/11/10

[float]
===== Features
* The agent version now includes a git hash if it's a snapshot version.
  This makes it easier to differ distinct snapshot builds of the same version.
  Example: `1.18.1-SNAPSHOT.4655910`
* Add support for sampling weight with propagation in `tracestate` W3C header {pull}1384[#1384]
* Adding two more valid options to the `log_level` config: `WARNING` (equivalent to `WARN`) and `CRITICAL`
  (will be treated as `ERROR`) - {pull}1431[1431]
* Add the ability to disable Servlet-related spans for `INCLUDE`, `FORWARD` and `ERROR` dispatches (without affecting
  basic Servlet capturing) by adding `servlet-api-dispatch` to <<config-disable-instrumentations>> - {pull}1448[1448]
* Add Sampling Profiler support for AArch64 architectures - {pull}1443[1443]
* Support proper transaction naming when using Spring's `ServletWrappingController` - {pull}1461[#1461]
* Update async-profiler to 1.8.2 {pull}1471[1471]
* Update existing Hibernate Search 6 instrumentation to work with the latest CR1 release
* Deprecating the `addLabel` public API in favor of `setLabel` (still supporting `addLabel`) - {pull}1449[#1449]

[float]
===== Bug fixes
* Fix `HttpUrlConnection` instrumentation issue (affecting distributed tracing as well) when using HTTPS without using
  `java.net.HttpURLConnection#disconnect` - {pull}1447[1447]
* Fixes class loading issue that can occur when deploying multiple applications to the same application server - {pull}1458[#1458]
* Fix ability to disable agent on startup wasn't working for runtime attach {pull}1444[1444]
* Avoid `UnsupportedOperationException` on some spring application startup {pull}1464[1464]
* Fix ignored runtime attach `config_file` {pull}1469[1469]
* Fix `IllegalAccessError: Module 'java.base' no access to: package 'java.lang'...` in J9 VMs of Java version >= 9 -
  {pull}1468[#1468]
* Fix JVM version parsing on HP-UX {pull}1477[#1477]
* Fix Spring-JMS transactions lifecycle management when using multiple concurrent consumers - {pull}1496[#1496]

[float]
===== Refactors
* Migrate some plugins to indy dispatcher {pull}1404[1404] {pull}1411[1411]
* Replace System Rules with System Lambda {pull}1434[#1434]

[[release-notes-1.18.1]]
==== 1.18.1 - 2020/10/06

[float]
===== Refactors
* Migrate some plugins to indy dispatcher {pull}1362[1362] {pull}1366[1366] {pull}1363[1363] {pull}1383[1383] {pull}1368[1368] {pull}1364[1364] {pull}1365[1365] {pull}1367[1367] {pull}1371[1371]

[float]
===== Bug fixes
* Fix instrumentation error for HttpClient - {pull}1402[#1402]
* Eliminate `unsupported class version error` messages related to loading the Java 11 HttpClient plugin in pre-Java-11 JVMs {pull}1397[1397]
* Fix rejected metric events by APM Server with response code 400 due to data validation error - sanitizing Micrometer
metricset tag keys - {pull}1413[1413]
* Fix invalid micrometer metrics with non-numeric values {pull}1419[1419]
* Fix `NoClassDefFoundError` with JDBC instrumentation plugin {pull}1409[1409]
* Apply `disable_metrics` config to Micrometer metrics - {pull}1421[1421]
* Remove cgroup `inactive_file.bytes` metric according to spec {pull}1422[1422]

[[release-notes-1.18.0]]
==== 1.18.0 - 2020/09/08

[float]
===== Features
* Deprecating `ignore_urls` config in favour of <<config-transaction-ignore-urls, `transaction_ignore_urls`>> to align
  with other agents, while still allowing the old config name for backward compatibility - {pull}1315[#1315]
* Enabling instrumentation of classes compiled with Java 1.4. This is reverting the restriction of instrumenting only
  bytecode of Java 1.5 or higher ({pull}320[#320]), which was added due to potential `VerifyError`. Such errors should be
  avoided now by the usage of `TypeConstantAdjustment` - {pull}1317[#1317]
* Enabling agent to work without attempting any communication with APM server, by allowing setting `server_urls` with
  an empty string - {pull}1295[#1295]
* Add <<metrics-micrometer, micrometer support>> - {pull}1303[#1303]
* Add `profiling_inferred_spans_lib_directory` option to override the default temp directory used for exporting the async-profiler library.
  This is useful for server-hardened environments where `/tmp` is often configured with `noexec`, leading to `java.lang.UnsatisfiedLinkError` errors - {pull}1350[#1350]
* Create spans for Servlet dispatches to FORWARD, INCLUDE and ERROR - {pull}1212[#1212]
* Support JDK 11 HTTPClient - {pull}1307[#1307]
* Lazily create profiler temporary files {pull}1360[#1360]
* Convert the followings to Indy Plugins (see details in <<release-notes-1.18.0.rc1, 1.18.0-rc1 relase notes>>): gRPC,
  AsyncHttpClient, Apache HttpClient
* The agent now collects cgroup memory metrics (see details in <<metrics-cgroup,Metrics page>>)
* Update async-profiler to 1.8.1 {pull}1382[#1382]
* Runtime attach install option is promoted to 'beta' status (was experimental).

[float]
===== Bug fixes
* Fixes a `NoClassDefFoundError` in the JMS instrumentation of `MessageListener` - {pull}1287[#1287]
* Fix `/ by zero` error message when setting `server_urls` with an empty string - {pull}1295[#1295]
* Fix `ClassNotFoundException` or `ClassCastException` in some cases where special log4j configurations are used - {pull}1322[#1322]
* Fix `NumberFormatException` when using early access Java version - {pull}1325[#1325]
* Fix `service_name` config being ignored when set to the same auto-discovered default value - {pull}1324[#1324]
* Fix service name error when updating a web app on a Servlet container - {pull}1326[#1326]
* Fix remote attach 'jps' executable not found when 'java' binary is symlinked ot a JRE - {pull}1352[#1352]

[[release-notes-1.18.0.rc1]]
==== 1.18.0.RC1 - 2020/07/22

This release candidate adds some highly anticipated features:
It’s now possible to attach the agent at runtime in more cases than before.
Most notably, it enables runtime attachment on JBoss, WildFly, Glassfish/Payara,
and other OSGi runtimes such as Atlassian Jira and Confluence.

To make this and other significant features, such as https://github.com/elastic/apm-agent-java/issues/937[external plugins], possible,
we have implemented major changes to the architecture of the agent.
The agent now relies on the `invokedynamic` bytecode instruction to make plugin development easier, safer, and more efficient.
As early versions of Java 7 and Java 8 have unreliable support for invokedynamic,
we now require a minimum update level of 60 for Java 7 (7u60+) in addition to the existing minimum update level of 40 for Java 8 (8u40+).

We’re looking for users who would like to try this out to give feedback.
If we see that the `invokedynamic`-based approach (https://github.com/elastic/apm-agent-java/pull/1230[indy plugins]) works well, we can continue and migrate the rest of the plugins.
After the migration has completed, we can move forward with external plugins and remove the experimental label from runtime attachment.

If all works like in our testing, you would not see `NoClassDefFoundError` s anymore when, for example, trying to attach the agent at runtime to an OSGi container or a JBoss server.
Also, non-standard OSGi containers, such as Atlassian Jira and other technologies with restrictive class loading policies, such as MuleSoft ESB, will benefit from this change.

In the worst case, there might be JVM crashes due to `invokedynamic`-related JVM bugs.
However, we already disable the agent when attached to JVM versions that are known to be problematic.
Another potentially problematic area is that we now dynamically raise the bytecode version of instrumented classes to be at least bytecode version 51 (Java 7).
This is needed in order to be able to use the `invokedynamic` instruction.
This requires re-computation of stack map frames which makes instrumentation a bit slower.
We don't anticipate notable slowdowns unless you extensively (over-)use <<config-trace-methods, `trace_methods`>>.

[float]
===== Breaking changes
* Early Java 7 versions, prior to update 60, are not supported anymore.
  When trying to attach to a non-supported version, the agent will disable itself and not apply any instrumentations.

[float]
===== Features
* Experimental support for runtime attachment now also for OSGi containers, JBoss, and WildFly
* New mitigation of OSGi bootdelegation errors (`NoClassDefFoundError`).
  You can remove any `org.osgi.framework.bootdelegation` related configuration.
  This release also removes the configuration option `boot_delegation_packages`.
* Overhaul of the `ExecutorService` instrumentation that avoids `ClassCastException` issues - {pull}1206[#1206]
* Support for `ForkJoinPool` and `ScheduledExecutorService` (see <<supported-async-frameworks>>)
* Support for `ExecutorService#invokeAny` and `ExecutorService#invokeAll`
* Added support for `java.util.TimerTask` - {pull}1235[#1235]
* Add capturing of request body in Elasticsearch queries: `_msearch`, `_count`, `_msearch/template`, `_search/template`, `_rollup_search` - {pull}1222[#1222]
* Add <<config-enabled,`enabled`>> flag
* Add experimental support for Scala Futures
* The agent now collects heap memory pools metrics - {pull}1228[#1228]

[float]
===== Bug fixes
* Fixes error capturing for log4j2 loggers. Version 1.17.0 introduced a regression.
* Fixes `NullPointerException` related to JAX-RS and Quartz instrumentation - {pull}1249[#1249]
* Expanding k8s pod ID discovery to some formerly non-supported environments
* When `recording` is set to `false`, the agent will not send captured errors anymore.
* Fixes NPE in Dubbo instrumentation that occurs when the application is acting both as a provider and as a consumer - {pull}1260[#1260]
* Adding a delay by default what attaching the agent to Tomcat using the premain route to work around the JUL
  deadlock issue - {pull}1262[#1262]
* Fixes missing `jboss.as:*` MBeans on JBoss - {pull}1257[#1257]


[[release-notes-1.17.0]]
==== 1.17.0 - 2020/06/17

[float]
===== Features
* Log files are now rotated after they reach <<config-log-file-size>>.
There will always be one history file `${log_file}.1`.
* Add <<config-log-format-sout>> and <<config-log-format-file>> with the options `PLAIN_TEXT` and `JSON`.
The latter uses https://github.com/elastic/ecs-logging-java[ecs-logging-java] to format the logs.
* Exposing <<config-classes-excluded-from-instrumentation>> config - {pull}1187[#1187]
* Add support for naming transactions based on Grails controllers. Supports Grails 3+ - {pull}1171[#1171]
* Add support for the Apache/Alibaba Dubbo RPC framework
* Async Profiler version upgraded to 1.7.1, with a new debugging flag for the stack frame recovery mechanism - {pull}1173[#1173]

[float]
===== Bug fixes
* Fixes `IndexOutOfBoundsException` that can occur when profiler-inferred spans are enabled.
  This also makes the profiler more resilient by just removing the call tree related to the exception (which might be in an invalid state)
  as opposed to stopping the profiler when an exception occurs.
* Fix `NumberFormatException` when parsing Ingres/Actian JDBC connection strings - {pull}1198[#1198]
* Prevent agent from overriding JVM configured truststore when not using HTTPS for communication with APM server - {pull}1203[#1203]
* Fix `java.lang.IllegalStateException` with `jps` JVM when using continuous runtime attach - {pull}1205[1205]
* Fix agent trying to load log4j2 plugins from application - {pull}1214[1214]
* Fix memory leak in gRPC instrumentation plugin - {pull}1196[1196]
* Fix HTTPS connection failures when agent is configured to use HTTPS to communicate with APM server {pull}1209[1209]

[[release-notes-1.16.0]]
==== 1.16.0 - 2020/05/13

[float]
===== Features

* The log correlation feature now adds `error.id` to the MDC. See <<supported-logging-frameworks>> for details. - {pull}1050[#1050]
* Deprecating the `incubating` tag in favour of the `experimental` tag. This is not a breaking change, so former
<<config-disable-instrumentations,`disable_instrumentation`>> configuration containing the `incubating` tag will still be respected - {pull}1123[#1123]
* Add a `--without-emulated-attach` option for runtime attachment to allow disabling this feature as a workaround.
* Add workaround for JDK bug JDK-8236039 with TLS 1.3 {pull}1149[#1149]
* Add log level `OFF` to silence agent logging
* Adds <<config-span-min-duration,`span_min_duration`>> option to exclude fast executing spans.
  When set together with one of the more specific thresholds - `trace_methods_duration_threshold` or `profiling_inferred_spans_min_duration`,
  the higher threshold will determine which spans will be discarded.
* Automatically instrument quartz jobs from the quartz-jobs artifact {pull}1170[#1170]
* Perform re-parenting of regular spans to be a child of profiler-inferred spans. Requires APM Server and Kibana 7.8.0. {pull}1117[#1117]
* Upgrade Async Profiler version to 1.7.0

[float]
===== Bug fixes

* When Servlet-related Exceptions are handled through exception handlers that return a 200 status code, agent shouldn't override with 500 - {pull}1103[#1103]
* Exclude Quartz 1 from instrumentation to avoid
  `IncompatibleClassChangeError: Found class org.quartz.JobExecutionContext, but interface was expected` - {pull}1108[#1108]
* Fix breakdown metrics span sub-types {pull}1113[#1113]
* Fix flaky gRPC server instrumentation {pull}1122[#1122]
* Fix side effect of calling `Statement.getUpdateCount` more than once {pull}1139[#1139]
* Stop capturing JDBC affected rows count using `Statement.getUpdateCount` to prevent unreliable side-effects {pull}1147[#1147]
* Fix OpenTracing error tag handling (set transaction error result when tag value is `true`) {pull}1159[#1159]
* Due to a bug in the build we didn't include the gRPC plugin in the build so far
* `java.lang.ClassNotFoundException: Unable to load class 'jdk.internal...'` is thrown when tracing specific versions of Atlassian systems {pull}1168[#1168]
* Make sure spans are kept active during `AsyncHandler` methods in the `AsyncHttpClient`
* CPU and memory metrics are sometimes not reported properly when using IBM J9 {pull}1148[#1148]
* `NullPointerException` thrown by the agent on WebLogic {pull}1142[#1142]

[[release-notes-1.15.0]]
==== 1.15.0 - 2020/03/27

[float]
===== Breaking changes

* Ordering of configuration sources has slightly changed, please review <<configuration>>:
** `elasticapm.properties` file now has higher priority over java system properties and environment variables, +
This change allows to change dynamic options values at runtime by editing file, previously values set in java properties
or environment variables could not be overridden, even if they were dynamic.
* Renamed some configuration options related to the experimental profiler-inferred spans feature ({pull}1084[#1084]):
** `profiling_spans_enabled` -> `profiling_inferred_spans_enabled`
** `profiling_sampling_interval` -> `profiling_inferred_spans_sampling_interval`
** `profiling_spans_min_duration` -> `profiling_inferred_spans_min_duration`
** `profiling_included_classes` -> `profiling_inferred_spans_included_classes`
** `profiling_excluded_classes` -> `profiling_inferred_spans_excluded_classes`
** Removed `profiling_interval` and `profiling_duration` (both are fixed to 5s now)

[float]
===== Features

* Gracefully abort agent init when running on a known Java 8 buggy JVM {pull}1075[#1075].
* Add support for <<supported-databases, Redis Redisson client>>
* Makes <<config-instrument>>, <<config-trace-methods>>, and <<config-disable-instrumentations>> dynamic.
Note that changing these values at runtime can slow down the application temporarily.
* Do not instrument Servlet API before 3.0 {pull}1077[#1077]
* Add support for API keys for apm backend authentication {pull}1083[#1083]
* Add support for <<supported-rpc-frameworks, gRPC>> client & server instrumentation {pull}1019[#1019]
* Deprecating `active` configuration option in favor of `recording`.
  Setting `active` still works as it's now an alias for `recording`.

[float]
===== Bug fixes

* When JAX-RS-annotated method delegates to another JAX-RS-annotated method, transaction name should include method A - {pull}1062[#1062]
* Fixed bug that prevented an APM Error from being created when calling `org.slf4j.Logger#error` - {pull}1049[#1049]
* Wrong address in JDBC spans for Oracle, MySQL and MariaDB when multiple hosts are configured - {pull}1082[#1082]
* Document and re-order configuration priorities {pull}1087[#1087]
* Improve heuristic for `service_name` when not set through config {pull}1097[#1097]


[[release-notes-1.14.0]]
==== 1.14.0 - 2020/03/04

[float]
===== Features

* Support for the official https://www.w3.org/TR/trace-context[W3C] `traceparent` and `tracestate` headers. +
  The agent now accepts both the `elastic-apm-traceparent` and the official `traceparent` header.
By default, it sends both headers on outgoing requests, unless <<config-use-elastic-traceparent-header, `use_elastic_traceparent_header`>> is set to false.
* Creating spans for slow methods with the help of the sampling profiler https://github.com/jvm-profiling-tools/async-profiler[async-profiler].
This is a low-overhead way of seeing which methods make your transactions slow and a replacement for the `trace_methods` configuration option.
See <<supported-java-methods>> for more details
* Adding a Circuit Breaker to pause the agent when stress is detected on the system and resume when the stress is relieved.
See <<circuit-breaker>> and {pull}1040[#1040] for more info.
* `Span#captureException` and `Transaction#captureException` in public API return reported error id - {pull}1015[#1015]

[float]
===== Bug fixes

* java.lang.IllegalStateException: Cannot resolve type description for <com.another.commercial.apm.agent.Class> - {pull}1037[#1037]
* properly handle `java.sql.SQLException` for unsupported JDBC features {pull}[#1035] https://github.com/elastic/apm-agent-java/issues/1025[#1025]

[[release-notes-1.13.0]]
==== 1.13.0 - 2020/02/11

[float]
===== Features

* Add support for <<supported-databases, Redis Lettuce client>>
* Add `context.message.age.ms` field for JMS message receiving spans and transactions - {pull}970[#970]
* Instrument log4j2 Logger#error(String, Throwable) ({pull}919[#919]) Automatically captures exceptions when calling `logger.error("message", exception)`
* Add instrumentation for external process execution through `java.lang.Process` and Apache `commons-exec` - {pull}903[#903]
* Add `destination` fields to exit span contexts - {pull}976[#976]
* Removed `context.message.topic.name` field - {pull}993[#993]
* Add support for Kafka clients - {pull}981[#981]
* Add support for binary `traceparent` header format (see the https://github.com/elastic/apm/blob/master/docs/agent-development.md#Binary-Fields[spec]
for more details) - {pull}1009[#1009]
* Add support for log correlation for log4j and log4j2, even when not used in combination with slf4j.
  See <<supported-logging-frameworks>> for details.

[float]
===== Bug Fixes

* Fix parsing value of `trace_methods` configuration property {pull}930[#930]
* Workaround for `java.util.logging` deadlock {pull}965[#965]
* JMS should propagate traceparent header when transactions are not sampled {pull}999[#999]
* Spans are not closed if JDBC implementation does not support `getUpdateCount` {pull}1008[#1008]

[[release-notes-1.12.0]]
==== 1.12.0 - 2019/11/21

[float]
===== Features
* JMS Enhancements {pull}911[#911]:
** Add special handling for temporary queues/topics
** Capture message bodies of text Messages
*** Rely on the existing `ELASTIC_APM_CAPTURE_BODY` agent config option (off by default).
*** Send as `context.message.body`
*** Limit size to 10000 characters. If longer than this size, trim to 9999 and append with ellipsis
** Introduce the `ignore_message_queues` configuration to disable instrumentation (message tagging) for specific
      queues/topics as suggested in {pull}710[#710]
** Capture predefined message headers and all properties
*** Rely on the existing `ELASTIC_APM_CAPTURE_HEADERS` agent config option.
*** Send as `context.message.headers`
*** Sanitize sensitive headers/properties based on the `sanitize_field_names` config option
* Added support for the MongoDB sync driver. See https://www.elastic.co/guide/en/apm/agent/java/master/supported-technologies-details.html#supported-databases[supported data stores].

[float]
===== Bug Fixes
* JDBC regression- `PreparedStatement#executeUpdate()` and `PreparedStatement#executeLargeUpdate()` are not traced {pull}918[#918]
* When systemd cgroup driver is used, the discovered Kubernetes pod UID contains "_" instead of "-" {pull}920[#920]
* DB2 jcc4 driver is not traced properly {pull}926[#926]

[[release-notes-1.11.0]]
==== 1.11.0 - 2019/10/31

[float]
===== Features
* Add the ability to configure a unique name for a JVM within a service through the
https://www.elastic.co/guide/en/apm/agent/java/master/config-core.html#config-service-node-name[`service_node_name`]
config option]
* Add ability to ignore some exceptions to be reported as errors https://www.elastic.co/guide/en/apm/agent/java/master/config-core.html#config-ignore-exceptions[ignore_exceptions]
* Applying new logic for JMS `javax.jms.MessageConsumer#receive` so that, instead of the transaction created for the
   polling method itself (ie from `receive` start to end), the agent will create a transaction attempting to capture
   the code executed during actual message handling.
   This logic is suitable for environments where polling APIs are invoked within dedicated polling threads.
   This polling transaction creation strategy can be reversed through a configuration option (`message_polling_transaction_strategy`)
   that is not exposed in the properties file by default.
* Send IP obtained through `javax.servlet.ServletRequest#getRemoteAddr()` in `context.request.socket.remote_address`
   instead of parsing from headers {pull}889[#889]
* Added `ElasticApmAttacher.attach(String propertiesLocation)` to specify a custom properties location
* Logs message when `transaction_max_spans` has been exceeded {pull}849[#849]
* Report the number of affected rows by a SQL statement (UPDATE,DELETE,INSERT) in 'affected_rows' span attribute {pull}707[#707]
* Add https://www.elastic.co/guide/en/apm/agent/java/master/public-api.html#api-traced[`@Traced`] annotation which either creates a span or a transaction, depending on the context
* Report JMS destination as a span/transaction context field {pull}906[#906]
* Added https://www.elastic.co/guide/en/apm/agent/java/master/config-jmx.html#config-capture-jmx-metrics[`capture_jmx_metrics`] configuration option

[float]
===== Bug Fixes
* JMS creates polling transactions even when the API invocations return without a message
* Support registering MBeans which are added after agent startup

[[release-notes-1.10.0]]
==== 1.10.0 - 2019/09/30

[float]
===== Features
* Add ability to manually specify reported https://www.elastic.co/guide/en/apm/agent/java/master/config-core.html#config-hostname[hostname]
* Add support for https://www.elastic.co/guide/en/apm/agent/java/master/supported-technologies-details.html#supported-databases[Redis Jedis client]
* Add support for identifying target JVM to attach apm agent to using JVM property. See also the documentation of the <<setup-attach-cli-usage-options, `--include` and `--exclude` flags>>
* Added https://www.elastic.co/guide/en/apm/agent/java/master/config-jmx.html#config-capture-jmx-metrics[`capture_jmx_metrics`] configuration option
* Improve servlet error capture {pull}812[#812]
  Among others, now also takes Spring MVC `@ExceptionHandler`s into account
* Instrument Logger#error(String, Throwable) {pull}821[#821]
  Automatically captures exceptions when calling `logger.error("message", exception)`
* Easier log correlation with https://github.com/elastic/java-ecs-logging. See https://www.elastic.co/guide/en/apm/agent/java/master/log-correlation.html[docs].
* Avoid creating a temp agent file for each attachment {pull}859[#859]
* Instrument `View#render` instead of `DispatcherServlet#render` {pull}829[#829]
  This makes the transaction breakdown graph more useful. Instead of `dispatcher-servlet`, the graph now shows a type which is based on the view name, for example, `FreeMarker` or `Thymeleaf`.

[float]
===== Bug Fixes
* Error in log when setting https://www.elastic.co/guide/en/apm/agent/java/current/config-reporter.html#config-server-urls[server_urls]
 to an empty string - `co.elastic.apm.agent.configuration.ApmServerConfigurationSource - Expected previousException not to be null`
* Avoid terminating the TCP connection to APM Server when polling for configuration updates {pull}823[#823]

[[release-notes-1.9.0]]
==== 1.9.0 - 2019/08/22

[float]
===== Features
* Upgrading supported OpenTracing version from 0.31 to 0.33
* Added annotation and meta-annotation matching support for `trace_methods`, for example:
** `public @java.inject.* org.example.*` (for annotation)
** `public @@javax.enterprise.context.NormalScope org.example.*` (for meta-annotation)
* The runtime attachment now also works when the `tools.jar` or the `jdk.attach` module is not available.
This means you don't need a full JDK installation - the JRE is sufficient.
This makes the runtime attachment work in more environments such as minimal Docker containers.
Note that the runtime attachment currently does not work for OSGi containers like those used in many application servers such as JBoss and WildFly.
See the https://www.elastic.co/guide/en/apm/agent/java/master/setup-attach-cli.html[documentation] for more information.
* Support for Hibernate Search

[float]
===== Bug Fixes
* A warning in logs saying APM server is not available when using 1.8 with APM server 6.x.
Due to that, agent 1.8.0 will silently ignore non-string labels, even if used with APM server of versions 6.7.x or 6.8.x that support such.
If APM server version is <6.7 or 7.0+, this should have no effect. Otherwise, upgrade the Java agent to 1.9.0+.
* `ApacheHttpAsyncClientInstrumentation` matching increases startup time considerably
* Log correlation feature is active when `active==false`
* Tomcat's memory leak prevention mechanism is causing a... memory leak. JDBC statement map is leaking in Tomcat if the application that first used it is undeployed/redeployed.
See https://discuss.elastic.co/t/elastic-apm-agent-jdbchelper-seems-to-use-a-lot-of-memory/195295[this related discussion].

[float]
==== Breaking Changes
* The `apm-agent-attach.jar` is not executable anymore.
Use `apm-agent-attach-standalone.jar` instead.

[[release-notes-1.8.0]]
==== 1.8.0 - 2019/07/30

[float]
===== Features
* Added support for tracking https://www.elastic.co/guide/en/kibana/7.3/transactions.html[time spent by span type].
   Can be disabled by setting https://www.elastic.co/guide/en/apm/agent/java/current/config-core.html#config-breakdown-metrics[`breakdown_metrics`] to `false`.
* Added support for https://www.elastic.co/guide/en/kibana/7.3/agent-configuration.html[central configuration].
   Can be disabled by setting https://www.elastic.co/guide/en/apm/agent/java/current/config-core.html#config-central-config[`central_config`] to `false`.
* Added support for Spring's JMS flavor - instrumenting `org.springframework.jms.listener.SessionAwareMessageListener`
* Added support to legacy ApacheHttpClient APIs (which adds support to Axis2 configured to use ApacheHttpClient)
* Added support for setting https://www.elastic.co/guide/en/apm/agent/java/1.x/config-reporter.html#config-server-urls[`server_urls`] dynamically via properties file {pull}723[#723]
* Added https://www.elastic.co/guide/en/apm/agent/java/current/config-core.html#config-config-file[`config_file`] option
* Added option to use `@javax.ws.rs.Path` value as transaction name https://www.elastic.co/guide/en/apm/agent/java/current/config-jax-rs.html#config-use-jaxrs-path-as-transaction-name[`use_jaxrs_path_as_transaction_name`]
* Instrument quartz jobs https://www.elastic.co/guide/en/apm/agent/java/current/supported-technologies-details.html#supported-scheduling-frameworks[docs]
* SQL parsing improvements {pull}696[#696]
* Introduce priorities for transaction name {pull}748[#748].
   Now uses the path as transaction name if https://www.elastic.co/guide/en/apm/agent/java/current/config-http.html#config-use-path-as-transaction-name[`use_path_as_transaction_name`] is set to `true`
   rather than `ServletClass#doGet`.
   But if a name can be determined from a high level framework,
   like Spring MVC, that takes precedence.
   User-supplied names from the API always take precedence over any others.
* Use JSP path name as transaction name as opposed to the generated servlet class name {pull}751[#751]

[float]
===== Bug Fixes
* Some JMS Consumers and Producers are filtered due to class name filtering in instrumentation matching
* Jetty: When no display name is set and context path is "/" transaction service names will now correctly fall back to configured values
* JDBC's `executeBatch` is not traced
* Drops non-String labels when connected to APM Server < 6.7 to avoid validation errors {pull}687[#687]
* Parsing container ID in cloud foundry garden {pull}695[#695]
* Automatic instrumentation should not override manual results {pull}752[#752]

[float]
===== Breaking changes
* The log correlation feature does not add `span.id` to the MDC anymore but only `trace.id` and `transaction.id` {pull}742[#742].

[[release-notes-1.7.0]]
==== 1.7.0 - 2019/06/13

[float]
===== Features
* Added the `trace_methods_duration_threshold` config option. When using the `trace_methods` config option with wild cards,
this enables considerable reduction of overhead by limiting the number of spans captured and reported
(see more details in config documentation).
NOTE: Using wildcards is still not the recommended approach for the `trace_methods` feature.
* Add `Transaction#addCustomContext(String key, String|Number|boolean value)` to public API
* Added support for AsyncHttpClient 2.x
* Added https://www.elastic.co/guide/en/apm/agent/java/current/config-core.html#config-global-labels[`global_labels`] configuration option.
This requires APM Server 7.2+.
* Added basic support for JMS- distributed tracing for basic scenarios of `send`, `receive`, `receiveNoWait` and `onMessage`.
Both Queues and Topics are supported.
Async `send` APIs are not supported in this version.
NOTE: This feature is currently marked as "experimental" and is disabled by default. In order to enable,
it is required to set the
https://www.elastic.co/guide/en/apm/agent/java/1.x/config-core.html#config-disable-instrumentations[`disable_instrumentations`]
configuration property to an empty string.
* Improved OSGi support: added a configuration option for `bootdelegation` packages {pull}641[#641]
* Better span names for SQL spans. For example, `SELECT FROM user` instead of just `SELECT` {pull}633[#633]

[float]
===== Bug Fixes
* ClassCastException related to async instrumentation of Pilotfish Executor causing thread hang (applied workaround)
* NullPointerException when computing Servlet transaction name with null HTTP method name
* FileNotFoundException when trying to find implementation version of jar with encoded URL
* NullPointerException when closing Apache AsyncHttpClient request producer
* Fixes loading of `elasticapm.properties` for Spring Boot applications
* Fix startup error on WebLogic 12.2.1.2.0 {pull}649[#649]
* Disable metrics reporting and APM Server health check when active=false {pull}653[#653]

[[release-notes-1.6.1]]
==== 1.6.1 - 2019/04/26

[float]
===== Bug Fixes
* Fixes transaction name for non-sampled transactions https://github.com/elastic/apm-agent-java/issues/581[#581]
* Makes log_file option work again https://github.com/elastic/apm-agent-java/issues/594[#594]
* Async context propagation fixes
** Fixing some async mechanisms lifecycle issues https://github.com/elastic/apm-agent-java/issues/605[#605]
** Fixes exceptions when using WildFly managed executor services https://github.com/elastic/apm-agent-java/issues/589[#589]
** Exclude glassfish Executor which does not permit wrapped runnables https://github.com/elastic/apm-agent-java/issues/596[#596]
** Exclude DumbExecutor https://github.com/elastic/apm-agent-java/issues/598[#598]
* Fixes Manifest version reading error to support `jar:file` protocol https://github.com/elastic/apm-agent-java/issues/601[#601]
* Fixes transaction name for non-sampled transactions https://github.com/elastic/apm-agent-java/issues/597[#597]
* Fixes potential classloader deadlock by preloading `FileSystems.getDefault()` https://github.com/elastic/apm-agent-java/issues/603[#603]

[[release-notes-1.6.0]]
==== 1.6.0 - 2019/04/16

[float]
===== Related Announcements
* Java APM Agent became part of the Cloud Foundry Java Buildpack as of https://github.com/cloudfoundry/java-buildpack/releases/tag/v4.19[Release v4.19]

[float]
===== Features
* Support Apache HttpAsyncClient - span creation and cross-service trace context propagation
* Added the `jvm.thread.count` metric, indicating the number of live threads in the JVM (daemon and non-daemon)
* Added support for WebLogic
* Added support for Spring `@Scheduled` and EJB `@Schedule` annotations - https://github.com/elastic/apm-agent-java/pull/569[#569]

[float]
===== Bug Fixes
* Avoid that the agent blocks server shutdown in case the APM Server is not available - https://github.com/elastic/apm-agent-java/pull/554[#554]
* Public API annotations improper retention prevents it from being used with Groovy - https://github.com/elastic/apm-agent-java/pull/567[#567]
* Eliminate side effects of class loading related to Instrumentation matching mechanism

[[release-notes-1.5.0]]
==== 1.5.0 - 2019/03/26

[float]
===== Potentially breaking changes
* If you didn't explicitly set the https://www.elastic.co/guide/en/apm/agent/java/master/config-core.html#config-service-name[`service_name`]
previously and you are dealing with a servlet-based application (including Spring Boot),
your `service_name` will change.
See the documentation for https://www.elastic.co/guide/en/apm/agent/java/master/config-core.html#config-service-name[`service_name`]
and the corresponding section in _Features_ for more information.
Note: this requires APM Server 7.0+. If using previous versions, nothing will change.

[float]
===== Features
* Added property `"allow_path_on_hierarchy"` to JAX-RS plugin, to lookup inherited usage of `@path`
* Support for number and boolean labels in the public API {pull}497[497].
This change also renames `tag` to `label` on the API level to be compliant with the https://github.com/elastic/ecs#-base-fields[Elastic Common Schema (ECS)].
The `addTag(String, String)` method is still supported but deprecated in favor of `addLabel(String, String)`.
As of version 7.x of the stack, labels will be stored under `labels` in Elasticsearch.
Previously, they were stored under `context.tags`.
* Support async queries made by Elasticsearch REST client
* Added `setStartTimestamp(long epochMicros)` and `end(long epochMicros)` API methods to `Span` and `Transaction`,
allowing to set custom start and end timestamps.
* Auto-detection of the `service_name` based on the `<display-name>` element of the `web.xml` with a fallback to the servlet context path.
If you are using a spring-based application, the agent will use the setting for `spring.application.name` for its `service_name`.
See the documentation for https://www.elastic.co/guide/en/apm/agent/java/master/config-core.html#config-service-name[`service_name`]
for more information.
Note: this requires APM Server 7.0+. If using previous versions, nothing will change.
* Previously, enabling https://www.elastic.co/guide/en/apm/agent/java/master/config-core.html#config-capture-body[`capture_body`] could only capture form parameters.
Now it supports all UTF-8 encoded plain-text content types.
The option https://www.elastic.co/guide/en/apm/agent/java/master/config-http.html#config-capture-body-content-types[`capture_body_content_types`]
controls which `Content-Type`s should be captured.
* Support async calls made by OkHttp client (`Call#enqueue`)
* Added support for providing config options on agent attach.
** CLI example: `--config server_urls=http://localhost:8200,http://localhost:8201`
** API example: `ElasticApmAttacher.attach(Map.of("server_urls", "http://localhost:8200,http://localhost:8201"));`

[float]
===== Bug Fixes
* Logging integration through MDC is not working properly - https://github.com/elastic/apm-agent-java/issues/499[#499]
* ClassCastException with adoptopenjdk/openjdk11-openj9 - https://github.com/elastic/apm-agent-java/issues/505[#505]
* Span count limitation is not working properly - reported https://discuss.elastic.co/t/kibana-apm-not-showing-spans-which-are-visible-in-discover-too-many-spans/171690[in our forum]
* Java agent causes Exceptions in Alfresco cluster environment due to failure in the instrumentation of Hazelcast `Executor`s - reported https://discuss.elastic.co/t/cant-run-apm-java-agent-in-alfresco-cluster-environment/172962[in our forum]

[[release-notes-1.4.0]]
==== 1.4.0 - 2019/02/14

[float]
===== Features
* Added support for sync calls of OkHttp client
* Added support for context propagation for `java.util.concurrent.ExecutorService`s
* The `trace_methods` configuration now allows to omit the method matcher.
   Example: `com.example.*` traces all classes and methods within the `com.example` package and sub-packages.
* Added support for JSF. Tested on WildFly, WebSphere Liberty and Payara with embedded JSF implementation and on Tomcat and Jetty with
 MyFaces 2.2 and 2.3
* Introduces a new configuration option `disable_metrics` which disables the collection of metrics via a wildcard expression.
* Support for HttpUrlConnection
* Adds `subtype` and `action` to spans. This replaces former typing mechanism where type, subtype and action were all set through
   the type in an hierarchical dotted-syntax. In order to support existing API usages, dotted types are parsed into subtype and action,
   however `Span.createSpan` and `Span.setType` are deprecated starting this version. Instead, type-less spans can be created using the new
   `Span.startSpan` API and typed spans can be created using the new `Span.startSpan(String type, String subtype, String action)` API
* Support for JBoss EAP 6.4, 7.0, 7.1 and 7.2
* Improved startup times
* Support for SOAP (JAX-WS).
   SOAP client create spans and propagate context.
   Transactions are created for `@WebService` classes and `@WebMethod` methods.

[float]
===== Bug Fixes
* Fixes a failure in BitBucket when agent deployed https://github.com/elastic/apm-agent-java/issues/349[#349]
* Fixes increased CPU consumption https://github.com/elastic/apm-agent-java/issues/453[#453] and https://github.com/elastic/apm-agent-java/issues/443[#443]
* Fixed some OpenTracing bridge functionalities that were not working when auto-instrumentation is disabled
* Fixed an error occurring when ending an OpenTracing span before deactivating
* Sending proper `null` for metrics that have a NaN value
* Fixes JVM crash with Java 7 https://github.com/elastic/apm-agent-java/issues/458[#458]
* Fixes an application deployment failure when using EclipseLink and `trace_methods` configuration https://github.com/elastic/apm-agent-java/issues/474[#474]

[[release-notes-1.3.0]]
==== 1.3.0 - 2019/01/10

[float]
===== Features
* The agent now collects system and JVM metrics https://github.com/elastic/apm-agent-java/pull/360[#360]
* Add API methods `ElasticApm#startTransactionWithRemoteParent` and `Span#injectTraceHeaders` to allow for manual context propagation https://github.com/elastic/apm-agent-java/pull/396[#396].
* Added `trace_methods` configuration option which lets you define which methods in your project or 3rd party libraries should be traced.
   To create spans for all `public` methods of classes whose name ends in `Service` which are in a sub-package of `org.example.services` use this matcher:
   `public org.example.services.*.*Service#*` https://github.com/elastic/apm-agent-java/pull/398[#398]
* Added span for `DispatcherServlet#render` https://github.com/elastic/apm-agent-java/pull/409[#409].
* Flush reporter on shutdown to make sure all recorded Spans are sent to the server before the program exits https://github.com/elastic/apm-agent-java/pull/397[#397]
* Adds Kubernetes https://github.com/elastic/apm-agent-java/issues/383[#383] and Docker metadata to, enabling correlation with the Kibana Infra UI.
* Improved error handling of the Servlet Async API https://github.com/elastic/apm-agent-java/issues/399[#399]
* Support async API’s used with AsyncContext.start https://github.com/elastic/apm-agent-java/issues/388[#388]

[float]
===== Bug Fixes
* Fixing a potential memory leak when there is no connection with APM server
* Fixes NoSuchMethodError CharBuffer.flip() which occurs when using the Elasticsearch RestClient and Java 7 or 8 https://github.com/elastic/apm-agent-java/pull/401[#401]


[[release-notes-1.2.0]]
==== 1.2.0 - 2018/12/19

[float]
===== Features
* Added `capture_headers` configuration option.
   Set to `false` to disable capturing request and response headers.
   This will reduce the allocation rate of the agent and can save you network bandwidth and disk space.
* Makes the API methods `addTag`, `setName`, `setType`, `setUser` and `setResult` fluent, so that calls can be chained.

[float]
===== Bug Fixes
* Catch all errors thrown within agent injected code
* Enable public APIs and OpenTracing bridge to work properly in OSGi systems, fixes https://github.com/elastic/apm-agent-java/issues/362[this WildFly issue]
* Remove module-info.java to enable agent working on early Tomcat 8.5 versions
* Fix https://github.com/elastic/apm-agent-java/issues/371[async Servlet API issue]

[[release-notes-1.1.0]]
==== 1.1.0 - 2018/11/28

[float]
===== Features
* Some memory allocation improvements
* Enabling bootdelegation for agent classes in Atlassian OSGI systems

[float]
===== Bug Fixes
* Update dsl-json which fixes a memory leak.
 See https://github.com/ngs-doo/dsl-json/pull/102[ngs-doo/dsl-json#102] for details.
* Avoid `VerifyError`s by non instrumenting classes compiled for Java 4 or earlier
* Enable APM Server URL configuration with path (fixes #339)
* Reverse `system.hostname` and `system.platform` order sent to APM server

[[release-notes-1.0.1]]
==== 1.0.1 - 2018/11/15

[float]
===== Bug Fixes
* Fixes NoSuchMethodError CharBuffer.flip() which occurs when using the Elasticsearch RestClient and Java 7 or 8 {pull}313[#313]

[[release-notes-1.0.0]]
==== 1.0.0 - 2018/11/14

[float]
===== Breaking changes
* Remove intake v1 support. This version requires APM Server 6.5.0+ which supports the intake api v2.
   Until the time the APM Server 6.5.0 is officially released,
   you can test with docker by pulling the APM Server image via
   `docker pull docker.elastic.co/apm/apm-server:6.5.0-SNAPSHOT`.

[float]
===== Features
* Adds `@CaptureTransaction` and `@CaptureSpan` annotations which let you declaratively add custom transactions and spans.
   Note that it is required to configure the `application_packages` for this to work.
   See the https://www.elastic.co/guide/en/apm/agent/java/master/public-api.html#api-annotation[documentation] for more information.
* The public API now supports to activate a span on the current thread.
   This makes the span available via `ElasticApm#currentSpan()`
   Refer to the https://www.elastic.co/guide/en/apm/agent/java/master/public-api.html#api-span-activate[documentation] for more details.
* Capturing of Elasticsearch RestClient 5.0.2+ calls.
   Currently, the `*Async` methods are not supported, only their synchronous counterparts.
* Added API methods to enable correlating the spans created from the JavaScrip Real User Monitoring agent with the Java agent transaction.
   More information can be found in the https://www.elastic.co/guide/en/apm/agent/java/master/public-api.html#api-ensure-parent-id[documentation].
* Added `Transaction.isSampled()` and `Span.isSampled()` methods to the public API
* Added `Transaction#setResult` to the public API {pull}293[#293]

[float]
===== Bug Fixes
* Fix for situations where status code is reported as `200`, even though it actually was `500` {pull}225[#225]
* Capturing the username now properly works when using Spring security {pull}183[#183]

[[release-notes-1.0.0.rc1]]
==== 1.0.0.RC1 - 2018/11/06

[float]
===== Breaking changes
* Remove intake v1 support. This version requires APM Server 6.5.0+ which supports the intake api v2.
   Until the time the APM Server 6.5.0 is officially released,
   you can test with docker by pulling the APM Server image via
   `docker pull docker.elastic.co/apm/apm-server:6.5.0-SNAPSHOT`.
* Wildcard patterns are case insensitive by default. Prepend `(?-i)` to make the matching case sensitive.

[float]
===== Features
* Support for Distributed Tracing
* Adds `@CaptureTransaction` and `@CaptureSpan` annotations which let you declaratively add custom transactions and spans.
   Note that it is required to configure the `application_packages` for this to work.
   See the https://www.elastic.co/guide/en/apm/agent/java/master/public-api.html#api-annotation[documentation] for more information.
* The public API now supports to activate a span on the current thread.
   This makes the span available via `ElasticApm#currentSpan()`
   Refer to the https://www.elastic.co/guide/en/apm/agent/java/master/public-api.html#api-span-activate[documentation] for more details.
* Capturing of Elasticsearch RestClient 5.0.2+ calls.
   Currently, the `*Async` methods are not supported, only their synchronous counterparts.
* Added API methods to enable correlating the spans created from the JavaScrip Real User Monitoring agent with the Java agent transaction.
   More information can be found in the https://www.elastic.co/guide/en/apm/agent/java/master/public-api.html#api-ensure-parent-id[documentation].
* Microsecond accurate timestamps {pull}261[#261]
* Support for JAX-RS annotations.
Transactions are named based on your resources (`ResourceClass#resourceMethod`).

[float]
===== Bug Fixes
* Fix for situations where status code is reported as `200`, even though it actually was `500` {pull}225[#225]

[[release-notes-0.8.x]]
=== Java Agent version 0.8.x

[[release-notes-0.8.0]]
==== 0.8.0

[float]
===== Breaking changes
* Wildcard patterns are case insensitive by default. Prepend `(?-i)` to make the matching case sensitive.

[float]
===== Features
* Wildcard patterns are now not limited to only one wildcard in the middle and can be arbitrarily complex now.
   Example: `*foo*bar*baz`.
* Support for JAX-RS annotations.
   Transactions are named based on your resources (`ResourceClass#resourceMethod`).

[[release-notes-0.7.x]]
=== Java Agent version 0.7.x

[[release-notes-0.7.1]]
==== 0.7.1 - 2018/10/24

[float]
===== Bug Fixes
* Avoid recycling transactions twice {pull}178[#178]

[[release-notes-0.7.0]]
==== 0.7.0 - 2018/09/12

[float]
===== Breaking changes
* Removed `ElasticApm.startSpan`. Spans can now only be created from their transactions via `Transaction#createSpan`.
* `ElasticApm.startTransaction` and `Transaction#createSpan` don't activate the transaction and spans
   and are thus not available via `ElasticApm.activeTransaction` and `ElasticApm.activeSpan`.

[float]
===== Features
* Public API
** Add `Span#captureException` and `Transaction#captureException` to public API.
      `ElasticApm.captureException` is deprecated now. Use `ElasticApm.currentSpan().captureException(exception)` instead.
** Added `Transaction.getId` and `Span.getId` methods
* Added support for async servlet requests
* Added support for Payara/Glassfish
* Incubating support for Apache HttpClient
* Support for Spring RestTemplate
* Added configuration options `use_path_as_transaction_name` and `url_groups`,
   which allow to use the URL path as the transaction name.
   As that could contain path parameters, like `/user/$userId` however,
   You can set the `url_groups` option to define a wildcard pattern, like `/user/*`,
   to group those paths together.
   This is especially helpful when using an unsupported Servlet API-based framework.
* Support duration suffixes (`ms`, `s` and `m`) for duration configuration options.
   Not using the duration suffix logs out a deprecation warning and will not be supported in future versions.
* Add ability to add multiple APM server URLs, which enables client-side load balancing.
   The configuration option `server_url` has been renamed to `server_urls` to reflect this change.
   However, `server_url` still works for backwards compatibility.
* The configuration option `service_name` is now optional.
   It defaults to the main class name,
   the name of the executed jar file (removing the version number),
   or the application server name (for example `tomcat-application`).
   In a lot of cases,
   you will still want to set the `service_name` explicitly.
   But it helps getting started and seeing data easier,
   as there are no required configuration options anymore.
   In the future we will most likely determine more useful application names for Servlet API-based applications.<|MERGE_RESOLUTION|>--- conflicted
+++ resolved
@@ -39,9 +39,6 @@
 * Added support for setting service name and version for a transaction via the public api - {pull}2451[#2451]
 * Added support for en-/disabling each public annotation on each own - {pull}2472[#2472]
 * Added support for compressing spans - {pull}2477[#2477]
-<<<<<<< HEAD
-* Add experimental OpenTelemetry API bridge - {pull}1631[#1631]
-=======
 * Added microsecond durations with `us` as unit - {pull}2496[#2496]
 * Added support for dropping fast exit spans - {pull}2491[#2491]
 * Added support for collecting statistics about dropped exit spans - {pull}2505[#2505]
@@ -51,7 +48,7 @@
 option. If there's a need to disable the log correlation mechanism, this can be done now through the `disable_instrumentations` config -
 {pull}2428[#2428]
 * Added automatic error event capturing for log4j1 and JBoss LogManager - {pull}2428[#2428]
->>>>>>> c8e7936b
+* Add experimental OpenTelemetry API bridge - {pull}1631[#1631]
 
 [float]
 ===== Performance improvements
