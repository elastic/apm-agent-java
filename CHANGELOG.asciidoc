ifdef::env-github[]
NOTE: Release notes are best read in our documentation at
https://www.elastic.co/guide/en/apm/agent/java/current/release-notes.html[elastic.co]
endif::[]

////
[[release-notes-x.x.x]]
==== x.x.x - YYYY/MM/DD

[float]
===== Breaking changes

[float]
===== Features
* Cool new feature: {pull}2526[#2526]

[float]
===== Bug fixes
////

=== Unreleased

[[release-notes-1.27.0]]
==== 1.27.0 - YYYY/MM/DD

[float]
===== Potentially breaking changes
* `transaction_ignore_urls` now relies on full request URL path - {pull}2146[#2146]
** On a typical application server like Tomcat, deploying an `app.war` application to the non-ROOT context makes it accessible with `http://localhost:8080/app/`
** Ignoring the whole webapp through `/app/*` was not possible until now.
** Existing configuration may need to be updated to include the deployment context, thus for example `/static/*.js` used to
exclude known static files in all applications might be changed to `/app/static/*.js` or `*/static/*.js`.
** It only impacts prefix patterns due to the additional context path in pattern.
** It does not impact deployment within the `ROOT` context like Spring-boot which do not have such context path prefix.
* The metrics `transaction.duration.sum.us`, `transaction.duration.count` and `transaciton.breakdown.count` are no longer recorded - {pull}2194[#2194]
* Automatic hostname discovery mechanism had changed, so the resulted `host.name` and `host.hostname` in events reported
by the agent may be different. This was done in order to improve the integration with host metrics in the APM UI.

[float]
===== Features
* Improved capturing of logged exceptions when using Log4j2 - {pull}2139[#2139]
* Update to async-profiler 1.8.7 and set configured `safemode` at load time though a new system property - {pull}2165[#2165]
* Added support to capture `context.message.routing-key` in rabbitmq, spring amqp instrumentations - {pull}1767[#1767]
* Breakdown metrics are now tracked per service (when using APM Server 8.0) - {pull}2208[#2208]
<<<<<<< HEAD
* Added support to Quartz 1.x - {pull}2219[#2219]
=======
* Add support for Spring AMQP batch API - {pull}1716[#1716]
* Add the (current) transaction name to the error (when using APM Server 8.0) - {pull}2235[#2235]
* The JVM/JMX metrics are reported for each service name individually (when using APM Server 8.0) - {pull}2233[#2233]
* Added <<config-span-stack-trace-min-duration,`span_stack_trace_min_duration`>> option.
 This replaces the now deprecated `span_frames_min_duration` option.
 The difference is that the new option has more intuitive semantics for negative values (never collect stack trace) and zero (always collect stack trace). - {pull}2220[#2220]
* Add support to Jakarta EE for JAX-WS - {pull}2247[#2247]
>>>>>>> e2c6207d

[float]
===== Performance improvements
* Disable compression when sending data to a local APM Server

[float]
===== Bug fixes
* Fix k8s metadata discovery for containerd-cri envs - {pull}2126[#2126]
* Fixing/reducing startup delays related to `ensureInstrumented` - {pull}2150[#2150]
* Fix runtime attach when bytebuddy is in application classpath - {pull}2116[#2116]
* Fix failed integration between agent traces and host metrics coming from Beats/Elastic-Agent due to incorrect hostname
discovery - {pull}2205[#2205]
* Fix infinitely kept-alive transactions in Hikari connection pool - {pull}2210[#2210]
* Fix few Webflux exceptions and missing reactor module - {pull}2207[#2207]

[float]
===== Refactorings
* Loading the agent from an isolated class loader - {pull}2109[#2109]
* Refactorings in the `apm-agent-plugin-sdk` that may imply breaking changes for beta users of the external plugin mechanism
** `WeakMapSupplier.createMap()` is now `WeakConcurrent.buildMap()` and contains more builders - {pull}2136[#2136]
** `GlobalThreadLocal` has been removed in favor of `DetachedThreadLocal`. To make it global, use `GlobalVariables` - {pull}2136[#2136]
** `DynamicTransformer.Accessor.get().ensureInstrumented` is now `DynamicTransformer.ensureInstrumented` - {pull}#2164[#2164]
** The `@AssignTo.*` annotations have been removed.
   Use the `@Advice.AssignReturned.*` annotations that come with the latest version of Byte Buddy.
   If your plugin uses the old annotations, it will be skipped.
   {pull}2171[#2171]
* Switching last instrumentations (`trace_methods`, sparkjava, JDK `HttpServer` and Struts 2) to
`TracerAwareInstrumentation` - {pull}#2170[#2170]
* Replace concurrency plugin maps to `SpanConcurrentHashMap` ones - {pull}#2173[#2173]
* Align User-Agent HTTP header with other APM agents - {pull}#2177[#2177]

[[release-notes-1.x]]
=== Java Agent version 1.x

[[release-notes-1.26.0]]
==== 1.26.0 - 2021/09/14

===== Potentially breaking changes
* If you rely on Database span subtype and use Microsoft SQL Server, the span subtype has been changed from `sqlserver`
to `mssql` to align with other agents.

[float]
===== Breaking changes
* Stop collecting the field `http.request.socket.encrypted` in http requests - {pull}2136[#2136]

[float]
===== Features
* Improved naming for Spring controllers - {pull}1906[#1906]
* ECS log reformatting improvements - {pull}1910[#1910]
** Automatically sets `service.node.name` in all log events if set through agent configuration
** Add `log_ecs_reformatting_additional_fields` option to support arbitrary fields in logs
** Automatically serialize markers as tags where relevant (log4j2 and logback)
* gRPC spans (client and server) can detect errors or cancellation through custom listeners - {pull}2067[#2067]
* Add `-download-agent-version` to the agent <<setup-attach-cli-usage-options, attach CLI tool options>>, allowing the
user to configure an arbitrary agent version that will be downloaded from maven and attached - {pull}1959[#1959]
* Add extra check to detect improper agent setup - {pull}2076[#2076]
* In redis tests - embedded RedisServer is replaced by testcontainers - {pull}2221[#2221]

[float]
===== Performance improvements
* Reduce GC time overhead caused by WeakReferences - {pull}2086[#2086], {pull}2081[#2081]
* Reduced memory overhead by a smarter type pool caching strategy - {pull}2102[#2102]. +
  The type pool cache improves the startup times by speeding up type matching
  (determining whether a class that's about to be loaded should be instrumented).
  Generally, the more types that are cached, the faster the startup. +
  The old strategy did not impose a limit to the cache but cleared it after it hasn't been accessed in a while.
  However, load test have discovered that the cache may never be cleared and leave a permanent overhead of 23mb.
  The actual size of the cache highly depends on the application and loosely correlates with the number of loaded classes. +
  The new caching strategy targets to allocate 1% of the committed heap, at least 0.5mb and max 10mb.
  If a particular entry hasn't been accessed within 20s, it will be removed from the cache. +
  The results based on load testing are very positive:
** Equivalent startup times (within the margins of error of the previous strategy)
** Equivalent allocation rate (within the margins of error of the previous strategy)
** Reduced avg heap utilization from 10%/15mb (previous strategy) to within margins of error without the agent
** Reduced GC time due to the additional headroom that the application can utilize.
** Based on heap dump analysis, after warmup, the cache size is now around 59kb (down from 23mb with the previous strategy).

[float]
===== Bug fixes
* Fix failure to parse some forms of the `Implementation-Version` property from jar manifest files - {pull}1931[#1931]
* Ensure single value for context-propagation header - {pull}1937[#1937]
* Fix gRPC non-terminated (therefore non-reported) client spans - {pull}2067[#2067]
* Fix Webflux response status code - {pull}1948[#1948]
* Ensure path filtering is applied when Servlet path is not available - {pull}2099[#2099]
* Align span subtype for MS SqlServer - {pull}2112[#2112]
* Fix potential destination host name corruption in OkHttp client spans - {pull}2118[#2118]

[float]
===== Refactorings
* Migrate several plugins to indy dispatcher {pull}2087[#2087], {pull}2088[#2088], {pull}2090[#2090], {pull}2094[#2094], {pull}2095[#2095]

[[release-notes-1.25.0]]
==== 1.25.0 - 2021/07/22

[float]
===== Potentially breaking changes
* If you rely on instrumentations that are in the `experimental` group, you must now set `enable_experimental_instrumentations=true` otherwise
the experimental instrumentations will be disabled by default. Up to version `1.24.0` using an empty value for `disable_instrumentations` was
the recommended way to override the default `disable_instrumentations=experimental`.

[float]
===== Features
* Support for inheritance of public API annotations - {pull}1805[#1805]
* JDBC instrumentation sets `context.db.instance` - {pull}1820[#1820]
* Add support for Vert.x web client- {pull}1824[#1824]
* Avoid recycling of spans and transactions that are using through the public API, so to avoid
reference-counting-related errors - {pull}1859[#1859]
* Add <<config-enable-experimental-instrumentations>> configuration option to enable experimental features - {pull}1863[#1863]
** Previously, when adding an instrumentation group to `disable_instrumentations`, we had to make sure to not forget the
default `experimental` value, for example when disabling `jdbc` instrumentation we had to set `disable_instrumentations=experimental,jdbc` otherwise
setting `disable_instrumentations=jdbc` would disable jdbc and also enable experimental features, which would not be the desired effect.
** Previously, by default `disable_instrumentations` contained `experimental`
** Now by default `disable_instrumentations` is empty and `enable_experimental_instrumentations=false`
** Set `enable_experimental_instrumentations=true` to enable experimental instrumentations
* Eliminating concerns related to log4j2 vulnerability - https://nvd.nist.gov/vuln/detail/CVE-2020-9488#vulnCurrentDescriptionTitle.
We cannot upgrade to version above 2.12.1 because this is the last version of log4j that is compatible with Java 7.
Instead, we exclude the SMTP appender (which is the vulnerable one) from our artifacts. Note that older versions of
our agent are not vulnerable as well, as the SMTP appender was never used, this is only to further reduce our users' concerns.
* Adding public APIs for setting `destination.service.resource`, `destination.address` and `destination.port` fields
for exit spans - {pull}1788[#1788]
* Only use emulated runtime attachment as fallback, remove the `--without-emulated-attach` option - {pull}1865[#1865]
* Instrument `javax.servlet.Filter` the same way as `javax.servlet.FilterChain` - {pull}1858[#1858]
* Propagate trace context headers in HTTP calls occurring from within traced exit points, for example - when using
Elasticsearch's REST client - {pull}1883[#1883]
* Added support for naming sparkjava (not Apache Spark) transactions {pull}1894[#1894]
* Added the ability to manually create exit spans, which will result with the auto creation of service nodes in the
service map and downstream service in the dependencies table - {pull}1898[#1898]
* Basic support for `com.sun.net.httpserver.HttpServer` - {pull}1854[#1854]
* Update to async-profiler 1.8.6 {pull}1907[#1907]
* Added support for setting the framework using the public api (#1908) - {pull}1909[#1909]

[float]
===== Bug fixes
* Fix NPE with `null` binary header values + properly serialize them - {pull}1842[#1842]
* Fix `ListenerExecutionFailedException` when using Spring AMQP's ReplyTo container - {pull}1872[#1872]
* Enabling log ECS reformatting when using Logback configured with `LayoutWrappingEncoder` and a pattern layout - {pull}1879[#1879]
* Fix NPE with Webflux + context propagation headers - {pull}1871[#1871]
* Fix `ClassCastException` with `ConnnectionMetaData` and multiple classloaders - {pull}1864[#1864]
* Fix NPE in `co.elastic.apm.agent.servlet.helper.ServletTransactionCreationHelper.getClassloader` - {pull}1861[#1861]
* Fix for Jboss JMX unexpected notifications - {pull}1895[#1895]

[[release-notes-1.24.0]]
==== 1.24.0 - 2021/05/31

[float]
===== Features
* Basic support for Apache Struts 2 {pull}1763[#1763]
* Extending the <<config-log-ecs-reformatting>> config option to enable the overriding of logs with ECS-reformatted
events. With the new `OVERRIDE` option, non-file logs can be ECS-reformatted automatically as well - {pull}1793[#1793]
* Instrumentation for Vert.x Web {pull}1697[#1697]
* Changed log level of vm arguments to debug
* Giving precedence for the W3C `tracecontext` header over the `elastic-apm-traceparent` header - {pull}1821[#1821]
* Add instrumentation for Webflux - {pull}1305[#1305]
* Add instrumentation for Javalin {pull}1822[#1822]

[float]
===== Bug fixes
* Fix another error related to instrumentation plugins loading on Windows - {pull}1785[#1785]
* Load Spring AMQP plugin- {pull}1784[#1784]
* Avoid `IllegalStateException` when multiple `tracestate` headers are used - {pull}1808[#1808]
* Ensure CLI attach avoids `sudo` only when required and avoid blocking - {pull}1819[#1819]
* Avoid sending metric-sets without samples, so to adhere to the intake API - {pull}1826[#1826]
* Fixing our type-pool cache, so that it can't cause OOM (softly-referenced), and it gets cleared when not used for
a while - {pull}1828[#1828]

[float]
===== Refactors
* Remove single-package limitation for embedded plugins - {pull}1780[#1780]

[[release-notes-1.23.0]]
==== 1.23.0 - 2021/04/22

[float]
===== Breaking changes
* There are breaking changes in the <<setup-attach-cli,attacher cli>>.
  See the Features section for more information.

[float]
===== Features
* Overhaul of the <<setup-attach-cli,attacher cli>> application that allows to attach the agent to running JVMs - {pull}1667[#1667]
** The artifact of the standalone cli application is now called `apm-agent-attach-cli`. The attacher API is still called `apm-agent-attach`.
** There is also a slim version of the cli application that does not bundle the Java agent.
It requires the `--agent-jar` option to be set.
** Improved logging +
The application uses {ecs-logging-java-ref}/intro.html[Java ECS logging] to emit JSON logs.
The log level can be configured with the `--log-level` option.
By default, the program is logging to the console but using the `--log-file` option, it can also log to a file.
** Attach to JVMs running under a different user (unix only) +
The JVM requires the attacher to be running under the same user as the target VM (the attachee).
The `apm-agent-attach-standalone.jar` can now be run with a user that has permissions to switch to the user that runs the target VM.
On Windows, the attacher can still only attach to JVMs that are running with under the same user.
** New include/exclude discovery rules +
*** `--include-all`: Attach to all discovered JVMs. If no matchers are provided, it will not attach to any JVMs.
*** `--include-user`/`--exclude-user`: Attach to all JVMs of a given operating system user.
*** `--include-main`/`--exclude-main`: Attach to all JVMs that whose main class/jar name, or system properties match the provided regex.
*** `--include-vmargs`/`--exclude-vmargs`: Attach to all JVMs that whose main class/jar name, or system properties match the provided regex.
** Removal of options +
*** The deprecated `--arg` option has been removed.
*** The `-i`/`--include`, `-e`/`exclude` options have been removed in favor of the `--<include|exclude>-<main|vmargs>` options.
*** The `-p`/`--pid` options have been removed in favor of the `--include-pid` option.
** Changed behavior of  the `-l`/`--list` option +
The option now only lists JVMs that match the include/exclude discovery rules.
Thus, it can be used to do a dry-run of the matchers without actually performing an attachment.
It even works in combination with `--continuous` now.
By default, the VM arguments are not printed, but only when the `-a`/`--list-vmargs` option is set.
** Remove dependency on `jps` +
Even when matching on the main class name or on system properties,
** Checks the Java version before attaching to avoid attachment on unsupported JVMs.
* Cassandra instrumentation - {pull}1712[#1712]
* Log correlation supports JBoss Logging - {pull}1737[#1737]
* Update Byte-buddy to `1.11.0` - {pull}1769[#1769]
* Support for user.domain {pull}1756[#1756]
* JAX-RS supports javax.ws.rs.PATCH
* Enabling build and unit tests on Windows - {pull}1671[#1671]

[float]
===== Bug fixes
* Fixed log correlation for log4j2 - {pull}1720[#1720]
* Fix apm-log4j1-plugin and apm-log4j2-plugin dependency on slf4j - {pull}1723[#1723]
* Avoid systematic `MessageNotWriteableException` error logging, now only visible in `debug` - {pull}1715[#1715] and {pull}1730[#1730]
* Fix rounded number format for non-english locales - {pull}1728[#1728]
* Fix `NullPointerException` on legacy Apache client instrumentation when host is `null` - {pull}1746[#1746]
* Apply consistent proxy class exclusion heuristic - {pull}1738[#1738]
* Fix micrometer serialization error - {pull}1741[#1741]
* Optimize & avoid `ensureInstrumented` deadlock by skipping stack-frame computation for Java7+ bytecode - {pull}1758[#1758]
* Fix instrumentation plugins loading on Windows - {pull}1671[#1671]

[float]
===== Refactors
* Migrate some plugins to indy dispatcher {pull}1369[#1369] {pull}1410[#1410] {pull}1374[#1374]

[[release-notes-1.22.0]]
==== 1.22.0 - 2021/03/24

[float]
===== Breaking changes
* Dots in metric names of Micrometer metrics get replaced with underscores to avoid mapping conflicts.
De-dotting be disabled via <<config-dedot-custom-metrics, `dedot_custom_metrics`>>. - {pull}1700[#1700]

[float]
===== Features
* Introducing a new mechanism to ease the development of community instrumentation plugins. See <<config-plugins-dir>> for
more details. This configuration was already added in 1.18.0, but more extensive and continuous integration testing
allows us to expose it now. It is still marked as "experimental" though, meaning that future changes in the mechanism
may break early contributed plugins. However, we highly encourage our community to try it out and we will do our best
to assist with such efforts.
* Deprecating `ignore_user_agents` in favour of `transaction_ignore_user_agents`, maintaining the same functionality -
{pull}1644[#1644]
* Update existing Hibernate Search 6 instrumentation to the final relase
* The <<config-use-path-as-transaction-name, `use_path_as_transaction_name`>> option is now dynamic
* Flushing internal and micrometer metrics before the agent shuts down - {pull}1658[#1658]
* Support for OkHttp 4.4+ -  {pull}1672[#1672]
* Adding capability to automatically create ECS-JSON-formatted version of the original application log files, through
the <<config-log-ecs-reformatting>> config option. This allows effortless ingestion of logs to Elasticsearch without
any further configuration. Supports log4j1, log4j2 and Logback. {pull}1261[#1261]
* Add support to Spring AMQP - {pull}1657[#1657]
* Adds the ability to automatically configure usage of the OpenTracing bridge in systems using ServiceLoader - {pull}1708[#1708]
* Update to async-profiler 1.8.5 - includes a fix to a Java 7 crash and enhanced safe mode to better deal with
corrupted stack frames.
* Add a warning on startup when `-Xverify:none` or `-noverify` flags are set as this can lead to crashes that are very
difficult to debug - {pull}1593[#1593]. In an upcoming version, the agent will not start when these flags are set,
unless the system property `elastic.apm.disable_bootstrap_checks` is set to true.

[float]
===== Bug fixes
* fix sample rate rounded to zero when lower than precision - {pull}1655[#1655]
* fixed a couple of bugs with the external plugin mechanism (not documented until now) - {pull}1660[#1660]
* Fix runtime attach conflict with multiple users - {pull}1704[#1704]

[[release-notes-1.21.0]]
==== 1.21.0 - 2021/02/09

[float]
===== Breaking changes
* Following PR {pull}1650[#1650], there are two slight changes with the <<config-server-url>> and <<config-server-urls>>
configuration options:
    1.  So far, setting `server_urls` with an empty string would allow the agent to work normally, apart from any action
        that requires communication with the APM Server, including the attempt to fetch a central configuration.
        Starting in this agent version, setting `server_urls` to empty string doesn't have any special meaning, it is
        the default expected configuration, where `server_url` will be used instead. In order to achieve the same
        behaviour, use the new <<config-disable-send>> configuration.
    2.  Up to this version, `server_url` was used as an alias to `server_urls`, meaning that one could potentially set
        the `server_url` config with a comma-separated list of multiple APM Server addresses, and that would have been a
        valid configuration. Starting in this agent version, `server_url` is a separate configuration, and it only accepts
        Strings that represent a single valid URL. Specifically, empty strings and commas are invalid.

[float]
===== Features
* Add cloud provider metadata to reported events, see
https://github.com/elastic/apm/blob/master/specs/agents/metadata.md#cloud-provider-metadata[spec] for details.
By default, the agent will try to automatically detect the cloud provider on startup, but this can be
configured through the <<config-cloud-provider, `cloud_provider`>> config option - {pull}1599[#1599]
* Add span & transaction `outcome` field to improve error rate calculations - {pull}1613[#1613]

[float]
===== Bug fixes
* Fixing crashes observed in Java 7 at sporadic timing by applying a few seconds delay on bootstrap - {pull}1594[#1594]
* Fallback to using "TLS" `SSLContext` when "SSL" is not available - {pull}1633[#1633]
* Fixing agent startup failure with `NullPointerException` thrown by Byte-buddy's `MultipleParentClassLoader` - {pull}1647[#1647]
* Fix cached type resolution triggering `ClassCastException` - {pull}1649[#1649]

[[release-notes-1.20.0]]
==== 1.20.0 - 2021/01/07

[float]
===== Breaking changes
* The following public API types were `public` so far and became package-private: `NoopScope`, `ScopeImpl` and `AbstractSpanImpl`.
  If your code is using them, you will need to change that when upgrading to this version.
  Related PR: {pull}1532[#1532]

[float]
===== Features
* Add support for RabbitMQ clients - {pull}1328[#1328]

[float]
===== Bug fixes
* Fix small memory allocation regression introduced with tracestate header {pull}1508[#1508]
* Fix `NullPointerException` from `WeakConcurrentMap.put` through the Elasticsearch client instrumentation - {pull}1531[#1531]
* Sending `transaction_id` and `parent_id` only for events that contain a valid `trace_id` as well - {pull}1537[#1537]
* Fix `ClassNotFoundError` with old versions of Spring resttemplate {pull}1524[#1524]
* Fix Micrometer-driven metrics validation errors by the APM Server when sending with illegal values - {pull}1559[#1559]
* Serialize all stack trace frames when setting `stack_trace_limit=-1` instead of none - {pull}1571[#1571]
* Fix `UnsupportedOperationException` when calling `ServletContext.getClassLoader()` - {pull}1576[#1576]
* Fix improper request body capturing - {pull}1579[#1579]
* Avoid `NullPointerException` due to null return values instrumentation advices - {pull}1601[#1601]
* Update async-profiler to 1.8.3 {pull}1602[1602]
* Use null-safe data structures to avoid `NullPointerException` {pull}1597[1597]
* Fix memory leak in sampling profiler mechanism - {pull}1592[#1592]

[float]
===== Refactors
* Migrate some plugins to indy dispatcher {pull}1405[#1405] {pull}1394[#1394]

[[release-notes-1.19.0]]
==== 1.19.0 - 2020/11/10

[float]
===== Features
* The agent version now includes a git hash if it's a snapshot version.
  This makes it easier to differ distinct snapshot builds of the same version.
  Example: `1.18.1-SNAPSHOT.4655910`
* Add support for sampling weight with propagation in `tracestate` W3C header {pull}1384[#1384]
* Adding two more valid options to the `log_level` config: `WARNING` (equivalent to `WARN`) and `CRITICAL`
  (will be treated as `ERROR`) - {pull}1431[1431]
* Add the ability to disable Servlet-related spans for `INCLUDE`, `FORWARD` and `ERROR` dispatches (without affecting
  basic Servlet capturing) by adding `servlet-api-dispatch` to <<config-disable-instrumentations>> - {pull}1448[1448]
* Add Sampling Profiler support for AArch64 architectures - {pull}1443[1443]
* Support proper transaction naming when using Spring's `ServletWrappingController` - {pull}1461[#1461]
* Update async-profiler to 1.8.2 {pull}1471[1471]
* Update existing Hibernate Search 6 instrumentation to work with the latest CR1 release
* Deprecating the `addLabel` public API in favor of `setLabel` (still supporting `addLabel`) - {pull}1449[#1449]

[float]
===== Bug fixes
* Fix `HttpUrlConnection` instrumentation issue (affecting distributed tracing as well) when using HTTPS without using
  `java.net.HttpURLConnection#disconnect` - {pull}1447[1447]
* Fixes class loading issue that can occur when deploying multiple applications to the same application server - {pull}1458[#1458]
* Fix ability to disable agent on startup wasn't working for runtime attach {pull}1444[1444]
* Avoid `UnsupportedOperationException` on some spring application startup {pull}1464[1464]
* Fix ignored runtime attach `config_file` {pull}1469[1469]
* Fix `IllegalAccessError: Module 'java.base' no access to: package 'java.lang'...` in J9 VMs of Java version >= 9 -
  {pull}1468[#1468]
* Fix JVM version parsing on HP-UX {pull}1477[#1477]
* Fix Spring-JMS transactions lifecycle management when using multiple concurrent consumers - {pull}1496[#1496]

[float]
===== Refactors
* Migrate some plugins to indy dispatcher {pull}1404[1404] {pull}1411[1411]
* Replace System Rules with System Lambda {pull}1434[#1434]

[[release-notes-1.18.1]]
==== 1.18.1 - 2020/10/06

[float]
===== Refactors
* Migrate some plugins to indy dispatcher {pull}1362[1362] {pull}1366[1366] {pull}1363[1363] {pull}1383[1383] {pull}1368[1368] {pull}1364[1364] {pull}1365[1365] {pull}1367[1367] {pull}1371[1371]

[float]
===== Bug fixes
* Fix instrumentation error for HttpClient - {pull}1402[#1402]
* Eliminate `unsupported class version error` messages related to loading the Java 11 HttpClient plugin in pre-Java-11 JVMs {pull}1397[1397]
* Fix rejected metric events by APM Server with response code 400 due to data validation error - sanitizing Micrometer
metricset tag keys - {pull}1413[1413]
* Fix invalid micrometer metrics with non-numeric values {pull}1419[1419]
* Fix `NoClassDefFoundError` with JDBC instrumentation plugin {pull}1409[1409]
* Apply `disable_metrics` config to Micrometer metrics - {pull}1421[1421]
* Remove cgroup `inactive_file.bytes` metric according to spec {pull}1422[1422]

[[release-notes-1.18.0]]
==== 1.18.0 - 2020/09/08

[float]
===== Features
* Deprecating `ignore_urls` config in favour of <<config-transaction-ignore-urls, `transaction_ignore_urls`>> to align
  with other agents, while still allowing the old config name for backward compatibility - {pull}1315[#1315]
* Enabling instrumentation of classes compiled with Java 1.4. This is reverting the restriction of instrumenting only
  bytecode of Java 1.5 or higher ({pull}320[#320]), which was added due to potential `VerifyError`. Such errors should be
  avoided now by the usage of `TypeConstantAdjustment` - {pull}1317[#1317]
* Enabling agent to work without attempting any communication with APM server, by allowing setting `server_urls` with
  an empty string - {pull}1295[#1295]
* Add <<metrics-micrometer, micrometer support>> - {pull}1303[#1303]
* Add `profiling_inferred_spans_lib_directory` option to override the default temp directory used for exporting the async-profiler library.
  This is useful for server-hardened environments where `/tmp` is often configured with `noexec`, leading to `java.lang.UnsatisfiedLinkError` errors - {pull}1350[#1350]
* Create spans for Servlet dispatches to FORWARD, INCLUDE and ERROR - {pull}1212[#1212]
* Support JDK 11 HTTPClient - {pull}1307[#1307]
* Lazily create profiler temporary files {pull}1360[#1360]
* Convert the followings to Indy Plugins (see details in <<release-notes-1.18.0.rc1, 1.18.0-rc1 relase notes>>): gRPC,
  AsyncHttpClient, Apache HttpClient
* The agent now collects cgroup memory metrics (see details in <<metrics-cgroup,Metrics page>>)
* Update async-profiler to 1.8.1 {pull}1382[#1382]
* Runtime attach install option is promoted to 'beta' status (was experimental).

[float]
===== Bug fixes
* Fixes a `NoClassDefFoundError` in the JMS instrumentation of `MessageListener` - {pull}1287[#1287]
* Fix `/ by zero` error message when setting `server_urls` with an empty string - {pull}1295[#1295]
* Fix `ClassNotFoundException` or `ClassCastException` in some cases where special log4j configurations are used - {pull}1322[#1322]
* Fix `NumberFormatException` when using early access Java version - {pull}1325[#1325]
* Fix `service_name` config being ignored when set to the same auto-discovered default value - {pull}1324[#1324]
* Fix service name error when updating a web app on a Servlet container - {pull}1326[#1326]
* Fix remote attach 'jps' executable not found when 'java' binary is symlinked ot a JRE - {pull}1352[#1352]

[[release-notes-1.18.0.rc1]]
==== 1.18.0.RC1 - 2020/07/22

This release candidate adds some highly anticipated features:
It’s now possible to attach the agent at runtime in more cases than before.
Most notably, it enables runtime attachment on JBoss, WildFly, Glassfish/Payara,
and other OSGi runtimes such as Atlassian Jira and Confluence.

To make this and other significant features, such as https://github.com/elastic/apm-agent-java/issues/937[external plugins], possible,
we have implemented major changes to the architecture of the agent.
The agent now relies on the `invokedynamic` bytecode instruction to make plugin development easier, safer, and more efficient.
As early versions of Java 7 and Java 8 have unreliable support for invokedynamic,
we now require a minimum update level of 60 for Java 7 (7u60+) in addition to the existing minimum update level of 40 for Java 8 (8u40+).

We’re looking for users who would like to try this out to give feedback.
If we see that the `invokedynamic`-based approach (https://github.com/elastic/apm-agent-java/pull/1230[indy plugins]) works well, we can continue and migrate the rest of the plugins.
After the migration has completed, we can move forward with external plugins and remove the experimental label from runtime attachment.

If all works like in our testing, you would not see `NoClassDefFoundError` s anymore when, for example, trying to attach the agent at runtime to an OSGi container or a JBoss server.
Also, non-standard OSGi containers, such as Atlassian Jira and other technologies with restrictive class loading policies, such as MuleSoft ESB, will benefit from this change.

In the worst case, there might be JVM crashes due to `invokedynamic`-related JVM bugs.
However, we already disable the agent when attached to JVM versions that are known to be problematic.
Another potentially problematic area is that we now dynamically raise the bytecode version of instrumented classes to be at least bytecode version 51 (Java 7).
This is needed in order to be able to use the `invokedynamic` instruction.
This requires re-computation of stack map frames which makes instrumentation a bit slower.
We don't anticipate notable slowdowns unless you extensively (over-)use <<config-trace-methods, `trace_methods`>>.

[float]
===== Breaking changes
* Early Java 7 versions, prior to update 60, are not supported anymore.
  When trying to attach to a non-supported version, the agent will disable itself and not apply any instrumentations.

[float]
===== Features
* Experimental support for runtime attachment now also for OSGi containers, JBoss, and WildFly
* New mitigation of OSGi bootdelegation errors (`NoClassDefFoundError`).
  You can remove any `org.osgi.framework.bootdelegation` related configuration.
  This release also removes the configuration option `boot_delegation_packages`.
* Overhaul of the `ExecutorService` instrumentation that avoids `ClassCastException` issues - {pull}1206[#1206]
* Support for `ForkJoinPool` and `ScheduledExecutorService` (see <<supported-async-frameworks>>)
* Support for `ExecutorService#invokeAny` and `ExecutorService#invokeAll`
* Added support for `java.util.TimerTask` - {pull}1235[#1235]
* Add capturing of request body in Elasticsearch queries: `_msearch`, `_count`, `_msearch/template`, `_search/template`, `_rollup_search` - {pull}1222[#1222]
* Add <<config-enabled,`enabled`>> flag
* Add experimental support for Scala Futures
* The agent now collects heap memory pools metrics - {pull}1228[#1228]

[float]
===== Bug fixes
* Fixes error capturing for log4j2 loggers. Version 1.17.0 introduced a regression.
* Fixes `NullPointerException` related to JAX-RS and Quartz instrumentation - {pull}1249[#1249]
* Expanding k8s pod ID discovery to some formerly non-supported environments
* When `recording` is set to `false`, the agent will not send captured errors anymore.
* Fixes NPE in Dubbo instrumentation that occurs when the application is acting both as a provider and as a consumer - {pull}1260[#1260]
* Adding a delay by default what attaching the agent to Tomcat using the premain route to work around the JUL
  deadlock issue - {pull}1262[#1262]
* Fixes missing `jboss.as:*` MBeans on JBoss - {pull}1257[#1257]


[[release-notes-1.17.0]]
==== 1.17.0 - 2020/06/17

[float]
===== Features
* Log files are now rotated after they reach <<config-log-file-size>>.
There will always be one history file `${log_file}.1`.
* Add <<config-log-format-sout>> and <<config-log-format-file>> with the options `PLAIN_TEXT` and `JSON`.
The latter uses https://github.com/elastic/ecs-logging-java[ecs-logging-java] to format the logs.
* Exposing <<config-classes-excluded-from-instrumentation>> config - {pull}1187[#1187]
* Add support for naming transactions based on Grails controllers. Supports Grails 3+ - {pull}1171[#1171]
* Add support for the Apache/Alibaba Dubbo RPC framework
* Async Profiler version upgraded to 1.7.1, with a new debugging flag for the stack frame recovery mechanism - {pull}1173[#1173]

[float]
===== Bug fixes
* Fixes `IndexOutOfBoundsException` that can occur when profiler-inferred spans are enabled.
  This also makes the profiler more resilient by just removing the call tree related to the exception (which might be in an invalid state)
  as opposed to stopping the profiler when an exception occurs.
* Fix `NumberFormatException` when parsing Ingres/Actian JDBC connection strings - {pull}1198[#1198]
* Prevent agent from overriding JVM configured truststore when not using HTTPS for communication with APM server - {pull}1203[#1203]
* Fix `java.lang.IllegalStateException` with `jps` JVM when using continuous runtime attach - {pull}1205[1205]
* Fix agent trying to load log4j2 plugins from application - {pull}1214[1214]
* Fix memory leak in gRPC instrumentation plugin - {pull}1196[1196]
* Fix HTTPS connection failures when agent is configured to use HTTPS to communicate with APM server {pull}1209[1209]

[[release-notes-1.16.0]]
==== 1.16.0 - 2020/05/13

[float]
===== Features

* The log correlation feature now adds `error.id` to the MDC. See <<supported-logging-frameworks>> for details. - {pull}1050[#1050]
* Deprecating the `incubating` tag in favour of the `experimental` tag. This is not a breaking change, so former
<<config-disable-instrumentations,`disable_instrumentation`>> configuration containing the `incubating` tag will still be respected - {pull}1123[#1123]
* Add a `--without-emulated-attach` option for runtime attachment to allow disabling this feature as a workaround.
* Add workaround for JDK bug JDK-8236039 with TLS 1.3 {pull}1149[#1149]
* Add log level `OFF` to silence agent logging
* Adds <<config-span-min-duration,`span_min_duration`>> option to exclude fast executing spans.
  When set together with one of the more specific thresholds - `trace_methods_duration_threshold` or `profiling_inferred_spans_min_duration`,
  the higher threshold will determine which spans will be discarded.
* Automatically instrument quartz jobs from the quartz-jobs artifact {pull}1170[#1170]
* Perform re-parenting of regular spans to be a child of profiler-inferred spans. Requires APM Server and Kibana 7.8.0. {pull}1117[#1117]
* Upgrade Async Profiler version to 1.7.0

[float]
===== Bug fixes

* When Servlet-related Exceptions are handled through exception handlers that return a 200 status code, agent shouldn't override with 500 - {pull}1103[#1103]
* Exclude Quartz 1 from instrumentation to avoid
  `IncompatibleClassChangeError: Found class org.quartz.JobExecutionContext, but interface was expected` - {pull}1108[#1108]
* Fix breakdown metrics span sub-types {pull}1113[#1113]
* Fix flaky gRPC server instrumentation {pull}1122[#1122]
* Fix side effect of calling `Statement.getUpdateCount` more than once {pull}1139[#1139]
* Stop capturing JDBC affected rows count using `Statement.getUpdateCount` to prevent unreliable side-effects {pull}1147[#1147]
* Fix OpenTracing error tag handling (set transaction error result when tag value is `true`) {pull}1159[#1159]
* Due to a bug in the build we didn't include the gRPC plugin in the build so far
* `java.lang.ClassNotFoundException: Unable to load class 'jdk.internal...'` is thrown when tracing specific versions of Atlassian systems {pull}1168[#1168]
* Make sure spans are kept active during `AsyncHandler` methods in the `AsyncHttpClient`
* CPU and memory metrics are sometimes not reported properly when using IBM J9 {pull}1148[#1148]
* `NullPointerException` thrown by the agent on WebLogic {pull}1142[#1142]

[[release-notes-1.15.0]]
==== 1.15.0 - 2020/03/27

[float]
===== Breaking changes

* Ordering of configuration sources has slightly changed, please review <<configuration>>:
** `elasticapm.properties` file now has higher priority over java system properties and environment variables, +
This change allows to change dynamic options values at runtime by editing file, previously values set in java properties
or environment variables could not be overridden, even if they were dynamic.
* Renamed some configuration options related to the experimental profiler-inferred spans feature ({pull}1084[#1084]):
** `profiling_spans_enabled` -> `profiling_inferred_spans_enabled`
** `profiling_sampling_interval` -> `profiling_inferred_spans_sampling_interval`
** `profiling_spans_min_duration` -> `profiling_inferred_spans_min_duration`
** `profiling_included_classes` -> `profiling_inferred_spans_included_classes`
** `profiling_excluded_classes` -> `profiling_inferred_spans_excluded_classes`
** Removed `profiling_interval` and `profiling_duration` (both are fixed to 5s now)

[float]
===== Features

* Gracefully abort agent init when running on a known Java 8 buggy JVM {pull}1075[#1075].
* Add support for <<supported-databases, Redis Redisson client>>
* Makes <<config-instrument>>, <<config-trace-methods>>, and <<config-disable-instrumentations>> dynamic.
Note that changing these values at runtime can slow down the application temporarily.
* Do not instrument Servlet API before 3.0 {pull}1077[#1077]
* Add support for API keys for apm backend authentication {pull}1083[#1083]
* Add support for <<supported-rpc-frameworks, gRPC>> client & server instrumentation {pull}1019[#1019]
* Deprecating `active` configuration option in favor of `recording`.
  Setting `active` still works as it's now an alias for `recording`.

[float]
===== Bug fixes

* When JAX-RS-annotated method delegates to another JAX-RS-annotated method, transaction name should include method A - {pull}1062[#1062]
* Fixed bug that prevented an APM Error from being created when calling `org.slf4j.Logger#error` - {pull}1049[#1049]
* Wrong address in JDBC spans for Oracle, MySQL and MariaDB when multiple hosts are configured - {pull}1082[#1082]
* Document and re-order configuration priorities {pull}1087[#1087]
* Improve heuristic for `service_name` when not set through config {pull}1097[#1097]


[[release-notes-1.14.0]]
==== 1.14.0 - 2020/03/04

[float]
===== Features

* Support for the official https://www.w3.org/TR/trace-context[W3C] `traceparent` and `tracestate` headers. +
  The agent now accepts both the `elastic-apm-traceparent` and the official `traceparent` header.
By default, it sends both headers on outgoing requests, unless <<config-use-elastic-traceparent-header, `use_elastic_traceparent_header`>> is set to false.
* Creating spans for slow methods with the help of the sampling profiler https://github.com/jvm-profiling-tools/async-profiler[async-profiler].
This is a low-overhead way of seeing which methods make your transactions slow and a replacement for the `trace_methods` configuration option.
See <<supported-java-methods>> for more details
* Adding a Circuit Breaker to pause the agent when stress is detected on the system and resume when the stress is relieved.
See <<circuit-breaker>> and {pull}1040[#1040] for more info.
* `Span#captureException` and `Transaction#captureException` in public API return reported error id - {pull}1015[#1015]

[float]
===== Bug fixes

* java.lang.IllegalStateException: Cannot resolve type description for <com.another.commercial.apm.agent.Class> - {pull}1037[#1037]
* properly handle `java.sql.SQLException` for unsupported JDBC features {pull}[#1035] https://github.com/elastic/apm-agent-java/issues/1025[#1025]

[[release-notes-1.13.0]]
==== 1.13.0 - 2020/02/11

[float]
===== Features

* Add support for <<supported-databases, Redis Lettuce client>>
* Add `context.message.age.ms` field for JMS message receiving spans and transactions - {pull}970[#970]
* Instrument log4j2 Logger#error(String, Throwable) ({pull}919[#919]) Automatically captures exceptions when calling `logger.error("message", exception)`
* Add instrumentation for external process execution through `java.lang.Process` and Apache `commons-exec` - {pull}903[#903]
* Add `destination` fields to exit span contexts - {pull}976[#976]
* Removed `context.message.topic.name` field - {pull}993[#993]
* Add support for Kafka clients - {pull}981[#981]
* Add support for binary `traceparent` header format (see the https://github.com/elastic/apm/blob/master/docs/agent-development.md#Binary-Fields[spec]
for more details) - {pull}1009[#1009]
* Add support for log correlation for log4j and log4j2, even when not used in combination with slf4j.
  See <<supported-logging-frameworks>> for details.

[float]
===== Bug Fixes

* Fix parsing value of `trace_methods` configuration property {pull}930[#930]
* Workaround for `java.util.logging` deadlock {pull}965[#965]
* JMS should propagate traceparent header when transactions are not sampled {pull}999[#999]
* Spans are not closed if JDBC implementation does not support `getUpdateCount` {pull}1008[#1008]

[[release-notes-1.12.0]]
==== 1.12.0 - 2019/11/21

[float]
===== Features
* JMS Enhancements {pull}911[#911]:
** Add special handling for temporary queues/topics
** Capture message bodies of text Messages
*** Rely on the existing `ELASTIC_APM_CAPTURE_BODY` agent config option (off by default).
*** Send as `context.message.body`
*** Limit size to 10000 characters. If longer than this size, trim to 9999 and append with ellipsis
** Introduce the `ignore_message_queues` configuration to disable instrumentation (message tagging) for specific 
      queues/topics as suggested in {pull}710[#710]
** Capture predefined message headers and all properties
*** Rely on the existing `ELASTIC_APM_CAPTURE_HEADERS` agent config option.
*** Send as `context.message.headers`
*** Sanitize sensitive headers/properties based on the `sanitize_field_names` config option
* Added support for the MongoDB sync driver. See https://www.elastic.co/guide/en/apm/agent/java/master/supported-technologies-details.html#supported-databases[supported data stores].

[float]
===== Bug Fixes
* JDBC regression- `PreparedStatement#executeUpdate()` and `PreparedStatement#executeLargeUpdate()` are not traced {pull}918[#918]
* When systemd cgroup driver is used, the discovered Kubernetes pod UID contains "_" instead of "-" {pull}920[#920]
* DB2 jcc4 driver is not traced properly {pull}926[#926]

[[release-notes-1.11.0]]
==== 1.11.0 - 2019/10/31

[float]
===== Features
* Add the ability to configure a unique name for a JVM within a service through the
https://www.elastic.co/guide/en/apm/agent/java/master/config-core.html#config-service-node-name[`service_node_name`]
config option]
* Add ability to ignore some exceptions to be reported as errors https://www.elastic.co/guide/en/apm/agent/java/master/config-core.html#config-ignore-exceptions[ignore_exceptions]
* Applying new logic for JMS `javax.jms.MessageConsumer#receive` so that, instead of the transaction created for the 
   polling method itself (ie from `receive` start to end), the agent will create a transaction attempting to capture 
   the code executed during actual message handling.
   This logic is suitable for environments where polling APIs are invoked within dedicated polling threads.
   This polling transaction creation strategy can be reversed through a configuration option (`message_polling_transaction_strategy`) 
   that is not exposed in the properties file by default.  
* Send IP obtained through `javax.servlet.ServletRequest#getRemoteAddr()` in `context.request.socket.remote_address` 
   instead of parsing from headers {pull}889[#889]
* Added `ElasticApmAttacher.attach(String propertiesLocation)` to specify a custom properties location
* Logs message when `transaction_max_spans` has been exceeded {pull}849[#849]
* Report the number of affected rows by a SQL statement (UPDATE,DELETE,INSERT) in 'affected_rows' span attribute {pull}707[#707]
* Add https://www.elastic.co/guide/en/apm/agent/java/master/public-api.html#api-traced[`@Traced`] annotation which either creates a span or a transaction, depending on the context
* Report JMS destination as a span/transaction context field {pull}906[#906]
* Added https://www.elastic.co/guide/en/apm/agent/java/master/config-jmx.html#config-capture-jmx-metrics[`capture_jmx_metrics`] configuration option

[float]
===== Bug Fixes
* JMS creates polling transactions even when the API invocations return without a message
* Support registering MBeans which are added after agent startup

[[release-notes-1.10.0]]
==== 1.10.0 - 2019/09/30

[float]
===== Features
* Add ability to manually specify reported https://www.elastic.co/guide/en/apm/agent/java/master/config-core.html#config-hostname[hostname]
* Add support for https://www.elastic.co/guide/en/apm/agent/java/master/supported-technologies-details.html#supported-databases[Redis Jedis client]
* Add support for identifying target JVM to attach apm agent to using JVM property. See also the documentation of the <<setup-attach-cli-usage-options, `--include` and `--exclude` flags>>
* Added https://www.elastic.co/guide/en/apm/agent/java/master/config-jmx.html#config-capture-jmx-metrics[`capture_jmx_metrics`] configuration option
* Improve servlet error capture {pull}812[#812]
  Among others, now also takes Spring MVC `@ExceptionHandler`s into account 
* Instrument Logger#error(String, Throwable) {pull}821[#821]
  Automatically captures exceptions when calling `logger.error("message", exception)`
* Easier log correlation with https://github.com/elastic/java-ecs-logging. See https://www.elastic.co/guide/en/apm/agent/java/master/log-correlation.html[docs].
* Avoid creating a temp agent file for each attachment {pull}859[#859]
* Instrument `View#render` instead of `DispatcherServlet#render` {pull}829[#829]
  This makes the transaction breakdown graph more useful. Instead of `dispatcher-servlet`, the graph now shows a type which is based on the view name, for example, `FreeMarker` or `Thymeleaf`.

[float]
===== Bug Fixes
* Error in log when setting https://www.elastic.co/guide/en/apm/agent/java/current/config-reporter.html#config-server-urls[server_urls] 
 to an empty string - `co.elastic.apm.agent.configuration.ApmServerConfigurationSource - Expected previousException not to be null`
* Avoid terminating the TCP connection to APM Server when polling for configuration updates {pull}823[#823]
 
[[release-notes-1.9.0]]
==== 1.9.0 - 2019/08/22

[float]
===== Features
* Upgrading supported OpenTracing version from 0.31 to 0.33
* Added annotation and meta-annotation matching support for `trace_methods`, for example:
** `public @java.inject.* org.example.*` (for annotation)
** `public @@javax.enterprise.context.NormalScope org.example.*` (for meta-annotation)
* The runtime attachment now also works when the `tools.jar` or the `jdk.attach` module is not available.
This means you don't need a full JDK installation - the JRE is sufficient.
This makes the runtime attachment work in more environments such as minimal Docker containers.
Note that the runtime attachment currently does not work for OSGi containers like those used in many application servers such as JBoss and WildFly.
See the https://www.elastic.co/guide/en/apm/agent/java/master/setup-attach-cli.html[documentation] for more information.
* Support for Hibernate Search

[float]
===== Bug Fixes
* A warning in logs saying APM server is not available when using 1.8 with APM server 6.x.
Due to that, agent 1.8.0 will silently ignore non-string labels, even if used with APM server of versions 6.7.x or 6.8.x that support such.
If APM server version is <6.7 or 7.0+, this should have no effect. Otherwise, upgrade the Java agent to 1.9.0+.
* `ApacheHttpAsyncClientInstrumentation` matching increases startup time considerably
* Log correlation feature is active when `active==false`
* Tomcat's memory leak prevention mechanism is causing a... memory leak. JDBC statement map is leaking in Tomcat if the application that first used it is undeployed/redeployed.
See https://discuss.elastic.co/t/elastic-apm-agent-jdbchelper-seems-to-use-a-lot-of-memory/195295[this related discussion].

[float]
==== Breaking Changes
* The `apm-agent-attach.jar` is not executable anymore.
Use `apm-agent-attach-standalone.jar` instead. 

[[release-notes-1.8.0]]
==== 1.8.0 - 2019/07/30

[float]
===== Features
* Added support for tracking https://www.elastic.co/guide/en/kibana/7.3/transactions.html[time spent by span type].
   Can be disabled by setting https://www.elastic.co/guide/en/apm/agent/java/current/config-core.html#config-breakdown-metrics[`breakdown_metrics`] to `false`. 
* Added support for https://www.elastic.co/guide/en/kibana/7.3/agent-configuration.html[central configuration].
   Can be disabled by setting https://www.elastic.co/guide/en/apm/agent/java/current/config-core.html#config-central-config[`central_config`] to `false`.
* Added support for Spring's JMS flavor - instrumenting `org.springframework.jms.listener.SessionAwareMessageListener`
* Added support to legacy ApacheHttpClient APIs (which adds support to Axis2 configured to use ApacheHttpClient)
* Added support for setting https://www.elastic.co/guide/en/apm/agent/java/1.x/config-reporter.html#config-server-urls[`server_urls`] dynamically via properties file {pull}723[#723]
* Added https://www.elastic.co/guide/en/apm/agent/java/current/config-core.html#config-config-file[`config_file`] option 
* Added option to use `@javax.ws.rs.Path` value as transaction name https://www.elastic.co/guide/en/apm/agent/java/current/config-jax-rs.html#config-use-jaxrs-path-as-transaction-name[`use_jaxrs_path_as_transaction_name`]
* Instrument quartz jobs https://www.elastic.co/guide/en/apm/agent/java/current/supported-technologies-details.html#supported-scheduling-frameworks[docs]
* SQL parsing improvements {pull}696[#696]
* Introduce priorities for transaction name {pull}748[#748].
   Now uses the path as transaction name if https://www.elastic.co/guide/en/apm/agent/java/current/config-http.html#config-use-path-as-transaction-name[`use_path_as_transaction_name`] is set to `true`
   rather than `ServletClass#doGet`.
   But if a name can be determined from a high level framework,
   like Spring MVC, that takes precedence.
   User-supplied names from the API always take precedence over any others.
* Use JSP path name as transaction name as opposed to the generated servlet class name {pull}751[#751]

[float]
===== Bug Fixes
* Some JMS Consumers and Producers are filtered due to class name filtering in instrumentation matching
* Jetty: When no display name is set and context path is "/" transaction service names will now correctly fall back to configured values
* JDBC's `executeBatch` is not traced
* Drops non-String labels when connected to APM Server < 6.7 to avoid validation errors {pull}687[#687]
* Parsing container ID in cloud foundry garden {pull}695[#695]
* Automatic instrumentation should not override manual results {pull}752[#752]

[float]
===== Breaking changes
* The log correlation feature does not add `span.id` to the MDC anymore but only `trace.id` and `transaction.id` {pull}742[#742].

[[release-notes-1.7.0]]
==== 1.7.0 - 2019/06/13

[float]
===== Features
* Added the `trace_methods_duration_threshold` config option. When using the `trace_methods` config option with wild cards,
this enables considerable reduction of overhead by limiting the number of spans captured and reported
(see more details in config documentation).
NOTE: Using wildcards is still not the recommended approach for the `trace_methods` feature.
* Add `Transaction#addCustomContext(String key, String|Number|boolean value)` to public API
* Added support for AsyncHttpClient 2.x
* Added https://www.elastic.co/guide/en/apm/agent/java/current/config-core.html#config-global-labels[`global_labels`] configuration option.
This requires APM Server 7.2+.
* Added basic support for JMS- distributed tracing for basic scenarios of `send`, `receive`, `receiveNoWait` and `onMessage`.
Both Queues and Topics are supported.
Async `send` APIs are not supported in this version. 
NOTE: This feature is currently marked as "experimental" and is disabled by default. In order to enable,
it is required to set the
https://www.elastic.co/guide/en/apm/agent/java/1.x/config-core.html#config-disable-instrumentations[`disable_instrumentations`] 
configuration property to an empty string.
* Improved OSGi support: added a configuration option for `bootdelegation` packages {pull}641[#641]
* Better span names for SQL spans. For example, `SELECT FROM user` instead of just `SELECT` {pull}633[#633]

[float]
===== Bug Fixes
* ClassCastException related to async instrumentation of Pilotfish Executor causing thread hang (applied workaround)
* NullPointerException when computing Servlet transaction name with null HTTP method name
* FileNotFoundException when trying to find implementation version of jar with encoded URL
* NullPointerException when closing Apache AsyncHttpClient request producer
* Fixes loading of `elasticapm.properties` for Spring Boot applications
* Fix startup error on WebLogic 12.2.1.2.0 {pull}649[#649]
* Disable metrics reporting and APM Server health check when active=false {pull}653[#653]

[[release-notes-1.6.1]]
==== 1.6.1 - 2019/04/26

[float]
===== Bug Fixes
* Fixes transaction name for non-sampled transactions https://github.com/elastic/apm-agent-java/issues/581[#581]
* Makes log_file option work again https://github.com/elastic/apm-agent-java/issues/594[#594]
* Async context propagation fixes
** Fixing some async mechanisms lifecycle issues https://github.com/elastic/apm-agent-java/issues/605[#605]
** Fixes exceptions when using WildFly managed executor services https://github.com/elastic/apm-agent-java/issues/589[#589]
** Exclude glassfish Executor which does not permit wrapped runnables https://github.com/elastic/apm-agent-java/issues/596[#596]
** Exclude DumbExecutor https://github.com/elastic/apm-agent-java/issues/598[#598]
* Fixes Manifest version reading error to support `jar:file` protocol https://github.com/elastic/apm-agent-java/issues/601[#601]
* Fixes transaction name for non-sampled transactions https://github.com/elastic/apm-agent-java/issues/597[#597]
* Fixes potential classloader deadlock by preloading `FileSystems.getDefault()` https://github.com/elastic/apm-agent-java/issues/603[#603]

[[release-notes-1.6.0]]
==== 1.6.0 - 2019/04/16

[float]
===== Related Announcements
* Java APM Agent became part of the Cloud Foundry Java Buildpack as of https://github.com/cloudfoundry/java-buildpack/releases/tag/v4.19[Release v4.19]
 
[float]
===== Features
* Support Apache HttpAsyncClient - span creation and cross-service trace context propagation
* Added the `jvm.thread.count` metric, indicating the number of live threads in the JVM (daemon and non-daemon) 
* Added support for WebLogic
* Added support for Spring `@Scheduled` and EJB `@Schedule` annotations - https://github.com/elastic/apm-agent-java/pull/569[#569]

[float]
===== Bug Fixes
* Avoid that the agent blocks server shutdown in case the APM Server is not available - https://github.com/elastic/apm-agent-java/pull/554[#554]
* Public API annotations improper retention prevents it from being used with Groovy - https://github.com/elastic/apm-agent-java/pull/567[#567]
* Eliminate side effects of class loading related to Instrumentation matching mechanism

[[release-notes-1.5.0]]
==== 1.5.0 - 2019/03/26

[float]
===== Potentially breaking changes
* If you didn't explicitly set the https://www.elastic.co/guide/en/apm/agent/java/master/config-core.html#config-service-name[`service_name`]
previously and you are dealing with a servlet-based application (including Spring Boot),
your `service_name` will change.
See the documentation for https://www.elastic.co/guide/en/apm/agent/java/master/config-core.html#config-service-name[`service_name`]
and the corresponding section in _Features_ for more information.
Note: this requires APM Server 7.0+. If using previous versions, nothing will change.

[float]
===== Features
* Added property `"allow_path_on_hierarchy"` to JAX-RS plugin, to lookup inherited usage of `@path`
* Support for number and boolean labels in the public API {pull}497[497].
This change also renames `tag` to `label` on the API level to be compliant with the https://github.com/elastic/ecs#-base-fields[Elastic Common Schema (ECS)].
The `addTag(String, String)` method is still supported but deprecated in favor of `addLabel(String, String)`.
As of version 7.x of the stack, labels will be stored under `labels` in Elasticsearch.
Previously, they were stored under `context.tags`.
* Support async queries made by Elasticsearch REST client 
* Added `setStartTimestamp(long epochMicros)` and `end(long epochMicros)` API methods to `Span` and `Transaction`,
allowing to set custom start and end timestamps.
* Auto-detection of the `service_name` based on the `<display-name>` element of the `web.xml` with a fallback to the servlet context path.
If you are using a spring-based application, the agent will use the setting for `spring.application.name` for its `service_name`.
See the documentation for https://www.elastic.co/guide/en/apm/agent/java/master/config-core.html#config-service-name[`service_name`]
for more information.
Note: this requires APM Server 7.0+. If using previous versions, nothing will change.
* Previously, enabling https://www.elastic.co/guide/en/apm/agent/java/master/config-core.html#config-capture-body[`capture_body`] could only capture form parameters.
Now it supports all UTF-8 encoded plain-text content types.
The option https://www.elastic.co/guide/en/apm/agent/java/master/config-http.html#config-capture-body-content-types[`capture_body_content_types`]
controls which `Content-Type`s should be captured.
* Support async calls made by OkHttp client (`Call#enqueue`)
* Added support for providing config options on agent attach.
** CLI example: `--config server_urls=http://localhost:8200,http://localhost:8201`
** API example: `ElasticApmAttacher.attach(Map.of("server_urls", "http://localhost:8200,http://localhost:8201"));`

[float]
===== Bug Fixes
* Logging integration through MDC is not working properly - https://github.com/elastic/apm-agent-java/issues/499[#499]
* ClassCastException with adoptopenjdk/openjdk11-openj9 - https://github.com/elastic/apm-agent-java/issues/505[#505]
* Span count limitation is not working properly - reported https://discuss.elastic.co/t/kibana-apm-not-showing-spans-which-are-visible-in-discover-too-many-spans/171690[in our forum]
* Java agent causes Exceptions in Alfresco cluster environment due to failure in the instrumentation of Hazelcast `Executor`s - reported https://discuss.elastic.co/t/cant-run-apm-java-agent-in-alfresco-cluster-environment/172962[in our forum]

[[release-notes-1.4.0]]
==== 1.4.0 - 2019/02/14

[float]
===== Features
* Added support for sync calls of OkHttp client
* Added support for context propagation for `java.util.concurrent.ExecutorService`s
* The `trace_methods` configuration now allows to omit the method matcher.
   Example: `com.example.*` traces all classes and methods within the `com.example` package and sub-packages.
* Added support for JSF. Tested on WildFly, WebSphere Liberty and Payara with embedded JSF implementation and on Tomcat and Jetty with
 MyFaces 2.2 and 2.3
* Introduces a new configuration option `disable_metrics` which disables the collection of metrics via a wildcard expression.
* Support for HttpUrlConnection
* Adds `subtype` and `action` to spans. This replaces former typing mechanism where type, subtype and action were all set through
   the type in an hierarchical dotted-syntax. In order to support existing API usages, dotted types are parsed into subtype and action, 
   however `Span.createSpan` and `Span.setType` are deprecated starting this version. Instead, type-less spans can be created using the new 
   `Span.startSpan` API and typed spans can be created using the new `Span.startSpan(String type, String subtype, String action)` API
* Support for JBoss EAP 6.4, 7.0, 7.1 and 7.2
* Improved startup times
* Support for SOAP (JAX-WS).
   SOAP client create spans and propagate context.
   Transactions are created for `@WebService` classes and `@WebMethod` methods.  

[float]
===== Bug Fixes
* Fixes a failure in BitBucket when agent deployed https://github.com/elastic/apm-agent-java/issues/349[#349]
* Fixes increased CPU consumption https://github.com/elastic/apm-agent-java/issues/453[#453] and https://github.com/elastic/apm-agent-java/issues/443[#443]
* Fixed some OpenTracing bridge functionalities that were not working when auto-instrumentation is disabled
* Fixed an error occurring when ending an OpenTracing span before deactivating
* Sending proper `null` for metrics that have a NaN value
* Fixes JVM crash with Java 7 https://github.com/elastic/apm-agent-java/issues/458[#458]
* Fixes an application deployment failure when using EclipseLink and `trace_methods` configuration https://github.com/elastic/apm-agent-java/issues/474[#474]

[[release-notes-1.3.0]]
==== 1.3.0 - 2019/01/10

[float]
===== Features
* The agent now collects system and JVM metrics https://github.com/elastic/apm-agent-java/pull/360[#360]
* Add API methods `ElasticApm#startTransactionWithRemoteParent` and `Span#injectTraceHeaders` to allow for manual context propagation https://github.com/elastic/apm-agent-java/pull/396[#396].
* Added `trace_methods` configuration option which lets you define which methods in your project or 3rd party libraries should be traced.
   To create spans for all `public` methods of classes whose name ends in `Service` which are in a sub-package of `org.example.services` use this matcher:
   `public org.example.services.*.*Service#*` https://github.com/elastic/apm-agent-java/pull/398[#398]
* Added span for `DispatcherServlet#render` https://github.com/elastic/apm-agent-java/pull/409[#409].
* Flush reporter on shutdown to make sure all recorded Spans are sent to the server before the program exits https://github.com/elastic/apm-agent-java/pull/397[#397]
* Adds Kubernetes https://github.com/elastic/apm-agent-java/issues/383[#383] and Docker metadata to, enabling correlation with the Kibana Infra UI.
* Improved error handling of the Servlet Async API https://github.com/elastic/apm-agent-java/issues/399[#399]
* Support async API’s used with AsyncContext.start https://github.com/elastic/apm-agent-java/issues/388[#388]

[float]
===== Bug Fixes
* Fixing a potential memory leak when there is no connection with APM server
* Fixes NoSuchMethodError CharBuffer.flip() which occurs when using the Elasticsearch RestClient and Java 7 or 8 https://github.com/elastic/apm-agent-java/pull/401[#401]

 
[[release-notes-1.2.0]]
==== 1.2.0 - 2018/12/19

[float]
===== Features
* Added `capture_headers` configuration option.
   Set to `false` to disable capturing request and response headers.
   This will reduce the allocation rate of the agent and can save you network bandwidth and disk space.
* Makes the API methods `addTag`, `setName`, `setType`, `setUser` and `setResult` fluent, so that calls can be chained. 

[float]
===== Bug Fixes
* Catch all errors thrown within agent injected code
* Enable public APIs and OpenTracing bridge to work properly in OSGi systems, fixes https://github.com/elastic/apm-agent-java/issues/362[this WildFly issue]
* Remove module-info.java to enable agent working on early Tomcat 8.5 versions
* Fix https://github.com/elastic/apm-agent-java/issues/371[async Servlet API issue]

[[release-notes-1.1.0]]
==== 1.1.0 - 2018/11/28

[float]
===== Features
* Some memory allocation improvements
* Enabling bootdelegation for agent classes in Atlassian OSGI systems

[float]
===== Bug Fixes
* Update dsl-json which fixes a memory leak.
 See https://github.com/ngs-doo/dsl-json/pull/102[ngs-doo/dsl-json#102] for details. 
* Avoid `VerifyError`s by non instrumenting classes compiled for Java 4 or earlier
* Enable APM Server URL configuration with path (fixes #339)
* Reverse `system.hostname` and `system.platform` order sent to APM server

[[release-notes-1.0.1]]
==== 1.0.1 - 2018/11/15

[float]
===== Bug Fixes
* Fixes NoSuchMethodError CharBuffer.flip() which occurs when using the Elasticsearch RestClient and Java 7 or 8 {pull}313[#313]

[[release-notes-1.0.0]]
==== 1.0.0 - 2018/11/14

[float]
===== Breaking changes
* Remove intake v1 support. This version requires APM Server 6.5.0+ which supports the intake api v2.
   Until the time the APM Server 6.5.0 is officially released,
   you can test with docker by pulling the APM Server image via
   `docker pull docker.elastic.co/apm/apm-server:6.5.0-SNAPSHOT`. 

[float]
===== Features
* Adds `@CaptureTransaction` and `@CaptureSpan` annotations which let you declaratively add custom transactions and spans.
   Note that it is required to configure the `application_packages` for this to work.
   See the https://www.elastic.co/guide/en/apm/agent/java/master/public-api.html#api-annotation[documentation] for more information.
* The public API now supports to activate a span on the current thread.
   This makes the span available via `ElasticApm#currentSpan()`
   Refer to the https://www.elastic.co/guide/en/apm/agent/java/master/public-api.html#api-span-activate[documentation] for more details.
* Capturing of Elasticsearch RestClient 5.0.2+ calls.
   Currently, the `*Async` methods are not supported, only their synchronous counterparts.
* Added API methods to enable correlating the spans created from the JavaScrip Real User Monitoring agent with the Java agent transaction.
   More information can be found in the https://www.elastic.co/guide/en/apm/agent/java/master/public-api.html#api-ensure-parent-id[documentation].
* Added `Transaction.isSampled()` and `Span.isSampled()` methods to the public API
* Added `Transaction#setResult` to the public API {pull}293[#293]

[float]
===== Bug Fixes
* Fix for situations where status code is reported as `200`, even though it actually was `500` {pull}225[#225]
* Capturing the username now properly works when using Spring security {pull}183[#183]

[[release-notes-1.0.0.rc1]]
==== 1.0.0.RC1 - 2018/11/06

[float]
===== Breaking changes
* Remove intake v1 support. This version requires APM Server 6.5.0+ which supports the intake api v2.
   Until the time the APM Server 6.5.0 is officially released,
   you can test with docker by pulling the APM Server image via
   `docker pull docker.elastic.co/apm/apm-server:6.5.0-SNAPSHOT`.
* Wildcard patterns are case insensitive by default. Prepend `(?-i)` to make the matching case sensitive.

[float]
===== Features
* Support for Distributed Tracing
* Adds `@CaptureTransaction` and `@CaptureSpan` annotations which let you declaratively add custom transactions and spans.
   Note that it is required to configure the `application_packages` for this to work.
   See the https://www.elastic.co/guide/en/apm/agent/java/master/public-api.html#api-annotation[documentation] for more information.
* The public API now supports to activate a span on the current thread.
   This makes the span available via `ElasticApm#currentSpan()`
   Refer to the https://www.elastic.co/guide/en/apm/agent/java/master/public-api.html#api-span-activate[documentation] for more details.
* Capturing of Elasticsearch RestClient 5.0.2+ calls.
   Currently, the `*Async` methods are not supported, only their synchronous counterparts.
* Added API methods to enable correlating the spans created from the JavaScrip Real User Monitoring agent with the Java agent transaction.
   More information can be found in the https://www.elastic.co/guide/en/apm/agent/java/master/public-api.html#api-ensure-parent-id[documentation].
* Microsecond accurate timestamps {pull}261[#261]
* Support for JAX-RS annotations.
Transactions are named based on your resources (`ResourceClass#resourceMethod`).

[float]
===== Bug Fixes
* Fix for situations where status code is reported as `200`, even though it actually was `500` {pull}225[#225]

[[release-notes-0.8.x]]
=== Java Agent version 0.8.x

[[release-notes-0.8.0]]
==== 0.8.0

[float]
===== Breaking changes
* Wildcard patterns are case insensitive by default. Prepend `(?-i)` to make the matching case sensitive.

[float]
===== Features
* Wildcard patterns are now not limited to only one wildcard in the middle and can be arbitrarily complex now.
   Example: `*foo*bar*baz`.
* Support for JAX-RS annotations.
   Transactions are named based on your resources (`ResourceClass#resourceMethod`).

[[release-notes-0.7.x]]
=== Java Agent version 0.7.x

[[release-notes-0.7.1]]
==== 0.7.1 - 2018/10/24

[float]
===== Bug Fixes
* Avoid recycling transactions twice {pull}178[#178]

[[release-notes-0.7.0]]
==== 0.7.0 - 2018/09/12

[float]
===== Breaking changes
* Removed `ElasticApm.startSpan`. Spans can now only be created from their transactions via `Transaction#createSpan`.
* `ElasticApm.startTransaction` and `Transaction#createSpan` don't activate the transaction and spans
   and are thus not available via `ElasticApm.activeTransaction` and `ElasticApm.activeSpan`.

[float]
===== Features
* Public API
** Add `Span#captureException` and `Transaction#captureException` to public API.
      `ElasticApm.captureException` is deprecated now. Use `ElasticApm.currentSpan().captureException(exception)` instead.
** Added `Transaction.getId` and `Span.getId` methods 
* Added support for async servlet requests
* Added support for Payara/Glassfish
* Incubating support for Apache HttpClient
* Support for Spring RestTemplate
* Added configuration options `use_path_as_transaction_name` and `url_groups`,
   which allow to use the URL path as the transaction name.
   As that could contain path parameters, like `/user/$userId` however,
   You can set the `url_groups` option to define a wildcard pattern, like `/user/*`,
   to group those paths together.
   This is especially helpful when using an unsupported Servlet API-based framework. 
* Support duration suffixes (`ms`, `s` and `m`) for duration configuration options.
   Not using the duration suffix logs out a deprecation warning and will not be supported in future versions.
* Add ability to add multiple APM server URLs, which enables client-side load balancing.
   The configuration option `server_url` has been renamed to `server_urls` to reflect this change.
   However, `server_url` still works for backwards compatibility.
* The configuration option `service_name` is now optional.
   It defaults to the main class name,
   the name of the executed jar file (removing the version number),
   or the application server name (for example `tomcat-application`).
   In a lot of cases,
   you will still want to set the `service_name` explicitly.
   But it helps getting started and seeing data easier,
   as there are no required configuration options anymore.
   In the future we will most likely determine more useful application names for Servlet API-based applications.<|MERGE_RESOLUTION|>--- conflicted
+++ resolved
@@ -42,9 +42,6 @@
 * Update to async-profiler 1.8.7 and set configured `safemode` at load time though a new system property - {pull}2165[#2165]
 * Added support to capture `context.message.routing-key` in rabbitmq, spring amqp instrumentations - {pull}1767[#1767]
 * Breakdown metrics are now tracked per service (when using APM Server 8.0) - {pull}2208[#2208]
-<<<<<<< HEAD
-* Added support to Quartz 1.x - {pull}2219[#2219]
-=======
 * Add support for Spring AMQP batch API - {pull}1716[#1716]
 * Add the (current) transaction name to the error (when using APM Server 8.0) - {pull}2235[#2235]
 * The JVM/JMX metrics are reported for each service name individually (when using APM Server 8.0) - {pull}2233[#2233]
@@ -52,7 +49,7 @@
  This replaces the now deprecated `span_frames_min_duration` option.
  The difference is that the new option has more intuitive semantics for negative values (never collect stack trace) and zero (always collect stack trace). - {pull}2220[#2220]
 * Add support to Jakarta EE for JAX-WS - {pull}2247[#2247]
->>>>>>> e2c6207d
+* Added support to Quartz 1.x - {pull}2219[#2219]
 
 [float]
 ===== Performance improvements
