--- conflicted
+++ resolved
@@ -50,11 +50,8 @@
 * Adding public APIs for setting `destination.service.resource`, `destination.address` and `destination.port` fields
 for exit spans - {pull}1788[#1788]
 * Only use emulated runtime attachment as fallback, remove the `--without-emulated-attach` option - {pull}1865[#1865]
-<<<<<<< HEAD
+* Instrument javax.servlet.Filter the same way as javax.servlet.FilterChain {pull}1858[#1858]
 * Basic support for com.sun.net.httpserver.HttpServer - {pull}1854[#1854]
-=======
-* Instrument javax.servlet.Filter the same way as javax.servlet.FilterChain {pull}1858[#1858]
->>>>>>> ec7781c7
 
 [float]
 ===== Bug fixes
