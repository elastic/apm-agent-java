ifdef::env-github[]
NOTE: Release notes are best read in our documentation at
https://www.elastic.co/guide/en/apm/agent/java/current/release-notes.html[elastic.co]
endif::[]

////
[[release-notes-x.x.x]]
==== x.x.x - YYYY/MM/DD

[float]
===== Breaking changes

[float]
===== Features
* Cool new feature: {pull}2526[#2526]

[float]
===== Bug fixes
////

=== Unreleased

[[release-notes-1.29.1]]
==== 1.29.1 - YYYY/MM/DD

[float]
===== Potentially breaking changes
* Create the JDBC spans as exit spans- {pull}2484[#2484]

[float]
===== Features
* Added support for setting service name and version for a transaction via the public api - {pull}2451[#2451]
* Added support for en-/disabling each public annotation on each own - {pull}2472[#2472]
* Added support for compressing spans - {pull}2477[#2477]
* Added microsecond durations with `us` as unit - {pull}2496[#2496]
* Added support for dropping fast exit spans - {pull}2491[#2491]
<<<<<<< HEAD
* Added support to exclude JDBC spans from being captured - {pull}2293[#2293]
=======
* Added support for collecting statistics about dropped exit spans - {pull}2505[#2505]
>>>>>>> a5ce52b7

[float]
===== Performance improvements
* Proxy classes are excluded from instrumentation in more cases - {pull}2474[#2474]
* Only time type/method matching if the debug logging is enabled as the results are only used when debug logging is enabled - {pull}2471[#2471]

[float]
===== Bug fixes
* Fix cross-plugin dependencies triggering NoClassDefFound - {pull}2509[#2509]

[[release-notes-1.x]]
=== Java Agent version 1.x

[[release-notes-1.29.0]]
==== 1.29.0 - 2022/02/09

[float]
===== Breaking changes
* Changes in service name auto-discovery of jar files (see Features section)

[float]
===== Features
* Exceptions that are logged using the fatal log level are now captured (log4j2 only) - {pull}2377[#2377]
* Replaced `authorization` in the default value of `sanitize_field_names` with `*auth*` - {pull}2326[#2326]
* Unsampled transactions are dropped and not sent to the APM-Server if the APM-Server version is 8.0+ - {pull}2329[#2329]
* Adding agent logging capabilities to our SDK, making it available for external plugins - {pull}2390[#2390]
* Service name auto-discovery improvements
** For applications deployed to application servers (`war` files) and standalone jars that are started with `java -jar`,
   the agent now discovers the `META-INF/MANIFEST.MF` file.
** If the manifest contains the `Implementation-Title` attribute, it is used as the default service name - {pull}1921[#1921], {pull}2434[#2434] +
  *Note*: this may change your service names if you relied on the auto-discovery that uses the name of the jar file.
  If that jar file also contains an `Implementation-Title` attribute in the `MANIFEST.MF` file, the latter will take precedence.
** When the manifest contains the `Implementation-Version` attribute, it is used as the default service version - {pull}1726[#1726], {pull}1922[#1922], {pull}2434[#2434]
* Added support for instrumenting Struts 2 static resource requests - {pull}1949[#1949]
* Added support for Java/Jakarta WebSocket ServerEndpoint - {pull}2281[#2281]
* Added support for setting the service name on Log4j2's EcsLayout - {pull}2296[#2296]
* Print the used instrumentation groups when the application stops - {pull}2448[#2448]
* Add `elastic.apm.start_async` property that makes the agent start on a non-premain/main thread - {pull}2454[#2454]

[float]
===== Bug fixes
* Fix runtime attach with some docker images - {pull}2385[#2385]
* Restore dynamic capability to `log_level` config for plugin loggers - {pull}2384[#2384]
* Fix slf4j-related `LinkageError` - {pull}2390[#2390] and {pull}2376[#2376]
* Fix possible deadlock occurring when Byte Buddy reads System properties by warming up bytecode instrumentation code
paths. The BCI warmup is on by default and may be disabled through the internal `warmup_byte_buddy` config option - {pull}2368[#2368]
* Fixed few dubbo plugin issues - {pull}2149[#2149]
** Dubbo transaction will should be created at the provider side
** APM headers conversion issue within dubbo transaction
* Fix External plugins automatic setting of span outcome - {pull}2376[#2376]
* Avoid early initialization of JMX on Weblogic - {pull}2420[#2420]
* Automatically disable class sharing on AWS lambda layer - {pull}2438[#2438]
* Avoid standalone spring applications to have two different service names, one based on the jar name, the other based on `spring.application.name`.

[[release-notes-1.28.4]]
==== 1.28.4 - 2021/12/30

[float]
===== Bug fixes
* Fix `@Traced` annotation to return proper outcome instead of `failed` - {pull}2370[#2370]

[float]
===== Dependency updates
* Update Log4j to 2.12.4 and log4j2-ecs-layout to 1.3.2 - {pull}2378[#2378]

[[release-notes-1.28.3]]
==== 1.28.3 - 2021/12/22

[float]
===== Dependency updates
* Update Log4j to 2.12.3
* Update ecs-logging-java to 1.3.0

[float]
===== Potentially breaking changes
* If the agent cannot discover a service name, it now uses `unknown-java-service` instead of `my-service` - {pull}2325[#2325]

[float]
===== Bug fixes
* Gracefully handle JDBC drivers which don't support `Connection#getCatalog` - {pull}2340[#2340]
* Fix using JVM keystore options for communication with APM Server - {pull}2362[#2362]

[[release-notes-1.28.2]]
==== 1.28.2 - 2021/12/16

[float]
===== Dependency updates
* Update Log4j to 2.12.2

[float]
===== Bug fixes
* Fix module loading errors on J9 JVM - {pull}2341[#2341]
* Fixing log4j configuration error - {pull}2343[#2343]

[[release-notes-1.28.1]]
==== 1.28.1 - 2021/12/10

[float]
===== Security 
* Fix for "Log4Shell" RCE 0-day exploit in log4j https://nvd.nist.gov/vuln/detail/CVE-2021-44228[CVE-2021-44228] - {pull}2332[#2332]

[float]
===== Features
* Added support to selectively enable instrumentations - {pull}2292[#2292]

[float]
===== Bug fixes
* Preferring controller names for Spring MVC transactions, `use_path_as_transaction_name` only as a fallback - {pull}2320[#2320]

[[release-notes-1.28.0]]
==== 1.28.0 - 2021/12/07

[float]
===== Features
* Adding experimental support for <<aws-lambda, AWS Lambda>> - {pull}1951[#1951]
* Now supporting tomcat 10 - {pull}2229[#2229]

[float]
===== Bug fixes
* Fix error with parsing APM Server version for 7.16+ - {pull}2313[#2313]

[[release-notes-1.27.1]]
==== 1.27.1 - 2021/11/30

[float]
===== Security
* Resolves Local Privilege Escalation issue https://discuss.elastic.co/t/apm-java-agent-security-update/291355[ESA-2021-30] https://cve.mitre.org/cgi-bin/cvename.cgi?name=CVE-2021-37942[CVE-2021-37942]

[float]
===== Features
* Add support to Jakarta EE for JSF - {pull}2254[#2254]

[float]
===== Bug fixes
* Fixing missing Micrometer metrics in Spring boot due to premature initialization - {pull}2255[#2255]
* Fixing hostname trimming of FQDN too aggressive - {pull}2286[#2286]
* Fixing agent `unknown` version - {pull}2289[#2289]
* Improve runtime attach configuration reliability - {pull}2283[#2283]

[[release-notes-1.27.0]]
==== 1.27.0 - 2021/11/15

[float]
===== Security
* Resolves Local Privilege Escalation issue https://discuss.elastic.co/t/apm-java-agent-security-update/289627[ESA-2021-29] https://cve.mitre.org/cgi-bin/cvename.cgi?name=CVE-2021-37941[CVE-2021-37941]

[float]
===== Potentially breaking changes
* `transaction_ignore_urls` now relies on full request URL path - {pull}2146[#2146]
** On a typical application server like Tomcat, deploying an `app.war` application to the non-ROOT context makes it accessible with `http://localhost:8080/app/`
** Ignoring the whole webapp through `/app/*` was not possible until now.
** Existing configuration may need to be updated to include the deployment context, thus for example `/static/*.js` used to
exclude known static files in all applications might be changed to `/app/static/*.js` or `*/static/*.js`.
** It only impacts prefix patterns due to the additional context path in pattern.
** It does not impact deployment within the `ROOT` context like Spring-boot which do not have such context path prefix.
* The metrics `transaction.duration.sum.us`, `transaction.duration.count` and `transaciton.breakdown.count` are no longer recorded - {pull}2194[#2194]
* Automatic hostname discovery mechanism had changed, so the resulted `host.name` and `host.hostname` in events reported
by the agent may be different. This was done in order to improve the integration with host metrics in the APM UI.

[float]
===== Features
* Improved capturing of logged exceptions when using Log4j2 - {pull}2139[#2139]
* Update to async-profiler 1.8.7 and set configured `safemode` at load time though a new system property - {pull}2165[#2165]
* Added support to capture `context.message.routing-key` in rabbitmq, spring amqp instrumentations - {pull}1767[#1767]
* Breakdown metrics are now tracked per service (when using APM Server 8.0) - {pull}2208[#2208]
* Add support for Spring AMQP batch API - {pull}1716[#1716]
* Add the (current) transaction name to the error (when using APM Server 8.0) - {pull}2235[#2235]
* The JVM/JMX metrics are reported for each service name individually (when using APM Server 8.0) - {pull}2233[#2233]
* Added <<config-span-stack-trace-min-duration,`span_stack_trace_min_duration`>> option.
 This replaces the now deprecated `span_frames_min_duration` option.
 The difference is that the new option has more intuitive semantics for negative values (never collect stack trace) and zero (always collect stack trace). - {pull}2220[#2220]
* Add support to Jakarta EE for JAX-WS - {pull}2247[#2247]
* Add support to Jakarta EE for JAX-RS - {pull}2248[#2248]
* Add support for Jakarta EE EJB annotations `@Schedule`, `@Schedules` - {pull}2250[#2250]
* Add support to Jakarta EE for Servlets - {pull}1912[#1912]
* Added support to Quartz 1.x - {pull}2219[#2219]

[float]
===== Performance improvements
* Disable compression when sending data to a local APM Server
* Reducing startup contention related to instrumentation through `ensureInstrumented` - {pull}2150[#2150]

[float]
===== Bug fixes
* Fix k8s metadata discovery for containerd-cri envs - {pull}2126[#2126]
* Fixing/reducing startup delays related to `ensureInstrumented` - {pull}2150[#2150]
* Fix runtime attach when bytebuddy is in application classpath - {pull}2116[#2116]
* Fix failed integration between agent traces and host metrics coming from Beats/Elastic-Agent due to incorrect hostname
discovery - {pull}2205[#2205]
* Fix infinitely kept-alive transactions in Hikari connection pool - {pull}2210[#2210]
* Fix few Webflux exceptions and missing reactor module - {pull}2207[#2207]

[float]
===== Refactorings
* Loading the agent from an isolated class loader - {pull}2109[#2109]
* Refactorings in the `apm-agent-plugin-sdk` that may imply breaking changes for beta users of the external plugin mechanism
** `WeakMapSupplier.createMap()` is now `WeakConcurrent.buildMap()` and contains more builders - {pull}2136[#2136]
** `GlobalThreadLocal` has been removed in favor of `DetachedThreadLocal`. To make it global, use `GlobalVariables` - {pull}2136[#2136]
** `DynamicTransformer.Accessor.get().ensureInstrumented` is now `DynamicTransformer.ensureInstrumented` - {pull}2164[#2164]
** The `@AssignTo.*` annotations have been removed.
   Use the `@Advice.AssignReturned.*` annotations that come with the latest version of Byte Buddy.
   If your plugin uses the old annotations, it will be skipped.
   {pull}2171[#2171]
* Switching last instrumentations (`trace_methods`, sparkjava, JDK `HttpServer` and Struts 2) to
`TracerAwareInstrumentation` - {pull}2170[#2170]
* Replace concurrency plugin maps to `SpanConcurrentHashMap` ones - {pull}2173[#2173]
* Align User-Agent HTTP header with other APM agents - {pull}2177[#2177]

[[release-notes-1.26.2]]
==== 1.26.2 - 2021/12/30

[float]
===== Dependency updates
* Update Log4j to 2.12.4 and log4j2-ecs-layout to 1.3.2 - {pull}2378[#2378]

[[release-notes-1.26.1]]
==== 1.26.1 - 2021/12/22

[float]
===== Dependency updates
* Update Log4j to 2.12.3
* Update ecs-logging-java to 1.3.0

[[release-notes-1.26.0]]
==== 1.26.0 - 2021/09/14

===== Potentially breaking changes
* If you rely on Database span subtype and use Microsoft SQL Server, the span subtype has been changed from `sqlserver`
to `mssql` to align with other agents.

[float]
===== Breaking changes
* Stop collecting the field `http.request.socket.encrypted` in http requests - {pull}2136[#2136]

[float]
===== Features
* Improved naming for Spring controllers - {pull}1906[#1906]
* ECS log reformatting improvements - {pull}1910[#1910]
** Automatically sets `service.node.name` in all log events if set through agent configuration
** Add `log_ecs_reformatting_additional_fields` option to support arbitrary fields in logs
** Automatically serialize markers as tags where relevant (log4j2 and logback)
* gRPC spans (client and server) can detect errors or cancellation through custom listeners - {pull}2067[#2067]
* Add `-download-agent-version` to the agent <<setup-attach-cli-usage-options, attach CLI tool options>>, allowing the
user to configure an arbitrary agent version that will be downloaded from maven and attached - {pull}1959[#1959]
* Add extra check to detect improper agent setup - {pull}2076[#2076]
* In redis tests - embedded RedisServer is replaced by testcontainers - {pull}2221[#2221]

[float]
===== Performance improvements
* Reduce GC time overhead caused by WeakReferences - {pull}2086[#2086], {pull}2081[#2081]
* Reduced memory overhead by a smarter type pool caching strategy - {pull}2102[#2102]. +
  The type pool cache improves the startup times by speeding up type matching
  (determining whether a class that's about to be loaded should be instrumented).
  Generally, the more types that are cached, the faster the startup. +
  The old strategy did not impose a limit to the cache but cleared it after it hasn't been accessed in a while.
  However, load test have discovered that the cache may never be cleared and leave a permanent overhead of 23mb.
  The actual size of the cache highly depends on the application and loosely correlates with the number of loaded classes. +
  The new caching strategy targets to allocate 1% of the committed heap, at least 0.5mb and max 10mb.
  If a particular entry hasn't been accessed within 20s, it will be removed from the cache. +
  The results based on load testing are very positive:
** Equivalent startup times (within the margins of error of the previous strategy)
** Equivalent allocation rate (within the margins of error of the previous strategy)
** Reduced avg heap utilization from 10%/15mb (previous strategy) to within margins of error without the agent
** Reduced GC time due to the additional headroom that the application can utilize.
** Based on heap dump analysis, after warmup, the cache size is now around 59kb (down from 23mb with the previous strategy).

[float]
===== Bug fixes
* Fix failure to parse some forms of the `Implementation-Version` property from jar manifest files - {pull}1931[#1931]
* Ensure single value for context-propagation header - {pull}1937[#1937]
* Fix gRPC non-terminated (therefore non-reported) client spans - {pull}2067[#2067]
* Fix Webflux response status code - {pull}1948[#1948]
* Ensure path filtering is applied when Servlet path is not available - {pull}2099[#2099]
* Align span subtype for MS SqlServer - {pull}2112[#2112]
* Fix potential destination host name corruption in OkHttp client spans - {pull}2118[#2118]

[float]
===== Refactorings
* Migrate several plugins to indy dispatcher {pull}2087[#2087], {pull}2088[#2088], {pull}2090[#2090], {pull}2094[#2094], {pull}2095[#2095]

[[release-notes-1.25.0]]
==== 1.25.0 - 2021/07/22

[float]
===== Potentially breaking changes
* If you rely on instrumentations that are in the `experimental` group, you must now set `enable_experimental_instrumentations=true` otherwise
the experimental instrumentations will be disabled by default. Up to version `1.24.0` using an empty value for `disable_instrumentations` was
the recommended way to override the default `disable_instrumentations=experimental`.

[float]
===== Features
* Support for inheritance of public API annotations - {pull}1805[#1805]
* JDBC instrumentation sets `context.db.instance` - {pull}1820[#1820]
* Add support for Vert.x web client- {pull}1824[#1824]
* Avoid recycling of spans and transactions that are using through the public API, so to avoid
reference-counting-related errors - {pull}1859[#1859]
* Add <<config-enable-experimental-instrumentations>> configuration option to enable experimental features - {pull}1863[#1863]
** Previously, when adding an instrumentation group to `disable_instrumentations`, we had to make sure to not forget the
default `experimental` value, for example when disabling `jdbc` instrumentation we had to set `disable_instrumentations=experimental,jdbc` otherwise
setting `disable_instrumentations=jdbc` would disable jdbc and also enable experimental features, which would not be the desired effect.
** Previously, by default `disable_instrumentations` contained `experimental`
** Now by default `disable_instrumentations` is empty and `enable_experimental_instrumentations=false`
** Set `enable_experimental_instrumentations=true` to enable experimental instrumentations
* Eliminating concerns related to log4j2 vulnerability - https://nvd.nist.gov/vuln/detail/CVE-2020-9488#vulnCurrentDescriptionTitle.
We cannot upgrade to version above 2.12.1 because this is the last version of log4j that is compatible with Java 7.
Instead, we exclude the SMTP appender (which is the vulnerable one) from our artifacts. Note that older versions of
our agent are not vulnerable as well, as the SMTP appender was never used, this is only to further reduce our users' concerns.
* Adding public APIs for setting `destination.service.resource`, `destination.address` and `destination.port` fields
for exit spans - {pull}1788[#1788]
* Only use emulated runtime attachment as fallback, remove the `--without-emulated-attach` option - {pull}1865[#1865]
* Instrument `javax.servlet.Filter` the same way as `javax.servlet.FilterChain` - {pull}1858[#1858]
* Propagate trace context headers in HTTP calls occurring from within traced exit points, for example - when using
Elasticsearch's REST client - {pull}1883[#1883]
* Added support for naming sparkjava (not Apache Spark) transactions {pull}1894[#1894]
* Added the ability to manually create exit spans, which will result with the auto creation of service nodes in the
service map and downstream service in the dependencies table - {pull}1898[#1898]
* Basic support for `com.sun.net.httpserver.HttpServer` - {pull}1854[#1854]
* Update to async-profiler 1.8.6 {pull}1907[#1907]
* Added support for setting the framework using the public api (#1908) - {pull}1909[#1909]

[float]
===== Bug fixes
* Fix NPE with `null` binary header values + properly serialize them - {pull}1842[#1842]
* Fix `ListenerExecutionFailedException` when using Spring AMQP's ReplyTo container - {pull}1872[#1872]
* Enabling log ECS reformatting when using Logback configured with `LayoutWrappingEncoder` and a pattern layout - {pull}1879[#1879]
* Fix NPE with Webflux + context propagation headers - {pull}1871[#1871]
* Fix `ClassCastException` with `ConnnectionMetaData` and multiple classloaders - {pull}1864[#1864]
* Fix NPE in `co.elastic.apm.agent.servlet.helper.ServletTransactionCreationHelper.getClassloader` - {pull}1861[#1861]
* Fix for Jboss JMX unexpected notifications - {pull}1895[#1895]

[[release-notes-1.24.0]]
==== 1.24.0 - 2021/05/31

[float]
===== Features
* Basic support for Apache Struts 2 {pull}1763[#1763]
* Extending the <<config-log-ecs-reformatting>> config option to enable the overriding of logs with ECS-reformatted
events. With the new `OVERRIDE` option, non-file logs can be ECS-reformatted automatically as well - {pull}1793[#1793]
* Instrumentation for Vert.x Web {pull}1697[#1697]
* Changed log level of vm arguments to debug
* Giving precedence for the W3C `tracecontext` header over the `elastic-apm-traceparent` header - {pull}1821[#1821]
* Add instrumentation for Webflux - {pull}1305[#1305]
* Add instrumentation for Javalin {pull}1822[#1822]

[float]
===== Bug fixes
* Fix another error related to instrumentation plugins loading on Windows - {pull}1785[#1785]
* Load Spring AMQP plugin- {pull}1784[#1784]
* Avoid `IllegalStateException` when multiple `tracestate` headers are used - {pull}1808[#1808]
* Ensure CLI attach avoids `sudo` only when required and avoid blocking - {pull}1819[#1819]
* Avoid sending metric-sets without samples, so to adhere to the intake API - {pull}1826[#1826]
* Fixing our type-pool cache, so that it can't cause OOM (softly-referenced), and it gets cleared when not used for
a while - {pull}1828[#1828]

[float]
===== Refactors
* Remove single-package limitation for embedded plugins - {pull}1780[#1780]

[[release-notes-1.23.0]]
==== 1.23.0 - 2021/04/22

[float]
===== Breaking changes
* There are breaking changes in the <<setup-attach-cli,attacher cli>>.
  See the Features section for more information.

[float]
===== Features
* Overhaul of the <<setup-attach-cli,attacher cli>> application that allows to attach the agent to running JVMs - {pull}1667[#1667]
** The artifact of the standalone cli application is now called `apm-agent-attach-cli`. The attacher API is still called `apm-agent-attach`.
** There is also a slim version of the cli application that does not bundle the Java agent.
It requires the `--agent-jar` option to be set.
** Improved logging +
The application uses {ecs-logging-java-ref}/intro.html[Java ECS logging] to emit JSON logs.
The log level can be configured with the `--log-level` option.
By default, the program is logging to the console but using the `--log-file` option, it can also log to a file.
** Attach to JVMs running under a different user (unix only) +
The JVM requires the attacher to be running under the same user as the target VM (the attachee).
The `apm-agent-attach-standalone.jar` can now be run with a user that has permissions to switch to the user that runs the target VM.
On Windows, the attacher can still only attach to JVMs that are running with under the same user.
** New include/exclude discovery rules +
*** `--include-all`: Attach to all discovered JVMs. If no matchers are provided, it will not attach to any JVMs.
*** `--include-user`/`--exclude-user`: Attach to all JVMs of a given operating system user.
*** `--include-main`/`--exclude-main`: Attach to all JVMs that whose main class/jar name, or system properties match the provided regex.
*** `--include-vmargs`/`--exclude-vmargs`: Attach to all JVMs that whose main class/jar name, or system properties match the provided regex.
** Removal of options +
*** The deprecated `--arg` option has been removed.
*** The `-i`/`--include`, `-e`/`exclude` options have been removed in favor of the `--<include|exclude>-<main|vmargs>` options.
*** The `-p`/`--pid` options have been removed in favor of the `--include-pid` option.
** Changed behavior of  the `-l`/`--list` option +
The option now only lists JVMs that match the include/exclude discovery rules.
Thus, it can be used to do a dry-run of the matchers without actually performing an attachment.
It even works in combination with `--continuous` now.
By default, the VM arguments are not printed, but only when the `-a`/`--list-vmargs` option is set.
** Remove dependency on `jps` +
Even when matching on the main class name or on system properties,
** Checks the Java version before attaching to avoid attachment on unsupported JVMs.
* Cassandra instrumentation - {pull}1712[#1712]
* Log correlation supports JBoss Logging - {pull}1737[#1737]
* Update Byte-buddy to `1.11.0` - {pull}1769[#1769]
* Support for user.domain {pull}1756[#1756]
* JAX-RS supports javax.ws.rs.PATCH
* Enabling build and unit tests on Windows - {pull}1671[#1671]

[float]
===== Bug fixes
* Fixed log correlation for log4j2 - {pull}1720[#1720]
* Fix apm-log4j1-plugin and apm-log4j2-plugin dependency on slf4j - {pull}1723[#1723]
* Avoid systematic `MessageNotWriteableException` error logging, now only visible in `debug` - {pull}1715[#1715] and {pull}1730[#1730]
* Fix rounded number format for non-english locales - {pull}1728[#1728]
* Fix `NullPointerException` on legacy Apache client instrumentation when host is `null` - {pull}1746[#1746]
* Apply consistent proxy class exclusion heuristic - {pull}1738[#1738]
* Fix micrometer serialization error - {pull}1741[#1741]
* Optimize & avoid `ensureInstrumented` deadlock by skipping stack-frame computation for Java7+ bytecode - {pull}1758[#1758]
* Fix instrumentation plugins loading on Windows - {pull}1671[#1671]

[float]
===== Refactors
* Migrate some plugins to indy dispatcher {pull}1369[#1369] {pull}1410[#1410] {pull}1374[#1374]

[[release-notes-1.22.0]]
==== 1.22.0 - 2021/03/24

[float]
===== Breaking changes
* Dots in metric names of Micrometer metrics get replaced with underscores to avoid mapping conflicts.
De-dotting be disabled via <<config-dedot-custom-metrics, `dedot_custom_metrics`>>. - {pull}1700[#1700]

[float]
===== Features
* Introducing a new mechanism to ease the development of community instrumentation plugins. See <<config-plugins-dir>> for
more details. This configuration was already added in 1.18.0, but more extensive and continuous integration testing
allows us to expose it now. It is still marked as "experimental" though, meaning that future changes in the mechanism
may break early contributed plugins. However, we highly encourage our community to try it out and we will do our best
to assist with such efforts.
* Deprecating `ignore_user_agents` in favour of `transaction_ignore_user_agents`, maintaining the same functionality -
{pull}1644[#1644]
* Update existing Hibernate Search 6 instrumentation to the final relase
* The <<config-use-path-as-transaction-name, `use_path_as_transaction_name`>> option is now dynamic
* Flushing internal and micrometer metrics before the agent shuts down - {pull}1658[#1658]
* Support for OkHttp 4.4+ -  {pull}1672[#1672]
* Adding capability to automatically create ECS-JSON-formatted version of the original application log files, through
the <<config-log-ecs-reformatting>> config option. This allows effortless ingestion of logs to Elasticsearch without
any further configuration. Supports log4j1, log4j2 and Logback. {pull}1261[#1261]
* Add support to Spring AMQP - {pull}1657[#1657]
* Adds the ability to automatically configure usage of the OpenTracing bridge in systems using ServiceLoader - {pull}1708[#1708]
* Update to async-profiler 1.8.5 - includes a fix to a Java 7 crash and enhanced safe mode to better deal with
corrupted stack frames.
* Add a warning on startup when `-Xverify:none` or `-noverify` flags are set as this can lead to crashes that are very
difficult to debug - {pull}1593[#1593]. In an upcoming version, the agent will not start when these flags are set,
unless the system property `elastic.apm.disable_bootstrap_checks` is set to true.

[float]
===== Bug fixes
* fix sample rate rounded to zero when lower than precision - {pull}1655[#1655]
* fixed a couple of bugs with the external plugin mechanism (not documented until now) - {pull}1660[#1660]
* Fix runtime attach conflict with multiple users - {pull}1704[#1704]

[[release-notes-1.21.0]]
==== 1.21.0 - 2021/02/09

[float]
===== Breaking changes
* Following PR {pull}1650[#1650], there are two slight changes with the <<config-server-url>> and <<config-server-urls>>
configuration options:
    1.  So far, setting `server_urls` with an empty string would allow the agent to work normally, apart from any action
        that requires communication with the APM Server, including the attempt to fetch a central configuration.
        Starting in this agent version, setting `server_urls` to empty string doesn't have any special meaning, it is
        the default expected configuration, where `server_url` will be used instead. In order to achieve the same
        behaviour, use the new <<config-disable-send>> configuration.
    2.  Up to this version, `server_url` was used as an alias to `server_urls`, meaning that one could potentially set
        the `server_url` config with a comma-separated list of multiple APM Server addresses, and that would have been a
        valid configuration. Starting in this agent version, `server_url` is a separate configuration, and it only accepts
        Strings that represent a single valid URL. Specifically, empty strings and commas are invalid.

[float]
===== Features
* Add cloud provider metadata to reported events, see
https://github.com/elastic/apm/blob/master/specs/agents/metadata.md#cloud-provider-metadata[spec] for details.
By default, the agent will try to automatically detect the cloud provider on startup, but this can be
configured through the <<config-cloud-provider, `cloud_provider`>> config option - {pull}1599[#1599]
* Add span & transaction `outcome` field to improve error rate calculations - {pull}1613[#1613]

[float]
===== Bug fixes
* Fixing crashes observed in Java 7 at sporadic timing by applying a few seconds delay on bootstrap - {pull}1594[#1594]
* Fallback to using "TLS" `SSLContext` when "SSL" is not available - {pull}1633[#1633]
* Fixing agent startup failure with `NullPointerException` thrown by Byte-buddy's `MultipleParentClassLoader` - {pull}1647[#1647]
* Fix cached type resolution triggering `ClassCastException` - {pull}1649[#1649]

[[release-notes-1.20.0]]
==== 1.20.0 - 2021/01/07

[float]
===== Breaking changes
* The following public API types were `public` so far and became package-private: `NoopScope`, `ScopeImpl` and `AbstractSpanImpl`.
  If your code is using them, you will need to change that when upgrading to this version.
  Related PR: {pull}1532[#1532]

[float]
===== Features
* Add support for RabbitMQ clients - {pull}1328[#1328]

[float]
===== Bug fixes
* Fix small memory allocation regression introduced with tracestate header {pull}1508[#1508]
* Fix `NullPointerException` from `WeakConcurrentMap.put` through the Elasticsearch client instrumentation - {pull}1531[#1531]
* Sending `transaction_id` and `parent_id` only for events that contain a valid `trace_id` as well - {pull}1537[#1537]
* Fix `ClassNotFoundError` with old versions of Spring resttemplate {pull}1524[#1524]
* Fix Micrometer-driven metrics validation errors by the APM Server when sending with illegal values - {pull}1559[#1559]
* Serialize all stack trace frames when setting `stack_trace_limit=-1` instead of none - {pull}1571[#1571]
* Fix `UnsupportedOperationException` when calling `ServletContext.getClassLoader()` - {pull}1576[#1576]
* Fix improper request body capturing - {pull}1579[#1579]
* Avoid `NullPointerException` due to null return values instrumentation advices - {pull}1601[#1601]
* Update async-profiler to 1.8.3 {pull}1602[1602]
* Use null-safe data structures to avoid `NullPointerException` {pull}1597[1597]
* Fix memory leak in sampling profiler mechanism - {pull}1592[#1592]

[float]
===== Refactors
* Migrate some plugins to indy dispatcher {pull}1405[#1405] {pull}1394[#1394]

[[release-notes-1.19.0]]
==== 1.19.0 - 2020/11/10

[float]
===== Features
* The agent version now includes a git hash if it's a snapshot version.
  This makes it easier to differ distinct snapshot builds of the same version.
  Example: `1.18.1-SNAPSHOT.4655910`
* Add support for sampling weight with propagation in `tracestate` W3C header {pull}1384[#1384]
* Adding two more valid options to the `log_level` config: `WARNING` (equivalent to `WARN`) and `CRITICAL`
  (will be treated as `ERROR`) - {pull}1431[1431]
* Add the ability to disable Servlet-related spans for `INCLUDE`, `FORWARD` and `ERROR` dispatches (without affecting
  basic Servlet capturing) by adding `servlet-api-dispatch` to <<config-disable-instrumentations>> - {pull}1448[1448]
* Add Sampling Profiler support for AArch64 architectures - {pull}1443[1443]
* Support proper transaction naming when using Spring's `ServletWrappingController` - {pull}1461[#1461]
* Update async-profiler to 1.8.2 {pull}1471[1471]
* Update existing Hibernate Search 6 instrumentation to work with the latest CR1 release
* Deprecating the `addLabel` public API in favor of `setLabel` (still supporting `addLabel`) - {pull}1449[#1449]

[float]
===== Bug fixes
* Fix `HttpUrlConnection` instrumentation issue (affecting distributed tracing as well) when using HTTPS without using
  `java.net.HttpURLConnection#disconnect` - {pull}1447[1447]
* Fixes class loading issue that can occur when deploying multiple applications to the same application server - {pull}1458[#1458]
* Fix ability to disable agent on startup wasn't working for runtime attach {pull}1444[1444]
* Avoid `UnsupportedOperationException` on some spring application startup {pull}1464[1464]
* Fix ignored runtime attach `config_file` {pull}1469[1469]
* Fix `IllegalAccessError: Module 'java.base' no access to: package 'java.lang'...` in J9 VMs of Java version >= 9 -
  {pull}1468[#1468]
* Fix JVM version parsing on HP-UX {pull}1477[#1477]
* Fix Spring-JMS transactions lifecycle management when using multiple concurrent consumers - {pull}1496[#1496]

[float]
===== Refactors
* Migrate some plugins to indy dispatcher {pull}1404[1404] {pull}1411[1411]
* Replace System Rules with System Lambda {pull}1434[#1434]

[[release-notes-1.18.1]]
==== 1.18.1 - 2020/10/06

[float]
===== Refactors
* Migrate some plugins to indy dispatcher {pull}1362[1362] {pull}1366[1366] {pull}1363[1363] {pull}1383[1383] {pull}1368[1368] {pull}1364[1364] {pull}1365[1365] {pull}1367[1367] {pull}1371[1371]

[float]
===== Bug fixes
* Fix instrumentation error for HttpClient - {pull}1402[#1402]
* Eliminate `unsupported class version error` messages related to loading the Java 11 HttpClient plugin in pre-Java-11 JVMs {pull}1397[1397]
* Fix rejected metric events by APM Server with response code 400 due to data validation error - sanitizing Micrometer
metricset tag keys - {pull}1413[1413]
* Fix invalid micrometer metrics with non-numeric values {pull}1419[1419]
* Fix `NoClassDefFoundError` with JDBC instrumentation plugin {pull}1409[1409]
* Apply `disable_metrics` config to Micrometer metrics - {pull}1421[1421]
* Remove cgroup `inactive_file.bytes` metric according to spec {pull}1422[1422]

[[release-notes-1.18.0]]
==== 1.18.0 - 2020/09/08

[float]
===== Features
* Deprecating `ignore_urls` config in favour of <<config-transaction-ignore-urls, `transaction_ignore_urls`>> to align
  with other agents, while still allowing the old config name for backward compatibility - {pull}1315[#1315]
* Enabling instrumentation of classes compiled with Java 1.4. This is reverting the restriction of instrumenting only
  bytecode of Java 1.5 or higher ({pull}320[#320]), which was added due to potential `VerifyError`. Such errors should be
  avoided now by the usage of `TypeConstantAdjustment` - {pull}1317[#1317]
* Enabling agent to work without attempting any communication with APM server, by allowing setting `server_urls` with
  an empty string - {pull}1295[#1295]
* Add <<metrics-micrometer, micrometer support>> - {pull}1303[#1303]
* Add `profiling_inferred_spans_lib_directory` option to override the default temp directory used for exporting the async-profiler library.
  This is useful for server-hardened environments where `/tmp` is often configured with `noexec`, leading to `java.lang.UnsatisfiedLinkError` errors - {pull}1350[#1350]
* Create spans for Servlet dispatches to FORWARD, INCLUDE and ERROR - {pull}1212[#1212]
* Support JDK 11 HTTPClient - {pull}1307[#1307]
* Lazily create profiler temporary files {pull}1360[#1360]
* Convert the followings to Indy Plugins (see details in <<release-notes-1.18.0.rc1, 1.18.0-rc1 relase notes>>): gRPC,
  AsyncHttpClient, Apache HttpClient
* The agent now collects cgroup memory metrics (see details in <<metrics-cgroup,Metrics page>>)
* Update async-profiler to 1.8.1 {pull}1382[#1382]
* Runtime attach install option is promoted to 'beta' status (was experimental).

[float]
===== Bug fixes
* Fixes a `NoClassDefFoundError` in the JMS instrumentation of `MessageListener` - {pull}1287[#1287]
* Fix `/ by zero` error message when setting `server_urls` with an empty string - {pull}1295[#1295]
* Fix `ClassNotFoundException` or `ClassCastException` in some cases where special log4j configurations are used - {pull}1322[#1322]
* Fix `NumberFormatException` when using early access Java version - {pull}1325[#1325]
* Fix `service_name` config being ignored when set to the same auto-discovered default value - {pull}1324[#1324]
* Fix service name error when updating a web app on a Servlet container - {pull}1326[#1326]
* Fix remote attach 'jps' executable not found when 'java' binary is symlinked ot a JRE - {pull}1352[#1352]

[[release-notes-1.18.0.rc1]]
==== 1.18.0.RC1 - 2020/07/22

This release candidate adds some highly anticipated features:
It’s now possible to attach the agent at runtime in more cases than before.
Most notably, it enables runtime attachment on JBoss, WildFly, Glassfish/Payara,
and other OSGi runtimes such as Atlassian Jira and Confluence.

To make this and other significant features, such as https://github.com/elastic/apm-agent-java/issues/937[external plugins], possible,
we have implemented major changes to the architecture of the agent.
The agent now relies on the `invokedynamic` bytecode instruction to make plugin development easier, safer, and more efficient.
As early versions of Java 7 and Java 8 have unreliable support for invokedynamic,
we now require a minimum update level of 60 for Java 7 (7u60+) in addition to the existing minimum update level of 40 for Java 8 (8u40+).

We’re looking for users who would like to try this out to give feedback.
If we see that the `invokedynamic`-based approach (https://github.com/elastic/apm-agent-java/pull/1230[indy plugins]) works well, we can continue and migrate the rest of the plugins.
After the migration has completed, we can move forward with external plugins and remove the experimental label from runtime attachment.

If all works like in our testing, you would not see `NoClassDefFoundError` s anymore when, for example, trying to attach the agent at runtime to an OSGi container or a JBoss server.
Also, non-standard OSGi containers, such as Atlassian Jira and other technologies with restrictive class loading policies, such as MuleSoft ESB, will benefit from this change.

In the worst case, there might be JVM crashes due to `invokedynamic`-related JVM bugs.
However, we already disable the agent when attached to JVM versions that are known to be problematic.
Another potentially problematic area is that we now dynamically raise the bytecode version of instrumented classes to be at least bytecode version 51 (Java 7).
This is needed in order to be able to use the `invokedynamic` instruction.
This requires re-computation of stack map frames which makes instrumentation a bit slower.
We don't anticipate notable slowdowns unless you extensively (over-)use <<config-trace-methods, `trace_methods`>>.

[float]
===== Breaking changes
* Early Java 7 versions, prior to update 60, are not supported anymore.
  When trying to attach to a non-supported version, the agent will disable itself and not apply any instrumentations.

[float]
===== Features
* Experimental support for runtime attachment now also for OSGi containers, JBoss, and WildFly
* New mitigation of OSGi bootdelegation errors (`NoClassDefFoundError`).
  You can remove any `org.osgi.framework.bootdelegation` related configuration.
  This release also removes the configuration option `boot_delegation_packages`.
* Overhaul of the `ExecutorService` instrumentation that avoids `ClassCastException` issues - {pull}1206[#1206]
* Support for `ForkJoinPool` and `ScheduledExecutorService` (see <<supported-async-frameworks>>)
* Support for `ExecutorService#invokeAny` and `ExecutorService#invokeAll`
* Added support for `java.util.TimerTask` - {pull}1235[#1235]
* Add capturing of request body in Elasticsearch queries: `_msearch`, `_count`, `_msearch/template`, `_search/template`, `_rollup_search` - {pull}1222[#1222]
* Add <<config-enabled,`enabled`>> flag
* Add experimental support for Scala Futures
* The agent now collects heap memory pools metrics - {pull}1228[#1228]

[float]
===== Bug fixes
* Fixes error capturing for log4j2 loggers. Version 1.17.0 introduced a regression.
* Fixes `NullPointerException` related to JAX-RS and Quartz instrumentation - {pull}1249[#1249]
* Expanding k8s pod ID discovery to some formerly non-supported environments
* When `recording` is set to `false`, the agent will not send captured errors anymore.
* Fixes NPE in Dubbo instrumentation that occurs when the application is acting both as a provider and as a consumer - {pull}1260[#1260]
* Adding a delay by default what attaching the agent to Tomcat using the premain route to work around the JUL
  deadlock issue - {pull}1262[#1262]
* Fixes missing `jboss.as:*` MBeans on JBoss - {pull}1257[#1257]


[[release-notes-1.17.0]]
==== 1.17.0 - 2020/06/17

[float]
===== Features
* Log files are now rotated after they reach <<config-log-file-size>>.
There will always be one history file `${log_file}.1`.
* Add <<config-log-format-sout>> and <<config-log-format-file>> with the options `PLAIN_TEXT` and `JSON`.
The latter uses https://github.com/elastic/ecs-logging-java[ecs-logging-java] to format the logs.
* Exposing <<config-classes-excluded-from-instrumentation>> config - {pull}1187[#1187]
* Add support for naming transactions based on Grails controllers. Supports Grails 3+ - {pull}1171[#1171]
* Add support for the Apache/Alibaba Dubbo RPC framework
* Async Profiler version upgraded to 1.7.1, with a new debugging flag for the stack frame recovery mechanism - {pull}1173[#1173]

[float]
===== Bug fixes
* Fixes `IndexOutOfBoundsException` that can occur when profiler-inferred spans are enabled.
  This also makes the profiler more resilient by just removing the call tree related to the exception (which might be in an invalid state)
  as opposed to stopping the profiler when an exception occurs.
* Fix `NumberFormatException` when parsing Ingres/Actian JDBC connection strings - {pull}1198[#1198]
* Prevent agent from overriding JVM configured truststore when not using HTTPS for communication with APM server - {pull}1203[#1203]
* Fix `java.lang.IllegalStateException` with `jps` JVM when using continuous runtime attach - {pull}1205[1205]
* Fix agent trying to load log4j2 plugins from application - {pull}1214[1214]
* Fix memory leak in gRPC instrumentation plugin - {pull}1196[1196]
* Fix HTTPS connection failures when agent is configured to use HTTPS to communicate with APM server {pull}1209[1209]

[[release-notes-1.16.0]]
==== 1.16.0 - 2020/05/13

[float]
===== Features

* The log correlation feature now adds `error.id` to the MDC. See <<supported-logging-frameworks>> for details. - {pull}1050[#1050]
* Deprecating the `incubating` tag in favour of the `experimental` tag. This is not a breaking change, so former
<<config-disable-instrumentations,`disable_instrumentation`>> configuration containing the `incubating` tag will still be respected - {pull}1123[#1123]
* Add a `--without-emulated-attach` option for runtime attachment to allow disabling this feature as a workaround.
* Add workaround for JDK bug JDK-8236039 with TLS 1.3 {pull}1149[#1149]
* Add log level `OFF` to silence agent logging
* Adds <<config-span-min-duration,`span_min_duration`>> option to exclude fast executing spans.
  When set together with one of the more specific thresholds - `trace_methods_duration_threshold` or `profiling_inferred_spans_min_duration`,
  the higher threshold will determine which spans will be discarded.
* Automatically instrument quartz jobs from the quartz-jobs artifact {pull}1170[#1170]
* Perform re-parenting of regular spans to be a child of profiler-inferred spans. Requires APM Server and Kibana 7.8.0. {pull}1117[#1117]
* Upgrade Async Profiler version to 1.7.0

[float]
===== Bug fixes

* When Servlet-related Exceptions are handled through exception handlers that return a 200 status code, agent shouldn't override with 500 - {pull}1103[#1103]
* Exclude Quartz 1 from instrumentation to avoid
  `IncompatibleClassChangeError: Found class org.quartz.JobExecutionContext, but interface was expected` - {pull}1108[#1108]
* Fix breakdown metrics span sub-types {pull}1113[#1113]
* Fix flaky gRPC server instrumentation {pull}1122[#1122]
* Fix side effect of calling `Statement.getUpdateCount` more than once {pull}1139[#1139]
* Stop capturing JDBC affected rows count using `Statement.getUpdateCount` to prevent unreliable side-effects {pull}1147[#1147]
* Fix OpenTracing error tag handling (set transaction error result when tag value is `true`) {pull}1159[#1159]
* Due to a bug in the build we didn't include the gRPC plugin in the build so far
* `java.lang.ClassNotFoundException: Unable to load class 'jdk.internal...'` is thrown when tracing specific versions of Atlassian systems {pull}1168[#1168]
* Make sure spans are kept active during `AsyncHandler` methods in the `AsyncHttpClient`
* CPU and memory metrics are sometimes not reported properly when using IBM J9 {pull}1148[#1148]
* `NullPointerException` thrown by the agent on WebLogic {pull}1142[#1142]

[[release-notes-1.15.0]]
==== 1.15.0 - 2020/03/27

[float]
===== Breaking changes

* Ordering of configuration sources has slightly changed, please review <<configuration>>:
** `elasticapm.properties` file now has higher priority over java system properties and environment variables, +
This change allows to change dynamic options values at runtime by editing file, previously values set in java properties
or environment variables could not be overridden, even if they were dynamic.
* Renamed some configuration options related to the experimental profiler-inferred spans feature ({pull}1084[#1084]):
** `profiling_spans_enabled` -> `profiling_inferred_spans_enabled`
** `profiling_sampling_interval` -> `profiling_inferred_spans_sampling_interval`
** `profiling_spans_min_duration` -> `profiling_inferred_spans_min_duration`
** `profiling_included_classes` -> `profiling_inferred_spans_included_classes`
** `profiling_excluded_classes` -> `profiling_inferred_spans_excluded_classes`
** Removed `profiling_interval` and `profiling_duration` (both are fixed to 5s now)

[float]
===== Features

* Gracefully abort agent init when running on a known Java 8 buggy JVM {pull}1075[#1075].
* Add support for <<supported-databases, Redis Redisson client>>
* Makes <<config-instrument>>, <<config-trace-methods>>, and <<config-disable-instrumentations>> dynamic.
Note that changing these values at runtime can slow down the application temporarily.
* Do not instrument Servlet API before 3.0 {pull}1077[#1077]
* Add support for API keys for apm backend authentication {pull}1083[#1083]
* Add support for <<supported-rpc-frameworks, gRPC>> client & server instrumentation {pull}1019[#1019]
* Deprecating `active` configuration option in favor of `recording`.
  Setting `active` still works as it's now an alias for `recording`.

[float]
===== Bug fixes

* When JAX-RS-annotated method delegates to another JAX-RS-annotated method, transaction name should include method A - {pull}1062[#1062]
* Fixed bug that prevented an APM Error from being created when calling `org.slf4j.Logger#error` - {pull}1049[#1049]
* Wrong address in JDBC spans for Oracle, MySQL and MariaDB when multiple hosts are configured - {pull}1082[#1082]
* Document and re-order configuration priorities {pull}1087[#1087]
* Improve heuristic for `service_name` when not set through config {pull}1097[#1097]


[[release-notes-1.14.0]]
==== 1.14.0 - 2020/03/04

[float]
===== Features

* Support for the official https://www.w3.org/TR/trace-context[W3C] `traceparent` and `tracestate` headers. +
  The agent now accepts both the `elastic-apm-traceparent` and the official `traceparent` header.
By default, it sends both headers on outgoing requests, unless <<config-use-elastic-traceparent-header, `use_elastic_traceparent_header`>> is set to false.
* Creating spans for slow methods with the help of the sampling profiler https://github.com/jvm-profiling-tools/async-profiler[async-profiler].
This is a low-overhead way of seeing which methods make your transactions slow and a replacement for the `trace_methods` configuration option.
See <<supported-java-methods>> for more details
* Adding a Circuit Breaker to pause the agent when stress is detected on the system and resume when the stress is relieved.
See <<circuit-breaker>> and {pull}1040[#1040] for more info.
* `Span#captureException` and `Transaction#captureException` in public API return reported error id - {pull}1015[#1015]

[float]
===== Bug fixes

* java.lang.IllegalStateException: Cannot resolve type description for <com.another.commercial.apm.agent.Class> - {pull}1037[#1037]
* properly handle `java.sql.SQLException` for unsupported JDBC features {pull}[#1035] https://github.com/elastic/apm-agent-java/issues/1025[#1025]

[[release-notes-1.13.0]]
==== 1.13.0 - 2020/02/11

[float]
===== Features

* Add support for <<supported-databases, Redis Lettuce client>>
* Add `context.message.age.ms` field for JMS message receiving spans and transactions - {pull}970[#970]
* Instrument log4j2 Logger#error(String, Throwable) ({pull}919[#919]) Automatically captures exceptions when calling `logger.error("message", exception)`
* Add instrumentation for external process execution through `java.lang.Process` and Apache `commons-exec` - {pull}903[#903]
* Add `destination` fields to exit span contexts - {pull}976[#976]
* Removed `context.message.topic.name` field - {pull}993[#993]
* Add support for Kafka clients - {pull}981[#981]
* Add support for binary `traceparent` header format (see the https://github.com/elastic/apm/blob/master/docs/agent-development.md#Binary-Fields[spec]
for more details) - {pull}1009[#1009]
* Add support for log correlation for log4j and log4j2, even when not used in combination with slf4j.
  See <<supported-logging-frameworks>> for details.

[float]
===== Bug Fixes

* Fix parsing value of `trace_methods` configuration property {pull}930[#930]
* Workaround for `java.util.logging` deadlock {pull}965[#965]
* JMS should propagate traceparent header when transactions are not sampled {pull}999[#999]
* Spans are not closed if JDBC implementation does not support `getUpdateCount` {pull}1008[#1008]

[[release-notes-1.12.0]]
==== 1.12.0 - 2019/11/21

[float]
===== Features
* JMS Enhancements {pull}911[#911]:
** Add special handling for temporary queues/topics
** Capture message bodies of text Messages
*** Rely on the existing `ELASTIC_APM_CAPTURE_BODY` agent config option (off by default).
*** Send as `context.message.body`
*** Limit size to 10000 characters. If longer than this size, trim to 9999 and append with ellipsis
** Introduce the `ignore_message_queues` configuration to disable instrumentation (message tagging) for specific 
      queues/topics as suggested in {pull}710[#710]
** Capture predefined message headers and all properties
*** Rely on the existing `ELASTIC_APM_CAPTURE_HEADERS` agent config option.
*** Send as `context.message.headers`
*** Sanitize sensitive headers/properties based on the `sanitize_field_names` config option
* Added support for the MongoDB sync driver. See https://www.elastic.co/guide/en/apm/agent/java/master/supported-technologies-details.html#supported-databases[supported data stores].

[float]
===== Bug Fixes
* JDBC regression- `PreparedStatement#executeUpdate()` and `PreparedStatement#executeLargeUpdate()` are not traced {pull}918[#918]
* When systemd cgroup driver is used, the discovered Kubernetes pod UID contains "_" instead of "-" {pull}920[#920]
* DB2 jcc4 driver is not traced properly {pull}926[#926]

[[release-notes-1.11.0]]
==== 1.11.0 - 2019/10/31

[float]
===== Features
* Add the ability to configure a unique name for a JVM within a service through the
https://www.elastic.co/guide/en/apm/agent/java/master/config-core.html#config-service-node-name[`service_node_name`]
config option]
* Add ability to ignore some exceptions to be reported as errors https://www.elastic.co/guide/en/apm/agent/java/master/config-core.html#config-ignore-exceptions[ignore_exceptions]
* Applying new logic for JMS `javax.jms.MessageConsumer#receive` so that, instead of the transaction created for the 
   polling method itself (ie from `receive` start to end), the agent will create a transaction attempting to capture 
   the code executed during actual message handling.
   This logic is suitable for environments where polling APIs are invoked within dedicated polling threads.
   This polling transaction creation strategy can be reversed through a configuration option (`message_polling_transaction_strategy`) 
   that is not exposed in the properties file by default.  
* Send IP obtained through `javax.servlet.ServletRequest#getRemoteAddr()` in `context.request.socket.remote_address` 
   instead of parsing from headers {pull}889[#889]
* Added `ElasticApmAttacher.attach(String propertiesLocation)` to specify a custom properties location
* Logs message when `transaction_max_spans` has been exceeded {pull}849[#849]
* Report the number of affected rows by a SQL statement (UPDATE,DELETE,INSERT) in 'affected_rows' span attribute {pull}707[#707]
* Add https://www.elastic.co/guide/en/apm/agent/java/master/public-api.html#api-traced[`@Traced`] annotation which either creates a span or a transaction, depending on the context
* Report JMS destination as a span/transaction context field {pull}906[#906]
* Added https://www.elastic.co/guide/en/apm/agent/java/master/config-jmx.html#config-capture-jmx-metrics[`capture_jmx_metrics`] configuration option

[float]
===== Bug Fixes
* JMS creates polling transactions even when the API invocations return without a message
* Support registering MBeans which are added after agent startup

[[release-notes-1.10.0]]
==== 1.10.0 - 2019/09/30

[float]
===== Features
* Add ability to manually specify reported https://www.elastic.co/guide/en/apm/agent/java/master/config-core.html#config-hostname[hostname]
* Add support for https://www.elastic.co/guide/en/apm/agent/java/master/supported-technologies-details.html#supported-databases[Redis Jedis client]
* Add support for identifying target JVM to attach apm agent to using JVM property. See also the documentation of the <<setup-attach-cli-usage-options, `--include` and `--exclude` flags>>
* Added https://www.elastic.co/guide/en/apm/agent/java/master/config-jmx.html#config-capture-jmx-metrics[`capture_jmx_metrics`] configuration option
* Improve servlet error capture {pull}812[#812]
  Among others, now also takes Spring MVC `@ExceptionHandler`s into account 
* Instrument Logger#error(String, Throwable) {pull}821[#821]
  Automatically captures exceptions when calling `logger.error("message", exception)`
* Easier log correlation with https://github.com/elastic/java-ecs-logging. See https://www.elastic.co/guide/en/apm/agent/java/master/log-correlation.html[docs].
* Avoid creating a temp agent file for each attachment {pull}859[#859]
* Instrument `View#render` instead of `DispatcherServlet#render` {pull}829[#829]
  This makes the transaction breakdown graph more useful. Instead of `dispatcher-servlet`, the graph now shows a type which is based on the view name, for example, `FreeMarker` or `Thymeleaf`.

[float]
===== Bug Fixes
* Error in log when setting https://www.elastic.co/guide/en/apm/agent/java/current/config-reporter.html#config-server-urls[server_urls] 
 to an empty string - `co.elastic.apm.agent.configuration.ApmServerConfigurationSource - Expected previousException not to be null`
* Avoid terminating the TCP connection to APM Server when polling for configuration updates {pull}823[#823]
 
[[release-notes-1.9.0]]
==== 1.9.0 - 2019/08/22

[float]
===== Features
* Upgrading supported OpenTracing version from 0.31 to 0.33
* Added annotation and meta-annotation matching support for `trace_methods`, for example:
** `public @java.inject.* org.example.*` (for annotation)
** `public @@javax.enterprise.context.NormalScope org.example.*` (for meta-annotation)
* The runtime attachment now also works when the `tools.jar` or the `jdk.attach` module is not available.
This means you don't need a full JDK installation - the JRE is sufficient.
This makes the runtime attachment work in more environments such as minimal Docker containers.
Note that the runtime attachment currently does not work for OSGi containers like those used in many application servers such as JBoss and WildFly.
See the https://www.elastic.co/guide/en/apm/agent/java/master/setup-attach-cli.html[documentation] for more information.
* Support for Hibernate Search

[float]
===== Bug Fixes
* A warning in logs saying APM server is not available when using 1.8 with APM server 6.x.
Due to that, agent 1.8.0 will silently ignore non-string labels, even if used with APM server of versions 6.7.x or 6.8.x that support such.
If APM server version is <6.7 or 7.0+, this should have no effect. Otherwise, upgrade the Java agent to 1.9.0+.
* `ApacheHttpAsyncClientInstrumentation` matching increases startup time considerably
* Log correlation feature is active when `active==false`
* Tomcat's memory leak prevention mechanism is causing a... memory leak. JDBC statement map is leaking in Tomcat if the application that first used it is undeployed/redeployed.
See https://discuss.elastic.co/t/elastic-apm-agent-jdbchelper-seems-to-use-a-lot-of-memory/195295[this related discussion].

[float]
==== Breaking Changes
* The `apm-agent-attach.jar` is not executable anymore.
Use `apm-agent-attach-standalone.jar` instead. 

[[release-notes-1.8.0]]
==== 1.8.0 - 2019/07/30

[float]
===== Features
* Added support for tracking https://www.elastic.co/guide/en/kibana/7.3/transactions.html[time spent by span type].
   Can be disabled by setting https://www.elastic.co/guide/en/apm/agent/java/current/config-core.html#config-breakdown-metrics[`breakdown_metrics`] to `false`. 
* Added support for https://www.elastic.co/guide/en/kibana/7.3/agent-configuration.html[central configuration].
   Can be disabled by setting https://www.elastic.co/guide/en/apm/agent/java/current/config-core.html#config-central-config[`central_config`] to `false`.
* Added support for Spring's JMS flavor - instrumenting `org.springframework.jms.listener.SessionAwareMessageListener`
* Added support to legacy ApacheHttpClient APIs (which adds support to Axis2 configured to use ApacheHttpClient)
* Added support for setting https://www.elastic.co/guide/en/apm/agent/java/1.x/config-reporter.html#config-server-urls[`server_urls`] dynamically via properties file {pull}723[#723]
* Added https://www.elastic.co/guide/en/apm/agent/java/current/config-core.html#config-config-file[`config_file`] option 
* Added option to use `@javax.ws.rs.Path` value as transaction name https://www.elastic.co/guide/en/apm/agent/java/current/config-jax-rs.html#config-use-jaxrs-path-as-transaction-name[`use_jaxrs_path_as_transaction_name`]
* Instrument quartz jobs https://www.elastic.co/guide/en/apm/agent/java/current/supported-technologies-details.html#supported-scheduling-frameworks[docs]
* SQL parsing improvements {pull}696[#696]
* Introduce priorities for transaction name {pull}748[#748].
   Now uses the path as transaction name if https://www.elastic.co/guide/en/apm/agent/java/current/config-http.html#config-use-path-as-transaction-name[`use_path_as_transaction_name`] is set to `true`
   rather than `ServletClass#doGet`.
   But if a name can be determined from a high level framework,
   like Spring MVC, that takes precedence.
   User-supplied names from the API always take precedence over any others.
* Use JSP path name as transaction name as opposed to the generated servlet class name {pull}751[#751]

[float]
===== Bug Fixes
* Some JMS Consumers and Producers are filtered due to class name filtering in instrumentation matching
* Jetty: When no display name is set and context path is "/" transaction service names will now correctly fall back to configured values
* JDBC's `executeBatch` is not traced
* Drops non-String labels when connected to APM Server < 6.7 to avoid validation errors {pull}687[#687]
* Parsing container ID in cloud foundry garden {pull}695[#695]
* Automatic instrumentation should not override manual results {pull}752[#752]

[float]
===== Breaking changes
* The log correlation feature does not add `span.id` to the MDC anymore but only `trace.id` and `transaction.id` {pull}742[#742].

[[release-notes-1.7.0]]
==== 1.7.0 - 2019/06/13

[float]
===== Features
* Added the `trace_methods_duration_threshold` config option. When using the `trace_methods` config option with wild cards,
this enables considerable reduction of overhead by limiting the number of spans captured and reported
(see more details in config documentation).
NOTE: Using wildcards is still not the recommended approach for the `trace_methods` feature.
* Add `Transaction#addCustomContext(String key, String|Number|boolean value)` to public API
* Added support for AsyncHttpClient 2.x
* Added https://www.elastic.co/guide/en/apm/agent/java/current/config-core.html#config-global-labels[`global_labels`] configuration option.
This requires APM Server 7.2+.
* Added basic support for JMS- distributed tracing for basic scenarios of `send`, `receive`, `receiveNoWait` and `onMessage`.
Both Queues and Topics are supported.
Async `send` APIs are not supported in this version. 
NOTE: This feature is currently marked as "experimental" and is disabled by default. In order to enable,
it is required to set the
https://www.elastic.co/guide/en/apm/agent/java/1.x/config-core.html#config-disable-instrumentations[`disable_instrumentations`] 
configuration property to an empty string.
* Improved OSGi support: added a configuration option for `bootdelegation` packages {pull}641[#641]
* Better span names for SQL spans. For example, `SELECT FROM user` instead of just `SELECT` {pull}633[#633]

[float]
===== Bug Fixes
* ClassCastException related to async instrumentation of Pilotfish Executor causing thread hang (applied workaround)
* NullPointerException when computing Servlet transaction name with null HTTP method name
* FileNotFoundException when trying to find implementation version of jar with encoded URL
* NullPointerException when closing Apache AsyncHttpClient request producer
* Fixes loading of `elasticapm.properties` for Spring Boot applications
* Fix startup error on WebLogic 12.2.1.2.0 {pull}649[#649]
* Disable metrics reporting and APM Server health check when active=false {pull}653[#653]

[[release-notes-1.6.1]]
==== 1.6.1 - 2019/04/26

[float]
===== Bug Fixes
* Fixes transaction name for non-sampled transactions https://github.com/elastic/apm-agent-java/issues/581[#581]
* Makes log_file option work again https://github.com/elastic/apm-agent-java/issues/594[#594]
* Async context propagation fixes
** Fixing some async mechanisms lifecycle issues https://github.com/elastic/apm-agent-java/issues/605[#605]
** Fixes exceptions when using WildFly managed executor services https://github.com/elastic/apm-agent-java/issues/589[#589]
** Exclude glassfish Executor which does not permit wrapped runnables https://github.com/elastic/apm-agent-java/issues/596[#596]
** Exclude DumbExecutor https://github.com/elastic/apm-agent-java/issues/598[#598]
* Fixes Manifest version reading error to support `jar:file` protocol https://github.com/elastic/apm-agent-java/issues/601[#601]
* Fixes transaction name for non-sampled transactions https://github.com/elastic/apm-agent-java/issues/597[#597]
* Fixes potential classloader deadlock by preloading `FileSystems.getDefault()` https://github.com/elastic/apm-agent-java/issues/603[#603]

[[release-notes-1.6.0]]
==== 1.6.0 - 2019/04/16

[float]
===== Related Announcements
* Java APM Agent became part of the Cloud Foundry Java Buildpack as of https://github.com/cloudfoundry/java-buildpack/releases/tag/v4.19[Release v4.19]
 
[float]
===== Features
* Support Apache HttpAsyncClient - span creation and cross-service trace context propagation
* Added the `jvm.thread.count` metric, indicating the number of live threads in the JVM (daemon and non-daemon) 
* Added support for WebLogic
* Added support for Spring `@Scheduled` and EJB `@Schedule` annotations - https://github.com/elastic/apm-agent-java/pull/569[#569]

[float]
===== Bug Fixes
* Avoid that the agent blocks server shutdown in case the APM Server is not available - https://github.com/elastic/apm-agent-java/pull/554[#554]
* Public API annotations improper retention prevents it from being used with Groovy - https://github.com/elastic/apm-agent-java/pull/567[#567]
* Eliminate side effects of class loading related to Instrumentation matching mechanism

[[release-notes-1.5.0]]
==== 1.5.0 - 2019/03/26

[float]
===== Potentially breaking changes
* If you didn't explicitly set the https://www.elastic.co/guide/en/apm/agent/java/master/config-core.html#config-service-name[`service_name`]
previously and you are dealing with a servlet-based application (including Spring Boot),
your `service_name` will change.
See the documentation for https://www.elastic.co/guide/en/apm/agent/java/master/config-core.html#config-service-name[`service_name`]
and the corresponding section in _Features_ for more information.
Note: this requires APM Server 7.0+. If using previous versions, nothing will change.

[float]
===== Features
* Added property `"allow_path_on_hierarchy"` to JAX-RS plugin, to lookup inherited usage of `@path`
* Support for number and boolean labels in the public API {pull}497[497].
This change also renames `tag` to `label` on the API level to be compliant with the https://github.com/elastic/ecs#-base-fields[Elastic Common Schema (ECS)].
The `addTag(String, String)` method is still supported but deprecated in favor of `addLabel(String, String)`.
As of version 7.x of the stack, labels will be stored under `labels` in Elasticsearch.
Previously, they were stored under `context.tags`.
* Support async queries made by Elasticsearch REST client 
* Added `setStartTimestamp(long epochMicros)` and `end(long epochMicros)` API methods to `Span` and `Transaction`,
allowing to set custom start and end timestamps.
* Auto-detection of the `service_name` based on the `<display-name>` element of the `web.xml` with a fallback to the servlet context path.
If you are using a spring-based application, the agent will use the setting for `spring.application.name` for its `service_name`.
See the documentation for https://www.elastic.co/guide/en/apm/agent/java/master/config-core.html#config-service-name[`service_name`]
for more information.
Note: this requires APM Server 7.0+. If using previous versions, nothing will change.
* Previously, enabling https://www.elastic.co/guide/en/apm/agent/java/master/config-core.html#config-capture-body[`capture_body`] could only capture form parameters.
Now it supports all UTF-8 encoded plain-text content types.
The option https://www.elastic.co/guide/en/apm/agent/java/master/config-http.html#config-capture-body-content-types[`capture_body_content_types`]
controls which `Content-Type`s should be captured.
* Support async calls made by OkHttp client (`Call#enqueue`)
* Added support for providing config options on agent attach.
** CLI example: `--config server_urls=http://localhost:8200,http://localhost:8201`
** API example: `ElasticApmAttacher.attach(Map.of("server_urls", "http://localhost:8200,http://localhost:8201"));`

[float]
===== Bug Fixes
* Logging integration through MDC is not working properly - https://github.com/elastic/apm-agent-java/issues/499[#499]
* ClassCastException with adoptopenjdk/openjdk11-openj9 - https://github.com/elastic/apm-agent-java/issues/505[#505]
* Span count limitation is not working properly - reported https://discuss.elastic.co/t/kibana-apm-not-showing-spans-which-are-visible-in-discover-too-many-spans/171690[in our forum]
* Java agent causes Exceptions in Alfresco cluster environment due to failure in the instrumentation of Hazelcast `Executor`s - reported https://discuss.elastic.co/t/cant-run-apm-java-agent-in-alfresco-cluster-environment/172962[in our forum]

[[release-notes-1.4.0]]
==== 1.4.0 - 2019/02/14

[float]
===== Features
* Added support for sync calls of OkHttp client
* Added support for context propagation for `java.util.concurrent.ExecutorService`s
* The `trace_methods` configuration now allows to omit the method matcher.
   Example: `com.example.*` traces all classes and methods within the `com.example` package and sub-packages.
* Added support for JSF. Tested on WildFly, WebSphere Liberty and Payara with embedded JSF implementation and on Tomcat and Jetty with
 MyFaces 2.2 and 2.3
* Introduces a new configuration option `disable_metrics` which disables the collection of metrics via a wildcard expression.
* Support for HttpUrlConnection
* Adds `subtype` and `action` to spans. This replaces former typing mechanism where type, subtype and action were all set through
   the type in an hierarchical dotted-syntax. In order to support existing API usages, dotted types are parsed into subtype and action, 
   however `Span.createSpan` and `Span.setType` are deprecated starting this version. Instead, type-less spans can be created using the new 
   `Span.startSpan` API and typed spans can be created using the new `Span.startSpan(String type, String subtype, String action)` API
* Support for JBoss EAP 6.4, 7.0, 7.1 and 7.2
* Improved startup times
* Support for SOAP (JAX-WS).
   SOAP client create spans and propagate context.
   Transactions are created for `@WebService` classes and `@WebMethod` methods.  

[float]
===== Bug Fixes
* Fixes a failure in BitBucket when agent deployed https://github.com/elastic/apm-agent-java/issues/349[#349]
* Fixes increased CPU consumption https://github.com/elastic/apm-agent-java/issues/453[#453] and https://github.com/elastic/apm-agent-java/issues/443[#443]
* Fixed some OpenTracing bridge functionalities that were not working when auto-instrumentation is disabled
* Fixed an error occurring when ending an OpenTracing span before deactivating
* Sending proper `null` for metrics that have a NaN value
* Fixes JVM crash with Java 7 https://github.com/elastic/apm-agent-java/issues/458[#458]
* Fixes an application deployment failure when using EclipseLink and `trace_methods` configuration https://github.com/elastic/apm-agent-java/issues/474[#474]

[[release-notes-1.3.0]]
==== 1.3.0 - 2019/01/10

[float]
===== Features
* The agent now collects system and JVM metrics https://github.com/elastic/apm-agent-java/pull/360[#360]
* Add API methods `ElasticApm#startTransactionWithRemoteParent` and `Span#injectTraceHeaders` to allow for manual context propagation https://github.com/elastic/apm-agent-java/pull/396[#396].
* Added `trace_methods` configuration option which lets you define which methods in your project or 3rd party libraries should be traced.
   To create spans for all `public` methods of classes whose name ends in `Service` which are in a sub-package of `org.example.services` use this matcher:
   `public org.example.services.*.*Service#*` https://github.com/elastic/apm-agent-java/pull/398[#398]
* Added span for `DispatcherServlet#render` https://github.com/elastic/apm-agent-java/pull/409[#409].
* Flush reporter on shutdown to make sure all recorded Spans are sent to the server before the program exits https://github.com/elastic/apm-agent-java/pull/397[#397]
* Adds Kubernetes https://github.com/elastic/apm-agent-java/issues/383[#383] and Docker metadata to, enabling correlation with the Kibana Infra UI.
* Improved error handling of the Servlet Async API https://github.com/elastic/apm-agent-java/issues/399[#399]
* Support async API’s used with AsyncContext.start https://github.com/elastic/apm-agent-java/issues/388[#388]

[float]
===== Bug Fixes
* Fixing a potential memory leak when there is no connection with APM server
* Fixes NoSuchMethodError CharBuffer.flip() which occurs when using the Elasticsearch RestClient and Java 7 or 8 https://github.com/elastic/apm-agent-java/pull/401[#401]

 
[[release-notes-1.2.0]]
==== 1.2.0 - 2018/12/19

[float]
===== Features
* Added `capture_headers` configuration option.
   Set to `false` to disable capturing request and response headers.
   This will reduce the allocation rate of the agent and can save you network bandwidth and disk space.
* Makes the API methods `addTag`, `setName`, `setType`, `setUser` and `setResult` fluent, so that calls can be chained. 

[float]
===== Bug Fixes
* Catch all errors thrown within agent injected code
* Enable public APIs and OpenTracing bridge to work properly in OSGi systems, fixes https://github.com/elastic/apm-agent-java/issues/362[this WildFly issue]
* Remove module-info.java to enable agent working on early Tomcat 8.5 versions
* Fix https://github.com/elastic/apm-agent-java/issues/371[async Servlet API issue]

[[release-notes-1.1.0]]
==== 1.1.0 - 2018/11/28

[float]
===== Features
* Some memory allocation improvements
* Enabling bootdelegation for agent classes in Atlassian OSGI systems

[float]
===== Bug Fixes
* Update dsl-json which fixes a memory leak.
 See https://github.com/ngs-doo/dsl-json/pull/102[ngs-doo/dsl-json#102] for details. 
* Avoid `VerifyError`s by non instrumenting classes compiled for Java 4 or earlier
* Enable APM Server URL configuration with path (fixes #339)
* Reverse `system.hostname` and `system.platform` order sent to APM server

[[release-notes-1.0.1]]
==== 1.0.1 - 2018/11/15

[float]
===== Bug Fixes
* Fixes NoSuchMethodError CharBuffer.flip() which occurs when using the Elasticsearch RestClient and Java 7 or 8 {pull}313[#313]

[[release-notes-1.0.0]]
==== 1.0.0 - 2018/11/14

[float]
===== Breaking changes
* Remove intake v1 support. This version requires APM Server 6.5.0+ which supports the intake api v2.
   Until the time the APM Server 6.5.0 is officially released,
   you can test with docker by pulling the APM Server image via
   `docker pull docker.elastic.co/apm/apm-server:6.5.0-SNAPSHOT`. 

[float]
===== Features
* Adds `@CaptureTransaction` and `@CaptureSpan` annotations which let you declaratively add custom transactions and spans.
   Note that it is required to configure the `application_packages` for this to work.
   See the https://www.elastic.co/guide/en/apm/agent/java/master/public-api.html#api-annotation[documentation] for more information.
* The public API now supports to activate a span on the current thread.
   This makes the span available via `ElasticApm#currentSpan()`
   Refer to the https://www.elastic.co/guide/en/apm/agent/java/master/public-api.html#api-span-activate[documentation] for more details.
* Capturing of Elasticsearch RestClient 5.0.2+ calls.
   Currently, the `*Async` methods are not supported, only their synchronous counterparts.
* Added API methods to enable correlating the spans created from the JavaScrip Real User Monitoring agent with the Java agent transaction.
   More information can be found in the https://www.elastic.co/guide/en/apm/agent/java/master/public-api.html#api-ensure-parent-id[documentation].
* Added `Transaction.isSampled()` and `Span.isSampled()` methods to the public API
* Added `Transaction#setResult` to the public API {pull}293[#293]

[float]
===== Bug Fixes
* Fix for situations where status code is reported as `200`, even though it actually was `500` {pull}225[#225]
* Capturing the username now properly works when using Spring security {pull}183[#183]

[[release-notes-1.0.0.rc1]]
==== 1.0.0.RC1 - 2018/11/06

[float]
===== Breaking changes
* Remove intake v1 support. This version requires APM Server 6.5.0+ which supports the intake api v2.
   Until the time the APM Server 6.5.0 is officially released,
   you can test with docker by pulling the APM Server image via
   `docker pull docker.elastic.co/apm/apm-server:6.5.0-SNAPSHOT`.
* Wildcard patterns are case insensitive by default. Prepend `(?-i)` to make the matching case sensitive.

[float]
===== Features
* Support for Distributed Tracing
* Adds `@CaptureTransaction` and `@CaptureSpan` annotations which let you declaratively add custom transactions and spans.
   Note that it is required to configure the `application_packages` for this to work.
   See the https://www.elastic.co/guide/en/apm/agent/java/master/public-api.html#api-annotation[documentation] for more information.
* The public API now supports to activate a span on the current thread.
   This makes the span available via `ElasticApm#currentSpan()`
   Refer to the https://www.elastic.co/guide/en/apm/agent/java/master/public-api.html#api-span-activate[documentation] for more details.
* Capturing of Elasticsearch RestClient 5.0.2+ calls.
   Currently, the `*Async` methods are not supported, only their synchronous counterparts.
* Added API methods to enable correlating the spans created from the JavaScrip Real User Monitoring agent with the Java agent transaction.
   More information can be found in the https://www.elastic.co/guide/en/apm/agent/java/master/public-api.html#api-ensure-parent-id[documentation].
* Microsecond accurate timestamps {pull}261[#261]
* Support for JAX-RS annotations.
Transactions are named based on your resources (`ResourceClass#resourceMethod`).

[float]
===== Bug Fixes
* Fix for situations where status code is reported as `200`, even though it actually was `500` {pull}225[#225]

[[release-notes-0.8.x]]
=== Java Agent version 0.8.x

[[release-notes-0.8.0]]
==== 0.8.0

[float]
===== Breaking changes
* Wildcard patterns are case insensitive by default. Prepend `(?-i)` to make the matching case sensitive.

[float]
===== Features
* Wildcard patterns are now not limited to only one wildcard in the middle and can be arbitrarily complex now.
   Example: `*foo*bar*baz`.
* Support for JAX-RS annotations.
   Transactions are named based on your resources (`ResourceClass#resourceMethod`).

[[release-notes-0.7.x]]
=== Java Agent version 0.7.x

[[release-notes-0.7.1]]
==== 0.7.1 - 2018/10/24

[float]
===== Bug Fixes
* Avoid recycling transactions twice {pull}178[#178]

[[release-notes-0.7.0]]
==== 0.7.0 - 2018/09/12

[float]
===== Breaking changes
* Removed `ElasticApm.startSpan`. Spans can now only be created from their transactions via `Transaction#createSpan`.
* `ElasticApm.startTransaction` and `Transaction#createSpan` don't activate the transaction and spans
   and are thus not available via `ElasticApm.activeTransaction` and `ElasticApm.activeSpan`.

[float]
===== Features
* Public API
** Add `Span#captureException` and `Transaction#captureException` to public API.
      `ElasticApm.captureException` is deprecated now. Use `ElasticApm.currentSpan().captureException(exception)` instead.
** Added `Transaction.getId` and `Span.getId` methods 
* Added support for async servlet requests
* Added support for Payara/Glassfish
* Incubating support for Apache HttpClient
* Support for Spring RestTemplate
* Added configuration options `use_path_as_transaction_name` and `url_groups`,
   which allow to use the URL path as the transaction name.
   As that could contain path parameters, like `/user/$userId` however,
   You can set the `url_groups` option to define a wildcard pattern, like `/user/*`,
   to group those paths together.
   This is especially helpful when using an unsupported Servlet API-based framework. 
* Support duration suffixes (`ms`, `s` and `m`) for duration configuration options.
   Not using the duration suffix logs out a deprecation warning and will not be supported in future versions.
* Add ability to add multiple APM server URLs, which enables client-side load balancing.
   The configuration option `server_url` has been renamed to `server_urls` to reflect this change.
   However, `server_url` still works for backwards compatibility.
* The configuration option `service_name` is now optional.
   It defaults to the main class name,
   the name of the executed jar file (removing the version number),
   or the application server name (for example `tomcat-application`).
   In a lot of cases,
   you will still want to set the `service_name` explicitly.
   But it helps getting started and seeing data easier,
   as there are no required configuration options anymore.
   In the future we will most likely determine more useful application names for Servlet API-based applications.<|MERGE_RESOLUTION|>--- conflicted
+++ resolved
@@ -34,11 +34,8 @@
 * Added support for compressing spans - {pull}2477[#2477]
 * Added microsecond durations with `us` as unit - {pull}2496[#2496]
 * Added support for dropping fast exit spans - {pull}2491[#2491]
-<<<<<<< HEAD
+* Added support for collecting statistics about dropped exit spans - {pull}2505[#2505]
 * Added support to exclude JDBC spans from being captured - {pull}2293[#2293]
-=======
-* Added support for collecting statistics about dropped exit spans - {pull}2505[#2505]
->>>>>>> a5ce52b7
 
 [float]
 ===== Performance improvements
