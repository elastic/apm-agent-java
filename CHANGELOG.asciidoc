ifdef::env-github[]
NOTE: Release notes are best read in our documentation at
https://www.elastic.co/guide/en/apm/agent/java/current/release-notes.html[elastic.co]
endif::[]

////
[[release-notes-x.x.x]]
==== x.x.x - YYYY/MM/DD

[float]
===== Breaking changes

[float]
===== Features
* Cool new feature: {pull}2526[#2526]

[float]
===== Bug fixes
////

=== Unreleased

[[release-notes-1.15.0]]
==== 1.15.0 - YYYY/MM/DD

[float]
===== Breaking changes

[float]
===== Features
<<<<<<< HEAD
* `Span#captureException` and `Transaction#captureException` in public Api return reported error id. - {pull}[#1015]
=======

[float]
===== Bug fixes

[[release-notes-1.x]]
=== Java Agent version 1.x

[[release-notes-1.14.0]]
==== 1.14.0 - 2020/03/04

[float]
===== Features

>>>>>>> 11586c1c
* Support for the official https://www.w3.org/TR/trace-context[W3C] `traceparent` and `tracestate` headers. +
  The agent now accepts both the `elastic-apm-traceparent` and the official `traceparent` header.
By default, it sends both headers on outgoing requests, unless <<config-use-elastic-traceparent-header, `use_elastic_traceparent_header`>> is set to false.
* Creating spans for slow methods with the help of the sampling profiler https://github.com/jvm-profiling-tools/async-profiler[async-profiler].
<<<<<<< HEAD
  This is a low-overhead way of seeing which methods make your transactions slow and a replacement for the `trace_methods` configuration option.
  See <<supported-java-methods>> for more details.
* Add support for <<supported-rpc-frameworks, gRPC>> client & server instrumentation {pull}1019[#1019]
=======
This is a low-overhead way of seeing which methods make your transactions slow and a replacement for the `trace_methods` configuration option.
See <<supported-java-methods>> for more details
* Adding a Circuit Breaker to pause the agent when stress is detected on the system and resume when the stress is relieved.
See <<circuit-breaker>> and {pull}1040[#1040] for more info.
* `Span#captureException` and `Transaction#captureException` in public API return reported error id - {pull}1015[#1015]
>>>>>>> 11586c1c

[float]
===== Bug fixes

* java.lang.IllegalStateException: Cannot resolve type description for <com.another.commercial.apm.agent.Class> - {pull}1037[#1037]
* properly handle `java.sql.SQLException` for unsupported JDBC features {pull}[#1035] https://github.com/elastic/apm-agent-java/issues/1025[#1025]

[[release-notes-1.13.0]]
==== 1.13.0 - 2020/02/11

[float]
===== Features

* Add support for <<supported-databases, Redis Lettuce client>>
* Add `context.message.age.ms` field for JMS message receiving spans and transactions - {pull}970[#970]
* Instrument log4j Logger#error(String, Throwable) ({pull}919[#919]) Automatically captures exceptions when calling `logger.error("message", exception)`
* Add instrumentation for external process execution through `java.lang.Process` and Apache `commons-exec` - {pull}903[#903]
* Add `destination` fields to exit span contexts - {pull}976[#976]
* Removed `context.message.topic.name` field - {pull}993[#993]
* Add support for Kafka clients - {pull}981[#981]
* Add support for binary `traceparent` header format (see the https://github.com/elastic/apm/blob/master/docs/agent-development.md#Binary-Fields[spec]
for more details) - {pull}1009[#1009]
* Add support for log correlation for log4j and log4j2, even when not used in combination with slf4j.
  See <<supported-logging-frameworks>> for details.

[float]
===== Bug Fixes

* Fix parsing value of `trace_methods` configuration property {pull}930[#930]
* Workaround for `java.util.logging` deadlock {pull}965[#965]
* JMS should propagate traceparent header when transactions are not sampled {pull}999[#999]
* Spans are not closed if JDBC implementation does not support `getUpdateCount` {pull}1008[#1008]

[[release-notes-1.12.0]]
==== 1.12.0 - 2019/11/21

[float]
===== Features
* JMS Enhancements {pull}911[#911]:
** Add special handling for temporary queues/topics
** Capture message bodies of text Messages
*** Rely on the existing `ELASTIC_APM_CAPTURE_BODY` agent config option (off by default).
*** Send as `context.message.body`
*** Limit size to 10000 characters. If longer than this size, trim to 9999 and append with ellipsis
** Introduce the `ignore_message_queues` configuration to disable instrumentation (message tagging) for specific 
      queues/topics as suggested in {pull}710[#710]
** Capture predefined message headers and all properties
*** Rely on the existing `ELASTIC_APM_CAPTURE_HEADERS` agent config option.
*** Send as `context.message.headers`
*** Sanitize sensitive headers/properties based on the `sanitize_field_names` config option
* Added support for the MongoDB sync driver. See https://www.elastic.co/guide/en/apm/agent/java/master/supported-technologies-details.html#supported-databases[supported data stores].

[float]
===== Bug Fixes
* JDBC regression- `PreparedStatement#executeUpdate()` and `PreparedStatement#executeLargeUpdate()` are not traced {pull}918[#918]
* When systemd cgroup driver is used, the discovered Kubernetes pod UID contains "_" instead of "-" {pull}920[#920]
* DB2 jcc4 driver is not traced properly {pull}926[#926]

[[release-notes-1.11.0]]
==== 1.11.0 - 2019/10/31

[float]
===== Features
* Add the ability to configure a unique name for a JVM within a service through the
https://www.elastic.co/guide/en/apm/agent/java/master/config-core.html#config-service-node-name[`service_node_name`]
config option]
* Add ability to ignore some exceptions to be reported as errors https://www.elastic.co/guide/en/apm/agent/java/master/config-core.html#config-ignore-exceptions[ignore_exceptions]
* Applying new logic for JMS `javax.jms.MessageConsumer#receive` so that, instead of the transaction created for the 
   polling method itself (ie from `receive` start to end), the agent will create a transaction attempting to capture 
   the code executed during actual message handling.
   This logic is suitable for environments where polling APIs are invoked within dedicated polling threads.
   This polling transaction creation strategy can be reversed through a configuration option (`message_polling_transaction_strategy`) 
   that is not exposed in the properties file by default.  
* Send IP obtained through `javax.servlet.ServletRequest#getRemoteAddr()` in `context.request.socket.remote_address` 
   instead of parsing from headers {pull}889[#889]
* Added `ElasticApmAttacher.attach(String propertiesLocation)` to specify a custom properties location
* Logs message when `transaction_max_spans` has been exceeded {pull}849[#849]
* Report the number of affected rows by a SQL statement (UPDATE,DELETE,INSERT) in 'affected_rows' span attribute {pull}707[#707]
* Add https://www.elastic.co/guide/en/apm/agent/java/master/public-api.html#api-traced[`@Traced`] annotation which either creates a span or a transaction, depending on the context
* Report JMS destination as a span/transaction context field {pull}906[#906]
* Added https://www.elastic.co/guide/en/apm/agent/java/master/config-jmx.html#config-capture-jmx-metrics[`capture_jmx_metrics`] configuration option

[float]
===== Bug Fixes
* JMS creates polling transactions even when the API invocations return without a message
* Support registering MBeans which are added after agent startup

[[release-notes-1.10.0]]
==== 1.10.0 - 2019/09/30

[float]
===== Features
* Add ability to manually specify reported https://www.elastic.co/guide/en/apm/agent/java/master/config-core.html#config-hostname[hostname]
* Add support for https://www.elastic.co/guide/en/apm/agent/java/master/supported-technologies-details.html#supported-databases[Redis Jedis client]
* Add support for identifying target JVM to attach apm agent to using JMV property. See also the documentation of the https://www.elastic.co/guide/en/apm/agent/java/master/setup-attach-cli.html#setup-attach-cli-usage-list[`--include` and `--exclude` flags]
* Added https://www.elastic.co/guide/en/apm/agent/java/master/config-jmx.html#config-capture-jmx-metrics[`capture_jmx_metrics`] configuration option
* Improve servlet error capture {pull}812[#812]
  Among others, now also takes Spring MVC `@ExceptionHandler`s into account 
* Instrument Logger#error(String, Throwable) {pull}821[#821]
  Automatically captures exceptions when calling `logger.error("message", exception)`
* Easier log correlation with https://github.com/elastic/java-ecs-logging. See https://www.elastic.co/guide/en/apm/agent/java/master/log-correlation.html[docs].
* Avoid creating a temp agent file for each attachment {pull}859[#859]
* Instrument `View#render` instead of `DispatcherServlet#render` {pull}829[#829]
  This makes the transaction breakdown graph more useful. Instead of `dispatcher-servlet`, the graph now shows a type which is based on the view name, for example, `FreeMarker` or `Thymeleaf`.

[float]
===== Bug Fixes
* Error in log when setting https://www.elastic.co/guide/en/apm/agent/java/current/config-reporter.html#config-server-urls[server_urls] 
 to an empty string - `co.elastic.apm.agent.configuration.ApmServerConfigurationSource - Expected previousException not to be null`
* Avoid terminating the TCP connection to APM Server when polling for configuration updates {pull}823[#823]
 
[[release-notes-1.9.0]]
==== 1.9.0 - 2019/08/22

[float]
===== Features
* Upgrading supported OpenTracing version from 0.31 to 0.33
* Added annotation and meta-annotation matching support for `trace_methods`, for example:
** `public @java.inject.* org.example.*` (for annotation)
** `public @@javax.enterprise.context.NormalScope org.example.*` (for meta-annotation)
* The runtime attachment now also works when the `tools.jar` or the `jdk.attach` module is not available.
This means you don't need a full JDK installation - the JRE is sufficient.
This makes the runtime attachment work in more environments such as minimal Docker containers.
Note that the runtime attachment currently does not work for OSGi containers like those used in many application servers such as JBoss and WildFly.
See the https://www.elastic.co/guide/en/apm/agent/java/master/setup-attach-cli.html[documentation] for more information.
* Support for Hibernate Search

[float]
===== Bug Fixes
* A warning in logs saying APM server is not available when using 1.8 with APM server 6.x.
Due to that, agent 1.8.0 will silently ignore non-string labels, even if used with APM server of versions 6.7.x or 6.8.x that support such.
If APM server version is <6.7 or 7.0+, this should have no effect. Otherwise, upgrade the Java agent to 1.9.0+.
* `ApacheHttpAsyncClientInstrumentation` matching increases startup time considerably
* Log correlation feature is active when `active==false`
* Tomcat's memory leak prevention mechanism is causing a... memory leak. JDBC statement map is leaking in Tomcat if the application that first used it is udeployed/redeployed.
See https://discuss.elastic.co/t/elastic-apm-agent-jdbchelper-seems-to-use-a-lot-of-memory/195295[this related discussion].

[float]
==== Breaking Changes
* The `apm-agent-attach.jar` is not executable anymore.
Use `apm-agent-attach-standalone.jar` instead. 

[[release-notes-1.8.0]]
==== 1.8.0 - 2019/07/30

[float]
===== Features
* Added support for tracking https://www.elastic.co/guide/en/kibana/7.3/transactions.html[time spent by span type].
   Can be disabled by setting https://www.elastic.co/guide/en/apm/agent/java/current/config-core.html#config-breakdown-metrics[`breakdown_metrics`] to `false`. 
* Added support for https://www.elastic.co/guide/en/kibana/7.3/agent-configuration.html[central configuration].
   Can be disabled by setting https://www.elastic.co/guide/en/apm/agent/java/current/config-core.html#config-central-config[`central_config`] to `false`.
* Added support for Spring's JMS flavor - instrumenting `org.springframework.jms.listener.SessionAwareMessageListener`
* Added support to legacy ApacheHttpClient APIs (which adds support to Axis2 configured to use ApacheHttpClient)
* Added support for setting https://www.elastic.co/guide/en/apm/agent/java/1.x/config-reporter.html#config-server-urls[`server_urls`] dynamically via properties file {pull}723[#723]
* Added https://www.elastic.co/guide/en/apm/agent/java/current/config-core.html#config-config-file[`config_file`] option 
* Added option to use `@javax.ws.rs.Path` value as transaction name https://www.elastic.co/guide/en/apm/agent/java/current/config-jax-rs.html#config-use-jaxrs-path-as-transaction-name[`use_jaxrs_path_as_transaction_name`]
* Instrument quartz jobs https://www.elastic.co/guide/en/apm/agent/java/current/supported-technologies-details.html#supported-scheduling-frameworks[docs]
* SQL parsing improvements {pull}696[#696]
* Introduce priorities for transaction name {pull}748[#748].
   Now uses the path as transaction name if https://www.elastic.co/guide/en/apm/agent/java/current/config-http.html#config-use-path-as-transaction-name[`use_path_as_transaction_name`] is set to `true`
   rather than `ServletClass#doGet`.
   But if a name can be determined from a high level framework,
   like Spring MVC, that takes precedence.
   User-supplied names from the API always take precedence over any others.
* Use JSP path name as transaction name as opposed to the generated servlet class name {pull}751[#751]

[float]
===== Bug Fixes
* Some JMS Consumers and Producers are filtered due to class name filtering in instrumentation matching
* Jetty: When no display name is set and context path is "/" transaction service names will now correctly fall back to configured values
* JDBC's `executeBatch` is not traced
* Drops non-String labels when connected to APM Server < 6.7 to avoid validation errors {pull}687[#687]
* Parsing container ID in cloud foundry garden {pull}695[#695]
* Automatic instrumentation should not override manual results {pull}752[#752]

[float]
===== Breaking changes
* The log correlation feature does not add `span.id` to the MDC anymore but only `trace.id` and `transaction.id` {pull}742[#742].

[[release-notes-1.7.0]]
==== 1.7.0 - 2019/06/13

[float]
===== Features
* Added the `trace_methods_duration_threshold` config option. When using the `trace_methods` config option with wild cards,
this enables considerable reduction of overhead by limiting the number of spans captured and reported
(see more details in config documentation).
NOTE: Using wildcards is still not the recommended approach for the `trace_methods` feature.
* Add `Transaction#addCustomContext(String key, String|Number|boolean value)` to public API
* Added support for AsyncHttpClient 2.x
* Added https://www.elastic.co/guide/en/apm/agent/java/current/config-core.html#config-global-labels[`global_labels`] configuration option.
This requires APM Server 7.2+.
* Added basic support for JMS- distributed tracing for basic scenarios of `send`, `receive`, `receiveNoWait` and `onMessage`.
Both Queues and Topics are supported.
Async `send` APIs are not supported in this version. 
NOTE: This feature is currently marked as "Incubating" and is disabled by default. In order to enable,
it is required to set the
https://www.elastic.co/guide/en/apm/agent/java/1.x/config-core.html#config-disable-instrumentations[`disable_instrumentations`] 
configuration property to an empty string.
* Improved OSGi support: added a configuration option for `bootdelegation` packages {pull}641[#641]
* Better span names for SQL spans. For example, `SELECT FROM user` instead of just `SELECT` {pull}633[#633]

[float]
===== Bug Fixes
* ClassCastException related to async instrumentation of Pilotfish Executor causing thread hang (applied workaround)
* NullPointerException when computing Servlet transaction name with null HTTP method name
* FileNotFoundException when trying to find implementation version of jar with encoded URL
* NullPointerException when closing Apache AsyncHttpClient request producer
* Fixes loading of `elasticapm.properties` for Spring Boot applications
* Fix startup error on WebLogic 12.2.1.2.0 {pull}649[#649]
* Disable metrics reporting and APM Server health check when active=false {pull}653[#653]

[[release-notes-1.6.1]]
==== 1.6.1 - 2019/04/26

[float]
===== Bug Fixes
* Fixes transaction name for non-sampled transactions https://github.com/elastic/apm-agent-java/issues/581[#581]
* Makes log_file option work again https://github.com/elastic/apm-agent-java/issues/594[#594]
* Async context propagation fixes
** Fixing some async mechanisms lifecycle issues https://github.com/elastic/apm-agent-java/issues/605[#605]
** Fixes exceptions when using WildFly managed executor services https://github.com/elastic/apm-agent-java/issues/589[#589]
** Exclude glassfish Executor which does not permit wrapped runnables https://github.com/elastic/apm-agent-java/issues/596[#596]
** Exclude DumbExecutor https://github.com/elastic/apm-agent-java/issues/598[#598]
* Fixes Manifest version reading error to support `jar:file` protocol https://github.com/elastic/apm-agent-java/issues/601[#601]
* Fixes transaction name for non-sampled transactions https://github.com/elastic/apm-agent-java/issues/597[#597]
* Fixes potential classloader deadlock by preloading `FileSystems.getDefault()` https://github.com/elastic/apm-agent-java/issues/603[#603]

[[release-notes-1.6.0]]
==== 1.6.0 - 2019/04/16

[float]
===== Related Announcements
* Java APM Agent became part of the Cloud Foundry Java Buildpack as of https://github.com/cloudfoundry/java-buildpack/releases/tag/v4.19[Release v4.19]
 
[float]
===== Features
* Support Apache HttpAsyncClient - span creation and cross-service trace context propagation
* Added the `jvm.thread.count` metric, indicating the number of live threads in the JVM (daemon and non-daemon) 
* Added support for WebLogic
* Added support for Spring `@Scheduled` and EJB `@Schedule` annotations - https://github.com/elastic/apm-agent-java/pull/569[#569]

[float]
===== Bug Fixes
* Avoid that the agent blocks server shutdown in case the APM Server is not available - https://github.com/elastic/apm-agent-java/pull/554[#554]
* Public API annotations improper retention prevents it from being used with Groovy - https://github.com/elastic/apm-agent-java/pull/567[#567]
* Eliminate side effects of class loading related to Instrumentation matching mechanism

[[release-notes-1.5.0]]
==== 1.5.0 - 2019/03/26

[float]
===== Potentially breaking changes
* If you didn't explicitly set the https://www.elastic.co/guide/en/apm/agent/java/master/config-core.html#config-service-name[`service_name`]
previously and you are dealing with a servlet-based application (including Spring Boot),
your `service_name` will change.
See the documentation for https://www.elastic.co/guide/en/apm/agent/java/master/config-core.html#config-service-name[`service_name`]
and the corresponding section in _Features_ for more information.
Note: this requires APM Server 7.0+. If using previous versions, nothing will change.

[float]
===== Features
* Added property `"allow_path_on_hierarchy"` to JAX-RS plugin, to lookup inherited usage of `@path`
* Support for number and boolean labels in the public API {pull}497[497].
This change also renames `tag` to `label` on the API level to be compliant with the https://github.com/elastic/ecs#-base-fields[Elastic Common Schema (ECS)].
The `addTag(String, String)` method is still supported but deprecated in favor of `addLabel(String, String)`.
As of version 7.x of the stack, labels will be stored under `labels` in Elasticsearch.
Previously, they were stored under `context.tags`.
* Support async queries made by Elasticsearch REST client 
* Added `setStartTimestamp(long epochMicros)` and `end(long epochMicros)` API methods to `Span` and `Transaction`,
allowing to set custom start and end timestamps.
* Auto-detection of the `service_name` based on the `<display-name>` element of the `web.xml` with a fallback to the servlet context path.
If you are using a spring-based application, the agent will use the setting for `spring.application.name` for its `service_name`.
See the documentation for https://www.elastic.co/guide/en/apm/agent/java/master/config-core.html#config-service-name[`service_name`]
for more information.
Note: this requires APM Server 7.0+. If using previous versions, nothing will change.
* Previously, enabling https://www.elastic.co/guide/en/apm/agent/java/master/config-core.html#config-capture-body[`capture_body`] could only capture form parameters.
Now it supports all UTF-8 encoded plain-text content types.
The option https://www.elastic.co/guide/en/apm/agent/java/master/config-http.html#config-capture-body-content-types[`capture_body_content_types`]
controls which `Content-Type`s should be captured.
* Support async calls made by OkHttp client (`Call#enqueue`)
* Added support for providing config options on agent attach.
** CLI example: `--config server_urls=http://localhost:8200,http://localhost:8201`
** API example: `ElasticApmAttacher.attach(Map.of("server_urls", "http://localhost:8200,http://localhost:8201"));`

[float]
===== Bug Fixes
* Logging integration through MDC is not working properly - https://github.com/elastic/apm-agent-java/issues/499[#499]
* ClassCastException with adoptopenjdk/openjdk11-openj9 - https://github.com/elastic/apm-agent-java/issues/505[#505]
* Span count limitation is not working properly - reported https://discuss.elastic.co/t/kibana-apm-not-showing-spans-which-are-visible-in-discover-too-many-spans/171690[in our forum]
* Java agent causes Exceptions in Alfresco cluster environment due to failure in the instrumentation of Hazelcast `Executor`s - reported https://discuss.elastic.co/t/cant-run-apm-java-agent-in-alfresco-cluster-environment/172962[in our forum]

[[release-notes-1.4.0]]
==== 1.4.0 - 2019/02/14

[float]
===== Features
* Added support for sync calls of OkHttp client
* Added support for context propagation for `java.util.concurrent.ExecutorService`s
* The `trace_methods` configuration now allows to omit the method matcher.
   Example: `com.example.*` traces all classes and methods within the `com.example` package and sub-packages.
* Added support for JSF. Tested on WildFly, WebSphere Liberty and Payara with embedded JSF implementation and on Tomcat and Jetty with
 MyFaces 2.2 and 2.3
* Introduces a new configuration option `disable_metrics` which disables the collection of metrics via a wildcard expression.
* Support for HttpUrlConnection
* Adds `subtype` and `action` to spans. This replaces former typing mechanism where type, subtype and action were all set through
   the type in an hierarchical dotted-syntax. In order to support existing API usages, dotted types are parsed into subtype and action, 
   however `Span.createSpan` and `Span.setType` are deprecated starting this version. Instead, type-less spans can be created using the new 
   `Span.startSpan` API and typed spans can be created using the new `Span.startSpan(String type, String subtype, String action)` API
* Support for JBoss EAP 6.4, 7.0, 7.1 and 7.2
* Improved startup times
* Support for SOAP (JAX-WS).
   SOAP client create spans and propagate context.
   Transactions are created for `@WebService` classes and `@WebMethod` methods.  

[float]
===== Bug Fixes
* Fixes a failure in BitBucket when agent deployed https://github.com/elastic/apm-agent-java/issues/349[#349]
* Fixes increased CPU consumption https://github.com/elastic/apm-agent-java/issues/453[#453] and https://github.com/elastic/apm-agent-java/issues/443[#443]
* Fixed some OpenTracing bridge functionalities that were not working when auto-instrumentation is disabled
* Fixed an error occurring when ending an OpenTracing span before deactivating
* Sending proper `null` for metrics that have a NaN value
* Fixes JVM crash with Java 7 https://github.com/elastic/apm-agent-java/issues/458[#458]
* Fixes an application deployment failure when using EclipseLink and `trace_methods` configuration https://github.com/elastic/apm-agent-java/issues/474[#474]

[[release-notes-1.3.0]]
==== 1.3.0 - 2019/01/10

[float]
===== Features
* The agent now collects system and JVM metrics https://github.com/elastic/apm-agent-java/pull/360[#360]
* Add API methods `ElasticApm#startTransactionWithRemoteParent` and `Span#injectTraceHeaders` to allow for manual context propagation https://github.com/elastic/apm-agent-java/pull/396[#396].
* Added `trace_methods` configuration option which lets you define which methods in your project or 3rd party libraries should be traced.
   To create spans for all `public` methods of classes whose name ends in `Service` which are in a sub-package of `org.example.services` use this matcher:
   `public org.example.services.*.*Service#*` https://github.com/elastic/apm-agent-java/pull/398[#398]
* Added span for `DispatcherServlet#render` https://github.com/elastic/apm-agent-java/pull/409[#409].
* Flush reporter on shutdown to make sure all recorded Spans are sent to the server before the programm exits https://github.com/elastic/apm-agent-java/pull/397[#397]
* Adds Kubernetes https://github.com/elastic/apm-agent-java/issues/383[#383] and Docker metadata to, enabling correlation with the Kibana Infra UI.
* Improved error handling of the Servlet Async API https://github.com/elastic/apm-agent-java/issues/399[#399]
* Support async API’s used with AsyncContext.start https://github.com/elastic/apm-agent-java/issues/388[#388]

[float]
===== Bug Fixes
* Fixing a potential memory leak when there is no connection with APM server
* Fixes NoSuchMethodError CharBuffer.flip() which occurs when using the Elasticsearch RestClient and Java 7 or 8 https://github.com/elastic/apm-agent-java/pull/401[#401]

 
[[release-notes-1.2.0]]
==== 1.2.0 - 2018/12/19

[float]
===== Features
* Added `capture_headers` configuration option.
   Set to `false` to disable capturing request and response headers.
   This will reduce the allocation rate of the agent and can save you network bandwidth and disk space.
* Makes the API methods `addTag`, `setName`, `setType`, `setUser` and `setResult` fluent, so that calls can be chained. 

[float]
===== Bug Fixes
* Catch all errors thrown within agent injected code
* Enable public APIs and OpenTracing bridge to work properly in OSGi systems, fixes https://github.com/elastic/apm-agent-java/issues/362[this WildFly issue]
* Remove module-info.java to enable agent working on early Tomcat 8.5 versions
* Fix https://github.com/elastic/apm-agent-java/issues/371[async Servlet API issue]

[[release-notes-1.1.0]]
==== 1.1.0 - 2018/11/28

[float]
===== Features
* Some memory allocation improvements
* Enabling bootdelegation for agent classes in Atlassian OSGI systems

[float]
===== Bug Fixes
* Update dsl-json which fixes a memory leak.
 See https://github.com/ngs-doo/dsl-json/pull/102[ngs-doo/dsl-json#102] for details. 
* Avoid `VerifyError`s by non instrumenting classes compiled for Java 4 or earlier
* Enable APM Server URL configuration with path (fixes #339)
* Reverse `system.hostname` and `system.platform` order sent to APM server

[[release-notes-1.0.1]]
==== 1.0.1 - 2018/11/15

[float]
===== Bug Fixes
* Fixes NoSuchMethodError CharBuffer.flip() which occurs when using the Elasticsearch RestClient and Java 7 or 8 {pull}313[#313]

[[release-notes-1.0.0]]
==== 1.0.0 - 2018/11/14

[float]
===== Breaking changes
* Remove intake v1 support. This version requires APM Server 6.5.0+ which supports the intake api v2.
   Until the time the APM Server 6.5.0 is officially released,
   you can test with docker by pulling the APM Server image via
   `docker pull docker.elastic.co/apm/apm-server:6.5.0-SNAPSHOT`. 

[float]
===== Features
* Adds `@CaptureTransaction` and `@CaptureSpan` annotations which let you declaratively add custom transactions and spans.
   Note that it is required to configure the `application_packages` for this to work.
   See the https://www.elastic.co/guide/en/apm/agent/java/master/public-api.html#api-annotation[documentation] for more information.
* The public API now supports to activate a span on the current thread.
   This makes the span available via `ElasticApm#currentSpan()`
   Refer to the https://www.elastic.co/guide/en/apm/agent/java/master/public-api.html#api-span-activate[documentation] for more details.
* Capturing of Elasticsearch RestClient 5.0.2+ calls.
   Currently, the `*Async` methods are not supported, only their synchronous counterparts.
* Added API methods to enable correlating the spans created from the JavaScrip Real User Monitoring agent with the Java agent transaction.
   More information can be found in the https://www.elastic.co/guide/en/apm/agent/java/master/public-api.html#api-ensure-parent-id[documentation].
* Added `Transaction.isSampled()` and `Span.isSampled()` methods to the public API
* Added `Transaction#setResult` to the public API {pull}293[#293]

[float]
===== Bug Fixes
* Fix for situations where status code is reported as `200`, even though it actually was `500` {pull}225[#225]
* Capturing the username now properly works when using Spring security {pull}183[#183]

[[release-notes-1.0.0.rc1]]
==== 1.0.0.RC1 - 2018/11/06

[float]
===== Breaking changes
* Remove intake v1 support. This version requires APM Server 6.5.0+ which supports the intake api v2.
   Until the time the APM Server 6.5.0 is officially released,
   you can test with docker by pulling the APM Server image via
   `docker pull docker.elastic.co/apm/apm-server:6.5.0-SNAPSHOT`.
* Wildcard patterns are case insensitive by default. Prepend `(?-i)` to make the matching case sensitive.

[float]
===== Features
* Support for Distributed Tracing
* Adds `@CaptureTransaction` and `@CaptureSpan` annotations which let you declaratively add custom transactions and spans.
   Note that it is required to configure the `application_packages` for this to work.
   See the https://www.elastic.co/guide/en/apm/agent/java/master/public-api.html#api-annotation[documentation] for more information.
* The public API now supports to activate a span on the current thread.
   This makes the span available via `ElasticApm#currentSpan()`
   Refer to the https://www.elastic.co/guide/en/apm/agent/java/master/public-api.html#api-span-activate[documentation] for more details.
* Capturing of Elasticsearch RestClient 5.0.2+ calls.
   Currently, the `*Async` methods are not supported, only their synchronous counterparts.
* Added API methods to enable correlating the spans created from the JavaScrip Real User Monitoring agent with the Java agent transaction.
   More information can be found in the https://www.elastic.co/guide/en/apm/agent/java/master/public-api.html#api-ensure-parent-id[documentation].
* Microsecond accurate timestamps {pull}261[#261]
* Support for JAX-RS annotations.
Transactions are named based on your resources (`ResourceClass#resourceMethod`).

[float]
===== Bug Fixes
* Fix for situations where status code is reported as `200`, even though it actually was `500` {pull}225[#225]

[[release-notes-0.8.x]]
=== Java Agent version 0.8.x

[[release-notes-0.8.0]]
==== 0.8.0

[float]
===== Breaking changes
* Wildcard patterns are case insensitive by default. Prepend `(?-i)` to make the matching case sensitive.

[float]
===== Features
* Wildcard patterns are now not limited to only one wildcard in the middle and can be arbitrarily complex now.
   Example: `*foo*bar*baz`.
* Support for JAX-RS annotations.
   Transactions are named based on your resources (`ResourceClass#resourceMethod`).

[[release-notes-0.7.x]]
=== Java Agent version 0.7.x

[[release-notes-0.7.1]]
==== 0.7.1 - 2018/10/24

[float]
===== Bug Fixes
* Avoid recycling transactions twice {pull}178[#178]

[[release-notes-0.7.0]]
==== 0.7.0 - 2018/09/12

[float]
===== Breaking changes
* Removed `ElasticApm.startSpan`. Spans can now only be created from their transactions via `Transaction#createSpan`.
* `ElasticApm.startTransaction` and `Transaction#createSpan` don't activate the transaction and spans
   and are thus not available via `ElasticApm.activeTransaction` and `ElasticApm.activeSpan`.

[float]
===== Features
* Public API
** Add `Span#captureException` and `Transaction#captureException` to public API.
      `ElasticApm.captureException` is deprecated now. Use `ElasticApm.currentSpan().captureException(exception)` instead.
** Added `Transaction.getId` and `Span.getId` methods 
* Added support for async servlet requests
* Added support for Payara/Glassfish
* Incubating support for Apache HttpClient
* Support for Spring RestTemplate
* Added configuration options `use_path_as_transaction_name` and `url_groups`,
   which allow to use the URL path as the transaction name.
   As that could contain path parameters, like `/user/$userId` however,
   You can set the `url_groups` option to define a wildcard pattern, like `/user/*`,
   to group those paths together.
   This is especially helpful when using an unsupported Servlet API-based framework. 
* Support duration suffixes (`ms`, `s` and `m`) for duration configuration options.
   Not using the duration suffix logs out a deprecation warning and will not be supported in future versions.
* Add ability to add multiple APM server URLs, which enables client-side load balancing.
   The configuration option `server_url` has been renamed to `server_urls` to reflect this change.
   However, `server_url` still works for backwards compatibility.
* The configuration option `service_name` is now optional.
   It defaults to the main class name,
   the name of the executed jar file (removing the version number),
   or the application server name (for example `tomcat-application`).
   In a lot of cases,
   you will still want to set the `service_name` explicitly.
   But it helps getting started and seeing data easier,
   as there are no required configuration options anymore.
   In the future we will most likely determine more useful application names for Servlet API-based applications.<|MERGE_RESOLUTION|>--- conflicted
+++ resolved
@@ -19,18 +19,14 @@
 ////
 
 === Unreleased
-
-[[release-notes-1.15.0]]
-==== 1.15.0 - YYYY/MM/DD
-
-[float]
-===== Breaking changes
-
-[float]
-===== Features
-<<<<<<< HEAD
-* `Span#captureException` and `Transaction#captureException` in public Api return reported error id. - {pull}[#1015]
-=======
+[[release-notes-1.14.0]]
+==== 1.14.0 - YYYY/MM/DD
+
+[float]
+===== Breaking changes
+
+[float]
+===== Features
 
 [float]
 ===== Bug fixes
@@ -44,28 +40,22 @@
 [float]
 ===== Features
 
->>>>>>> 11586c1c
 * Support for the official https://www.w3.org/TR/trace-context[W3C] `traceparent` and `tracestate` headers. +
   The agent now accepts both the `elastic-apm-traceparent` and the official `traceparent` header.
 By default, it sends both headers on outgoing requests, unless <<config-use-elastic-traceparent-header, `use_elastic_traceparent_header`>> is set to false.
 * Creating spans for slow methods with the help of the sampling profiler https://github.com/jvm-profiling-tools/async-profiler[async-profiler].
-<<<<<<< HEAD
-  This is a low-overhead way of seeing which methods make your transactions slow and a replacement for the `trace_methods` configuration option.
-  See <<supported-java-methods>> for more details.
-* Add support for <<supported-rpc-frameworks, gRPC>> client & server instrumentation {pull}1019[#1019]
-=======
 This is a low-overhead way of seeing which methods make your transactions slow and a replacement for the `trace_methods` configuration option.
 See <<supported-java-methods>> for more details
 * Adding a Circuit Breaker to pause the agent when stress is detected on the system and resume when the stress is relieved.
 See <<circuit-breaker>> and {pull}1040[#1040] for more info.
 * `Span#captureException` and `Transaction#captureException` in public API return reported error id - {pull}1015[#1015]
->>>>>>> 11586c1c
+* Add support for <<supported-rpc-frameworks, gRPC>> client & server instrumentation {pull}1019[#1019]
 
 [float]
 ===== Bug fixes
 
-* java.lang.IllegalStateException: Cannot resolve type description for <com.another.commercial.apm.agent.Class> - {pull}1037[#1037]
-* properly handle `java.sql.SQLException` for unsupported JDBC features {pull}[#1035] https://github.com/elastic/apm-agent-java/issues/1025[#1025]
+[[release-notes-1.x]]
+=== Java Agent version 1.x
 
 [[release-notes-1.13.0]]
 ==== 1.13.0 - 2020/02/11
