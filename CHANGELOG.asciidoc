--- conflicted
+++ resolved
@@ -29,12 +29,9 @@
 * Replaced `authorization` in the default value of `sanitize_field_names` with `*auth*` - {pull}2326[#2326]
 * Unsampled transactions are dropped and not sent to the APM-Server if the APM-Server version is 8.0+ - {pull}2329[#2329]
 * Adding agent logging capabilities to our SDK, making it available for external plugins - {pull}2390[#2390]
-<<<<<<< HEAD
-* When the MANIFEST.MF of the main jar contains the Implementation-Version attribute, it is used as the default service version (except for application servers) - {pull}1922[#1922]
-=======
 * When the `MANIFEST.MF` of the main jar contains the `Implementation-Title` attribute, it is used as the default service name - {pull}1921[#1921]
   Note: this may change your service names if you relied on the auto-discovery that uses the name of the jar file. If that jar file also contains an `Implementation-Title` attribute in the `MANIFEST.MF` file, the latter will take precedence.
->>>>>>> 60233f00
+* When the MANIFEST.MF of the main jar contains the Implementation-Version attribute, it is used as the default service version (except for application servers) - {pull}1922[#1922]
 
 [float]
 ===== Bug fixes
