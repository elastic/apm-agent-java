--- conflicted
+++ resolved
@@ -25,11 +25,8 @@
 
 [float]
 ===== Features
-<<<<<<< HEAD
+* Added support to selectively enable instrumentations - {pull}2292[#2292]
 * Added support to exclude JDBC spans from being captured - {pull}2293[#2293]
-=======
-* Added support to selectively enable instrumentations - {pull}2292[#2292]
->>>>>>> 7434123a
 
 [float]
 ===== Bug fixes
