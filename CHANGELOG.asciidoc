--- conflicted
+++ resolved
@@ -28,12 +28,8 @@
 
 [float]
 ===== Features
-<<<<<<< HEAD
-* Add support for Spring WebClient - {pull}2229[#2229]
+* Cool new feature: {pull}2526[#2526]
 * Added support for setting the remote address of a transaction via the public api - {pull}2522[#2522]
-=======
-* Cool new feature: {pull}2526[#2526]
->>>>>>> a737cba0
 
 [float]
 ===== Bug fixes
