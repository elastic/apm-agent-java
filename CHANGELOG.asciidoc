--- conflicted
+++ resolved
@@ -25,11 +25,7 @@
 
 [float]
 ===== Features
-<<<<<<< HEAD
-* Added support to selectively enable instrumentations - {pull}2292[#2292]
 * When the MANIFEST.MF of the main jar contains the Implementation-Version attribute, it is used as the default service version (except for application servers) - {pull}1922[#1922]
-=======
->>>>>>> 565ee907
 
 [float]
 ===== Bug fixes
