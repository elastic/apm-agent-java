ifdef::env-github[]
NOTE: Release notes are best read in our documentation at
https://www.elastic.co/guide/en/apm/agent/java/current/release-notes.html[elastic.co]
endif::[]

////
[[release-notes-x.x.x]]
==== x.x.x - YYYY/MM/DD

[float]
===== Breaking changes

[float]
===== Features
* Cool new feature: {pull}2526[#2526]

[float]
===== Bug fixes
////

=== Unreleased

[[release-notes-1.28.1]]
==== 1.28.1 - YYYY/MM/DD

[float]
===== Features
<<<<<<< HEAD
* Added support for Java/Jakarta WebSocket ServerEndpoint - {pull}2281[#2281]
=======
* Added support to selectively enable instrumentations - {pull}2292[#2292]
>>>>>>> 7434123a

[float]
===== Bug fixes
* Preferring controller names for Spring MVC transactions, `use_path_as_transaction_name` only as a fallback - {pull}2320[#2320]

[[release-notes-1.x]]
=== Java Agent version 1.x

[[release-notes-1.28.0]]
==== 1.28.0 - 2021/12/07

[float]
===== Features
* Adding experimental support for <<aws-lambda, AWS Lambda>> - {pull}1951[#1951]
* Now supporting tomcat 10 - {pull}2229[#2229]

[float]
===== Bug fixes
* Fix error with parsing APM Server version for 7.16+ - {pull}2313[#2313]

[[release-notes-1.27.1]]
==== 1.27.1 - 2021/11/30

[float]
===== Features
* Add support to Jakarta EE for JSF - {pull}2254[#2254]

[float]
===== Bug fixes
* Fixing missing Micrometer metrics in Spring boot due to premature initialization - {pull}2255[#2255]
* Fixing hostname trimming of FQDN too aggressive - {pull}2286[#2286]
* Fixing agent `unknown` version - {pull}2289[#2289]
* Improve runtime attach configuration reliability - {pull}2283[#2283]

[[release-notes-1.27.0]]
==== 1.27.0 - 2021/11/15

[float]
===== Potentially breaking changes
* `transaction_ignore_urls` now relies on full request URL path - {pull}2146[#2146]
** On a typical application server like Tomcat, deploying an `app.war` application to the non-ROOT context makes it accessible with `http://localhost:8080/app/`
** Ignoring the whole webapp through `/app/*` was not possible until now.
** Existing configuration may need to be updated to include the deployment context, thus for example `/static/*.js` used to
exclude known static files in all applications might be changed to `/app/static/*.js` or `*/static/*.js`.
** It only impacts prefix patterns due to the additional context path in pattern.
** It does not impact deployment within the `ROOT` context like Spring-boot which do not have such context path prefix.
* The metrics `transaction.duration.sum.us`, `transaction.duration.count` and `transaciton.breakdown.count` are no longer recorded - {pull}2194[#2194]
* Automatic hostname discovery mechanism had changed, so the resulted `host.name` and `host.hostname` in events reported
by the agent may be different. This was done in order to improve the integration with host metrics in the APM UI.

[float]
===== Features
* Improved capturing of logged exceptions when using Log4j2 - {pull}2139[#2139]
* Update to async-profiler 1.8.7 and set configured `safemode` at load time though a new system property - {pull}2165[#2165]
* Added support to capture `context.message.routing-key` in rabbitmq, spring amqp instrumentations - {pull}1767[#1767]
* Breakdown metrics are now tracked per service (when using APM Server 8.0) - {pull}2208[#2208]
* Add support for Spring AMQP batch API - {pull}1716[#1716]
* Add the (current) transaction name to the error (when using APM Server 8.0) - {pull}2235[#2235]
* The JVM/JMX metrics are reported for each service name individually (when using APM Server 8.0) - {pull}2233[#2233]
* Added <<config-span-stack-trace-min-duration,`span_stack_trace_min_duration`>> option.
 This replaces the now deprecated `span_frames_min_duration` option.
 The difference is that the new option has more intuitive semantics for negative values (never collect stack trace) and zero (always collect stack trace). - {pull}2220[#2220]
* Add support to Jakarta EE for JAX-WS - {pull}2247[#2247]
* Add support to Jakarta EE for JAX-RS - {pull}2248[#2248]
* Add support for Jakarta EE EJB annotations `@Schedule`, `@Schedules` - {pull}2250[#2250]
* Add support to Jakarta EE for Servlets - {pull}1912[#1912]
* Added support to Quartz 1.x - {pull}2219[#2219]

[float]
===== Performance improvements
* Disable compression when sending data to a local APM Server
* Reducing startup contention related to instrumentation through `ensureInstrumented` - {pull}2150[#2150]

[float]
===== Bug fixes
* Fix k8s metadata discovery for containerd-cri envs - {pull}2126[#2126]
* Fixing/reducing startup delays related to `ensureInstrumented` - {pull}2150[#2150]
* Fix runtime attach when bytebuddy is in application classpath - {pull}2116[#2116]
* Fix failed integration between agent traces and host metrics coming from Beats/Elastic-Agent due to incorrect hostname
discovery - {pull}2205[#2205]
* Fix infinitely kept-alive transactions in Hikari connection pool - {pull}2210[#2210]
* Fix few Webflux exceptions and missing reactor module - {pull}2207[#2207]

[float]
===== Refactorings
* Loading the agent from an isolated class loader - {pull}2109[#2109]
* Refactorings in the `apm-agent-plugin-sdk` that may imply breaking changes for beta users of the external plugin mechanism
** `WeakMapSupplier.createMap()` is now `WeakConcurrent.buildMap()` and contains more builders - {pull}2136[#2136]
** `GlobalThreadLocal` has been removed in favor of `DetachedThreadLocal`. To make it global, use `GlobalVariables` - {pull}2136[#2136]
** `DynamicTransformer.Accessor.get().ensureInstrumented` is now `DynamicTransformer.ensureInstrumented` - {pull}2164[#2164]
** The `@AssignTo.*` annotations have been removed.
   Use the `@Advice.AssignReturned.*` annotations that come with the latest version of Byte Buddy.
   If your plugin uses the old annotations, it will be skipped.
   {pull}2171[#2171]
* Switching last instrumentations (`trace_methods`, sparkjava, JDK `HttpServer` and Struts 2) to
`TracerAwareInstrumentation` - {pull}2170[#2170]
* Replace concurrency plugin maps to `SpanConcurrentHashMap` ones - {pull}2173[#2173]
* Align User-Agent HTTP header with other APM agents - {pull}2177[#2177]

[[release-notes-1.26.0]]
==== 1.26.0 - 2021/09/14

===== Potentially breaking changes
* If you rely on Database span subtype and use Microsoft SQL Server, the span subtype has been changed from `sqlserver`
to `mssql` to align with other agents.

[float]
===== Breaking changes
* Stop collecting the field `http.request.socket.encrypted` in http requests - {pull}2136[#2136]

[float]
===== Features
* Improved naming for Spring controllers - {pull}1906[#1906]
* ECS log reformatting improvements - {pull}1910[#1910]
** Automatically sets `service.node.name` in all log events if set through agent configuration
** Add `log_ecs_reformatting_additional_fields` option to support arbitrary fields in logs
** Automatically serialize markers as tags where relevant (log4j2 and logback)
* gRPC spans (client and server) can detect errors or cancellation through custom listeners - {pull}2067[#2067]
* Add `-download-agent-version` to the agent <<setup-attach-cli-usage-options, attach CLI tool options>>, allowing the
user to configure an arbitrary agent version that will be downloaded from maven and attached - {pull}1959[#1959]
* Add extra check to detect improper agent setup - {pull}2076[#2076]
* In redis tests - embedded RedisServer is replaced by testcontainers - {pull}2221[#2221]

[float]
===== Performance improvements
* Reduce GC time overhead caused by WeakReferences - {pull}2086[#2086], {pull}2081[#2081]
* Reduced memory overhead by a smarter type pool caching strategy - {pull}2102[#2102]. +
  The type pool cache improves the startup times by speeding up type matching
  (determining whether a class that's about to be loaded should be instrumented).
  Generally, the more types that are cached, the faster the startup. +
  The old strategy did not impose a limit to the cache but cleared it after it hasn't been accessed in a while.
  However, load test have discovered that the cache may never be cleared and leave a permanent overhead of 23mb.
  The actual size of the cache highly depends on the application and loosely correlates with the number of loaded classes. +
  The new caching strategy targets to allocate 1% of the committed heap, at least 0.5mb and max 10mb.
  If a particular entry hasn't been accessed within 20s, it will be removed from the cache. +
  The results based on load testing are very positive:
** Equivalent startup times (within the margins of error of the previous strategy)
** Equivalent allocation rate (within the margins of error of the previous strategy)
** Reduced avg heap utilization from 10%/15mb (previous strategy) to within margins of error without the agent
** Reduced GC time due to the additional headroom that the application can utilize.
** Based on heap dump analysis, after warmup, the cache size is now around 59kb (down from 23mb with the previous strategy).

[float]
===== Bug fixes
* Fix failure to parse some forms of the `Implementation-Version` property from jar manifest files - {pull}1931[#1931]
* Ensure single value for context-propagation header - {pull}1937[#1937]
* Fix gRPC non-terminated (therefore non-reported) client spans - {pull}2067[#2067]
* Fix Webflux response status code - {pull}1948[#1948]
* Ensure path filtering is applied when Servlet path is not available - {pull}2099[#2099]
* Align span subtype for MS SqlServer - {pull}2112[#2112]
* Fix potential destination host name corruption in OkHttp client spans - {pull}2118[#2118]

[float]
===== Refactorings
* Migrate several plugins to indy dispatcher {pull}2087[#2087], {pull}2088[#2088], {pull}2090[#2090], {pull}2094[#2094], {pull}2095[#2095]

[[release-notes-1.25.0]]
==== 1.25.0 - 2021/07/22

[float]
===== Potentially breaking changes
* If you rely on instrumentations that are in the `experimental` group, you must now set `enable_experimental_instrumentations=true` otherwise
the experimental instrumentations will be disabled by default. Up to version `1.24.0` using an empty value for `disable_instrumentations` was
the recommended way to override the default `disable_instrumentations=experimental`.

[float]
===== Features
* Support for inheritance of public API annotations - {pull}1805[#1805]
* JDBC instrumentation sets `context.db.instance` - {pull}1820[#1820]
* Add support for Vert.x web client- {pull}1824[#1824]
* Avoid recycling of spans and transactions that are using through the public API, so to avoid
reference-counting-related errors - {pull}1859[#1859]
* Add <<config-enable-experimental-instrumentations>> configuration option to enable experimental features - {pull}1863[#1863]
** Previously, when adding an instrumentation group to `disable_instrumentations`, we had to make sure to not forget the
default `experimental` value, for example when disabling `jdbc` instrumentation we had to set `disable_instrumentations=experimental,jdbc` otherwise
setting `disable_instrumentations=jdbc` would disable jdbc and also enable experimental features, which would not be the desired effect.
** Previously, by default `disable_instrumentations` contained `experimental`
** Now by default `disable_instrumentations` is empty and `enable_experimental_instrumentations=false`
** Set `enable_experimental_instrumentations=true` to enable experimental instrumentations
* Eliminating concerns related to log4j2 vulnerability - https://nvd.nist.gov/vuln/detail/CVE-2020-9488#vulnCurrentDescriptionTitle.
We cannot upgrade to version above 2.12.1 because this is the last version of log4j that is compatible with Java 7.
Instead, we exclude the SMTP appender (which is the vulnerable one) from our artifacts. Note that older versions of
our agent are not vulnerable as well, as the SMTP appender was never used, this is only to further reduce our users' concerns.
* Adding public APIs for setting `destination.service.resource`, `destination.address` and `destination.port` fields
for exit spans - {pull}1788[#1788]
* Only use emulated runtime attachment as fallback, remove the `--without-emulated-attach` option - {pull}1865[#1865]
* Instrument `javax.servlet.Filter` the same way as `javax.servlet.FilterChain` - {pull}1858[#1858]
* Propagate trace context headers in HTTP calls occurring from within traced exit points, for example - when using
Elasticsearch's REST client - {pull}1883[#1883]
* Added support for naming sparkjava (not Apache Spark) transactions {pull}1894[#1894]
* Added the ability to manually create exit spans, which will result with the auto creation of service nodes in the
service map and downstream service in the dependencies table - {pull}1898[#1898]
* Basic support for `com.sun.net.httpserver.HttpServer` - {pull}1854[#1854]
* Update to async-profiler 1.8.6 {pull}1907[#1907]
* Added support for setting the framework using the public api (#1908) - {pull}1909[#1909]

[float]
===== Bug fixes
* Fix NPE with `null` binary header values + properly serialize them - {pull}1842[#1842]
* Fix `ListenerExecutionFailedException` when using Spring AMQP's ReplyTo container - {pull}1872[#1872]
* Enabling log ECS reformatting when using Logback configured with `LayoutWrappingEncoder` and a pattern layout - {pull}1879[#1879]
* Fix NPE with Webflux + context propagation headers - {pull}1871[#1871]
* Fix `ClassCastException` with `ConnnectionMetaData` and multiple classloaders - {pull}1864[#1864]
* Fix NPE in `co.elastic.apm.agent.servlet.helper.ServletTransactionCreationHelper.getClassloader` - {pull}1861[#1861]
* Fix for Jboss JMX unexpected notifications - {pull}1895[#1895]

[[release-notes-1.24.0]]
==== 1.24.0 - 2021/05/31

[float]
===== Features
* Basic support for Apache Struts 2 {pull}1763[#1763]
* Extending the <<config-log-ecs-reformatting>> config option to enable the overriding of logs with ECS-reformatted
events. With the new `OVERRIDE` option, non-file logs can be ECS-reformatted automatically as well - {pull}1793[#1793]
* Instrumentation for Vert.x Web {pull}1697[#1697]
* Changed log level of vm arguments to debug
* Giving precedence for the W3C `tracecontext` header over the `elastic-apm-traceparent` header - {pull}1821[#1821]
* Add instrumentation for Webflux - {pull}1305[#1305]
* Add instrumentation for Javalin {pull}1822[#1822]

[float]
===== Bug fixes
* Fix another error related to instrumentation plugins loading on Windows - {pull}1785[#1785]
* Load Spring AMQP plugin- {pull}1784[#1784]
* Avoid `IllegalStateException` when multiple `tracestate` headers are used - {pull}1808[#1808]
* Ensure CLI attach avoids `sudo` only when required and avoid blocking - {pull}1819[#1819]
* Avoid sending metric-sets without samples, so to adhere to the intake API - {pull}1826[#1826]
* Fixing our type-pool cache, so that it can't cause OOM (softly-referenced), and it gets cleared when not used for
a while - {pull}1828[#1828]

[float]
===== Refactors
* Remove single-package limitation for embedded plugins - {pull}1780[#1780]

[[release-notes-1.23.0]]
==== 1.23.0 - 2021/04/22

[float]
===== Breaking changes
* There are breaking changes in the <<setup-attach-cli,attacher cli>>.
  See the Features section for more information.

[float]
===== Features
* Overhaul of the <<setup-attach-cli,attacher cli>> application that allows to attach the agent to running JVMs - {pull}1667[#1667]
** The artifact of the standalone cli application is now called `apm-agent-attach-cli`. The attacher API is still called `apm-agent-attach`.
** There is also a slim version of the cli application that does not bundle the Java agent.
It requires the `--agent-jar` option to be set.
** Improved logging +
The application uses {ecs-logging-java-ref}/intro.html[Java ECS logging] to emit JSON logs.
The log level can be configured with the `--log-level` option.
By default, the program is logging to the console but using the `--log-file` option, it can also log to a file.
** Attach to JVMs running under a different user (unix only) +
The JVM requires the attacher to be running under the same user as the target VM (the attachee).
The `apm-agent-attach-standalone.jar` can now be run with a user that has permissions to switch to the user that runs the target VM.
On Windows, the attacher can still only attach to JVMs that are running with under the same user.
** New include/exclude discovery rules +
*** `--include-all`: Attach to all discovered JVMs. If no matchers are provided, it will not attach to any JVMs.
*** `--include-user`/`--exclude-user`: Attach to all JVMs of a given operating system user.
*** `--include-main`/`--exclude-main`: Attach to all JVMs that whose main class/jar name, or system properties match the provided regex.
*** `--include-vmargs`/`--exclude-vmargs`: Attach to all JVMs that whose main class/jar name, or system properties match the provided regex.
** Removal of options +
*** The deprecated `--arg` option has been removed.
*** The `-i`/`--include`, `-e`/`exclude` options have been removed in favor of the `--<include|exclude>-<main|vmargs>` options.
*** The `-p`/`--pid` options have been removed in favor of the `--include-pid` option.
** Changed behavior of  the `-l`/`--list` option +
The option now only lists JVMs that match the include/exclude discovery rules.
Thus, it can be used to do a dry-run of the matchers without actually performing an attachment.
It even works in combination with `--continuous` now.
By default, the VM arguments are not printed, but only when the `-a`/`--list-vmargs` option is set.
** Remove dependency on `jps` +
Even when matching on the main class name or on system properties,
** Checks the Java version before attaching to avoid attachment on unsupported JVMs.
* Cassandra instrumentation - {pull}1712[#1712]
* Log correlation supports JBoss Logging - {pull}1737[#1737]
* Update Byte-buddy to `1.11.0` - {pull}1769[#1769]
* Support for user.domain {pull}1756[#1756]
* JAX-RS supports javax.ws.rs.PATCH
* Enabling build and unit tests on Windows - {pull}1671[#1671]

[float]
===== Bug fixes
* Fixed log correlation for log4j2 - {pull}1720[#1720]
* Fix apm-log4j1-plugin and apm-log4j2-plugin dependency on slf4j - {pull}1723[#1723]
* Avoid systematic `MessageNotWriteableException` error logging, now only visible in `debug` - {pull}1715[#1715] and {pull}1730[#1730]
* Fix rounded number format for non-english locales - {pull}1728[#1728]
* Fix `NullPointerException` on legacy Apache client instrumentation when host is `null` - {pull}1746[#1746]
* Apply consistent proxy class exclusion heuristic - {pull}1738[#1738]
* Fix micrometer serialization error - {pull}1741[#1741]
* Optimize & avoid `ensureInstrumented` deadlock by skipping stack-frame computation for Java7+ bytecode - {pull}1758[#1758]
* Fix instrumentation plugins loading on Windows - {pull}1671[#1671]

[float]
===== Refactors
* Migrate some plugins to indy dispatcher {pull}1369[#1369] {pull}1410[#1410] {pull}1374[#1374]

[[release-notes-1.22.0]]
==== 1.22.0 - 2021/03/24

[float]
===== Breaking changes
* Dots in metric names of Micrometer metrics get replaced with underscores to avoid mapping conflicts.
De-dotting be disabled via <<config-dedot-custom-metrics, `dedot_custom_metrics`>>. - {pull}1700[#1700]

[float]
===== Features
* Introducing a new mechanism to ease the development of community instrumentation plugins. See <<config-plugins-dir>> for
more details. This configuration was already added in 1.18.0, but more extensive and continuous integration testing
allows us to expose it now. It is still marked as "experimental" though, meaning that future changes in the mechanism
may break early contributed plugins. However, we highly encourage our community to try it out and we will do our best
to assist with such efforts.
* Deprecating `ignore_user_agents` in favour of `transaction_ignore_user_agents`, maintaining the same functionality -
{pull}1644[#1644]
* Update existing Hibernate Search 6 instrumentation to the final relase
* The <<config-use-path-as-transaction-name, `use_path_as_transaction_name`>> option is now dynamic
* Flushing internal and micrometer metrics before the agent shuts down - {pull}1658[#1658]
* Support for OkHttp 4.4+ -  {pull}1672[#1672]
* Adding capability to automatically create ECS-JSON-formatted version of the original application log files, through
the <<config-log-ecs-reformatting>> config option. This allows effortless ingestion of logs to Elasticsearch without
any further configuration. Supports log4j1, log4j2 and Logback. {pull}1261[#1261]
* Add support to Spring AMQP - {pull}1657[#1657]
* Adds the ability to automatically configure usage of the OpenTracing bridge in systems using ServiceLoader - {pull}1708[#1708]
* Update to async-profiler 1.8.5 - includes a fix to a Java 7 crash and enhanced safe mode to better deal with
corrupted stack frames.
* Add a warning on startup when `-Xverify:none` or `-noverify` flags are set as this can lead to crashes that are very
difficult to debug - {pull}1593[#1593]. In an upcoming version, the agent will not start when these flags are set,
unless the system property `elastic.apm.disable_bootstrap_checks` is set to true.

[float]
===== Bug fixes
* fix sample rate rounded to zero when lower than precision - {pull}1655[#1655]
* fixed a couple of bugs with the external plugin mechanism (not documented until now) - {pull}1660[#1660]
* Fix runtime attach conflict with multiple users - {pull}1704[#1704]

[[release-notes-1.21.0]]
==== 1.21.0 - 2021/02/09

[float]
===== Breaking changes
* Following PR {pull}1650[#1650], there are two slight changes with the <<config-server-url>> and <<config-server-urls>>
configuration options:
    1.  So far, setting `server_urls` with an empty string would allow the agent to work normally, apart from any action
        that requires communication with the APM Server, including the attempt to fetch a central configuration.
        Starting in this agent version, setting `server_urls` to empty string doesn't have any special meaning, it is
        the default expected configuration, where `server_url` will be used instead. In order to achieve the same
        behaviour, use the new <<config-disable-send>> configuration.
    2.  Up to this version, `server_url` was used as an alias to `server_urls`, meaning that one could potentially set
        the `server_url` config with a comma-separated list of multiple APM Server addresses, and that would have been a
        valid configuration. Starting in this agent version, `server_url` is a separate configuration, and it only accepts
        Strings that represent a single valid URL. Specifically, empty strings and commas are invalid.

[float]
===== Features
* Add cloud provider metadata to reported events, see
https://github.com/elastic/apm/blob/master/specs/agents/metadata.md#cloud-provider-metadata[spec] for details.
By default, the agent will try to automatically detect the cloud provider on startup, but this can be
configured through the <<config-cloud-provider, `cloud_provider`>> config option - {pull}1599[#1599]
* Add span & transaction `outcome` field to improve error rate calculations - {pull}1613[#1613]

[float]
===== Bug fixes
* Fixing crashes observed in Java 7 at sporadic timing by applying a few seconds delay on bootstrap - {pull}1594[#1594]
* Fallback to using "TLS" `SSLContext` when "SSL" is not available - {pull}1633[#1633]
* Fixing agent startup failure with `NullPointerException` thrown by Byte-buddy's `MultipleParentClassLoader` - {pull}1647[#1647]
* Fix cached type resolution triggering `ClassCastException` - {pull}1649[#1649]

[[release-notes-1.20.0]]
==== 1.20.0 - 2021/01/07

[float]
===== Breaking changes
* The following public API types were `public` so far and became package-private: `NoopScope`, `ScopeImpl` and `AbstractSpanImpl`.
  If your code is using them, you will need to change that when upgrading to this version.
  Related PR: {pull}1532[#1532]

[float]
===== Features
* Add support for RabbitMQ clients - {pull}1328[#1328]

[float]
===== Bug fixes
* Fix small memory allocation regression introduced with tracestate header {pull}1508[#1508]
* Fix `NullPointerException` from `WeakConcurrentMap.put` through the Elasticsearch client instrumentation - {pull}1531[#1531]
* Sending `transaction_id` and `parent_id` only for events that contain a valid `trace_id` as well - {pull}1537[#1537]
* Fix `ClassNotFoundError` with old versions of Spring resttemplate {pull}1524[#1524]
* Fix Micrometer-driven metrics validation errors by the APM Server when sending with illegal values - {pull}1559[#1559]
* Serialize all stack trace frames when setting `stack_trace_limit=-1` instead of none - {pull}1571[#1571]
* Fix `UnsupportedOperationException` when calling `ServletContext.getClassLoader()` - {pull}1576[#1576]
* Fix improper request body capturing - {pull}1579[#1579]
* Avoid `NullPointerException` due to null return values instrumentation advices - {pull}1601[#1601]
* Update async-profiler to 1.8.3 {pull}1602[1602]
* Use null-safe data structures to avoid `NullPointerException` {pull}1597[1597]
* Fix memory leak in sampling profiler mechanism - {pull}1592[#1592]

[float]
===== Refactors
* Migrate some plugins to indy dispatcher {pull}1405[#1405] {pull}1394[#1394]

[[release-notes-1.19.0]]
==== 1.19.0 - 2020/11/10

[float]
===== Features
* The agent version now includes a git hash if it's a snapshot version.
  This makes it easier to differ distinct snapshot builds of the same version.
  Example: `1.18.1-SNAPSHOT.4655910`
* Add support for sampling weight with propagation in `tracestate` W3C header {pull}1384[#1384]
* Adding two more valid options to the `log_level` config: `WARNING` (equivalent to `WARN`) and `CRITICAL`
  (will be treated as `ERROR`) - {pull}1431[1431]
* Add the ability to disable Servlet-related spans for `INCLUDE`, `FORWARD` and `ERROR` dispatches (without affecting
  basic Servlet capturing) by adding `servlet-api-dispatch` to <<config-disable-instrumentations>> - {pull}1448[1448]
* Add Sampling Profiler support for AArch64 architectures - {pull}1443[1443]
* Support proper transaction naming when using Spring's `ServletWrappingController` - {pull}1461[#1461]
* Update async-profiler to 1.8.2 {pull}1471[1471]
* Update existing Hibernate Search 6 instrumentation to work with the latest CR1 release
* Deprecating the `addLabel` public API in favor of `setLabel` (still supporting `addLabel`) - {pull}1449[#1449]

[float]
===== Bug fixes
* Fix `HttpUrlConnection` instrumentation issue (affecting distributed tracing as well) when using HTTPS without using
  `java.net.HttpURLConnection#disconnect` - {pull}1447[1447]
* Fixes class loading issue that can occur when deploying multiple applications to the same application server - {pull}1458[#1458]
* Fix ability to disable agent on startup wasn't working for runtime attach {pull}1444[1444]
* Avoid `UnsupportedOperationException` on some spring application startup {pull}1464[1464]
* Fix ignored runtime attach `config_file` {pull}1469[1469]
* Fix `IllegalAccessError: Module 'java.base' no access to: package 'java.lang'...` in J9 VMs of Java version >= 9 -
  {pull}1468[#1468]
* Fix JVM version parsing on HP-UX {pull}1477[#1477]
* Fix Spring-JMS transactions lifecycle management when using multiple concurrent consumers - {pull}1496[#1496]

[float]
===== Refactors
* Migrate some plugins to indy dispatcher {pull}1404[1404] {pull}1411[1411]
* Replace System Rules with System Lambda {pull}1434[#1434]

[[release-notes-1.18.1]]
==== 1.18.1 - 2020/10/06

[float]
===== Refactors
* Migrate some plugins to indy dispatcher {pull}1362[1362] {pull}1366[1366] {pull}1363[1363] {pull}1383[1383] {pull}1368[1368] {pull}1364[1364] {pull}1365[1365] {pull}1367[1367] {pull}1371[1371]

[float]
===== Bug fixes
* Fix instrumentation error for HttpClient - {pull}1402[#1402]
* Eliminate `unsupported class version error` messages related to loading the Java 11 HttpClient plugin in pre-Java-11 JVMs {pull}1397[1397]
* Fix rejected metric events by APM Server with response code 400 due to data validation error - sanitizing Micrometer
metricset tag keys - {pull}1413[1413]
* Fix invalid micrometer metrics with non-numeric values {pull}1419[1419]
* Fix `NoClassDefFoundError` with JDBC instrumentation plugin {pull}1409[1409]
* Apply `disable_metrics` config to Micrometer metrics - {pull}1421[1421]
* Remove cgroup `inactive_file.bytes` metric according to spec {pull}1422[1422]

[[release-notes-1.18.0]]
==== 1.18.0 - 2020/09/08

[float]
===== Features
* Deprecating `ignore_urls` config in favour of <<config-transaction-ignore-urls, `transaction_ignore_urls`>> to align
  with other agents, while still allowing the old config name for backward compatibility - {pull}1315[#1315]
* Enabling instrumentation of classes compiled with Java 1.4. This is reverting the restriction of instrumenting only
  bytecode of Java 1.5 or higher ({pull}320[#320]), which was added due to potential `VerifyError`. Such errors should be
  avoided now by the usage of `TypeConstantAdjustment` - {pull}1317[#1317]
* Enabling agent to work without attempting any communication with APM server, by allowing setting `server_urls` with
  an empty string - {pull}1295[#1295]
* Add <<metrics-micrometer, micrometer support>> - {pull}1303[#1303]
* Add `profiling_inferred_spans_lib_directory` option to override the default temp directory used for exporting the async-profiler library.
  This is useful for server-hardened environments where `/tmp` is often configured with `noexec`, leading to `java.lang.UnsatisfiedLinkError` errors - {pull}1350[#1350]
* Create spans for Servlet dispatches to FORWARD, INCLUDE and ERROR - {pull}1212[#1212]
* Support JDK 11 HTTPClient - {pull}1307[#1307]
* Lazily create profiler temporary files {pull}1360[#1360]
* Convert the followings to Indy Plugins (see details in <<release-notes-1.18.0.rc1, 1.18.0-rc1 relase notes>>): gRPC,
  AsyncHttpClient, Apache HttpClient
* The agent now collects cgroup memory metrics (see details in <<metrics-cgroup,Metrics page>>)
* Update async-profiler to 1.8.1 {pull}1382[#1382]
* Runtime attach install option is promoted to 'beta' status (was experimental).

[float]
===== Bug fixes
* Fixes a `NoClassDefFoundError` in the JMS instrumentation of `MessageListener` - {pull}1287[#1287]
* Fix `/ by zero` error message when setting `server_urls` with an empty string - {pull}1295[#1295]
* Fix `ClassNotFoundException` or `ClassCastException` in some cases where special log4j configurations are used - {pull}1322[#1322]
* Fix `NumberFormatException` when using early access Java version - {pull}1325[#1325]
* Fix `service_name` config being ignored when set to the same auto-discovered default value - {pull}1324[#1324]
* Fix service name error when updating a web app on a Servlet container - {pull}1326[#1326]
* Fix remote attach 'jps' executable not found when 'java' binary is symlinked ot a JRE - {pull}1352[#1352]

[[release-notes-1.18.0.rc1]]
==== 1.18.0.RC1 - 2020/07/22

This release candidate adds some highly anticipated features:
It’s now possible to attach the agent at runtime in more cases than before.
Most notably, it enables runtime attachment on JBoss, WildFly, Glassfish/Payara,
and other OSGi runtimes such as Atlassian Jira and Confluence.

To make this and other significant features, such as https://github.com/elastic/apm-agent-java/issues/937[external plugins], possible,
we have implemented major changes to the architecture of the agent.
The agent now relies on the `invokedynamic` bytecode instruction to make plugin development easier, safer, and more efficient.
As early versions of Java 7 and Java 8 have unreliable support for invokedynamic,
we now require a minimum update level of 60 for Java 7 (7u60+) in addition to the existing minimum update level of 40 for Java 8 (8u40+).

We’re looking for users who would like to try this out to give feedback.
If we see that the `invokedynamic`-based approach (https://github.com/elastic/apm-agent-java/pull/1230[indy plugins]) works well, we can continue and migrate the rest of the plugins.
After the migration has completed, we can move forward with external plugins and remove the experimental label from runtime attachment.

If all works like in our testing, you would not see `NoClassDefFoundError` s anymore when, for example, trying to attach the agent at runtime to an OSGi container or a JBoss server.
Also, non-standard OSGi containers, such as Atlassian Jira and other technologies with restrictive class loading policies, such as MuleSoft ESB, will benefit from this change.

In the worst case, there might be JVM crashes due to `invokedynamic`-related JVM bugs.
However, we already disable the agent when attached to JVM versions that are known to be problematic.
Another potentially problematic area is that we now dynamically raise the bytecode version of instrumented classes to be at least bytecode version 51 (Java 7).
This is needed in order to be able to use the `invokedynamic` instruction.
This requires re-computation of stack map frames which makes instrumentation a bit slower.
We don't anticipate notable slowdowns unless you extensively (over-)use <<config-trace-methods, `trace_methods`>>.

[float]
===== Breaking changes
* Early Java 7 versions, prior to update 60, are not supported anymore.
  When trying to attach to a non-supported version, the agent will disable itself and not apply any instrumentations.

[float]
===== Features
* Experimental support for runtime attachment now also for OSGi containers, JBoss, and WildFly
* New mitigation of OSGi bootdelegation errors (`NoClassDefFoundError`).
  You can remove any `org.osgi.framework.bootdelegation` related configuration.
  This release also removes the configuration option `boot_delegation_packages`.
* Overhaul of the `ExecutorService` instrumentation that avoids `ClassCastException` issues - {pull}1206[#1206]
* Support for `ForkJoinPool` and `ScheduledExecutorService` (see <<supported-async-frameworks>>)
* Support for `ExecutorService#invokeAny` and `ExecutorService#invokeAll`
* Added support for `java.util.TimerTask` - {pull}1235[#1235]
* Add capturing of request body in Elasticsearch queries: `_msearch`, `_count`, `_msearch/template`, `_search/template`, `_rollup_search` - {pull}1222[#1222]
* Add <<config-enabled,`enabled`>> flag
* Add experimental support for Scala Futures
* The agent now collects heap memory pools metrics - {pull}1228[#1228]

[float]
===== Bug fixes
* Fixes error capturing for log4j2 loggers. Version 1.17.0 introduced a regression.
* Fixes `NullPointerException` related to JAX-RS and Quartz instrumentation - {pull}1249[#1249]
* Expanding k8s pod ID discovery to some formerly non-supported environments
* When `recording` is set to `false`, the agent will not send captured errors anymore.
* Fixes NPE in Dubbo instrumentation that occurs when the application is acting both as a provider and as a consumer - {pull}1260[#1260]
* Adding a delay by default what attaching the agent to Tomcat using the premain route to work around the JUL
  deadlock issue - {pull}1262[#1262]
* Fixes missing `jboss.as:*` MBeans on JBoss - {pull}1257[#1257]


[[release-notes-1.17.0]]
==== 1.17.0 - 2020/06/17

[float]
===== Features
* Log files are now rotated after they reach <<config-log-file-size>>.
There will always be one history file `${log_file}.1`.
* Add <<config-log-format-sout>> and <<config-log-format-file>> with the options `PLAIN_TEXT` and `JSON`.
The latter uses https://github.com/elastic/ecs-logging-java[ecs-logging-java] to format the logs.
* Exposing <<config-classes-excluded-from-instrumentation>> config - {pull}1187[#1187]
* Add support for naming transactions based on Grails controllers. Supports Grails 3+ - {pull}1171[#1171]
* Add support for the Apache/Alibaba Dubbo RPC framework
* Async Profiler version upgraded to 1.7.1, with a new debugging flag for the stack frame recovery mechanism - {pull}1173[#1173]

[float]
===== Bug fixes
* Fixes `IndexOutOfBoundsException` that can occur when profiler-inferred spans are enabled.
  This also makes the profiler more resilient by just removing the call tree related to the exception (which might be in an invalid state)
  as opposed to stopping the profiler when an exception occurs.
* Fix `NumberFormatException` when parsing Ingres/Actian JDBC connection strings - {pull}1198[#1198]
* Prevent agent from overriding JVM configured truststore when not using HTTPS for communication with APM server - {pull}1203[#1203]
* Fix `java.lang.IllegalStateException` with `jps` JVM when using continuous runtime attach - {pull}1205[1205]
* Fix agent trying to load log4j2 plugins from application - {pull}1214[1214]
* Fix memory leak in gRPC instrumentation plugin - {pull}1196[1196]
* Fix HTTPS connection failures when agent is configured to use HTTPS to communicate with APM server {pull}1209[1209]

[[release-notes-1.16.0]]
==== 1.16.0 - 2020/05/13

[float]
===== Features

* The log correlation feature now adds `error.id` to the MDC. See <<supported-logging-frameworks>> for details. - {pull}1050[#1050]
* Deprecating the `incubating` tag in favour of the `experimental` tag. This is not a breaking change, so former
<<config-disable-instrumentations,`disable_instrumentation`>> configuration containing the `incubating` tag will still be respected - {pull}1123[#1123]
* Add a `--without-emulated-attach` option for runtime attachment to allow disabling this feature as a workaround.
* Add workaround for JDK bug JDK-8236039 with TLS 1.3 {pull}1149[#1149]
* Add log level `OFF` to silence agent logging
* Adds <<config-span-min-duration,`span_min_duration`>> option to exclude fast executing spans.
  When set together with one of the more specific thresholds - `trace_methods_duration_threshold` or `profiling_inferred_spans_min_duration`,
  the higher threshold will determine which spans will be discarded.
* Automatically instrument quartz jobs from the quartz-jobs artifact {pull}1170[#1170]
* Perform re-parenting of regular spans to be a child of profiler-inferred spans. Requires APM Server and Kibana 7.8.0. {pull}1117[#1117]
* Upgrade Async Profiler version to 1.7.0

[float]
===== Bug fixes

* When Servlet-related Exceptions are handled through exception handlers that return a 200 status code, agent shouldn't override with 500 - {pull}1103[#1103]
* Exclude Quartz 1 from instrumentation to avoid
  `IncompatibleClassChangeError: Found class org.quartz.JobExecutionContext, but interface was expected` - {pull}1108[#1108]
* Fix breakdown metrics span sub-types {pull}1113[#1113]
* Fix flaky gRPC server instrumentation {pull}1122[#1122]
* Fix side effect of calling `Statement.getUpdateCount` more than once {pull}1139[#1139]
* Stop capturing JDBC affected rows count using `Statement.getUpdateCount` to prevent unreliable side-effects {pull}1147[#1147]
* Fix OpenTracing error tag handling (set transaction error result when tag value is `true`) {pull}1159[#1159]
* Due to a bug in the build we didn't include the gRPC plugin in the build so far
* `java.lang.ClassNotFoundException: Unable to load class 'jdk.internal...'` is thrown when tracing specific versions of Atlassian systems {pull}1168[#1168]
* Make sure spans are kept active during `AsyncHandler` methods in the `AsyncHttpClient`
* CPU and memory metrics are sometimes not reported properly when using IBM J9 {pull}1148[#1148]
* `NullPointerException` thrown by the agent on WebLogic {pull}1142[#1142]

[[release-notes-1.15.0]]
==== 1.15.0 - 2020/03/27

[float]
===== Breaking changes

* Ordering of configuration sources has slightly changed, please review <<configuration>>:
** `elasticapm.properties` file now has higher priority over java system properties and environment variables, +
This change allows to change dynamic options values at runtime by editing file, previously values set in java properties
or environment variables could not be overridden, even if they were dynamic.
* Renamed some configuration options related to the experimental profiler-inferred spans feature ({pull}1084[#1084]):
** `profiling_spans_enabled` -> `profiling_inferred_spans_enabled`
** `profiling_sampling_interval` -> `profiling_inferred_spans_sampling_interval`
** `profiling_spans_min_duration` -> `profiling_inferred_spans_min_duration`
** `profiling_included_classes` -> `profiling_inferred_spans_included_classes`
** `profiling_excluded_classes` -> `profiling_inferred_spans_excluded_classes`
** Removed `profiling_interval` and `profiling_duration` (both are fixed to 5s now)

[float]
===== Features

* Gracefully abort agent init when running on a known Java 8 buggy JVM {pull}1075[#1075].
* Add support for <<supported-databases, Redis Redisson client>>
* Makes <<config-instrument>>, <<config-trace-methods>>, and <<config-disable-instrumentations>> dynamic.
Note that changing these values at runtime can slow down the application temporarily.
* Do not instrument Servlet API before 3.0 {pull}1077[#1077]
* Add support for API keys for apm backend authentication {pull}1083[#1083]
* Add support for <<supported-rpc-frameworks, gRPC>> client & server instrumentation {pull}1019[#1019]
* Deprecating `active` configuration option in favor of `recording`.
  Setting `active` still works as it's now an alias for `recording`.

[float]
===== Bug fixes

* When JAX-RS-annotated method delegates to another JAX-RS-annotated method, transaction name should include method A - {pull}1062[#1062]
* Fixed bug that prevented an APM Error from being created when calling `org.slf4j.Logger#error` - {pull}1049[#1049]
* Wrong address in JDBC spans for Oracle, MySQL and MariaDB when multiple hosts are configured - {pull}1082[#1082]
* Document and re-order configuration priorities {pull}1087[#1087]
* Improve heuristic for `service_name` when not set through config {pull}1097[#1097]


[[release-notes-1.14.0]]
==== 1.14.0 - 2020/03/04

[float]
===== Features

* Support for the official https://www.w3.org/TR/trace-context[W3C] `traceparent` and `tracestate` headers. +
  The agent now accepts both the `elastic-apm-traceparent` and the official `traceparent` header.
By default, it sends both headers on outgoing requests, unless <<config-use-elastic-traceparent-header, `use_elastic_traceparent_header`>> is set to false.
* Creating spans for slow methods with the help of the sampling profiler https://github.com/jvm-profiling-tools/async-profiler[async-profiler].
This is a low-overhead way of seeing which methods make your transactions slow and a replacement for the `trace_methods` configuration option.
See <<supported-java-methods>> for more details
* Adding a Circuit Breaker to pause the agent when stress is detected on the system and resume when the stress is relieved.
See <<circuit-breaker>> and {pull}1040[#1040] for more info.
* `Span#captureException` and `Transaction#captureException` in public API return reported error id - {pull}1015[#1015]

[float]
===== Bug fixes

* java.lang.IllegalStateException: Cannot resolve type description for <com.another.commercial.apm.agent.Class> - {pull}1037[#1037]
* properly handle `java.sql.SQLException` for unsupported JDBC features {pull}[#1035] https://github.com/elastic/apm-agent-java/issues/1025[#1025]

[[release-notes-1.13.0]]
==== 1.13.0 - 2020/02/11

[float]
===== Features

* Add support for <<supported-databases, Redis Lettuce client>>
* Add `context.message.age.ms` field for JMS message receiving spans and transactions - {pull}970[#970]
* Instrument log4j2 Logger#error(String, Throwable) ({pull}919[#919]) Automatically captures exceptions when calling `logger.error("message", exception)`
* Add instrumentation for external process execution through `java.lang.Process` and Apache `commons-exec` - {pull}903[#903]
* Add `destination` fields to exit span contexts - {pull}976[#976]
* Removed `context.message.topic.name` field - {pull}993[#993]
* Add support for Kafka clients - {pull}981[#981]
* Add support for binary `traceparent` header format (see the https://github.com/elastic/apm/blob/master/docs/agent-development.md#Binary-Fields[spec]
for more details) - {pull}1009[#1009]
* Add support for log correlation for log4j and log4j2, even when not used in combination with slf4j.
  See <<supported-logging-frameworks>> for details.

[float]
===== Bug Fixes

* Fix parsing value of `trace_methods` configuration property {pull}930[#930]
* Workaround for `java.util.logging` deadlock {pull}965[#965]
* JMS should propagate traceparent header when transactions are not sampled {pull}999[#999]
* Spans are not closed if JDBC implementation does not support `getUpdateCount` {pull}1008[#1008]

[[release-notes-1.12.0]]
==== 1.12.0 - 2019/11/21

[float]
===== Features
* JMS Enhancements {pull}911[#911]:
** Add special handling for temporary queues/topics
** Capture message bodies of text Messages
*** Rely on the existing `ELASTIC_APM_CAPTURE_BODY` agent config option (off by default).
*** Send as `context.message.body`
*** Limit size to 10000 characters. If longer than this size, trim to 9999 and append with ellipsis
** Introduce the `ignore_message_queues` configuration to disable instrumentation (message tagging) for specific 
      queues/topics as suggested in {pull}710[#710]
** Capture predefined message headers and all properties
*** Rely on the existing `ELASTIC_APM_CAPTURE_HEADERS` agent config option.
*** Send as `context.message.headers`
*** Sanitize sensitive headers/properties based on the `sanitize_field_names` config option
* Added support for the MongoDB sync driver. See https://www.elastic.co/guide/en/apm/agent/java/master/supported-technologies-details.html#supported-databases[supported data stores].

[float]
===== Bug Fixes
* JDBC regression- `PreparedStatement#executeUpdate()` and `PreparedStatement#executeLargeUpdate()` are not traced {pull}918[#918]
* When systemd cgroup driver is used, the discovered Kubernetes pod UID contains "_" instead of "-" {pull}920[#920]
* DB2 jcc4 driver is not traced properly {pull}926[#926]

[[release-notes-1.11.0]]
==== 1.11.0 - 2019/10/31

[float]
===== Features
* Add the ability to configure a unique name for a JVM within a service through the
https://www.elastic.co/guide/en/apm/agent/java/master/config-core.html#config-service-node-name[`service_node_name`]
config option]
* Add ability to ignore some exceptions to be reported as errors https://www.elastic.co/guide/en/apm/agent/java/master/config-core.html#config-ignore-exceptions[ignore_exceptions]
* Applying new logic for JMS `javax.jms.MessageConsumer#receive` so that, instead of the transaction created for the 
   polling method itself (ie from `receive` start to end), the agent will create a transaction attempting to capture 
   the code executed during actual message handling.
   This logic is suitable for environments where polling APIs are invoked within dedicated polling threads.
   This polling transaction creation strategy can be reversed through a configuration option (`message_polling_transaction_strategy`) 
   that is not exposed in the properties file by default.  
* Send IP obtained through `javax.servlet.ServletRequest#getRemoteAddr()` in `context.request.socket.remote_address` 
   instead of parsing from headers {pull}889[#889]
* Added `ElasticApmAttacher.attach(String propertiesLocation)` to specify a custom properties location
* Logs message when `transaction_max_spans` has been exceeded {pull}849[#849]
* Report the number of affected rows by a SQL statement (UPDATE,DELETE,INSERT) in 'affected_rows' span attribute {pull}707[#707]
* Add https://www.elastic.co/guide/en/apm/agent/java/master/public-api.html#api-traced[`@Traced`] annotation which either creates a span or a transaction, depending on the context
* Report JMS destination as a span/transaction context field {pull}906[#906]
* Added https://www.elastic.co/guide/en/apm/agent/java/master/config-jmx.html#config-capture-jmx-metrics[`capture_jmx_metrics`] configuration option

[float]
===== Bug Fixes
* JMS creates polling transactions even when the API invocations return without a message
* Support registering MBeans which are added after agent startup

[[release-notes-1.10.0]]
==== 1.10.0 - 2019/09/30

[float]
===== Features
* Add ability to manually specify reported https://www.elastic.co/guide/en/apm/agent/java/master/config-core.html#config-hostname[hostname]
* Add support for https://www.elastic.co/guide/en/apm/agent/java/master/supported-technologies-details.html#supported-databases[Redis Jedis client]
* Add support for identifying target JVM to attach apm agent to using JVM property. See also the documentation of the <<setup-attach-cli-usage-options, `--include` and `--exclude` flags>>
* Added https://www.elastic.co/guide/en/apm/agent/java/master/config-jmx.html#config-capture-jmx-metrics[`capture_jmx_metrics`] configuration option
* Improve servlet error capture {pull}812[#812]
  Among others, now also takes Spring MVC `@ExceptionHandler`s into account 
* Instrument Logger#error(String, Throwable) {pull}821[#821]
  Automatically captures exceptions when calling `logger.error("message", exception)`
* Easier log correlation with https://github.com/elastic/java-ecs-logging. See https://www.elastic.co/guide/en/apm/agent/java/master/log-correlation.html[docs].
* Avoid creating a temp agent file for each attachment {pull}859[#859]
* Instrument `View#render` instead of `DispatcherServlet#render` {pull}829[#829]
  This makes the transaction breakdown graph more useful. Instead of `dispatcher-servlet`, the graph now shows a type which is based on the view name, for example, `FreeMarker` or `Thymeleaf`.

[float]
===== Bug Fixes
* Error in log when setting https://www.elastic.co/guide/en/apm/agent/java/current/config-reporter.html#config-server-urls[server_urls] 
 to an empty string - `co.elastic.apm.agent.configuration.ApmServerConfigurationSource - Expected previousException not to be null`
* Avoid terminating the TCP connection to APM Server when polling for configuration updates {pull}823[#823]
 
[[release-notes-1.9.0]]
==== 1.9.0 - 2019/08/22

[float]
===== Features
* Upgrading supported OpenTracing version from 0.31 to 0.33
* Added annotation and meta-annotation matching support for `trace_methods`, for example:
** `public @java.inject.* org.example.*` (for annotation)
** `public @@javax.enterprise.context.NormalScope org.example.*` (for meta-annotation)
* The runtime attachment now also works when the `tools.jar` or the `jdk.attach` module is not available.
This means you don't need a full JDK installation - the JRE is sufficient.
This makes the runtime attachment work in more environments such as minimal Docker containers.
Note that the runtime attachment currently does not work for OSGi containers like those used in many application servers such as JBoss and WildFly.
See the https://www.elastic.co/guide/en/apm/agent/java/master/setup-attach-cli.html[documentation] for more information.
* Support for Hibernate Search

[float]
===== Bug Fixes
* A warning in logs saying APM server is not available when using 1.8 with APM server 6.x.
Due to that, agent 1.8.0 will silently ignore non-string labels, even if used with APM server of versions 6.7.x or 6.8.x that support such.
If APM server version is <6.7 or 7.0+, this should have no effect. Otherwise, upgrade the Java agent to 1.9.0+.
* `ApacheHttpAsyncClientInstrumentation` matching increases startup time considerably
* Log correlation feature is active when `active==false`
* Tomcat's memory leak prevention mechanism is causing a... memory leak. JDBC statement map is leaking in Tomcat if the application that first used it is undeployed/redeployed.
See https://discuss.elastic.co/t/elastic-apm-agent-jdbchelper-seems-to-use-a-lot-of-memory/195295[this related discussion].

[float]
==== Breaking Changes
* The `apm-agent-attach.jar` is not executable anymore.
Use `apm-agent-attach-standalone.jar` instead. 

[[release-notes-1.8.0]]
==== 1.8.0 - 2019/07/30

[float]
===== Features
* Added support for tracking https://www.elastic.co/guide/en/kibana/7.3/transactions.html[time spent by span type].
   Can be disabled by setting https://www.elastic.co/guide/en/apm/agent/java/current/config-core.html#config-breakdown-metrics[`breakdown_metrics`] to `false`. 
* Added support for https://www.elastic.co/guide/en/kibana/7.3/agent-configuration.html[central configuration].
   Can be disabled by setting https://www.elastic.co/guide/en/apm/agent/java/current/config-core.html#config-central-config[`central_config`] to `false`.
* Added support for Spring's JMS flavor - instrumenting `org.springframework.jms.listener.SessionAwareMessageListener`
* Added support to legacy ApacheHttpClient APIs (which adds support to Axis2 configured to use ApacheHttpClient)
* Added support for setting https://www.elastic.co/guide/en/apm/agent/java/1.x/config-reporter.html#config-server-urls[`server_urls`] dynamically via properties file {pull}723[#723]
* Added https://www.elastic.co/guide/en/apm/agent/java/current/config-core.html#config-config-file[`config_file`] option 
* Added option to use `@javax.ws.rs.Path` value as transaction name https://www.elastic.co/guide/en/apm/agent/java/current/config-jax-rs.html#config-use-jaxrs-path-as-transaction-name[`use_jaxrs_path_as_transaction_name`]
* Instrument quartz jobs https://www.elastic.co/guide/en/apm/agent/java/current/supported-technologies-details.html#supported-scheduling-frameworks[docs]
* SQL parsing improvements {pull}696[#696]
* Introduce priorities for transaction name {pull}748[#748].
   Now uses the path as transaction name if https://www.elastic.co/guide/en/apm/agent/java/current/config-http.html#config-use-path-as-transaction-name[`use_path_as_transaction_name`] is set to `true`
   rather than `ServletClass#doGet`.
   But if a name can be determined from a high level framework,
   like Spring MVC, that takes precedence.
   User-supplied names from the API always take precedence over any others.
* Use JSP path name as transaction name as opposed to the generated servlet class name {pull}751[#751]

[float]
===== Bug Fixes
* Some JMS Consumers and Producers are filtered due to class name filtering in instrumentation matching
* Jetty: When no display name is set and context path is "/" transaction service names will now correctly fall back to configured values
* JDBC's `executeBatch` is not traced
* Drops non-String labels when connected to APM Server < 6.7 to avoid validation errors {pull}687[#687]
* Parsing container ID in cloud foundry garden {pull}695[#695]
* Automatic instrumentation should not override manual results {pull}752[#752]

[float]
===== Breaking changes
* The log correlation feature does not add `span.id` to the MDC anymore but only `trace.id` and `transaction.id` {pull}742[#742].

[[release-notes-1.7.0]]
==== 1.7.0 - 2019/06/13

[float]
===== Features
* Added the `trace_methods_duration_threshold` config option. When using the `trace_methods` config option with wild cards,
this enables considerable reduction of overhead by limiting the number of spans captured and reported
(see more details in config documentation).
NOTE: Using wildcards is still not the recommended approach for the `trace_methods` feature.
* Add `Transaction#addCustomContext(String key, String|Number|boolean value)` to public API
* Added support for AsyncHttpClient 2.x
* Added https://www.elastic.co/guide/en/apm/agent/java/current/config-core.html#config-global-labels[`global_labels`] configuration option.
This requires APM Server 7.2+.
* Added basic support for JMS- distributed tracing for basic scenarios of `send`, `receive`, `receiveNoWait` and `onMessage`.
Both Queues and Topics are supported.
Async `send` APIs are not supported in this version. 
NOTE: This feature is currently marked as "experimental" and is disabled by default. In order to enable,
it is required to set the
https://www.elastic.co/guide/en/apm/agent/java/1.x/config-core.html#config-disable-instrumentations[`disable_instrumentations`] 
configuration property to an empty string.
* Improved OSGi support: added a configuration option for `bootdelegation` packages {pull}641[#641]
* Better span names for SQL spans. For example, `SELECT FROM user` instead of just `SELECT` {pull}633[#633]

[float]
===== Bug Fixes
* ClassCastException related to async instrumentation of Pilotfish Executor causing thread hang (applied workaround)
* NullPointerException when computing Servlet transaction name with null HTTP method name
* FileNotFoundException when trying to find implementation version of jar with encoded URL
* NullPointerException when closing Apache AsyncHttpClient request producer
* Fixes loading of `elasticapm.properties` for Spring Boot applications
* Fix startup error on WebLogic 12.2.1.2.0 {pull}649[#649]
* Disable metrics reporting and APM Server health check when active=false {pull}653[#653]

[[release-notes-1.6.1]]
==== 1.6.1 - 2019/04/26

[float]
===== Bug Fixes
* Fixes transaction name for non-sampled transactions https://github.com/elastic/apm-agent-java/issues/581[#581]
* Makes log_file option work again https://github.com/elastic/apm-agent-java/issues/594[#594]
* Async context propagation fixes
** Fixing some async mechanisms lifecycle issues https://github.com/elastic/apm-agent-java/issues/605[#605]
** Fixes exceptions when using WildFly managed executor services https://github.com/elastic/apm-agent-java/issues/589[#589]
** Exclude glassfish Executor which does not permit wrapped runnables https://github.com/elastic/apm-agent-java/issues/596[#596]
** Exclude DumbExecutor https://github.com/elastic/apm-agent-java/issues/598[#598]
* Fixes Manifest version reading error to support `jar:file` protocol https://github.com/elastic/apm-agent-java/issues/601[#601]
* Fixes transaction name for non-sampled transactions https://github.com/elastic/apm-agent-java/issues/597[#597]
* Fixes potential classloader deadlock by preloading `FileSystems.getDefault()` https://github.com/elastic/apm-agent-java/issues/603[#603]

[[release-notes-1.6.0]]
==== 1.6.0 - 2019/04/16

[float]
===== Related Announcements
* Java APM Agent became part of the Cloud Foundry Java Buildpack as of https://github.com/cloudfoundry/java-buildpack/releases/tag/v4.19[Release v4.19]
 
[float]
===== Features
* Support Apache HttpAsyncClient - span creation and cross-service trace context propagation
* Added the `jvm.thread.count` metric, indicating the number of live threads in the JVM (daemon and non-daemon) 
* Added support for WebLogic
* Added support for Spring `@Scheduled` and EJB `@Schedule` annotations - https://github.com/elastic/apm-agent-java/pull/569[#569]

[float]
===== Bug Fixes
* Avoid that the agent blocks server shutdown in case the APM Server is not available - https://github.com/elastic/apm-agent-java/pull/554[#554]
* Public API annotations improper retention prevents it from being used with Groovy - https://github.com/elastic/apm-agent-java/pull/567[#567]
* Eliminate side effects of class loading related to Instrumentation matching mechanism

[[release-notes-1.5.0]]
==== 1.5.0 - 2019/03/26

[float]
===== Potentially breaking changes
* If you didn't explicitly set the https://www.elastic.co/guide/en/apm/agent/java/master/config-core.html#config-service-name[`service_name`]
previously and you are dealing with a servlet-based application (including Spring Boot),
your `service_name` will change.
See the documentation for https://www.elastic.co/guide/en/apm/agent/java/master/config-core.html#config-service-name[`service_name`]
and the corresponding section in _Features_ for more information.
Note: this requires APM Server 7.0+. If using previous versions, nothing will change.

[float]
===== Features
* Added property `"allow_path_on_hierarchy"` to JAX-RS plugin, to lookup inherited usage of `@path`
* Support for number and boolean labels in the public API {pull}497[497].
This change also renames `tag` to `label` on the API level to be compliant with the https://github.com/elastic/ecs#-base-fields[Elastic Common Schema (ECS)].
The `addTag(String, String)` method is still supported but deprecated in favor of `addLabel(String, String)`.
As of version 7.x of the stack, labels will be stored under `labels` in Elasticsearch.
Previously, they were stored under `context.tags`.
* Support async queries made by Elasticsearch REST client 
* Added `setStartTimestamp(long epochMicros)` and `end(long epochMicros)` API methods to `Span` and `Transaction`,
allowing to set custom start and end timestamps.
* Auto-detection of the `service_name` based on the `<display-name>` element of the `web.xml` with a fallback to the servlet context path.
If you are using a spring-based application, the agent will use the setting for `spring.application.name` for its `service_name`.
See the documentation for https://www.elastic.co/guide/en/apm/agent/java/master/config-core.html#config-service-name[`service_name`]
for more information.
Note: this requires APM Server 7.0+. If using previous versions, nothing will change.
* Previously, enabling https://www.elastic.co/guide/en/apm/agent/java/master/config-core.html#config-capture-body[`capture_body`] could only capture form parameters.
Now it supports all UTF-8 encoded plain-text content types.
The option https://www.elastic.co/guide/en/apm/agent/java/master/config-http.html#config-capture-body-content-types[`capture_body_content_types`]
controls which `Content-Type`s should be captured.
* Support async calls made by OkHttp client (`Call#enqueue`)
* Added support for providing config options on agent attach.
** CLI example: `--config server_urls=http://localhost:8200,http://localhost:8201`
** API example: `ElasticApmAttacher.attach(Map.of("server_urls", "http://localhost:8200,http://localhost:8201"));`

[float]
===== Bug Fixes
* Logging integration through MDC is not working properly - https://github.com/elastic/apm-agent-java/issues/499[#499]
* ClassCastException with adoptopenjdk/openjdk11-openj9 - https://github.com/elastic/apm-agent-java/issues/505[#505]
* Span count limitation is not working properly - reported https://discuss.elastic.co/t/kibana-apm-not-showing-spans-which-are-visible-in-discover-too-many-spans/171690[in our forum]
* Java agent causes Exceptions in Alfresco cluster environment due to failure in the instrumentation of Hazelcast `Executor`s - reported https://discuss.elastic.co/t/cant-run-apm-java-agent-in-alfresco-cluster-environment/172962[in our forum]

[[release-notes-1.4.0]]
==== 1.4.0 - 2019/02/14

[float]
===== Features
* Added support for sync calls of OkHttp client
* Added support for context propagation for `java.util.concurrent.ExecutorService`s
* The `trace_methods` configuration now allows to omit the method matcher.
   Example: `com.example.*` traces all classes and methods within the `com.example` package and sub-packages.
* Added support for JSF. Tested on WildFly, WebSphere Liberty and Payara with embedded JSF implementation and on Tomcat and Jetty with
 MyFaces 2.2 and 2.3
* Introduces a new configuration option `disable_metrics` which disables the collection of metrics via a wildcard expression.
* Support for HttpUrlConnection
* Adds `subtype` and `action` to spans. This replaces former typing mechanism where type, subtype and action were all set through
   the type in an hierarchical dotted-syntax. In order to support existing API usages, dotted types are parsed into subtype and action, 
   however `Span.createSpan` and `Span.setType` are deprecated starting this version. Instead, type-less spans can be created using the new 
   `Span.startSpan` API and typed spans can be created using the new `Span.startSpan(String type, String subtype, String action)` API
* Support for JBoss EAP 6.4, 7.0, 7.1 and 7.2
* Improved startup times
* Support for SOAP (JAX-WS).
   SOAP client create spans and propagate context.
   Transactions are created for `@WebService` classes and `@WebMethod` methods.  

[float]
===== Bug Fixes
* Fixes a failure in BitBucket when agent deployed https://github.com/elastic/apm-agent-java/issues/349[#349]
* Fixes increased CPU consumption https://github.com/elastic/apm-agent-java/issues/453[#453] and https://github.com/elastic/apm-agent-java/issues/443[#443]
* Fixed some OpenTracing bridge functionalities that were not working when auto-instrumentation is disabled
* Fixed an error occurring when ending an OpenTracing span before deactivating
* Sending proper `null` for metrics that have a NaN value
* Fixes JVM crash with Java 7 https://github.com/elastic/apm-agent-java/issues/458[#458]
* Fixes an application deployment failure when using EclipseLink and `trace_methods` configuration https://github.com/elastic/apm-agent-java/issues/474[#474]

[[release-notes-1.3.0]]
==== 1.3.0 - 2019/01/10

[float]
===== Features
* The agent now collects system and JVM metrics https://github.com/elastic/apm-agent-java/pull/360[#360]
* Add API methods `ElasticApm#startTransactionWithRemoteParent` and `Span#injectTraceHeaders` to allow for manual context propagation https://github.com/elastic/apm-agent-java/pull/396[#396].
* Added `trace_methods` configuration option which lets you define which methods in your project or 3rd party libraries should be traced.
   To create spans for all `public` methods of classes whose name ends in `Service` which are in a sub-package of `org.example.services` use this matcher:
   `public org.example.services.*.*Service#*` https://github.com/elastic/apm-agent-java/pull/398[#398]
* Added span for `DispatcherServlet#render` https://github.com/elastic/apm-agent-java/pull/409[#409].
* Flush reporter on shutdown to make sure all recorded Spans are sent to the server before the program exits https://github.com/elastic/apm-agent-java/pull/397[#397]
* Adds Kubernetes https://github.com/elastic/apm-agent-java/issues/383[#383] and Docker metadata to, enabling correlation with the Kibana Infra UI.
* Improved error handling of the Servlet Async API https://github.com/elastic/apm-agent-java/issues/399[#399]
* Support async API’s used with AsyncContext.start https://github.com/elastic/apm-agent-java/issues/388[#388]

[float]
===== Bug Fixes
* Fixing a potential memory leak when there is no connection with APM server
* Fixes NoSuchMethodError CharBuffer.flip() which occurs when using the Elasticsearch RestClient and Java 7 or 8 https://github.com/elastic/apm-agent-java/pull/401[#401]

 
[[release-notes-1.2.0]]
==== 1.2.0 - 2018/12/19

[float]
===== Features
* Added `capture_headers` configuration option.
   Set to `false` to disable capturing request and response headers.
   This will reduce the allocation rate of the agent and can save you network bandwidth and disk space.
* Makes the API methods `addTag`, `setName`, `setType`, `setUser` and `setResult` fluent, so that calls can be chained. 

[float]
===== Bug Fixes
* Catch all errors thrown within agent injected code
* Enable public APIs and OpenTracing bridge to work properly in OSGi systems, fixes https://github.com/elastic/apm-agent-java/issues/362[this WildFly issue]
* Remove module-info.java to enable agent working on early Tomcat 8.5 versions
* Fix https://github.com/elastic/apm-agent-java/issues/371[async Servlet API issue]

[[release-notes-1.1.0]]
==== 1.1.0 - 2018/11/28

[float]
===== Features
* Some memory allocation improvements
* Enabling bootdelegation for agent classes in Atlassian OSGI systems

[float]
===== Bug Fixes
* Update dsl-json which fixes a memory leak.
 See https://github.com/ngs-doo/dsl-json/pull/102[ngs-doo/dsl-json#102] for details. 
* Avoid `VerifyError`s by non instrumenting classes compiled for Java 4 or earlier
* Enable APM Server URL configuration with path (fixes #339)
* Reverse `system.hostname` and `system.platform` order sent to APM server

[[release-notes-1.0.1]]
==== 1.0.1 - 2018/11/15

[float]
===== Bug Fixes
* Fixes NoSuchMethodError CharBuffer.flip() which occurs when using the Elasticsearch RestClient and Java 7 or 8 {pull}313[#313]

[[release-notes-1.0.0]]
==== 1.0.0 - 2018/11/14

[float]
===== Breaking changes
* Remove intake v1 support. This version requires APM Server 6.5.0+ which supports the intake api v2.
   Until the time the APM Server 6.5.0 is officially released,
   you can test with docker by pulling the APM Server image via
   `docker pull docker.elastic.co/apm/apm-server:6.5.0-SNAPSHOT`. 

[float]
===== Features
* Adds `@CaptureTransaction` and `@CaptureSpan` annotations which let you declaratively add custom transactions and spans.
   Note that it is required to configure the `application_packages` for this to work.
   See the https://www.elastic.co/guide/en/apm/agent/java/master/public-api.html#api-annotation[documentation] for more information.
* The public API now supports to activate a span on the current thread.
   This makes the span available via `ElasticApm#currentSpan()`
   Refer to the https://www.elastic.co/guide/en/apm/agent/java/master/public-api.html#api-span-activate[documentation] for more details.
* Capturing of Elasticsearch RestClient 5.0.2+ calls.
   Currently, the `*Async` methods are not supported, only their synchronous counterparts.
* Added API methods to enable correlating the spans created from the JavaScrip Real User Monitoring agent with the Java agent transaction.
   More information can be found in the https://www.elastic.co/guide/en/apm/agent/java/master/public-api.html#api-ensure-parent-id[documentation].
* Added `Transaction.isSampled()` and `Span.isSampled()` methods to the public API
* Added `Transaction#setResult` to the public API {pull}293[#293]

[float]
===== Bug Fixes
* Fix for situations where status code is reported as `200`, even though it actually was `500` {pull}225[#225]
* Capturing the username now properly works when using Spring security {pull}183[#183]

[[release-notes-1.0.0.rc1]]
==== 1.0.0.RC1 - 2018/11/06

[float]
===== Breaking changes
* Remove intake v1 support. This version requires APM Server 6.5.0+ which supports the intake api v2.
   Until the time the APM Server 6.5.0 is officially released,
   you can test with docker by pulling the APM Server image via
   `docker pull docker.elastic.co/apm/apm-server:6.5.0-SNAPSHOT`.
* Wildcard patterns are case insensitive by default. Prepend `(?-i)` to make the matching case sensitive.

[float]
===== Features
* Support for Distributed Tracing
* Adds `@CaptureTransaction` and `@CaptureSpan` annotations which let you declaratively add custom transactions and spans.
   Note that it is required to configure the `application_packages` for this to work.
   See the https://www.elastic.co/guide/en/apm/agent/java/master/public-api.html#api-annotation[documentation] for more information.
* The public API now supports to activate a span on the current thread.
   This makes the span available via `ElasticApm#currentSpan()`
   Refer to the https://www.elastic.co/guide/en/apm/agent/java/master/public-api.html#api-span-activate[documentation] for more details.
* Capturing of Elasticsearch RestClient 5.0.2+ calls.
   Currently, the `*Async` methods are not supported, only their synchronous counterparts.
* Added API methods to enable correlating the spans created from the JavaScrip Real User Monitoring agent with the Java agent transaction.
   More information can be found in the https://www.elastic.co/guide/en/apm/agent/java/master/public-api.html#api-ensure-parent-id[documentation].
* Microsecond accurate timestamps {pull}261[#261]
* Support for JAX-RS annotations.
Transactions are named based on your resources (`ResourceClass#resourceMethod`).

[float]
===== Bug Fixes
* Fix for situations where status code is reported as `200`, even though it actually was `500` {pull}225[#225]

[[release-notes-0.8.x]]
=== Java Agent version 0.8.x

[[release-notes-0.8.0]]
==== 0.8.0

[float]
===== Breaking changes
* Wildcard patterns are case insensitive by default. Prepend `(?-i)` to make the matching case sensitive.

[float]
===== Features
* Wildcard patterns are now not limited to only one wildcard in the middle and can be arbitrarily complex now.
   Example: `*foo*bar*baz`.
* Support for JAX-RS annotations.
   Transactions are named based on your resources (`ResourceClass#resourceMethod`).

[[release-notes-0.7.x]]
=== Java Agent version 0.7.x

[[release-notes-0.7.1]]
==== 0.7.1 - 2018/10/24

[float]
===== Bug Fixes
* Avoid recycling transactions twice {pull}178[#178]

[[release-notes-0.7.0]]
==== 0.7.0 - 2018/09/12

[float]
===== Breaking changes
* Removed `ElasticApm.startSpan`. Spans can now only be created from their transactions via `Transaction#createSpan`.
* `ElasticApm.startTransaction` and `Transaction#createSpan` don't activate the transaction and spans
   and are thus not available via `ElasticApm.activeTransaction` and `ElasticApm.activeSpan`.

[float]
===== Features
* Public API
** Add `Span#captureException` and `Transaction#captureException` to public API.
      `ElasticApm.captureException` is deprecated now. Use `ElasticApm.currentSpan().captureException(exception)` instead.
** Added `Transaction.getId` and `Span.getId` methods 
* Added support for async servlet requests
* Added support for Payara/Glassfish
* Incubating support for Apache HttpClient
* Support for Spring RestTemplate
* Added configuration options `use_path_as_transaction_name` and `url_groups`,
   which allow to use the URL path as the transaction name.
   As that could contain path parameters, like `/user/$userId` however,
   You can set the `url_groups` option to define a wildcard pattern, like `/user/*`,
   to group those paths together.
   This is especially helpful when using an unsupported Servlet API-based framework. 
* Support duration suffixes (`ms`, `s` and `m`) for duration configuration options.
   Not using the duration suffix logs out a deprecation warning and will not be supported in future versions.
* Add ability to add multiple APM server URLs, which enables client-side load balancing.
   The configuration option `server_url` has been renamed to `server_urls` to reflect this change.
   However, `server_url` still works for backwards compatibility.
* The configuration option `service_name` is now optional.
   It defaults to the main class name,
   the name of the executed jar file (removing the version number),
   or the application server name (for example `tomcat-application`).
   In a lot of cases,
   you will still want to set the `service_name` explicitly.
   But it helps getting started and seeing data easier,
   as there are no required configuration options anymore.
   In the future we will most likely determine more useful application names for Servlet API-based applications.<|MERGE_RESOLUTION|>--- conflicted
+++ resolved
@@ -25,11 +25,8 @@
 
 [float]
 ===== Features
-<<<<<<< HEAD
+* Added support to selectively enable instrumentations - {pull}2292[#2292]
 * Added support for Java/Jakarta WebSocket ServerEndpoint - {pull}2281[#2281]
-=======
-* Added support to selectively enable instrumentations - {pull}2292[#2292]
->>>>>>> 7434123a
 
 [float]
 ===== Bug fixes
