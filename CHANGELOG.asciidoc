ifdef::env-github[]
NOTE: Release notes are best read in our documentation at
https://www.elastic.co/guide/en/apm/agent/java/current/release-notes.html[elastic.co]
endif::[]

////
[[release-notes-x.x.x]]
==== x.x.x - YYYY/MM/DD

[float]
===== Breaking changes

[float]
===== Features
* Cool new feature: {pull}2526[#2526]

[float]
===== Bug fixes
////

=== Unreleased

[[release-notes-1.19.1]]
==== 1.19.1 - YYYY/MM/DD

[float]
===== Breaking changes
* The following public API types were `public` so far and became package-private: `NoopScope`, `ScopeImpl` and `AbstractSpanImpl`.
  If your code is using them, you will need to change that when upgrading to this version.
  Related PR: {pull}1532[#1532]

[float]
===== Features
* Add support for RabbitMQ clients - {pull}1328[#1328]

[float]
===== Bug fixes
* Fix small memory allocation regression introduced with tracestate header {pull}1508[#1508]
* Fix `NullPointerException` from `WeakConcurrentMap.put` through the Elasticsearch client instrumentation - {pull}1531[#1531]
* Sending `transaction_id` and `parent_id` only for events that contain a valid `trace_id` as well - {pull}1537[#1537]
* Fix `ClassNotFoundError` with old versions of Spring resttemplate {pull}1524[#1524]
* Fix Micrometer-driven metrics validation errors by the APM Server when sending with illegal values - {pull}1559[#1559]
* Serialize all stack trace frames when setting `stack_trace_limit=-1` instead of none - {pull}1571[#1571]
* Fix `UnsupportedOperationException` when calling `ServletContext.getClassLoader()` - {pull}1576[#1576]
* Fix improper request body capturing - {pull}1579[#1579]
<<<<<<< HEAD
* Update async-profiler to 1.8.3 {pull}1602[1602]
=======
* avoid `NullPointerException` due to null return values instrumentation advices - {pull}1601[#1601]
>>>>>>> 44f3b70d

[float]
===== Refactors
* Migrate some plugins to indy dispatcher {pull}1405[#1405] {pull}1394[#1394]

[[release-notes-1.x]]
=== Java Agent version 1.x

[[release-notes-1.19.0]]
==== 1.19.0 - 2020/11/10

[float]
===== Features
* The agent version now includes a git hash if it's a snapshot version.
  This makes it easier to differ distinct snapshot builds of the same version.
  Example: `1.18.1-SNAPSHOT.4655910`
* Add support for sampling weight with propagation in `tracestate` W3C header {pull}1384[#1384]
* Adding two more valid options to the `log_level` config: `WARNING` (equivalent to `WARN`) and `CRITICAL`
  (will be treated as `ERROR`) - {pull}1431[1431]
* Add the ability to disable Servlet-related spans for `INCLUDE`, `FORWARD` and `ERROR` dispatches (without affecting
  basic Servlet capturing) by adding `servlet-api-dispatch` to <<config-disable-instrumentations>> - {pull}1448[1448]
* Add Sampling Profiler support for AArch64 architectures - {pull}1443[1443]
* Support proper transaction naming when using Spring's `ServletWrappingController` - {pull}1461[#1461]
* Update async-profiler to 1.8.2 {pull}1471[1471]
* Update existing Hibernate Search 6 instrumentation to work with the latest CR1 release
* Deprecating the `addLabel` public API in favor of `setLabel` (still supporting `addLabel`) - {pull}1449[#1449]

[float]
===== Bug fixes
* Fix `HttpUrlConnection` instrumentation issue (affecting distributed tracing as well) when using HTTPS without using
  `java.net.HttpURLConnection#disconnect` - {pull}1447[1447]
* Fixes class loading issue that can occur when deploying multiple applications to the same application server - {pull}1458[#1458]
* Fix ability to disable agent on startup wasn't working for runtime attach {pull}1444[1444]
* Avoid `UnsupportedOperationException` on some spring application startup {pull}1464[1464]
* Fix ignored runtime attach `config_file` {pull}1469[1469]
* Fix `IllegalAccessError: Module 'java.base' no access to: package 'java.lang'...` in J9 VMs of Java version >= 9 -
  {pull}1468[#1468]
* Fix JVM version parsing on HP-UX {pull}1477[#1477]
* Fix Spring-JMS transactions lifecycle management when using multiple concurrent consumers - {pull}1496[#1496]

[float]
===== Refactors
* Migrate some plugins to indy dispatcher {pull}1404[1404] {pull}1411[1411]
* Replace System Rules with System Lambda {pull}1434[#1434]

[[release-notes-1.18.1]]
==== 1.18.1 - 2020/10/06

[float]
===== Refactors
* Migrate some plugins to indy dispatcher {pull}1362[1362] {pull}1366[1366] {pull}1363[1363] {pull}1383[1383] {pull}1368[1368] {pull}1364[1364] {pull}1365[1365] {pull}1367[1367] {pull}1371[1371]

[float]
===== Bug fixes
* Fix instrumentation error for HttpClient - {pull}1402[#1402]
* Eliminate `unsupported class version error` messages related to loading the Java 11 HttpClient plugin in pre-Java-11 JVMs {pull}1397[1397]
* Fix rejected metric events by APM Server with response code 400 due to data validation error - sanitizing Micrometer
metricset tag keys - {pull}1413[1413]
* Fix invalid micrometer metrics with non-numeric values {pull}1419[1419]
* Fix `NoClassDefFoundError` with JDBC instrumentation plugin {pull}1409[1409]
* Apply `disable_metrics` config to Micrometer metrics - {pull}1421[1421]
* Remove cgroup `inactive_file.bytes` metric according to spec {pull}1422[1422]

[[release-notes-1.18.0]]
==== 1.18.0 - 2020/09/08

[float]
===== Features
* Deprecating `ignore_urls` config in favour of <<config-transaction-ignore-urls, `transaction_ignore_urls`>> to align
  with other agents, while still allowing the old config name for backward compatibility - {pull}1315[#1315]
* Enabling instrumentation of classes compiled with Java 1.4. This is reverting the restriction of instrumenting only
  bytecode of Java 1.5 or higher ({pull}320[#320]), which was added due to potential `VerifyError`. Such errors should be
  avoided now by the usage of `TypeConstantAdjustment` - {pull}1317[#1317]
* Enabling agent to work without attempting any communication with APM server, by allowing setting `server_urls` with
  an empty string - {pull}1295[#1295]
* Add <<metrics-micrometer, micrometer support>> - {pull}1303[#1303]
* Add `profiling_inferred_spans_lib_directory` option to override the default temp directory used for exporting the async-profiler library.
  This is useful for server-hardened environments where `/tmp` is often configured with `noexec`, leading to `java.lang.UnsatisfiedLinkError` errors - {pull}1350[#1350]
* Create spans for Servlet dispatches to FORWARD, INCLUDE and ERROR - {pull}1212[#1212]
* Support JDK 11 HTTPClient - {pull}1307[#1307]
* Lazily create profiler temporary files {pull}1360[#1360]
* Convert the followings to Indy Plugins (see details in <<release-notes-1.18.0.rc1, 1.18.0-rc1 relase notes>>): gRPC,
  AsyncHttpClient, Apache HttpClient
* The agent now collects cgroup memory metrics (see details in <<metrics-cgroup,Metrics page>>)
* Update async-profiler to 1.8.1 {pull}1382[#1382]
* Runtime attach install option is promoted to 'beta' status (was experimental).

[float]
===== Bug fixes
* Fixes a `NoClassDefFoundError` in the JMS instrumentation of `MessageListener` - {pull}1287[#1287]
* Fix `/ by zero` error message when setting `server_urls` with an empty string - {pull}1295[#1295]
* Fix `ClassNotFoundException` or `ClassCastException` in some cases where special log4j configurations are used - {pull}1322[#1322]
* Fix `NumberFormatException` when using early access Java version - {pull}1325[#1325]
* Fix `service_name` config being ignored when set to the same auto-discovered default value - {pull}1324[#1324]
* Fix service name error when updating a web app on a Servlet container - {pull}1326[#1326]
* Fix remote attach 'jps' executable not found when 'java' binary is symlinked ot a JRE - {pull}1352[#1352]

[[release-notes-1.18.0.rc1]]
==== 1.18.0.RC1 - 2020/07/22

This release candidate adds some highly anticipated features:
It’s now possible to attach the agent at runtime in more cases than before.
Most notably, it enables runtime attachment on JBoss, WildFly, Glassfish/Payara,
and other OSGi runtimes such as Atlassian Jira and Confluence.

To make this and other significant features, such as https://github.com/elastic/apm-agent-java/issues/937[external plugins], possible,
we have implemented major changes to the architecture of the agent.
The agent now relies on the `invokedynamic` bytecode instruction to make plugin development easier, safer, and more efficient.
As early versions of Java 7 and Java 8 have unreliable support for invokedynamic,
we now require a minimum update level of 60 for Java 7 (7u60+) in addition to the existing minimum update level of 40 for Java 8 (8u40+).

We’re looking for users who would like to try this out to give feedback.
If we see that the `invokedynamic`-based approach (https://github.com/elastic/apm-agent-java/pull/1230[indy plugins]) works well, we can continue and migrate the rest of the plugins.
After the migration has completed, we can move forward with external plugins and remove the experimental label from runtime attachment.

If all works like in our testing, you would not see `NoClassDefFoundError` s anymore when, for example, trying to attach the agent at runtime to an OSGi container or a JBoss server.
Also, non-standard OSGi containers, such as Atlassian Jira and other technologies with restrictive class loading policies, such as MuleSoft ESB, will benefit from this change.

In the worst case, there might be JVM crashes due to `invokedynamic`-related JVM bugs.
However, we already disable the agent when attached to JVM versions that are known to be problematic.
Another potentially problematic area is that we now dynamically raise the bytecode version of instrumented classes to be at least bytecode version 51 (Java 7).
This is needed in order to be able to use the `invokedynamic` instruction.
This requires re-computation of stack map frames which makes instrumentation a bit slower.
We don't anticipate notable slowdowns unless you extensively (over-)use <<config-trace-methods, `trace_methods`>>.

[float]
===== Breaking changes
* Early Java 7 versions, prior to update 60, are not supported anymore.
  When trying to attach to a non-supported version, the agent will disable itself and not apply any instrumentations.

[float]
===== Features
* Experimental support for runtime attachment now also for OSGi containers, JBoss, and WildFly
* New mitigation of OSGi bootdelegation errors (`NoClassDefFoundError`).
  You can remove any `org.osgi.framework.bootdelegation` related configuration.
  This release also removes the configuration option `boot_delegation_packages`.
* Overhaul of the `ExecutorService` instrumentation that avoids `ClassCastException` issues - {pull}1206[#1206]
* Support for `ForkJoinPool` and `ScheduledExecutorService` (see <<supported-async-frameworks>>)
* Support for `ExecutorService#invokeAny` and `ExecutorService#invokeAll`
* Added support for `java.util.TimerTask` - {pull}1235[#1235]
* Add capturing of request body in Elasticsearch queries: `_msearch`, `_count`, `_msearch/template`, `_search/template`, `_rollup_search` - {pull}1222[#1222]
* Add <<config-enabled,`enabled`>> flag
* Add experimental support for Scala Futures
* The agent now collects heap memory pools metrics - {pull}1228[#1228]

[float]
===== Bug fixes
* Fixes error capturing for log4j2 loggers. Version 1.17.0 introduced a regression.
* Fixes `NullPointerException` related to JAX-RS and Quartz instrumentation - {pull}1249[#1249]
* Expanding k8s pod ID discovery to some formerly non-supported environments
* When `recording` is set to `false`, the agent will not send captured errors anymore.
* Fixes NPE in Dubbo instrumentation that occurs when the application is acting both as a provider and as a consumer - {pull}1260[#1260]
* Adding a delay by default what attaching the agent to Tomcat using the premain route to work around the JUL
  deadlock issue - {pull}1262[#1262]
* Fixes missing `jboss.as:*` MBeans on JBoss - {pull}1257[#1257]


[[release-notes-1.17.0]]
==== 1.17.0 - 2020/06/17

[float]
===== Features
* Log files are now rotated after they reach <<config-log-file-size>>.
There will always be one history file `${log_file}.1`.
* Add <<config-log-format-sout>> and <<config-log-format-file>> with the options `PLAIN_TEXT` and `JSON`.
The latter uses https://github.com/elastic/ecs-logging-java[ecs-logging-java] to format the logs.
* Exposing <<config-classes-excluded-from-instrumentation>> config - {pull}1187[#1187]
* Add support for naming transactions based on Grails controllers. Supports Grails 3+ - {pull}1171[#1171]
* Add support for the Apache/Alibaba Dubbo RPC framework
* Async Profiler version upgraded to 1.7.1, with a new debugging flag for the stack frame recovery mechanism - {pull}1173[#1173]

[float]
===== Bug fixes
* Fixes `IndexOutOfBoundsException` that can occur when profiler-inferred spans are enabled.
  This also makes the profiler more resilient by just removing the call tree related to the exception (which might be in an invalid state)
  as opposed to stopping the profiler when an exception occurs.
* Fix `NumberFormatException` when parsing Ingres/Actian JDBC connection strings - {pull}1198[#1198]
* Prevent agent from overriding JVM configured truststore when not using HTTPS for communication with APM server - {pull}1203[#1203]
* Fix `java.lang.IllegalStateException` with `jps` JVM when using continuous runtime attach - {pull}1205[1205]
* Fix agent trying to load log4j2 plugins from application - {pull}1214[1214]
* Fix memory leak in gRPC instrumentation plugin - {pull}1196[1196]
* Fix HTTPS connection failures when agent is configured to use HTTPS to communicate with APM server {pull}1209[1209]

[[release-notes-1.16.0]]
==== 1.16.0 - 2020/05/13

[float]
===== Features

* The log correlation feature now adds `error.id` to the MDC. See <<supported-logging-frameworks>> for details. - {pull}1050[#1050]
* Deprecating the `incubating` tag in favour of the `experimental` tag. This is not a breaking change, so former
<<config-disable-instrumentations,`disable_instrumentation`>> configuration containing the `incubating` tag will still be respected - {pull}1123[#1123]
* Add a `--without-emulated-attach` option for runtime attachment to allow disabling this feature as a workaround.
* Add workaround for JDK bug JDK-8236039 with TLS 1.3 {pull}1149[#1149]
* Add log level `OFF` to silence agent logging
* Adds <<config-span-min-duration,`span_min_duration`>> option to exclude fast executing spans.
  When set together with one of the more specific thresholds - `trace_methods_duration_threshold` or `profiling_inferred_spans_min_duration`,
  the higher threshold will determine which spans will be discarded.
* Automatically instrument quartz jobs from the quartz-jobs artifact {pull}1170[#1170]
* Perform re-parenting of regular spans to be a child of profiler-inferred spans. Requires APM Server and Kibana 7.8.0. {pull}1117[#1117]
* Upgrade Async Profiler version to 1.7.0

[float]
===== Bug fixes

* When Servlet-related Exceptions are handled through exception handlers that return a 200 status code, agent shouldn't override with 500 - {pull}1103[#1103]
* Exclude Quartz 1 from instrumentation to avoid
  `IncompatibleClassChangeError: Found class org.quartz.JobExecutionContext, but interface was expected` - {pull}1108[#1108]
* Fix breakdown metrics span sub-types {pull}1113[#1113]
* Fix flaky gRPC server instrumentation {pull}1122[#1122]
* Fix side effect of calling `Statement.getUpdateCount` more than once {pull}1139[#1139]
* Stop capturing JDBC affected rows count using `Statement.getUpdateCount` to prevent unreliable side-effects {pull}1147[#1147]
* Fix OpenTracing error tag handling (set transaction error result when tag value is `true`) {pull}1159[#1159]
* Due to a bug in the build we didn't include the gRPC plugin in the build so far
* `java.lang.ClassNotFoundException: Unable to load class 'jdk.internal...'` is thrown when tracing specific versions of Atlassian systems {pull}1168[#1168]
* Make sure spans are kept active during `AsyncHandler` methods in the `AsyncHttpClient`
* CPU and memory metrics are sometimes not reported properly when using IBM J9 {pull}1148[#1148]
* `NullPointerException` thrown by the agent on WebLogic {pull}1142[#1142]

[[release-notes-1.15.0]]
==== 1.15.0 - 2020/03/27

[float]
===== Breaking changes

* Ordering of configuration sources has slightly changed, please review <<configuration>>:
** `elasticapm.properties` file now has higher priority over java system properties and environment variables, +
This change allows to change dynamic options values at runtime by editing file, previously values set in java properties
or environment variables could not be overridden, even if they were dynamic.
* Renamed some configuration options related to the experimental profiler-inferred spans feature ({pull}1084[#1084]):
** `profiling_spans_enabled` -> `profiling_inferred_spans_enabled`
** `profiling_sampling_interval` -> `profiling_inferred_spans_sampling_interval`
** `profiling_spans_min_duration` -> `profiling_inferred_spans_min_duration`
** `profiling_included_classes` -> `profiling_inferred_spans_included_classes`
** `profiling_excluded_classes` -> `profiling_inferred_spans_excluded_classes`
** Removed `profiling_interval` and `profiling_duration` (both are fixed to 5s now)

[float]
===== Features

* Gracefully abort agent init when running on a known Java 8 buggy JVM {pull}1075[#1075].
* Add support for <<supported-databases, Redis Redisson client>>
* Makes <<config-instrument>>, <<config-trace-methods>>, and <<config-disable-instrumentations>> dynamic.
Note that changing these values at runtime can slow down the application temporarily.
* Do not instrument Servlet API before 3.0 {pull}1077[#1077]
* Add support for API keys for apm backend authentication {pull}1083[#1083]
* Add support for <<supported-rpc-frameworks, gRPC>> client & server instrumentation {pull}1019[#1019]
* Deprecating `active` configuration option in favor of `recording`.
  Setting `active` still works as it's now an alias for `recording`.

[float]
===== Bug fixes

* When JAX-RS-annotated method delegates to another JAX-RS-annotated method, transaction name should include method A - {pull}1062[#1062]
* Fixed bug that prevented an APM Error from being created when calling `org.slf4j.Logger#error` - {pull}1049[#1049]
* Wrong address in JDBC spans for Oracle, MySQL and MariaDB when multiple hosts are configured - {pull}1082[#1082]
* Document and re-order configuration priorities {pull}1087[#1087]
* Improve heuristic for `service_name` when not set through config {pull}1097[#1097]


[[release-notes-1.14.0]]
==== 1.14.0 - 2020/03/04

[float]
===== Features

* Support for the official https://www.w3.org/TR/trace-context[W3C] `traceparent` and `tracestate` headers. +
  The agent now accepts both the `elastic-apm-traceparent` and the official `traceparent` header.
By default, it sends both headers on outgoing requests, unless <<config-use-elastic-traceparent-header, `use_elastic_traceparent_header`>> is set to false.
* Creating spans for slow methods with the help of the sampling profiler https://github.com/jvm-profiling-tools/async-profiler[async-profiler].
This is a low-overhead way of seeing which methods make your transactions slow and a replacement for the `trace_methods` configuration option.
See <<supported-java-methods>> for more details
* Adding a Circuit Breaker to pause the agent when stress is detected on the system and resume when the stress is relieved.
See <<circuit-breaker>> and {pull}1040[#1040] for more info.
* `Span#captureException` and `Transaction#captureException` in public API return reported error id - {pull}1015[#1015]

[float]
===== Bug fixes

* java.lang.IllegalStateException: Cannot resolve type description for <com.another.commercial.apm.agent.Class> - {pull}1037[#1037]
* properly handle `java.sql.SQLException` for unsupported JDBC features {pull}[#1035] https://github.com/elastic/apm-agent-java/issues/1025[#1025]

[[release-notes-1.13.0]]
==== 1.13.0 - 2020/02/11

[float]
===== Features

* Add support for <<supported-databases, Redis Lettuce client>>
* Add `context.message.age.ms` field for JMS message receiving spans and transactions - {pull}970[#970]
* Instrument log4j2 Logger#error(String, Throwable) ({pull}919[#919]) Automatically captures exceptions when calling `logger.error("message", exception)`
* Add instrumentation for external process execution through `java.lang.Process` and Apache `commons-exec` - {pull}903[#903]
* Add `destination` fields to exit span contexts - {pull}976[#976]
* Removed `context.message.topic.name` field - {pull}993[#993]
* Add support for Kafka clients - {pull}981[#981]
* Add support for binary `traceparent` header format (see the https://github.com/elastic/apm/blob/master/docs/agent-development.md#Binary-Fields[spec]
for more details) - {pull}1009[#1009]
* Add support for log correlation for log4j and log4j2, even when not used in combination with slf4j.
  See <<supported-logging-frameworks>> for details.

[float]
===== Bug Fixes

* Fix parsing value of `trace_methods` configuration property {pull}930[#930]
* Workaround for `java.util.logging` deadlock {pull}965[#965]
* JMS should propagate traceparent header when transactions are not sampled {pull}999[#999]
* Spans are not closed if JDBC implementation does not support `getUpdateCount` {pull}1008[#1008]

[[release-notes-1.12.0]]
==== 1.12.0 - 2019/11/21

[float]
===== Features
* JMS Enhancements {pull}911[#911]:
** Add special handling for temporary queues/topics
** Capture message bodies of text Messages
*** Rely on the existing `ELASTIC_APM_CAPTURE_BODY` agent config option (off by default).
*** Send as `context.message.body`
*** Limit size to 10000 characters. If longer than this size, trim to 9999 and append with ellipsis
** Introduce the `ignore_message_queues` configuration to disable instrumentation (message tagging) for specific 
      queues/topics as suggested in {pull}710[#710]
** Capture predefined message headers and all properties
*** Rely on the existing `ELASTIC_APM_CAPTURE_HEADERS` agent config option.
*** Send as `context.message.headers`
*** Sanitize sensitive headers/properties based on the `sanitize_field_names` config option
* Added support for the MongoDB sync driver. See https://www.elastic.co/guide/en/apm/agent/java/master/supported-technologies-details.html#supported-databases[supported data stores].

[float]
===== Bug Fixes
* JDBC regression- `PreparedStatement#executeUpdate()` and `PreparedStatement#executeLargeUpdate()` are not traced {pull}918[#918]
* When systemd cgroup driver is used, the discovered Kubernetes pod UID contains "_" instead of "-" {pull}920[#920]
* DB2 jcc4 driver is not traced properly {pull}926[#926]

[[release-notes-1.11.0]]
==== 1.11.0 - 2019/10/31

[float]
===== Features
* Add the ability to configure a unique name for a JVM within a service through the
https://www.elastic.co/guide/en/apm/agent/java/master/config-core.html#config-service-node-name[`service_node_name`]
config option]
* Add ability to ignore some exceptions to be reported as errors https://www.elastic.co/guide/en/apm/agent/java/master/config-core.html#config-ignore-exceptions[ignore_exceptions]
* Applying new logic for JMS `javax.jms.MessageConsumer#receive` so that, instead of the transaction created for the 
   polling method itself (ie from `receive` start to end), the agent will create a transaction attempting to capture 
   the code executed during actual message handling.
   This logic is suitable for environments where polling APIs are invoked within dedicated polling threads.
   This polling transaction creation strategy can be reversed through a configuration option (`message_polling_transaction_strategy`) 
   that is not exposed in the properties file by default.  
* Send IP obtained through `javax.servlet.ServletRequest#getRemoteAddr()` in `context.request.socket.remote_address` 
   instead of parsing from headers {pull}889[#889]
* Added `ElasticApmAttacher.attach(String propertiesLocation)` to specify a custom properties location
* Logs message when `transaction_max_spans` has been exceeded {pull}849[#849]
* Report the number of affected rows by a SQL statement (UPDATE,DELETE,INSERT) in 'affected_rows' span attribute {pull}707[#707]
* Add https://www.elastic.co/guide/en/apm/agent/java/master/public-api.html#api-traced[`@Traced`] annotation which either creates a span or a transaction, depending on the context
* Report JMS destination as a span/transaction context field {pull}906[#906]
* Added https://www.elastic.co/guide/en/apm/agent/java/master/config-jmx.html#config-capture-jmx-metrics[`capture_jmx_metrics`] configuration option

[float]
===== Bug Fixes
* JMS creates polling transactions even when the API invocations return without a message
* Support registering MBeans which are added after agent startup

[[release-notes-1.10.0]]
==== 1.10.0 - 2019/09/30

[float]
===== Features
* Add ability to manually specify reported https://www.elastic.co/guide/en/apm/agent/java/master/config-core.html#config-hostname[hostname]
* Add support for https://www.elastic.co/guide/en/apm/agent/java/master/supported-technologies-details.html#supported-databases[Redis Jedis client]
* Add support for identifying target JVM to attach apm agent to using JVM property. See also the documentation of the https://www.elastic.co/guide/en/apm/agent/java/master/setup-attach-cli.html#setup-attach-cli-usage-list[`--include` and `--exclude` flags]
* Added https://www.elastic.co/guide/en/apm/agent/java/master/config-jmx.html#config-capture-jmx-metrics[`capture_jmx_metrics`] configuration option
* Improve servlet error capture {pull}812[#812]
  Among others, now also takes Spring MVC `@ExceptionHandler`s into account 
* Instrument Logger#error(String, Throwable) {pull}821[#821]
  Automatically captures exceptions when calling `logger.error("message", exception)`
* Easier log correlation with https://github.com/elastic/java-ecs-logging. See https://www.elastic.co/guide/en/apm/agent/java/master/log-correlation.html[docs].
* Avoid creating a temp agent file for each attachment {pull}859[#859]
* Instrument `View#render` instead of `DispatcherServlet#render` {pull}829[#829]
  This makes the transaction breakdown graph more useful. Instead of `dispatcher-servlet`, the graph now shows a type which is based on the view name, for example, `FreeMarker` or `Thymeleaf`.

[float]
===== Bug Fixes
* Error in log when setting https://www.elastic.co/guide/en/apm/agent/java/current/config-reporter.html#config-server-urls[server_urls] 
 to an empty string - `co.elastic.apm.agent.configuration.ApmServerConfigurationSource - Expected previousException not to be null`
* Avoid terminating the TCP connection to APM Server when polling for configuration updates {pull}823[#823]
 
[[release-notes-1.9.0]]
==== 1.9.0 - 2019/08/22

[float]
===== Features
* Upgrading supported OpenTracing version from 0.31 to 0.33
* Added annotation and meta-annotation matching support for `trace_methods`, for example:
** `public @java.inject.* org.example.*` (for annotation)
** `public @@javax.enterprise.context.NormalScope org.example.*` (for meta-annotation)
* The runtime attachment now also works when the `tools.jar` or the `jdk.attach` module is not available.
This means you don't need a full JDK installation - the JRE is sufficient.
This makes the runtime attachment work in more environments such as minimal Docker containers.
Note that the runtime attachment currently does not work for OSGi containers like those used in many application servers such as JBoss and WildFly.
See the https://www.elastic.co/guide/en/apm/agent/java/master/setup-attach-cli.html[documentation] for more information.
* Support for Hibernate Search

[float]
===== Bug Fixes
* A warning in logs saying APM server is not available when using 1.8 with APM server 6.x.
Due to that, agent 1.8.0 will silently ignore non-string labels, even if used with APM server of versions 6.7.x or 6.8.x that support such.
If APM server version is <6.7 or 7.0+, this should have no effect. Otherwise, upgrade the Java agent to 1.9.0+.
* `ApacheHttpAsyncClientInstrumentation` matching increases startup time considerably
* Log correlation feature is active when `active==false`
* Tomcat's memory leak prevention mechanism is causing a... memory leak. JDBC statement map is leaking in Tomcat if the application that first used it is undeployed/redeployed.
See https://discuss.elastic.co/t/elastic-apm-agent-jdbchelper-seems-to-use-a-lot-of-memory/195295[this related discussion].

[float]
==== Breaking Changes
* The `apm-agent-attach.jar` is not executable anymore.
Use `apm-agent-attach-standalone.jar` instead. 

[[release-notes-1.8.0]]
==== 1.8.0 - 2019/07/30

[float]
===== Features
* Added support for tracking https://www.elastic.co/guide/en/kibana/7.3/transactions.html[time spent by span type].
   Can be disabled by setting https://www.elastic.co/guide/en/apm/agent/java/current/config-core.html#config-breakdown-metrics[`breakdown_metrics`] to `false`. 
* Added support for https://www.elastic.co/guide/en/kibana/7.3/agent-configuration.html[central configuration].
   Can be disabled by setting https://www.elastic.co/guide/en/apm/agent/java/current/config-core.html#config-central-config[`central_config`] to `false`.
* Added support for Spring's JMS flavor - instrumenting `org.springframework.jms.listener.SessionAwareMessageListener`
* Added support to legacy ApacheHttpClient APIs (which adds support to Axis2 configured to use ApacheHttpClient)
* Added support for setting https://www.elastic.co/guide/en/apm/agent/java/1.x/config-reporter.html#config-server-urls[`server_urls`] dynamically via properties file {pull}723[#723]
* Added https://www.elastic.co/guide/en/apm/agent/java/current/config-core.html#config-config-file[`config_file`] option 
* Added option to use `@javax.ws.rs.Path` value as transaction name https://www.elastic.co/guide/en/apm/agent/java/current/config-jax-rs.html#config-use-jaxrs-path-as-transaction-name[`use_jaxrs_path_as_transaction_name`]
* Instrument quartz jobs https://www.elastic.co/guide/en/apm/agent/java/current/supported-technologies-details.html#supported-scheduling-frameworks[docs]
* SQL parsing improvements {pull}696[#696]
* Introduce priorities for transaction name {pull}748[#748].
   Now uses the path as transaction name if https://www.elastic.co/guide/en/apm/agent/java/current/config-http.html#config-use-path-as-transaction-name[`use_path_as_transaction_name`] is set to `true`
   rather than `ServletClass#doGet`.
   But if a name can be determined from a high level framework,
   like Spring MVC, that takes precedence.
   User-supplied names from the API always take precedence over any others.
* Use JSP path name as transaction name as opposed to the generated servlet class name {pull}751[#751]

[float]
===== Bug Fixes
* Some JMS Consumers and Producers are filtered due to class name filtering in instrumentation matching
* Jetty: When no display name is set and context path is "/" transaction service names will now correctly fall back to configured values
* JDBC's `executeBatch` is not traced
* Drops non-String labels when connected to APM Server < 6.7 to avoid validation errors {pull}687[#687]
* Parsing container ID in cloud foundry garden {pull}695[#695]
* Automatic instrumentation should not override manual results {pull}752[#752]

[float]
===== Breaking changes
* The log correlation feature does not add `span.id` to the MDC anymore but only `trace.id` and `transaction.id` {pull}742[#742].

[[release-notes-1.7.0]]
==== 1.7.0 - 2019/06/13

[float]
===== Features
* Added the `trace_methods_duration_threshold` config option. When using the `trace_methods` config option with wild cards,
this enables considerable reduction of overhead by limiting the number of spans captured and reported
(see more details in config documentation).
NOTE: Using wildcards is still not the recommended approach for the `trace_methods` feature.
* Add `Transaction#addCustomContext(String key, String|Number|boolean value)` to public API
* Added support for AsyncHttpClient 2.x
* Added https://www.elastic.co/guide/en/apm/agent/java/current/config-core.html#config-global-labels[`global_labels`] configuration option.
This requires APM Server 7.2+.
* Added basic support for JMS- distributed tracing for basic scenarios of `send`, `receive`, `receiveNoWait` and `onMessage`.
Both Queues and Topics are supported.
Async `send` APIs are not supported in this version. 
NOTE: This feature is currently marked as "experimental" and is disabled by default. In order to enable,
it is required to set the
https://www.elastic.co/guide/en/apm/agent/java/1.x/config-core.html#config-disable-instrumentations[`disable_instrumentations`] 
configuration property to an empty string.
* Improved OSGi support: added a configuration option for `bootdelegation` packages {pull}641[#641]
* Better span names for SQL spans. For example, `SELECT FROM user` instead of just `SELECT` {pull}633[#633]

[float]
===== Bug Fixes
* ClassCastException related to async instrumentation of Pilotfish Executor causing thread hang (applied workaround)
* NullPointerException when computing Servlet transaction name with null HTTP method name
* FileNotFoundException when trying to find implementation version of jar with encoded URL
* NullPointerException when closing Apache AsyncHttpClient request producer
* Fixes loading of `elasticapm.properties` for Spring Boot applications
* Fix startup error on WebLogic 12.2.1.2.0 {pull}649[#649]
* Disable metrics reporting and APM Server health check when active=false {pull}653[#653]

[[release-notes-1.6.1]]
==== 1.6.1 - 2019/04/26

[float]
===== Bug Fixes
* Fixes transaction name for non-sampled transactions https://github.com/elastic/apm-agent-java/issues/581[#581]
* Makes log_file option work again https://github.com/elastic/apm-agent-java/issues/594[#594]
* Async context propagation fixes
** Fixing some async mechanisms lifecycle issues https://github.com/elastic/apm-agent-java/issues/605[#605]
** Fixes exceptions when using WildFly managed executor services https://github.com/elastic/apm-agent-java/issues/589[#589]
** Exclude glassfish Executor which does not permit wrapped runnables https://github.com/elastic/apm-agent-java/issues/596[#596]
** Exclude DumbExecutor https://github.com/elastic/apm-agent-java/issues/598[#598]
* Fixes Manifest version reading error to support `jar:file` protocol https://github.com/elastic/apm-agent-java/issues/601[#601]
* Fixes transaction name for non-sampled transactions https://github.com/elastic/apm-agent-java/issues/597[#597]
* Fixes potential classloader deadlock by preloading `FileSystems.getDefault()` https://github.com/elastic/apm-agent-java/issues/603[#603]

[[release-notes-1.6.0]]
==== 1.6.0 - 2019/04/16

[float]
===== Related Announcements
* Java APM Agent became part of the Cloud Foundry Java Buildpack as of https://github.com/cloudfoundry/java-buildpack/releases/tag/v4.19[Release v4.19]
 
[float]
===== Features
* Support Apache HttpAsyncClient - span creation and cross-service trace context propagation
* Added the `jvm.thread.count` metric, indicating the number of live threads in the JVM (daemon and non-daemon) 
* Added support for WebLogic
* Added support for Spring `@Scheduled` and EJB `@Schedule` annotations - https://github.com/elastic/apm-agent-java/pull/569[#569]

[float]
===== Bug Fixes
* Avoid that the agent blocks server shutdown in case the APM Server is not available - https://github.com/elastic/apm-agent-java/pull/554[#554]
* Public API annotations improper retention prevents it from being used with Groovy - https://github.com/elastic/apm-agent-java/pull/567[#567]
* Eliminate side effects of class loading related to Instrumentation matching mechanism

[[release-notes-1.5.0]]
==== 1.5.0 - 2019/03/26

[float]
===== Potentially breaking changes
* If you didn't explicitly set the https://www.elastic.co/guide/en/apm/agent/java/master/config-core.html#config-service-name[`service_name`]
previously and you are dealing with a servlet-based application (including Spring Boot),
your `service_name` will change.
See the documentation for https://www.elastic.co/guide/en/apm/agent/java/master/config-core.html#config-service-name[`service_name`]
and the corresponding section in _Features_ for more information.
Note: this requires APM Server 7.0+. If using previous versions, nothing will change.

[float]
===== Features
* Added property `"allow_path_on_hierarchy"` to JAX-RS plugin, to lookup inherited usage of `@path`
* Support for number and boolean labels in the public API {pull}497[497].
This change also renames `tag` to `label` on the API level to be compliant with the https://github.com/elastic/ecs#-base-fields[Elastic Common Schema (ECS)].
The `addTag(String, String)` method is still supported but deprecated in favor of `addLabel(String, String)`.
As of version 7.x of the stack, labels will be stored under `labels` in Elasticsearch.
Previously, they were stored under `context.tags`.
* Support async queries made by Elasticsearch REST client 
* Added `setStartTimestamp(long epochMicros)` and `end(long epochMicros)` API methods to `Span` and `Transaction`,
allowing to set custom start and end timestamps.
* Auto-detection of the `service_name` based on the `<display-name>` element of the `web.xml` with a fallback to the servlet context path.
If you are using a spring-based application, the agent will use the setting for `spring.application.name` for its `service_name`.
See the documentation for https://www.elastic.co/guide/en/apm/agent/java/master/config-core.html#config-service-name[`service_name`]
for more information.
Note: this requires APM Server 7.0+. If using previous versions, nothing will change.
* Previously, enabling https://www.elastic.co/guide/en/apm/agent/java/master/config-core.html#config-capture-body[`capture_body`] could only capture form parameters.
Now it supports all UTF-8 encoded plain-text content types.
The option https://www.elastic.co/guide/en/apm/agent/java/master/config-http.html#config-capture-body-content-types[`capture_body_content_types`]
controls which `Content-Type`s should be captured.
* Support async calls made by OkHttp client (`Call#enqueue`)
* Added support for providing config options on agent attach.
** CLI example: `--config server_urls=http://localhost:8200,http://localhost:8201`
** API example: `ElasticApmAttacher.attach(Map.of("server_urls", "http://localhost:8200,http://localhost:8201"));`

[float]
===== Bug Fixes
* Logging integration through MDC is not working properly - https://github.com/elastic/apm-agent-java/issues/499[#499]
* ClassCastException with adoptopenjdk/openjdk11-openj9 - https://github.com/elastic/apm-agent-java/issues/505[#505]
* Span count limitation is not working properly - reported https://discuss.elastic.co/t/kibana-apm-not-showing-spans-which-are-visible-in-discover-too-many-spans/171690[in our forum]
* Java agent causes Exceptions in Alfresco cluster environment due to failure in the instrumentation of Hazelcast `Executor`s - reported https://discuss.elastic.co/t/cant-run-apm-java-agent-in-alfresco-cluster-environment/172962[in our forum]

[[release-notes-1.4.0]]
==== 1.4.0 - 2019/02/14

[float]
===== Features
* Added support for sync calls of OkHttp client
* Added support for context propagation for `java.util.concurrent.ExecutorService`s
* The `trace_methods` configuration now allows to omit the method matcher.
   Example: `com.example.*` traces all classes and methods within the `com.example` package and sub-packages.
* Added support for JSF. Tested on WildFly, WebSphere Liberty and Payara with embedded JSF implementation and on Tomcat and Jetty with
 MyFaces 2.2 and 2.3
* Introduces a new configuration option `disable_metrics` which disables the collection of metrics via a wildcard expression.
* Support for HttpUrlConnection
* Adds `subtype` and `action` to spans. This replaces former typing mechanism where type, subtype and action were all set through
   the type in an hierarchical dotted-syntax. In order to support existing API usages, dotted types are parsed into subtype and action, 
   however `Span.createSpan` and `Span.setType` are deprecated starting this version. Instead, type-less spans can be created using the new 
   `Span.startSpan` API and typed spans can be created using the new `Span.startSpan(String type, String subtype, String action)` API
* Support for JBoss EAP 6.4, 7.0, 7.1 and 7.2
* Improved startup times
* Support for SOAP (JAX-WS).
   SOAP client create spans and propagate context.
   Transactions are created for `@WebService` classes and `@WebMethod` methods.  

[float]
===== Bug Fixes
* Fixes a failure in BitBucket when agent deployed https://github.com/elastic/apm-agent-java/issues/349[#349]
* Fixes increased CPU consumption https://github.com/elastic/apm-agent-java/issues/453[#453] and https://github.com/elastic/apm-agent-java/issues/443[#443]
* Fixed some OpenTracing bridge functionalities that were not working when auto-instrumentation is disabled
* Fixed an error occurring when ending an OpenTracing span before deactivating
* Sending proper `null` for metrics that have a NaN value
* Fixes JVM crash with Java 7 https://github.com/elastic/apm-agent-java/issues/458[#458]
* Fixes an application deployment failure when using EclipseLink and `trace_methods` configuration https://github.com/elastic/apm-agent-java/issues/474[#474]

[[release-notes-1.3.0]]
==== 1.3.0 - 2019/01/10

[float]
===== Features
* The agent now collects system and JVM metrics https://github.com/elastic/apm-agent-java/pull/360[#360]
* Add API methods `ElasticApm#startTransactionWithRemoteParent` and `Span#injectTraceHeaders` to allow for manual context propagation https://github.com/elastic/apm-agent-java/pull/396[#396].
* Added `trace_methods` configuration option which lets you define which methods in your project or 3rd party libraries should be traced.
   To create spans for all `public` methods of classes whose name ends in `Service` which are in a sub-package of `org.example.services` use this matcher:
   `public org.example.services.*.*Service#*` https://github.com/elastic/apm-agent-java/pull/398[#398]
* Added span for `DispatcherServlet#render` https://github.com/elastic/apm-agent-java/pull/409[#409].
* Flush reporter on shutdown to make sure all recorded Spans are sent to the server before the program exits https://github.com/elastic/apm-agent-java/pull/397[#397]
* Adds Kubernetes https://github.com/elastic/apm-agent-java/issues/383[#383] and Docker metadata to, enabling correlation with the Kibana Infra UI.
* Improved error handling of the Servlet Async API https://github.com/elastic/apm-agent-java/issues/399[#399]
* Support async API’s used with AsyncContext.start https://github.com/elastic/apm-agent-java/issues/388[#388]

[float]
===== Bug Fixes
* Fixing a potential memory leak when there is no connection with APM server
* Fixes NoSuchMethodError CharBuffer.flip() which occurs when using the Elasticsearch RestClient and Java 7 or 8 https://github.com/elastic/apm-agent-java/pull/401[#401]

 
[[release-notes-1.2.0]]
==== 1.2.0 - 2018/12/19

[float]
===== Features
* Added `capture_headers` configuration option.
   Set to `false` to disable capturing request and response headers.
   This will reduce the allocation rate of the agent and can save you network bandwidth and disk space.
* Makes the API methods `addTag`, `setName`, `setType`, `setUser` and `setResult` fluent, so that calls can be chained. 

[float]
===== Bug Fixes
* Catch all errors thrown within agent injected code
* Enable public APIs and OpenTracing bridge to work properly in OSGi systems, fixes https://github.com/elastic/apm-agent-java/issues/362[this WildFly issue]
* Remove module-info.java to enable agent working on early Tomcat 8.5 versions
* Fix https://github.com/elastic/apm-agent-java/issues/371[async Servlet API issue]

[[release-notes-1.1.0]]
==== 1.1.0 - 2018/11/28

[float]
===== Features
* Some memory allocation improvements
* Enabling bootdelegation for agent classes in Atlassian OSGI systems

[float]
===== Bug Fixes
* Update dsl-json which fixes a memory leak.
 See https://github.com/ngs-doo/dsl-json/pull/102[ngs-doo/dsl-json#102] for details. 
* Avoid `VerifyError`s by non instrumenting classes compiled for Java 4 or earlier
* Enable APM Server URL configuration with path (fixes #339)
* Reverse `system.hostname` and `system.platform` order sent to APM server

[[release-notes-1.0.1]]
==== 1.0.1 - 2018/11/15

[float]
===== Bug Fixes
* Fixes NoSuchMethodError CharBuffer.flip() which occurs when using the Elasticsearch RestClient and Java 7 or 8 {pull}313[#313]

[[release-notes-1.0.0]]
==== 1.0.0 - 2018/11/14

[float]
===== Breaking changes
* Remove intake v1 support. This version requires APM Server 6.5.0+ which supports the intake api v2.
   Until the time the APM Server 6.5.0 is officially released,
   you can test with docker by pulling the APM Server image via
   `docker pull docker.elastic.co/apm/apm-server:6.5.0-SNAPSHOT`. 

[float]
===== Features
* Adds `@CaptureTransaction` and `@CaptureSpan` annotations which let you declaratively add custom transactions and spans.
   Note that it is required to configure the `application_packages` for this to work.
   See the https://www.elastic.co/guide/en/apm/agent/java/master/public-api.html#api-annotation[documentation] for more information.
* The public API now supports to activate a span on the current thread.
   This makes the span available via `ElasticApm#currentSpan()`
   Refer to the https://www.elastic.co/guide/en/apm/agent/java/master/public-api.html#api-span-activate[documentation] for more details.
* Capturing of Elasticsearch RestClient 5.0.2+ calls.
   Currently, the `*Async` methods are not supported, only their synchronous counterparts.
* Added API methods to enable correlating the spans created from the JavaScrip Real User Monitoring agent with the Java agent transaction.
   More information can be found in the https://www.elastic.co/guide/en/apm/agent/java/master/public-api.html#api-ensure-parent-id[documentation].
* Added `Transaction.isSampled()` and `Span.isSampled()` methods to the public API
* Added `Transaction#setResult` to the public API {pull}293[#293]

[float]
===== Bug Fixes
* Fix for situations where status code is reported as `200`, even though it actually was `500` {pull}225[#225]
* Capturing the username now properly works when using Spring security {pull}183[#183]

[[release-notes-1.0.0.rc1]]
==== 1.0.0.RC1 - 2018/11/06

[float]
===== Breaking changes
* Remove intake v1 support. This version requires APM Server 6.5.0+ which supports the intake api v2.
   Until the time the APM Server 6.5.0 is officially released,
   you can test with docker by pulling the APM Server image via
   `docker pull docker.elastic.co/apm/apm-server:6.5.0-SNAPSHOT`.
* Wildcard patterns are case insensitive by default. Prepend `(?-i)` to make the matching case sensitive.

[float]
===== Features
* Support for Distributed Tracing
* Adds `@CaptureTransaction` and `@CaptureSpan` annotations which let you declaratively add custom transactions and spans.
   Note that it is required to configure the `application_packages` for this to work.
   See the https://www.elastic.co/guide/en/apm/agent/java/master/public-api.html#api-annotation[documentation] for more information.
* The public API now supports to activate a span on the current thread.
   This makes the span available via `ElasticApm#currentSpan()`
   Refer to the https://www.elastic.co/guide/en/apm/agent/java/master/public-api.html#api-span-activate[documentation] for more details.
* Capturing of Elasticsearch RestClient 5.0.2+ calls.
   Currently, the `*Async` methods are not supported, only their synchronous counterparts.
* Added API methods to enable correlating the spans created from the JavaScrip Real User Monitoring agent with the Java agent transaction.
   More information can be found in the https://www.elastic.co/guide/en/apm/agent/java/master/public-api.html#api-ensure-parent-id[documentation].
* Microsecond accurate timestamps {pull}261[#261]
* Support for JAX-RS annotations.
Transactions are named based on your resources (`ResourceClass#resourceMethod`).

[float]
===== Bug Fixes
* Fix for situations where status code is reported as `200`, even though it actually was `500` {pull}225[#225]

[[release-notes-0.8.x]]
=== Java Agent version 0.8.x

[[release-notes-0.8.0]]
==== 0.8.0

[float]
===== Breaking changes
* Wildcard patterns are case insensitive by default. Prepend `(?-i)` to make the matching case sensitive.

[float]
===== Features
* Wildcard patterns are now not limited to only one wildcard in the middle and can be arbitrarily complex now.
   Example: `*foo*bar*baz`.
* Support for JAX-RS annotations.
   Transactions are named based on your resources (`ResourceClass#resourceMethod`).

[[release-notes-0.7.x]]
=== Java Agent version 0.7.x

[[release-notes-0.7.1]]
==== 0.7.1 - 2018/10/24

[float]
===== Bug Fixes
* Avoid recycling transactions twice {pull}178[#178]

[[release-notes-0.7.0]]
==== 0.7.0 - 2018/09/12

[float]
===== Breaking changes
* Removed `ElasticApm.startSpan`. Spans can now only be created from their transactions via `Transaction#createSpan`.
* `ElasticApm.startTransaction` and `Transaction#createSpan` don't activate the transaction and spans
   and are thus not available via `ElasticApm.activeTransaction` and `ElasticApm.activeSpan`.

[float]
===== Features
* Public API
** Add `Span#captureException` and `Transaction#captureException` to public API.
      `ElasticApm.captureException` is deprecated now. Use `ElasticApm.currentSpan().captureException(exception)` instead.
** Added `Transaction.getId` and `Span.getId` methods 
* Added support for async servlet requests
* Added support for Payara/Glassfish
* Incubating support for Apache HttpClient
* Support for Spring RestTemplate
* Added configuration options `use_path_as_transaction_name` and `url_groups`,
   which allow to use the URL path as the transaction name.
   As that could contain path parameters, like `/user/$userId` however,
   You can set the `url_groups` option to define a wildcard pattern, like `/user/*`,
   to group those paths together.
   This is especially helpful when using an unsupported Servlet API-based framework. 
* Support duration suffixes (`ms`, `s` and `m`) for duration configuration options.
   Not using the duration suffix logs out a deprecation warning and will not be supported in future versions.
* Add ability to add multiple APM server URLs, which enables client-side load balancing.
   The configuration option `server_url` has been renamed to `server_urls` to reflect this change.
   However, `server_url` still works for backwards compatibility.
* The configuration option `service_name` is now optional.
   It defaults to the main class name,
   the name of the executed jar file (removing the version number),
   or the application server name (for example `tomcat-application`).
   In a lot of cases,
   you will still want to set the `service_name` explicitly.
   But it helps getting started and seeing data easier,
   as there are no required configuration options anymore.
   In the future we will most likely determine more useful application names for Servlet API-based applications.<|MERGE_RESOLUTION|>--- conflicted
+++ resolved
@@ -43,11 +43,8 @@
 * Serialize all stack trace frames when setting `stack_trace_limit=-1` instead of none - {pull}1571[#1571]
 * Fix `UnsupportedOperationException` when calling `ServletContext.getClassLoader()` - {pull}1576[#1576]
 * Fix improper request body capturing - {pull}1579[#1579]
-<<<<<<< HEAD
+* avoid `NullPointerException` due to null return values instrumentation advices - {pull}1601[#1601]
 * Update async-profiler to 1.8.3 {pull}1602[1602]
-=======
-* avoid `NullPointerException` due to null return values instrumentation advices - {pull}1601[#1601]
->>>>>>> 44f3b70d
 
 [float]
 ===== Refactors
