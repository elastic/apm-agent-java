ifdef::env-github[]
NOTE: Release notes are best read in our documentation at
https://www.elastic.co/guide/en/apm/agent/java/current/release-notes.html[elastic.co]
endif::[]

////
[[release-notes-x.x.x]]
==== x.x.x - YYYY/MM/DD

[float]
===== Breaking changes

[float]
===== Features
* Cool new feature: {pull}2526[#2526]

[float]
===== Bug fixes
////

=== Unreleased

[[release-notes-1.26.0]]
==== 1.26.0 - YYYY/MM/DD

[float]
===== Features
* Improved naming for Spring controllers - {pull}1906[#1906]
* ECS log reformatting improvements - {pull}1910[#1910]
** Automatically sets `service.node.name` in all log events if set through agent configuration
** Add `log_ecs_reformatting_additional_fields` option to support arbitrary fields in logs
** Automatically serialize markers as tags where relevant (log4j2 and logback)
* gRPC spans (client and server) can detect errors or cancellation through custom listeners - {pull}2067[#2067]
* Add `-download-agent-version` to the agent <<setup-attach-cli-usage-options, attach CLI tool options>>, allowing the
user to configure an arbitrary agent version that will be downloaded from maven and attached - {pull}1959[#1959]
* Add extra check to detect improper agent setup - {pull}2076[#2076]

[float]
===== Performance improvements
* Reduce GC time overhead caused by WeakReferences {pull}2086[2086]

[float]
===== Bug fixes
* Fix failure to parse some forms of the `Implementation-Version` property from jar manifest files - {pull}1931[#1931]
* Ensure single value for context-propagation header - {pull}1937[#1937]
* Fix gRPC non-terminated (therefore non-reported) client spans - {pull}2067[#2067]
* Fix Webflux response status code - {pull}1948[#1948]

[float]
===== Refactorings
<<<<<<< HEAD
* Migrate multiple plugins to indy dispatcher {pull}2087[#2087], {pull}2095[#2095]
=======
* Migrate Several plugins to indy dispatcher {pull}2087[#2087], {pull}2090[#2090]
>>>>>>> 9cfc8f38

[[release-notes-1.x]]
=== Java Agent version 1.x

[[release-notes-1.25.0]]
==== 1.25.0 - 2021/07/22

[float]
===== Potentially breaking changes
* If you rely on instrumentations that are in the `experimental` group, you must now set `enable_experimental_instrumentations=true` otherwise
the experimental instrumentations will be disabled by default. Up to version `1.24.0` using an empty value for `disable_instrumentations` was
the recommended way to override the default `disable_instrumentations=experimental`.

[float]
===== Features
* Support for inheritance of public API annotations - {pull}1805[#1805]
* JDBC instrumentation sets `context.db.instance` - {pull}1820[#1820]
* Add support for Vert.x web client- {pull}1824[#1824]
* Avoid recycling of spans and transactions that are using through the public API, so to avoid
reference-counting-related errors - {pull}1859[#1859]
* Add <<config-enable-experimental-instrumentations>> configuration option to enable experimental features - {pull}1863[#1863]
** Previously, when adding an instrumentation group to `disable_instrumentations`, we had to make sure to not forget the
default `experimental` value, for example when disabling `jdbc` instrumentation we had to set `disable_instrumentations=experimental,jdbc` otherwise
setting `disable_instrumentations=jdbc` would disable jdbc and also enable experimental features, which would not be the desired effect.
** Previously, by default `disable_instrumentations` contained `experimental`
** Now by default `disable_instrumentations` is empty and `enable_experimental_instrumentations=false`
** Set `enable_experimental_instrumentations=true` to enable experimental instrumentations
* Eliminating concerns related to log4j2 vulnerability - https://nvd.nist.gov/vuln/detail/CVE-2020-9488#vulnCurrentDescriptionTitle.
We cannot upgrade to version above 2.12.1 because this is the last version of log4j that is compatible with Java 7.
Instead, we exclude the SMTP appender (which is the vulnerable one) from our artifacts. Note that older versions of
our agent are not vulnerable as well, as the SMTP appender was never used, this is only to further reduce our users' concerns.
* Adding public APIs for setting `destination.service.resource`, `destination.address` and `destination.port` fields
for exit spans - {pull}1788[#1788]
* Only use emulated runtime attachment as fallback, remove the `--without-emulated-attach` option - {pull}1865[#1865]
* Instrument `javax.servlet.Filter` the same way as `javax.servlet.FilterChain` - {pull}1858[#1858]
* Propagate trace context headers in HTTP calls occurring from within traced exit points, for example - when using
Elasticsearch's REST client - {pull}1883[#1883]
* Added support for naming sparkjava (not Apache Spark) transactions {pull}1894[#1894]
* Added the ability to manually create exit spans, which will result with the auto creation of service nodes in the
service map and downstream service in the dependencies table - {pull}1898[#1898]
* Basic support for `com.sun.net.httpserver.HttpServer` - {pull}1854[#1854]
* Update to async-profiler 1.8.6 {pull}1907[#1907]
* Added support for setting the framework using the public api (#1908) - {pull}1909[#1909]

[float]
===== Bug fixes
* Fix NPE with `null` binary header values + properly serialize them - {pull}1842[#1842]
* Fix `ListenerExecutionFailedException` when using Spring AMQP's ReplyTo container - {pull}1872[#1872]
* Enabling log ECS reformatting when using Logback configured with `LayoutWrappingEncoder` and a pattern layout - {pull}1879[#1879]
* Fix NPE with Webflux + context propagation headers - {pull}1871[#1871]
* Fix `ClassCastException` with `ConnnectionMetaData` and multiple classloaders - {pull}1864[#1864]
* Fix NPE in `co.elastic.apm.agent.servlet.helper.ServletTransactionCreationHelper.getClassloader` - {pull}1861[#1861]
* Fix for Jboss JMX unexpected notifications - {pull}1895[#1895]

[[release-notes-1.24.0]]
==== 1.24.0 - 2021/05/31

[float]
===== Features
* Basic support for Apache Struts 2 {pull}1763[#1763]
* Extending the <<config-log-ecs-reformatting>> config option to enable the overriding of logs with ECS-reformatted
events. With the new `OVERRIDE` option, non-file logs can be ECS-reformatted automatically as well - {pull}1793[#1793]
* Instrumentation for Vert.x Web {pull}1697[#1697]
* Changed log level of vm arguments to debug
* Giving precedence for the W3C `tracecontext` header over the `elastic-apm-traceparent` header - {pull}1821[#1821]
* Add instrumentation for Webflux - {pull}1305[#1305]
* Add instrumentation for Javalin {pull}1822[#1822]

[float]
===== Bug fixes
* Fix another error related to instrumentation plugins loading on Windows - {pull}1785[#1785]
* Load Spring AMQP plugin- {pull}1784[#1784]
* Avoid `IllegalStateException` when multiple `tracestate` headers are used - {pull}1808[#1808]
* Ensure CLI attach avoids `sudo` only when required and avoid blocking - {pull}1819[#1819]
* Avoid sending metric-sets without samples, so to adhere to the intake API - {pull}1826[#1826]
* Fixing our type-pool cache, so that it can't cause OOM (softly-referenced), and it gets cleared when not used for
a while - {pull}1828[#1828]

[float]
===== Refactors
* Remove single-package limitation for embedded plugins - {pull}1780[#1780]

[[release-notes-1.23.0]]
==== 1.23.0 - 2021/04/22

[float]
===== Breaking changes
* There are breaking changes in the <<setup-attach-cli,attacher cli>>.
  See the Features section for more information.

[float]
===== Features
* Overhaul of the <<setup-attach-cli,attacher cli>> application that allows to attach the agent to running JVMs - {pull}1667[#1667]
** The artifact of the standalone cli application is now called `apm-agent-attach-cli`. The attacher API is still called `apm-agent-attach`.
** There is also a slim version of the cli application that does not bundle the Java agent.
It requires the `--agent-jar` option to be set.
** Improved logging +
The application uses {ecs-logging-java-ref}/intro.html[Java ECS logging] to emit JSON logs.
The log level can be configured with the `--log-level` option.
By default, the program is logging to the console but using the `--log-file` option, it can also log to a file.
** Attach to JVMs running under a different user (unix only) +
The JVM requires the attacher to be running under the same user as the target VM (the attachee).
The `apm-agent-attach-standalone.jar` can now be run with a user that has permissions to switch to the user that runs the target VM.
On Windows, the attacher can still only attach to JVMs that are running with under the same user.
** New include/exclude discovery rules +
*** `--include-all`: Attach to all discovered JVMs. If no matchers are provided, it will not attach to any JVMs.
*** `--include-user`/`--exclude-user`: Attach to all JVMs of a given operating system user.
*** `--include-main`/`--exclude-main`: Attach to all JVMs that whose main class/jar name, or system properties match the provided regex.
*** `--include-vmargs`/`--exclude-vmargs`: Attach to all JVMs that whose main class/jar name, or system properties match the provided regex.
** Removal of options +
*** The deprecated `--arg` option has been removed.
*** The `-i`/`--include`, `-e`/`exclude` options have been removed in favor of the `--<include|exclude>-<main|vmargs>` options.
*** The `-p`/`--pid` options have been removed in favor of the `--include-pid` option.
** Changed behavior of  the `-l`/`--list` option +
The option now only lists JVMs that match the include/exclude discovery rules.
Thus, it can be used to do a dry-run of the matchers without actually performing an attachment.
It even works in combination with `--continuous` now.
By default, the VM arguments are not printed, but only when the `-a`/`--list-vmargs` option is set.
** Remove dependency on `jps` +
Even when matching on the main class name or on system properties,
** Checks the Java version before attaching to avoid attachment on unsupported JVMs.
* Cassandra instrumentation - {pull}1712[#1712]
* Log correlation supports JBoss Logging - {pull}1737[#1737]
* Update Byte-buddy to `1.11.0` - {pull}1769[#1769]
* Support for user.domain {pull}1756[#1756]
* JAX-RS supports javax.ws.rs.PATCH
* Enabling build and unit tests on Windows - {pull}1671[#1671]

[float]
===== Bug fixes
* Fixed log correlation for log4j2 - {pull}1720[#1720]
* Fix apm-log4j1-plugin and apm-log4j2-plugin dependency on slf4j - {pull}1723[#1723]
* Avoid systematic `MessageNotWriteableException` error logging, now only visible in `debug` - {pull}1715[#1715] and {pull}1730[#1730]
* Fix rounded number format for non-english locales - {pull}1728[#1728]
* Fix `NullPointerException` on legacy Apache client instrumentation when host is `null` - {pull}1746[#1746]
* Apply consistent proxy class exclusion heuristic - {pull}1738[#1738]
* Fix micrometer serialization error - {pull}1741[#1741]
* Optimize & avoid `ensureInstrumented` deadlock by skipping stack-frame computation for Java7+ bytecode - {pull}1758[#1758]
* Fix instrumentation plugins loading on Windows - {pull}1671[#1671]

[float]
===== Refactors
* Migrate some plugins to indy dispatcher {pull}1369[#1369] {pull}1410[#1410] {pull}1374[#1374]

[[release-notes-1.22.0]]
==== 1.22.0 - 2021/03/24

[float]
===== Breaking changes
* Dots in metric names of Micrometer metrics get replaced with underscores to avoid mapping conflicts.
De-dotting be disabled via <<config-dedot-custom-metrics, `dedot_custom_metrics`>>. - {pull}1700[#1700]

[float]
===== Features
* Introducing a new mechanism to ease the development of community instrumentation plugins. See <<config-plugins-dir>> for
more details. This configuration was already added in 1.18.0, but more extensive and continuous integration testing
allows us to expose it now. It is still marked as "experimental" though, meaning that future changes in the mechanism
may break early contributed plugins. However, we highly encourage our community to try it out and we will do our best
to assist with such efforts.
* Deprecating `ignore_user_agents` in favour of `transaction_ignore_user_agents`, maintaining the same functionality -
{pull}1644[#1644]
* Update existing Hibernate Search 6 instrumentation to the final relase
* The <<config-use-path-as-transaction-name, `use_path_as_transaction_name`>> option is now dynamic
* Flushing internal and micrometer metrics before the agent shuts down - {pull}1658[#1658]
* Support for OkHttp 4.4+ -  {pull}1672[#1672]
* Adding capability to automatically create ECS-JSON-formatted version of the original application log files, through
the <<config-log-ecs-reformatting>> config option. This allows effortless ingestion of logs to Elasticsearch without
any further configuration. Supports log4j1, log4j2 and Logback. {pull}1261[#1261]
* Add support to Spring AMQP - {pull}1657[#1657]
* Adds the ability to automatically configure usage of the OpenTracing bridge in systems using ServiceLoader - {pull}1708[#1708]
* Update to async-profiler 1.8.5 - includes a fix to a Java 7 crash and enhanced safe mode to better deal with
corrupted stack frames.
* Add a warning on startup when `-Xverify:none` or `-noverify` flags are set as this can lead to crashes that are very
difficult to debug - {pull}1593[#1593]. In an upcoming version, the agent will not start when these flags are set,
unless the system property `elastic.apm.disable_bootstrap_checks` is set to true.

[float]
===== Bug fixes
* fix sample rate rounded to zero when lower than precision - {pull}1655[#1655]
* fixed a couple of bugs with the external plugin mechanism (not documented until now) - {pull}1660[#1660]
* Fix runtime attach conflict with multiple users - {pull}1704[#1704]

[[release-notes-1.21.0]]
==== 1.21.0 - 2021/02/09

[float]
===== Breaking changes
* Following PR {pull}1650[#1650], there are two slight changes with the <<config-server-url>> and <<config-server-urls>>
configuration options:
    1.  So far, setting `server_urls` with an empty string would allow the agent to work normally, apart from any action
        that requires communication with the APM Server, including the attempt to fetch a central configuration.
        Starting in this agent version, setting `server_urls` to empty string doesn't have any special meaning, it is
        the default expected configuration, where `server_url` will be used instead. In order to achieve the same
        behaviour, use the new <<config-disable-send>> configuration.
    2.  Up to this version, `server_url` was used as an alias to `server_urls`, meaning that one could potentially set
        the `server_url` config with a comma-separated list of multiple APM Server addresses, and that would have been a
        valid configuration. Starting in this agent version, `server_url` is a separate configuration, and it only accepts
        Strings that represent a single valid URL. Specifically, empty strings and commas are invalid.

[float]
===== Features
* Add cloud provider metadata to reported events, see
https://github.com/elastic/apm/blob/master/specs/agents/metadata.md#cloud-provider-metadata[spec] for details.
By default, the agent will try to automatically detect the cloud provider on startup, but this can be
configured through the <<config-cloud-provider, `cloud_provider`>> config option - {pull}1599[#1599]
* Add span & transaction `outcome` field to improve error rate calculations - {pull}1613[#1613]

[float]
===== Bug fixes
* Fixing crashes observed in Java 7 at sporadic timing by applying a few seconds delay on bootstrap - {pull}1594[#1594]
* Fallback to using "TLS" `SSLContext` when "SSL" is not available - {pull}1633[#1633]
* Fixing agent startup failure with `NullPointerException` thrown by Byte-buddy's `MultipleParentClassLoader` - {pull}1647[#1647]
* Fix cached type resolution triggering `ClassCastException` - {pull}1649[#1649]

[[release-notes-1.20.0]]
==== 1.20.0 - 2021/01/07

[float]
===== Breaking changes
* The following public API types were `public` so far and became package-private: `NoopScope`, `ScopeImpl` and `AbstractSpanImpl`.
  If your code is using them, you will need to change that when upgrading to this version.
  Related PR: {pull}1532[#1532]

[float]
===== Features
* Add support for RabbitMQ clients - {pull}1328[#1328]

[float]
===== Bug fixes
* Fix small memory allocation regression introduced with tracestate header {pull}1508[#1508]
* Fix `NullPointerException` from `WeakConcurrentMap.put` through the Elasticsearch client instrumentation - {pull}1531[#1531]
* Sending `transaction_id` and `parent_id` only for events that contain a valid `trace_id` as well - {pull}1537[#1537]
* Fix `ClassNotFoundError` with old versions of Spring resttemplate {pull}1524[#1524]
* Fix Micrometer-driven metrics validation errors by the APM Server when sending with illegal values - {pull}1559[#1559]
* Serialize all stack trace frames when setting `stack_trace_limit=-1` instead of none - {pull}1571[#1571]
* Fix `UnsupportedOperationException` when calling `ServletContext.getClassLoader()` - {pull}1576[#1576]
* Fix improper request body capturing - {pull}1579[#1579]
* Avoid `NullPointerException` due to null return values instrumentation advices - {pull}1601[#1601]
* Update async-profiler to 1.8.3 {pull}1602[1602]
* Use null-safe data structures to avoid `NullPointerException` {pull}1597[1597]
* Fix memory leak in sampling profiler mechanism - {pull}1592[#1592]

[float]
===== Refactors
* Migrate some plugins to indy dispatcher {pull}1405[#1405] {pull}1394[#1394]

[[release-notes-1.19.0]]
==== 1.19.0 - 2020/11/10

[float]
===== Features
* The agent version now includes a git hash if it's a snapshot version.
  This makes it easier to differ distinct snapshot builds of the same version.
  Example: `1.18.1-SNAPSHOT.4655910`
* Add support for sampling weight with propagation in `tracestate` W3C header {pull}1384[#1384]
* Adding two more valid options to the `log_level` config: `WARNING` (equivalent to `WARN`) and `CRITICAL`
  (will be treated as `ERROR`) - {pull}1431[1431]
* Add the ability to disable Servlet-related spans for `INCLUDE`, `FORWARD` and `ERROR` dispatches (without affecting
  basic Servlet capturing) by adding `servlet-api-dispatch` to <<config-disable-instrumentations>> - {pull}1448[1448]
* Add Sampling Profiler support for AArch64 architectures - {pull}1443[1443]
* Support proper transaction naming when using Spring's `ServletWrappingController` - {pull}1461[#1461]
* Update async-profiler to 1.8.2 {pull}1471[1471]
* Update existing Hibernate Search 6 instrumentation to work with the latest CR1 release
* Deprecating the `addLabel` public API in favor of `setLabel` (still supporting `addLabel`) - {pull}1449[#1449]

[float]
===== Bug fixes
* Fix `HttpUrlConnection` instrumentation issue (affecting distributed tracing as well) when using HTTPS without using
  `java.net.HttpURLConnection#disconnect` - {pull}1447[1447]
* Fixes class loading issue that can occur when deploying multiple applications to the same application server - {pull}1458[#1458]
* Fix ability to disable agent on startup wasn't working for runtime attach {pull}1444[1444]
* Avoid `UnsupportedOperationException` on some spring application startup {pull}1464[1464]
* Fix ignored runtime attach `config_file` {pull}1469[1469]
* Fix `IllegalAccessError: Module 'java.base' no access to: package 'java.lang'...` in J9 VMs of Java version >= 9 -
  {pull}1468[#1468]
* Fix JVM version parsing on HP-UX {pull}1477[#1477]
* Fix Spring-JMS transactions lifecycle management when using multiple concurrent consumers - {pull}1496[#1496]

[float]
===== Refactors
* Migrate some plugins to indy dispatcher {pull}1404[1404] {pull}1411[1411]
* Replace System Rules with System Lambda {pull}1434[#1434]

[[release-notes-1.18.1]]
==== 1.18.1 - 2020/10/06

[float]
===== Refactors
* Migrate some plugins to indy dispatcher {pull}1362[1362] {pull}1366[1366] {pull}1363[1363] {pull}1383[1383] {pull}1368[1368] {pull}1364[1364] {pull}1365[1365] {pull}1367[1367] {pull}1371[1371]

[float]
===== Bug fixes
* Fix instrumentation error for HttpClient - {pull}1402[#1402]
* Eliminate `unsupported class version error` messages related to loading the Java 11 HttpClient plugin in pre-Java-11 JVMs {pull}1397[1397]
* Fix rejected metric events by APM Server with response code 400 due to data validation error - sanitizing Micrometer
metricset tag keys - {pull}1413[1413]
* Fix invalid micrometer metrics with non-numeric values {pull}1419[1419]
* Fix `NoClassDefFoundError` with JDBC instrumentation plugin {pull}1409[1409]
* Apply `disable_metrics` config to Micrometer metrics - {pull}1421[1421]
* Remove cgroup `inactive_file.bytes` metric according to spec {pull}1422[1422]

[[release-notes-1.18.0]]
==== 1.18.0 - 2020/09/08

[float]
===== Features
* Deprecating `ignore_urls` config in favour of <<config-transaction-ignore-urls, `transaction_ignore_urls`>> to align
  with other agents, while still allowing the old config name for backward compatibility - {pull}1315[#1315]
* Enabling instrumentation of classes compiled with Java 1.4. This is reverting the restriction of instrumenting only
  bytecode of Java 1.5 or higher ({pull}320[#320]), which was added due to potential `VerifyError`. Such errors should be
  avoided now by the usage of `TypeConstantAdjustment` - {pull}1317[#1317]
* Enabling agent to work without attempting any communication with APM server, by allowing setting `server_urls` with
  an empty string - {pull}1295[#1295]
* Add <<metrics-micrometer, micrometer support>> - {pull}1303[#1303]
* Add `profiling_inferred_spans_lib_directory` option to override the default temp directory used for exporting the async-profiler library.
  This is useful for server-hardened environments where `/tmp` is often configured with `noexec`, leading to `java.lang.UnsatisfiedLinkError` errors - {pull}1350[#1350]
* Create spans for Servlet dispatches to FORWARD, INCLUDE and ERROR - {pull}1212[#1212]
* Support JDK 11 HTTPClient - {pull}1307[#1307]
* Lazily create profiler temporary files {pull}1360[#1360]
* Convert the followings to Indy Plugins (see details in <<release-notes-1.18.0.rc1, 1.18.0-rc1 relase notes>>): gRPC,
  AsyncHttpClient, Apache HttpClient
* The agent now collects cgroup memory metrics (see details in <<metrics-cgroup,Metrics page>>)
* Update async-profiler to 1.8.1 {pull}1382[#1382]
* Runtime attach install option is promoted to 'beta' status (was experimental).

[float]
===== Bug fixes
* Fixes a `NoClassDefFoundError` in the JMS instrumentation of `MessageListener` - {pull}1287[#1287]
* Fix `/ by zero` error message when setting `server_urls` with an empty string - {pull}1295[#1295]
* Fix `ClassNotFoundException` or `ClassCastException` in some cases where special log4j configurations are used - {pull}1322[#1322]
* Fix `NumberFormatException` when using early access Java version - {pull}1325[#1325]
* Fix `service_name` config being ignored when set to the same auto-discovered default value - {pull}1324[#1324]
* Fix service name error when updating a web app on a Servlet container - {pull}1326[#1326]
* Fix remote attach 'jps' executable not found when 'java' binary is symlinked ot a JRE - {pull}1352[#1352]

[[release-notes-1.18.0.rc1]]
==== 1.18.0.RC1 - 2020/07/22

This release candidate adds some highly anticipated features:
It’s now possible to attach the agent at runtime in more cases than before.
Most notably, it enables runtime attachment on JBoss, WildFly, Glassfish/Payara,
and other OSGi runtimes such as Atlassian Jira and Confluence.

To make this and other significant features, such as https://github.com/elastic/apm-agent-java/issues/937[external plugins], possible,
we have implemented major changes to the architecture of the agent.
The agent now relies on the `invokedynamic` bytecode instruction to make plugin development easier, safer, and more efficient.
As early versions of Java 7 and Java 8 have unreliable support for invokedynamic,
we now require a minimum update level of 60 for Java 7 (7u60+) in addition to the existing minimum update level of 40 for Java 8 (8u40+).

We’re looking for users who would like to try this out to give feedback.
If we see that the `invokedynamic`-based approach (https://github.com/elastic/apm-agent-java/pull/1230[indy plugins]) works well, we can continue and migrate the rest of the plugins.
After the migration has completed, we can move forward with external plugins and remove the experimental label from runtime attachment.

If all works like in our testing, you would not see `NoClassDefFoundError` s anymore when, for example, trying to attach the agent at runtime to an OSGi container or a JBoss server.
Also, non-standard OSGi containers, such as Atlassian Jira and other technologies with restrictive class loading policies, such as MuleSoft ESB, will benefit from this change.

In the worst case, there might be JVM crashes due to `invokedynamic`-related JVM bugs.
However, we already disable the agent when attached to JVM versions that are known to be problematic.
Another potentially problematic area is that we now dynamically raise the bytecode version of instrumented classes to be at least bytecode version 51 (Java 7).
This is needed in order to be able to use the `invokedynamic` instruction.
This requires re-computation of stack map frames which makes instrumentation a bit slower.
We don't anticipate notable slowdowns unless you extensively (over-)use <<config-trace-methods, `trace_methods`>>.

[float]
===== Breaking changes
* Early Java 7 versions, prior to update 60, are not supported anymore.
  When trying to attach to a non-supported version, the agent will disable itself and not apply any instrumentations.

[float]
===== Features
* Experimental support for runtime attachment now also for OSGi containers, JBoss, and WildFly
* New mitigation of OSGi bootdelegation errors (`NoClassDefFoundError`).
  You can remove any `org.osgi.framework.bootdelegation` related configuration.
  This release also removes the configuration option `boot_delegation_packages`.
* Overhaul of the `ExecutorService` instrumentation that avoids `ClassCastException` issues - {pull}1206[#1206]
* Support for `ForkJoinPool` and `ScheduledExecutorService` (see <<supported-async-frameworks>>)
* Support for `ExecutorService#invokeAny` and `ExecutorService#invokeAll`
* Added support for `java.util.TimerTask` - {pull}1235[#1235]
* Add capturing of request body in Elasticsearch queries: `_msearch`, `_count`, `_msearch/template`, `_search/template`, `_rollup_search` - {pull}1222[#1222]
* Add <<config-enabled,`enabled`>> flag
* Add experimental support for Scala Futures
* The agent now collects heap memory pools metrics - {pull}1228[#1228]

[float]
===== Bug fixes
* Fixes error capturing for log4j2 loggers. Version 1.17.0 introduced a regression.
* Fixes `NullPointerException` related to JAX-RS and Quartz instrumentation - {pull}1249[#1249]
* Expanding k8s pod ID discovery to some formerly non-supported environments
* When `recording` is set to `false`, the agent will not send captured errors anymore.
* Fixes NPE in Dubbo instrumentation that occurs when the application is acting both as a provider and as a consumer - {pull}1260[#1260]
* Adding a delay by default what attaching the agent to Tomcat using the premain route to work around the JUL
  deadlock issue - {pull}1262[#1262]
* Fixes missing `jboss.as:*` MBeans on JBoss - {pull}1257[#1257]


[[release-notes-1.17.0]]
==== 1.17.0 - 2020/06/17

[float]
===== Features
* Log files are now rotated after they reach <<config-log-file-size>>.
There will always be one history file `${log_file}.1`.
* Add <<config-log-format-sout>> and <<config-log-format-file>> with the options `PLAIN_TEXT` and `JSON`.
The latter uses https://github.com/elastic/ecs-logging-java[ecs-logging-java] to format the logs.
* Exposing <<config-classes-excluded-from-instrumentation>> config - {pull}1187[#1187]
* Add support for naming transactions based on Grails controllers. Supports Grails 3+ - {pull}1171[#1171]
* Add support for the Apache/Alibaba Dubbo RPC framework
* Async Profiler version upgraded to 1.7.1, with a new debugging flag for the stack frame recovery mechanism - {pull}1173[#1173]

[float]
===== Bug fixes
* Fixes `IndexOutOfBoundsException` that can occur when profiler-inferred spans are enabled.
  This also makes the profiler more resilient by just removing the call tree related to the exception (which might be in an invalid state)
  as opposed to stopping the profiler when an exception occurs.
* Fix `NumberFormatException` when parsing Ingres/Actian JDBC connection strings - {pull}1198[#1198]
* Prevent agent from overriding JVM configured truststore when not using HTTPS for communication with APM server - {pull}1203[#1203]
* Fix `java.lang.IllegalStateException` with `jps` JVM when using continuous runtime attach - {pull}1205[1205]
* Fix agent trying to load log4j2 plugins from application - {pull}1214[1214]
* Fix memory leak in gRPC instrumentation plugin - {pull}1196[1196]
* Fix HTTPS connection failures when agent is configured to use HTTPS to communicate with APM server {pull}1209[1209]

[[release-notes-1.16.0]]
==== 1.16.0 - 2020/05/13

[float]
===== Features

* The log correlation feature now adds `error.id` to the MDC. See <<supported-logging-frameworks>> for details. - {pull}1050[#1050]
* Deprecating the `incubating` tag in favour of the `experimental` tag. This is not a breaking change, so former
<<config-disable-instrumentations,`disable_instrumentation`>> configuration containing the `incubating` tag will still be respected - {pull}1123[#1123]
* Add a `--without-emulated-attach` option for runtime attachment to allow disabling this feature as a workaround.
* Add workaround for JDK bug JDK-8236039 with TLS 1.3 {pull}1149[#1149]
* Add log level `OFF` to silence agent logging
* Adds <<config-span-min-duration,`span_min_duration`>> option to exclude fast executing spans.
  When set together with one of the more specific thresholds - `trace_methods_duration_threshold` or `profiling_inferred_spans_min_duration`,
  the higher threshold will determine which spans will be discarded.
* Automatically instrument quartz jobs from the quartz-jobs artifact {pull}1170[#1170]
* Perform re-parenting of regular spans to be a child of profiler-inferred spans. Requires APM Server and Kibana 7.8.0. {pull}1117[#1117]
* Upgrade Async Profiler version to 1.7.0

[float]
===== Bug fixes

* When Servlet-related Exceptions are handled through exception handlers that return a 200 status code, agent shouldn't override with 500 - {pull}1103[#1103]
* Exclude Quartz 1 from instrumentation to avoid
  `IncompatibleClassChangeError: Found class org.quartz.JobExecutionContext, but interface was expected` - {pull}1108[#1108]
* Fix breakdown metrics span sub-types {pull}1113[#1113]
* Fix flaky gRPC server instrumentation {pull}1122[#1122]
* Fix side effect of calling `Statement.getUpdateCount` more than once {pull}1139[#1139]
* Stop capturing JDBC affected rows count using `Statement.getUpdateCount` to prevent unreliable side-effects {pull}1147[#1147]
* Fix OpenTracing error tag handling (set transaction error result when tag value is `true`) {pull}1159[#1159]
* Due to a bug in the build we didn't include the gRPC plugin in the build so far
* `java.lang.ClassNotFoundException: Unable to load class 'jdk.internal...'` is thrown when tracing specific versions of Atlassian systems {pull}1168[#1168]
* Make sure spans are kept active during `AsyncHandler` methods in the `AsyncHttpClient`
* CPU and memory metrics are sometimes not reported properly when using IBM J9 {pull}1148[#1148]
* `NullPointerException` thrown by the agent on WebLogic {pull}1142[#1142]

[[release-notes-1.15.0]]
==== 1.15.0 - 2020/03/27

[float]
===== Breaking changes

* Ordering of configuration sources has slightly changed, please review <<configuration>>:
** `elasticapm.properties` file now has higher priority over java system properties and environment variables, +
This change allows to change dynamic options values at runtime by editing file, previously values set in java properties
or environment variables could not be overridden, even if they were dynamic.
* Renamed some configuration options related to the experimental profiler-inferred spans feature ({pull}1084[#1084]):
** `profiling_spans_enabled` -> `profiling_inferred_spans_enabled`
** `profiling_sampling_interval` -> `profiling_inferred_spans_sampling_interval`
** `profiling_spans_min_duration` -> `profiling_inferred_spans_min_duration`
** `profiling_included_classes` -> `profiling_inferred_spans_included_classes`
** `profiling_excluded_classes` -> `profiling_inferred_spans_excluded_classes`
** Removed `profiling_interval` and `profiling_duration` (both are fixed to 5s now)

[float]
===== Features

* Gracefully abort agent init when running on a known Java 8 buggy JVM {pull}1075[#1075].
* Add support for <<supported-databases, Redis Redisson client>>
* Makes <<config-instrument>>, <<config-trace-methods>>, and <<config-disable-instrumentations>> dynamic.
Note that changing these values at runtime can slow down the application temporarily.
* Do not instrument Servlet API before 3.0 {pull}1077[#1077]
* Add support for API keys for apm backend authentication {pull}1083[#1083]
* Add support for <<supported-rpc-frameworks, gRPC>> client & server instrumentation {pull}1019[#1019]
* Deprecating `active` configuration option in favor of `recording`.
  Setting `active` still works as it's now an alias for `recording`.

[float]
===== Bug fixes

* When JAX-RS-annotated method delegates to another JAX-RS-annotated method, transaction name should include method A - {pull}1062[#1062]
* Fixed bug that prevented an APM Error from being created when calling `org.slf4j.Logger#error` - {pull}1049[#1049]
* Wrong address in JDBC spans for Oracle, MySQL and MariaDB when multiple hosts are configured - {pull}1082[#1082]
* Document and re-order configuration priorities {pull}1087[#1087]
* Improve heuristic for `service_name` when not set through config {pull}1097[#1097]


[[release-notes-1.14.0]]
==== 1.14.0 - 2020/03/04

[float]
===== Features

* Support for the official https://www.w3.org/TR/trace-context[W3C] `traceparent` and `tracestate` headers. +
  The agent now accepts both the `elastic-apm-traceparent` and the official `traceparent` header.
By default, it sends both headers on outgoing requests, unless <<config-use-elastic-traceparent-header, `use_elastic_traceparent_header`>> is set to false.
* Creating spans for slow methods with the help of the sampling profiler https://github.com/jvm-profiling-tools/async-profiler[async-profiler].
This is a low-overhead way of seeing which methods make your transactions slow and a replacement for the `trace_methods` configuration option.
See <<supported-java-methods>> for more details
* Adding a Circuit Breaker to pause the agent when stress is detected on the system and resume when the stress is relieved.
See <<circuit-breaker>> and {pull}1040[#1040] for more info.
* `Span#captureException` and `Transaction#captureException` in public API return reported error id - {pull}1015[#1015]

[float]
===== Bug fixes

* java.lang.IllegalStateException: Cannot resolve type description for <com.another.commercial.apm.agent.Class> - {pull}1037[#1037]
* properly handle `java.sql.SQLException` for unsupported JDBC features {pull}[#1035] https://github.com/elastic/apm-agent-java/issues/1025[#1025]

[[release-notes-1.13.0]]
==== 1.13.0 - 2020/02/11

[float]
===== Features

* Add support for <<supported-databases, Redis Lettuce client>>
* Add `context.message.age.ms` field for JMS message receiving spans and transactions - {pull}970[#970]
* Instrument log4j2 Logger#error(String, Throwable) ({pull}919[#919]) Automatically captures exceptions when calling `logger.error("message", exception)`
* Add instrumentation for external process execution through `java.lang.Process` and Apache `commons-exec` - {pull}903[#903]
* Add `destination` fields to exit span contexts - {pull}976[#976]
* Removed `context.message.topic.name` field - {pull}993[#993]
* Add support for Kafka clients - {pull}981[#981]
* Add support for binary `traceparent` header format (see the https://github.com/elastic/apm/blob/master/docs/agent-development.md#Binary-Fields[spec]
for more details) - {pull}1009[#1009]
* Add support for log correlation for log4j and log4j2, even when not used in combination with slf4j.
  See <<supported-logging-frameworks>> for details.

[float]
===== Bug Fixes

* Fix parsing value of `trace_methods` configuration property {pull}930[#930]
* Workaround for `java.util.logging` deadlock {pull}965[#965]
* JMS should propagate traceparent header when transactions are not sampled {pull}999[#999]
* Spans are not closed if JDBC implementation does not support `getUpdateCount` {pull}1008[#1008]

[[release-notes-1.12.0]]
==== 1.12.0 - 2019/11/21

[float]
===== Features
* JMS Enhancements {pull}911[#911]:
** Add special handling for temporary queues/topics
** Capture message bodies of text Messages
*** Rely on the existing `ELASTIC_APM_CAPTURE_BODY` agent config option (off by default).
*** Send as `context.message.body`
*** Limit size to 10000 characters. If longer than this size, trim to 9999 and append with ellipsis
** Introduce the `ignore_message_queues` configuration to disable instrumentation (message tagging) for specific 
      queues/topics as suggested in {pull}710[#710]
** Capture predefined message headers and all properties
*** Rely on the existing `ELASTIC_APM_CAPTURE_HEADERS` agent config option.
*** Send as `context.message.headers`
*** Sanitize sensitive headers/properties based on the `sanitize_field_names` config option
* Added support for the MongoDB sync driver. See https://www.elastic.co/guide/en/apm/agent/java/master/supported-technologies-details.html#supported-databases[supported data stores].

[float]
===== Bug Fixes
* JDBC regression- `PreparedStatement#executeUpdate()` and `PreparedStatement#executeLargeUpdate()` are not traced {pull}918[#918]
* When systemd cgroup driver is used, the discovered Kubernetes pod UID contains "_" instead of "-" {pull}920[#920]
* DB2 jcc4 driver is not traced properly {pull}926[#926]

[[release-notes-1.11.0]]
==== 1.11.0 - 2019/10/31

[float]
===== Features
* Add the ability to configure a unique name for a JVM within a service through the
https://www.elastic.co/guide/en/apm/agent/java/master/config-core.html#config-service-node-name[`service_node_name`]
config option]
* Add ability to ignore some exceptions to be reported as errors https://www.elastic.co/guide/en/apm/agent/java/master/config-core.html#config-ignore-exceptions[ignore_exceptions]
* Applying new logic for JMS `javax.jms.MessageConsumer#receive` so that, instead of the transaction created for the 
   polling method itself (ie from `receive` start to end), the agent will create a transaction attempting to capture 
   the code executed during actual message handling.
   This logic is suitable for environments where polling APIs are invoked within dedicated polling threads.
   This polling transaction creation strategy can be reversed through a configuration option (`message_polling_transaction_strategy`) 
   that is not exposed in the properties file by default.  
* Send IP obtained through `javax.servlet.ServletRequest#getRemoteAddr()` in `context.request.socket.remote_address` 
   instead of parsing from headers {pull}889[#889]
* Added `ElasticApmAttacher.attach(String propertiesLocation)` to specify a custom properties location
* Logs message when `transaction_max_spans` has been exceeded {pull}849[#849]
* Report the number of affected rows by a SQL statement (UPDATE,DELETE,INSERT) in 'affected_rows' span attribute {pull}707[#707]
* Add https://www.elastic.co/guide/en/apm/agent/java/master/public-api.html#api-traced[`@Traced`] annotation which either creates a span or a transaction, depending on the context
* Report JMS destination as a span/transaction context field {pull}906[#906]
* Added https://www.elastic.co/guide/en/apm/agent/java/master/config-jmx.html#config-capture-jmx-metrics[`capture_jmx_metrics`] configuration option

[float]
===== Bug Fixes
* JMS creates polling transactions even when the API invocations return without a message
* Support registering MBeans which are added after agent startup

[[release-notes-1.10.0]]
==== 1.10.0 - 2019/09/30

[float]
===== Features
* Add ability to manually specify reported https://www.elastic.co/guide/en/apm/agent/java/master/config-core.html#config-hostname[hostname]
* Add support for https://www.elastic.co/guide/en/apm/agent/java/master/supported-technologies-details.html#supported-databases[Redis Jedis client]
* Add support for identifying target JVM to attach apm agent to using JVM property. See also the documentation of the <<setup-attach-cli-usage-options, `--include` and `--exclude` flags>>
* Added https://www.elastic.co/guide/en/apm/agent/java/master/config-jmx.html#config-capture-jmx-metrics[`capture_jmx_metrics`] configuration option
* Improve servlet error capture {pull}812[#812]
  Among others, now also takes Spring MVC `@ExceptionHandler`s into account 
* Instrument Logger#error(String, Throwable) {pull}821[#821]
  Automatically captures exceptions when calling `logger.error("message", exception)`
* Easier log correlation with https://github.com/elastic/java-ecs-logging. See https://www.elastic.co/guide/en/apm/agent/java/master/log-correlation.html[docs].
* Avoid creating a temp agent file for each attachment {pull}859[#859]
* Instrument `View#render` instead of `DispatcherServlet#render` {pull}829[#829]
  This makes the transaction breakdown graph more useful. Instead of `dispatcher-servlet`, the graph now shows a type which is based on the view name, for example, `FreeMarker` or `Thymeleaf`.

[float]
===== Bug Fixes
* Error in log when setting https://www.elastic.co/guide/en/apm/agent/java/current/config-reporter.html#config-server-urls[server_urls] 
 to an empty string - `co.elastic.apm.agent.configuration.ApmServerConfigurationSource - Expected previousException not to be null`
* Avoid terminating the TCP connection to APM Server when polling for configuration updates {pull}823[#823]
 
[[release-notes-1.9.0]]
==== 1.9.0 - 2019/08/22

[float]
===== Features
* Upgrading supported OpenTracing version from 0.31 to 0.33
* Added annotation and meta-annotation matching support for `trace_methods`, for example:
** `public @java.inject.* org.example.*` (for annotation)
** `public @@javax.enterprise.context.NormalScope org.example.*` (for meta-annotation)
* The runtime attachment now also works when the `tools.jar` or the `jdk.attach` module is not available.
This means you don't need a full JDK installation - the JRE is sufficient.
This makes the runtime attachment work in more environments such as minimal Docker containers.
Note that the runtime attachment currently does not work for OSGi containers like those used in many application servers such as JBoss and WildFly.
See the https://www.elastic.co/guide/en/apm/agent/java/master/setup-attach-cli.html[documentation] for more information.
* Support for Hibernate Search

[float]
===== Bug Fixes
* A warning in logs saying APM server is not available when using 1.8 with APM server 6.x.
Due to that, agent 1.8.0 will silently ignore non-string labels, even if used with APM server of versions 6.7.x or 6.8.x that support such.
If APM server version is <6.7 or 7.0+, this should have no effect. Otherwise, upgrade the Java agent to 1.9.0+.
* `ApacheHttpAsyncClientInstrumentation` matching increases startup time considerably
* Log correlation feature is active when `active==false`
* Tomcat's memory leak prevention mechanism is causing a... memory leak. JDBC statement map is leaking in Tomcat if the application that first used it is undeployed/redeployed.
See https://discuss.elastic.co/t/elastic-apm-agent-jdbchelper-seems-to-use-a-lot-of-memory/195295[this related discussion].

[float]
==== Breaking Changes
* The `apm-agent-attach.jar` is not executable anymore.
Use `apm-agent-attach-standalone.jar` instead. 

[[release-notes-1.8.0]]
==== 1.8.0 - 2019/07/30

[float]
===== Features
* Added support for tracking https://www.elastic.co/guide/en/kibana/7.3/transactions.html[time spent by span type].
   Can be disabled by setting https://www.elastic.co/guide/en/apm/agent/java/current/config-core.html#config-breakdown-metrics[`breakdown_metrics`] to `false`. 
* Added support for https://www.elastic.co/guide/en/kibana/7.3/agent-configuration.html[central configuration].
   Can be disabled by setting https://www.elastic.co/guide/en/apm/agent/java/current/config-core.html#config-central-config[`central_config`] to `false`.
* Added support for Spring's JMS flavor - instrumenting `org.springframework.jms.listener.SessionAwareMessageListener`
* Added support to legacy ApacheHttpClient APIs (which adds support to Axis2 configured to use ApacheHttpClient)
* Added support for setting https://www.elastic.co/guide/en/apm/agent/java/1.x/config-reporter.html#config-server-urls[`server_urls`] dynamically via properties file {pull}723[#723]
* Added https://www.elastic.co/guide/en/apm/agent/java/current/config-core.html#config-config-file[`config_file`] option 
* Added option to use `@javax.ws.rs.Path` value as transaction name https://www.elastic.co/guide/en/apm/agent/java/current/config-jax-rs.html#config-use-jaxrs-path-as-transaction-name[`use_jaxrs_path_as_transaction_name`]
* Instrument quartz jobs https://www.elastic.co/guide/en/apm/agent/java/current/supported-technologies-details.html#supported-scheduling-frameworks[docs]
* SQL parsing improvements {pull}696[#696]
* Introduce priorities for transaction name {pull}748[#748].
   Now uses the path as transaction name if https://www.elastic.co/guide/en/apm/agent/java/current/config-http.html#config-use-path-as-transaction-name[`use_path_as_transaction_name`] is set to `true`
   rather than `ServletClass#doGet`.
   But if a name can be determined from a high level framework,
   like Spring MVC, that takes precedence.
   User-supplied names from the API always take precedence over any others.
* Use JSP path name as transaction name as opposed to the generated servlet class name {pull}751[#751]

[float]
===== Bug Fixes
* Some JMS Consumers and Producers are filtered due to class name filtering in instrumentation matching
* Jetty: When no display name is set and context path is "/" transaction service names will now correctly fall back to configured values
* JDBC's `executeBatch` is not traced
* Drops non-String labels when connected to APM Server < 6.7 to avoid validation errors {pull}687[#687]
* Parsing container ID in cloud foundry garden {pull}695[#695]
* Automatic instrumentation should not override manual results {pull}752[#752]

[float]
===== Breaking changes
* The log correlation feature does not add `span.id` to the MDC anymore but only `trace.id` and `transaction.id` {pull}742[#742].

[[release-notes-1.7.0]]
==== 1.7.0 - 2019/06/13

[float]
===== Features
* Added the `trace_methods_duration_threshold` config option. When using the `trace_methods` config option with wild cards,
this enables considerable reduction of overhead by limiting the number of spans captured and reported
(see more details in config documentation).
NOTE: Using wildcards is still not the recommended approach for the `trace_methods` feature.
* Add `Transaction#addCustomContext(String key, String|Number|boolean value)` to public API
* Added support for AsyncHttpClient 2.x
* Added https://www.elastic.co/guide/en/apm/agent/java/current/config-core.html#config-global-labels[`global_labels`] configuration option.
This requires APM Server 7.2+.
* Added basic support for JMS- distributed tracing for basic scenarios of `send`, `receive`, `receiveNoWait` and `onMessage`.
Both Queues and Topics are supported.
Async `send` APIs are not supported in this version. 
NOTE: This feature is currently marked as "experimental" and is disabled by default. In order to enable,
it is required to set the
https://www.elastic.co/guide/en/apm/agent/java/1.x/config-core.html#config-disable-instrumentations[`disable_instrumentations`] 
configuration property to an empty string.
* Improved OSGi support: added a configuration option for `bootdelegation` packages {pull}641[#641]
* Better span names for SQL spans. For example, `SELECT FROM user` instead of just `SELECT` {pull}633[#633]

[float]
===== Bug Fixes
* ClassCastException related to async instrumentation of Pilotfish Executor causing thread hang (applied workaround)
* NullPointerException when computing Servlet transaction name with null HTTP method name
* FileNotFoundException when trying to find implementation version of jar with encoded URL
* NullPointerException when closing Apache AsyncHttpClient request producer
* Fixes loading of `elasticapm.properties` for Spring Boot applications
* Fix startup error on WebLogic 12.2.1.2.0 {pull}649[#649]
* Disable metrics reporting and APM Server health check when active=false {pull}653[#653]

[[release-notes-1.6.1]]
==== 1.6.1 - 2019/04/26

[float]
===== Bug Fixes
* Fixes transaction name for non-sampled transactions https://github.com/elastic/apm-agent-java/issues/581[#581]
* Makes log_file option work again https://github.com/elastic/apm-agent-java/issues/594[#594]
* Async context propagation fixes
** Fixing some async mechanisms lifecycle issues https://github.com/elastic/apm-agent-java/issues/605[#605]
** Fixes exceptions when using WildFly managed executor services https://github.com/elastic/apm-agent-java/issues/589[#589]
** Exclude glassfish Executor which does not permit wrapped runnables https://github.com/elastic/apm-agent-java/issues/596[#596]
** Exclude DumbExecutor https://github.com/elastic/apm-agent-java/issues/598[#598]
* Fixes Manifest version reading error to support `jar:file` protocol https://github.com/elastic/apm-agent-java/issues/601[#601]
* Fixes transaction name for non-sampled transactions https://github.com/elastic/apm-agent-java/issues/597[#597]
* Fixes potential classloader deadlock by preloading `FileSystems.getDefault()` https://github.com/elastic/apm-agent-java/issues/603[#603]

[[release-notes-1.6.0]]
==== 1.6.0 - 2019/04/16

[float]
===== Related Announcements
* Java APM Agent became part of the Cloud Foundry Java Buildpack as of https://github.com/cloudfoundry/java-buildpack/releases/tag/v4.19[Release v4.19]
 
[float]
===== Features
* Support Apache HttpAsyncClient - span creation and cross-service trace context propagation
* Added the `jvm.thread.count` metric, indicating the number of live threads in the JVM (daemon and non-daemon) 
* Added support for WebLogic
* Added support for Spring `@Scheduled` and EJB `@Schedule` annotations - https://github.com/elastic/apm-agent-java/pull/569[#569]

[float]
===== Bug Fixes
* Avoid that the agent blocks server shutdown in case the APM Server is not available - https://github.com/elastic/apm-agent-java/pull/554[#554]
* Public API annotations improper retention prevents it from being used with Groovy - https://github.com/elastic/apm-agent-java/pull/567[#567]
* Eliminate side effects of class loading related to Instrumentation matching mechanism

[[release-notes-1.5.0]]
==== 1.5.0 - 2019/03/26

[float]
===== Potentially breaking changes
* If you didn't explicitly set the https://www.elastic.co/guide/en/apm/agent/java/master/config-core.html#config-service-name[`service_name`]
previously and you are dealing with a servlet-based application (including Spring Boot),
your `service_name` will change.
See the documentation for https://www.elastic.co/guide/en/apm/agent/java/master/config-core.html#config-service-name[`service_name`]
and the corresponding section in _Features_ for more information.
Note: this requires APM Server 7.0+. If using previous versions, nothing will change.

[float]
===== Features
* Added property `"allow_path_on_hierarchy"` to JAX-RS plugin, to lookup inherited usage of `@path`
* Support for number and boolean labels in the public API {pull}497[497].
This change also renames `tag` to `label` on the API level to be compliant with the https://github.com/elastic/ecs#-base-fields[Elastic Common Schema (ECS)].
The `addTag(String, String)` method is still supported but deprecated in favor of `addLabel(String, String)`.
As of version 7.x of the stack, labels will be stored under `labels` in Elasticsearch.
Previously, they were stored under `context.tags`.
* Support async queries made by Elasticsearch REST client 
* Added `setStartTimestamp(long epochMicros)` and `end(long epochMicros)` API methods to `Span` and `Transaction`,
allowing to set custom start and end timestamps.
* Auto-detection of the `service_name` based on the `<display-name>` element of the `web.xml` with a fallback to the servlet context path.
If you are using a spring-based application, the agent will use the setting for `spring.application.name` for its `service_name`.
See the documentation for https://www.elastic.co/guide/en/apm/agent/java/master/config-core.html#config-service-name[`service_name`]
for more information.
Note: this requires APM Server 7.0+. If using previous versions, nothing will change.
* Previously, enabling https://www.elastic.co/guide/en/apm/agent/java/master/config-core.html#config-capture-body[`capture_body`] could only capture form parameters.
Now it supports all UTF-8 encoded plain-text content types.
The option https://www.elastic.co/guide/en/apm/agent/java/master/config-http.html#config-capture-body-content-types[`capture_body_content_types`]
controls which `Content-Type`s should be captured.
* Support async calls made by OkHttp client (`Call#enqueue`)
* Added support for providing config options on agent attach.
** CLI example: `--config server_urls=http://localhost:8200,http://localhost:8201`
** API example: `ElasticApmAttacher.attach(Map.of("server_urls", "http://localhost:8200,http://localhost:8201"));`

[float]
===== Bug Fixes
* Logging integration through MDC is not working properly - https://github.com/elastic/apm-agent-java/issues/499[#499]
* ClassCastException with adoptopenjdk/openjdk11-openj9 - https://github.com/elastic/apm-agent-java/issues/505[#505]
* Span count limitation is not working properly - reported https://discuss.elastic.co/t/kibana-apm-not-showing-spans-which-are-visible-in-discover-too-many-spans/171690[in our forum]
* Java agent causes Exceptions in Alfresco cluster environment due to failure in the instrumentation of Hazelcast `Executor`s - reported https://discuss.elastic.co/t/cant-run-apm-java-agent-in-alfresco-cluster-environment/172962[in our forum]

[[release-notes-1.4.0]]
==== 1.4.0 - 2019/02/14

[float]
===== Features
* Added support for sync calls of OkHttp client
* Added support for context propagation for `java.util.concurrent.ExecutorService`s
* The `trace_methods` configuration now allows to omit the method matcher.
   Example: `com.example.*` traces all classes and methods within the `com.example` package and sub-packages.
* Added support for JSF. Tested on WildFly, WebSphere Liberty and Payara with embedded JSF implementation and on Tomcat and Jetty with
 MyFaces 2.2 and 2.3
* Introduces a new configuration option `disable_metrics` which disables the collection of metrics via a wildcard expression.
* Support for HttpUrlConnection
* Adds `subtype` and `action` to spans. This replaces former typing mechanism where type, subtype and action were all set through
   the type in an hierarchical dotted-syntax. In order to support existing API usages, dotted types are parsed into subtype and action, 
   however `Span.createSpan` and `Span.setType` are deprecated starting this version. Instead, type-less spans can be created using the new 
   `Span.startSpan` API and typed spans can be created using the new `Span.startSpan(String type, String subtype, String action)` API
* Support for JBoss EAP 6.4, 7.0, 7.1 and 7.2
* Improved startup times
* Support for SOAP (JAX-WS).
   SOAP client create spans and propagate context.
   Transactions are created for `@WebService` classes and `@WebMethod` methods.  

[float]
===== Bug Fixes
* Fixes a failure in BitBucket when agent deployed https://github.com/elastic/apm-agent-java/issues/349[#349]
* Fixes increased CPU consumption https://github.com/elastic/apm-agent-java/issues/453[#453] and https://github.com/elastic/apm-agent-java/issues/443[#443]
* Fixed some OpenTracing bridge functionalities that were not working when auto-instrumentation is disabled
* Fixed an error occurring when ending an OpenTracing span before deactivating
* Sending proper `null` for metrics that have a NaN value
* Fixes JVM crash with Java 7 https://github.com/elastic/apm-agent-java/issues/458[#458]
* Fixes an application deployment failure when using EclipseLink and `trace_methods` configuration https://github.com/elastic/apm-agent-java/issues/474[#474]

[[release-notes-1.3.0]]
==== 1.3.0 - 2019/01/10

[float]
===== Features
* The agent now collects system and JVM metrics https://github.com/elastic/apm-agent-java/pull/360[#360]
* Add API methods `ElasticApm#startTransactionWithRemoteParent` and `Span#injectTraceHeaders` to allow for manual context propagation https://github.com/elastic/apm-agent-java/pull/396[#396].
* Added `trace_methods` configuration option which lets you define which methods in your project or 3rd party libraries should be traced.
   To create spans for all `public` methods of classes whose name ends in `Service` which are in a sub-package of `org.example.services` use this matcher:
   `public org.example.services.*.*Service#*` https://github.com/elastic/apm-agent-java/pull/398[#398]
* Added span for `DispatcherServlet#render` https://github.com/elastic/apm-agent-java/pull/409[#409].
* Flush reporter on shutdown to make sure all recorded Spans are sent to the server before the program exits https://github.com/elastic/apm-agent-java/pull/397[#397]
* Adds Kubernetes https://github.com/elastic/apm-agent-java/issues/383[#383] and Docker metadata to, enabling correlation with the Kibana Infra UI.
* Improved error handling of the Servlet Async API https://github.com/elastic/apm-agent-java/issues/399[#399]
* Support async API’s used with AsyncContext.start https://github.com/elastic/apm-agent-java/issues/388[#388]

[float]
===== Bug Fixes
* Fixing a potential memory leak when there is no connection with APM server
* Fixes NoSuchMethodError CharBuffer.flip() which occurs when using the Elasticsearch RestClient and Java 7 or 8 https://github.com/elastic/apm-agent-java/pull/401[#401]

 
[[release-notes-1.2.0]]
==== 1.2.0 - 2018/12/19

[float]
===== Features
* Added `capture_headers` configuration option.
   Set to `false` to disable capturing request and response headers.
   This will reduce the allocation rate of the agent and can save you network bandwidth and disk space.
* Makes the API methods `addTag`, `setName`, `setType`, `setUser` and `setResult` fluent, so that calls can be chained. 

[float]
===== Bug Fixes
* Catch all errors thrown within agent injected code
* Enable public APIs and OpenTracing bridge to work properly in OSGi systems, fixes https://github.com/elastic/apm-agent-java/issues/362[this WildFly issue]
* Remove module-info.java to enable agent working on early Tomcat 8.5 versions
* Fix https://github.com/elastic/apm-agent-java/issues/371[async Servlet API issue]

[[release-notes-1.1.0]]
==== 1.1.0 - 2018/11/28

[float]
===== Features
* Some memory allocation improvements
* Enabling bootdelegation for agent classes in Atlassian OSGI systems

[float]
===== Bug Fixes
* Update dsl-json which fixes a memory leak.
 See https://github.com/ngs-doo/dsl-json/pull/102[ngs-doo/dsl-json#102] for details. 
* Avoid `VerifyError`s by non instrumenting classes compiled for Java 4 or earlier
* Enable APM Server URL configuration with path (fixes #339)
* Reverse `system.hostname` and `system.platform` order sent to APM server

[[release-notes-1.0.1]]
==== 1.0.1 - 2018/11/15

[float]
===== Bug Fixes
* Fixes NoSuchMethodError CharBuffer.flip() which occurs when using the Elasticsearch RestClient and Java 7 or 8 {pull}313[#313]

[[release-notes-1.0.0]]
==== 1.0.0 - 2018/11/14

[float]
===== Breaking changes
* Remove intake v1 support. This version requires APM Server 6.5.0+ which supports the intake api v2.
   Until the time the APM Server 6.5.0 is officially released,
   you can test with docker by pulling the APM Server image via
   `docker pull docker.elastic.co/apm/apm-server:6.5.0-SNAPSHOT`. 

[float]
===== Features
* Adds `@CaptureTransaction` and `@CaptureSpan` annotations which let you declaratively add custom transactions and spans.
   Note that it is required to configure the `application_packages` for this to work.
   See the https://www.elastic.co/guide/en/apm/agent/java/master/public-api.html#api-annotation[documentation] for more information.
* The public API now supports to activate a span on the current thread.
   This makes the span available via `ElasticApm#currentSpan()`
   Refer to the https://www.elastic.co/guide/en/apm/agent/java/master/public-api.html#api-span-activate[documentation] for more details.
* Capturing of Elasticsearch RestClient 5.0.2+ calls.
   Currently, the `*Async` methods are not supported, only their synchronous counterparts.
* Added API methods to enable correlating the spans created from the JavaScrip Real User Monitoring agent with the Java agent transaction.
   More information can be found in the https://www.elastic.co/guide/en/apm/agent/java/master/public-api.html#api-ensure-parent-id[documentation].
* Added `Transaction.isSampled()` and `Span.isSampled()` methods to the public API
* Added `Transaction#setResult` to the public API {pull}293[#293]

[float]
===== Bug Fixes
* Fix for situations where status code is reported as `200`, even though it actually was `500` {pull}225[#225]
* Capturing the username now properly works when using Spring security {pull}183[#183]

[[release-notes-1.0.0.rc1]]
==== 1.0.0.RC1 - 2018/11/06

[float]
===== Breaking changes
* Remove intake v1 support. This version requires APM Server 6.5.0+ which supports the intake api v2.
   Until the time the APM Server 6.5.0 is officially released,
   you can test with docker by pulling the APM Server image via
   `docker pull docker.elastic.co/apm/apm-server:6.5.0-SNAPSHOT`.
* Wildcard patterns are case insensitive by default. Prepend `(?-i)` to make the matching case sensitive.

[float]
===== Features
* Support for Distributed Tracing
* Adds `@CaptureTransaction` and `@CaptureSpan` annotations which let you declaratively add custom transactions and spans.
   Note that it is required to configure the `application_packages` for this to work.
   See the https://www.elastic.co/guide/en/apm/agent/java/master/public-api.html#api-annotation[documentation] for more information.
* The public API now supports to activate a span on the current thread.
   This makes the span available via `ElasticApm#currentSpan()`
   Refer to the https://www.elastic.co/guide/en/apm/agent/java/master/public-api.html#api-span-activate[documentation] for more details.
* Capturing of Elasticsearch RestClient 5.0.2+ calls.
   Currently, the `*Async` methods are not supported, only their synchronous counterparts.
* Added API methods to enable correlating the spans created from the JavaScrip Real User Monitoring agent with the Java agent transaction.
   More information can be found in the https://www.elastic.co/guide/en/apm/agent/java/master/public-api.html#api-ensure-parent-id[documentation].
* Microsecond accurate timestamps {pull}261[#261]
* Support for JAX-RS annotations.
Transactions are named based on your resources (`ResourceClass#resourceMethod`).

[float]
===== Bug Fixes
* Fix for situations where status code is reported as `200`, even though it actually was `500` {pull}225[#225]

[[release-notes-0.8.x]]
=== Java Agent version 0.8.x

[[release-notes-0.8.0]]
==== 0.8.0

[float]
===== Breaking changes
* Wildcard patterns are case insensitive by default. Prepend `(?-i)` to make the matching case sensitive.

[float]
===== Features
* Wildcard patterns are now not limited to only one wildcard in the middle and can be arbitrarily complex now.
   Example: `*foo*bar*baz`.
* Support for JAX-RS annotations.
   Transactions are named based on your resources (`ResourceClass#resourceMethod`).

[[release-notes-0.7.x]]
=== Java Agent version 0.7.x

[[release-notes-0.7.1]]
==== 0.7.1 - 2018/10/24

[float]
===== Bug Fixes
* Avoid recycling transactions twice {pull}178[#178]

[[release-notes-0.7.0]]
==== 0.7.0 - 2018/09/12

[float]
===== Breaking changes
* Removed `ElasticApm.startSpan`. Spans can now only be created from their transactions via `Transaction#createSpan`.
* `ElasticApm.startTransaction` and `Transaction#createSpan` don't activate the transaction and spans
   and are thus not available via `ElasticApm.activeTransaction` and `ElasticApm.activeSpan`.

[float]
===== Features
* Public API
** Add `Span#captureException` and `Transaction#captureException` to public API.
      `ElasticApm.captureException` is deprecated now. Use `ElasticApm.currentSpan().captureException(exception)` instead.
** Added `Transaction.getId` and `Span.getId` methods 
* Added support for async servlet requests
* Added support for Payara/Glassfish
* Incubating support for Apache HttpClient
* Support for Spring RestTemplate
* Added configuration options `use_path_as_transaction_name` and `url_groups`,
   which allow to use the URL path as the transaction name.
   As that could contain path parameters, like `/user/$userId` however,
   You can set the `url_groups` option to define a wildcard pattern, like `/user/*`,
   to group those paths together.
   This is especially helpful when using an unsupported Servlet API-based framework. 
* Support duration suffixes (`ms`, `s` and `m`) for duration configuration options.
   Not using the duration suffix logs out a deprecation warning and will not be supported in future versions.
* Add ability to add multiple APM server URLs, which enables client-side load balancing.
   The configuration option `server_url` has been renamed to `server_urls` to reflect this change.
   However, `server_url` still works for backwards compatibility.
* The configuration option `service_name` is now optional.
   It defaults to the main class name,
   the name of the executed jar file (removing the version number),
   or the application server name (for example `tomcat-application`).
   In a lot of cases,
   you will still want to set the `service_name` explicitly.
   But it helps getting started and seeing data easier,
   as there are no required configuration options anymore.
   In the future we will most likely determine more useful application names for Servlet API-based applications.<|MERGE_RESOLUTION|>--- conflicted
+++ resolved
@@ -48,11 +48,7 @@
 
 [float]
 ===== Refactorings
-<<<<<<< HEAD
-* Migrate multiple plugins to indy dispatcher {pull}2087[#2087], {pull}2095[#2095]
-=======
-* Migrate Several plugins to indy dispatcher {pull}2087[#2087], {pull}2090[#2090]
->>>>>>> 9cfc8f38
+* Migrate Several plugins to indy dispatcher {pull}2087[#2087], {pull}2090[#2090], {pull}2095[#2095]
 
 [[release-notes-1.x]]
 === Java Agent version 1.x
