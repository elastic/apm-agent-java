--- conflicted
+++ resolved
@@ -25,11 +25,8 @@
 
 [float]
 ===== Bug fixes
-<<<<<<< HEAD
+* Fixing missing Micrometer metrics in Spring boot due to premature initialization - {pull}2255[#2255]
 * Improve runtime attach configuration reliability - {pull}2283[#2283]
-=======
-* Fixing missing Micrometer metrics in Spring boot due to premature initialization - {pull}2255[#2255]
->>>>>>> 2f5ede27
 
 [[release-notes-1.x]]
 === Java Agent version 1.x
