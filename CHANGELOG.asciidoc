ifdef::env-github[]
NOTE: Release notes are best read in our documentation at
https://www.elastic.co/guide/en/apm/agent/java/current/release-notes.html[elastic.co]
endif::[]

////
[[release-notes-x.x.x]]
==== x.x.x - YYYY/MM/DD

[float]
===== Breaking changes

[float]
===== Features
* Cool new feature: {pull}2526[#2526]

[float]
===== Bug fixes
////

=== Unreleased

[[release-notes-1.23.1]]
==== 1.23.1 - YYYY/MM/DD

[float]
===== Features
<<<<<<< HEAD
* Added support for overwritting the service version per classloader {pull}#1726[#1726]
=======
* Basic support for Apache Struts 2 {pull}1763[#1763]
* Extending the <<config-log-ecs-reformatting>> config option to enable the overriding of logs with ECS-reformatted
events. With the new `OVERRIDE` option, non-file logs can be ECS-reformatted automatically as well - {pull}1793[#1793]
* Instrumentation for Vert.x Web {pull}1697[#1697]
* Changed log level of vm arguments to debug
>>>>>>> 3b2fdbe8

[float]
===== Bug fixes
* Fix another error related to instrumentation plugins loading on Windows - {pull}1785[#1785]
* Load Spring AMQP plugin- {pull}1784[#1784]
* Avoid `IllegalStateException` when multiple `tracestate` headers are used - {pull}1808[#1808]

[float]
===== Refactors
* Remove single-package limitation for embedded plugins - {pull}1780[#1780]

[[release-notes-1.x]]
=== Java Agent version 1.x

[[release-notes-1.23.0]]
==== 1.23.0 - 2021/04/22

[float]
===== Breaking changes
* There are breaking changes in the <<setup-attach-cli,attacher cli>>.
  See the Features section for more information.

[float]
===== Features
* Overhaul of the <<setup-attach-cli,attacher cli>> application that allows to attach the agent to running JVMs - {pull}1667[#1667]
** The artifact of the standalone cli applicaiton is now called `apm-agent-attach-cli`. The attacher API is still called `apm-agent-attach`.
** There is also a slim version of the cli application that does not bundle the Java agent.
It requires the `--agent-jar` option to be set.
** Improved logging +
The application uses {ecs-logging-java-ref}/intro.html[Java ECS logging] to emit JSON logs.
The log level can be configured with the `--log-level` option.
By default, the program is logging to the console but using the `--log-file` option, it can also log to a file.
** Attach to JVMs running under a different user (unix only) +
The JVM requires the attacher to be running under the same user as the target VM (the attachee).
The `apm-agent-attach-standalone.jar` can now be run with a user that has permissions to switch to the user that runs the target VM.
On Windows, the attacher can still only attach to JVMs that are running with under the same user.
** New include/exclude discovery rules +
*** `--include-all`: Attach to all discovered JVMs. If no matchers are provided, it will not attach to any JVMs.
*** `--include-user`/`--exclude-user`: Attach to all JVMs of a given operating system user.
*** `--include-main`/`--exclude-main`: Attach to all JVMs that whose main class/jar name, or system properties match the provided regex.
*** `--include-vmargs`/`--exclude-vmargs`: Attach to all JVMs that whose main class/jar name, or system properties match the provided regex.
** Removal of options +
*** The deprecated `--arg` option has been removed.
*** The `-i`/`--include`, `-e`/`exclude` options have been removed in favor of the `--<include|exclude>-<main|vmargs>` options.
*** The `-p`/`--pid` options have been removed in favor of the `--include-pid` option.
** Changed behavior of  the `-l`/`--list` option +
The option now only lists JVMs that match the include/exclude discovery rules.
Thus, it can be used to do a dry-run of the matchers without actually performing an attachment.
It even works in combination with `--continuous` now.
By default, the VM arguments are not printed, but only when the `-a`/`--list-vmargs` option is set.
** Remove dependency on `jps` +
Even when matching on the main class name or on system properties,
** Checks the Java version before attaching to avoid attachment on unsupported JVMs.
* Cassandra instrumentation - {pull}1712[#1712]
* Log correlation supports JBoss Logging - {pull}1737[#1737]
* Update Byte-buddy to `1.11.0` - {pull}1769[#1769]
* Support for user.domain {pull}1756[#1756]
* JAX-RS supports javax.ws.rs.PATCH
* Enabling build and unit tests on Windows - {pull}1671[#1671]

[float]
===== Bug fixes
* Fixed log correlation for log4j2 - {pull}1720[#1720]
* Fix apm-log4j1-plugin and apm-log4j2-plugin dependency on slf4j - {pull}1723[#1723]
* Avoid systematic `MessageNotWriteableException` error logging, now only visible in `debug` - {pull}1715[#1715] and {pull}1730[#1730]
* Fix rounded number format for non-english locales - {pull}1728[#1728]
* Fix `NullPointerException` on legacy Apache client instrumentation when host is `null` - {pull}1746[#1746]
* Apply consistent proxy class exclusion heuristic - {pull}1738[#1738]
* Fix micrometer serialization error - {pull}1741[#1741]
* Optimize & avoid `ensureInstrumented` deadlock by skipping stack-frame computation for Java7+ bytecode - {pull}1758[#1758]
* Fix instrumentation plugins loading on Windows - {pull}1671[#1671]

[float]
===== Refactors
* Migrate some plugins to indy dispatcher {pull}1369[#1369] {pull}1410[#1410] {pull}1374[#1374]

[[release-notes-1.22.0]]
==== 1.22.0 - 2021/03/24

[float]
===== Breaking changes
* Dots in metric names of Micrometer metrics get replaced with underscores to avoid mapping conflicts.
De-dotting be disabled via <<config-dedot-custom-metrics, `dedot_custom_metrics`>>. - {pull}1700[#1700]

[float]
===== Features
* Introducing a new mechanism to ease the development of community instrumentation plugins. See <<config-plugins-dir>> for
more details. This configuration was already added in 1.18.0, but more extensive and continuous integration testing
allows us to expose it now. It is still marked as "experimental" though, meaning that future changes in the mechanism
may break early contributed plugins. However, we highly encourage our community to try it out and we will do our best
to assist with such efforts.
* Deprecating `ignore_user_agents` in favour of `transaction_ignore_user_agents`, maintaining the same functionality -
{pull}1644[#1644]
* Update existing Hibernate Search 6 instrumentation to the final relase
* The <<config-use-path-as-transaction-name, `use_path_as_transaction_name`>> option is now dynamic
* Flushing internal and micrometer metrics before the agent shuts down - {pull}1658[#1658]
* Support for OkHttp 4.4+ -  {pull}1672[#1672]
* Adding capability to automatically create ECS-JSON-formatted version of the original application log files, through
the <<config-log-ecs-reformatting>> config option. This allows effortless ingestion of logs to Elasticsearch without
any further configuration. Supports log4j1, log4j2 and Logback. {pull}1261[#1261]
* Add support to Spring AMQP - {pull}1657[#1657]
* Adds the ability to automatically configure usage of the OpenTracing bridge in systems using ServiceLoader - {pull}1708[#1708]
* Update to async-profiler 1.8.5 - includes a fix to a Java 7 crash and enhanced safe mode to better deal with
corrupted stack frames.
* Add a warning on startup when `-Xverify:none` or `-noverify` flags are set as this can lead to crashes that are very
difficult to debug - {pull}1593[#1593]. In an upcoming version, the agent will not start when these flags are set,
unless the system property `elastic.apm.disable_bootstrap_checks` is set to true.

[float]
===== Bug fixes
* fix sample rate rounded to zero when lower than precision - {pull}1655[#1655]
* fixed a couple of bugs with the external plugin mechanism (not documented until now) - {pull}1660[#1660]
* Fix runtime attach conflict with multiple users - {pull}1704[#1704]

[[release-notes-1.21.0]]
==== 1.21.0 - 2021/02/09

[float]
===== Breaking changes
* Following PR {pull}1650[#1650], there are two slight changes with the <<config-server-url>> and <<config-server-urls>>
configuration options:
    1.  So far, setting `server_urls` with an empty string would allow the agent to work normally, apart from any action
        that requires communication with the APM Server, including the attempt to fetch a central configuration.
        Starting in this agent version, setting `server_urls` to empty string doesn't have any special meaning, it is
        the default expected configuration, where `server_url` will be used instead. In order to achieve the same
        behaviour, use the new <<config-disable-send>> configuration.
    2.  Up to this version, `server_url` was used as an alias to `server_urls`, meaning that one could potentially set
        the `server_url` config with a comma-separated list of multiple APM Server addresses, and that would have been a
        valid configuration. Starting in this agent version, `server_url` is a separate configuration, and it only accepts
        Strings that represent a single valid URL. Specifically, empty strings and commas are invalid.

[float]
===== Features
* Add cloud provider metadata to reported events, see
https://github.com/elastic/apm/blob/master/specs/agents/metadata.md#cloud-provider-metadata[spec] for details.
By default, the agent will try to automatically detect the cloud provider on startup, but this can be
configured through the <<config-cloud-provider, `cloud_provider`>> config option - {pull}1599[#1599]
* Add span & transaction `outcome` field to improve error rate calculations - {pull}1613[#1613]

[float]
===== Bug fixes
* Fixing crashes observed in Java 7 at sporadic timing by applying a few seconds delay on bootstrap - {pull}1594[#1594]
* Fallback to using "TLS" `SSLContext` when "SSL" is not available - {pull}1633[#1633]
* Fixing agent startup failure with `NullPointerException` thrown by Byte-buddy's `MultipleParentClassLoader` - {pull}1647[#1647]
* Fix cached type resolution triggering `ClassCastException` - {pull}1649[#1649]

[[release-notes-1.20.0]]
==== 1.20.0 - 2021/01/07

[float]
===== Breaking changes
* The following public API types were `public` so far and became package-private: `NoopScope`, `ScopeImpl` and `AbstractSpanImpl`.
  If your code is using them, you will need to change that when upgrading to this version.
  Related PR: {pull}1532[#1532]

[float]
===== Features
* Add support for RabbitMQ clients - {pull}1328[#1328]

[float]
===== Bug fixes
* Fix small memory allocation regression introduced with tracestate header {pull}1508[#1508]
* Fix `NullPointerException` from `WeakConcurrentMap.put` through the Elasticsearch client instrumentation - {pull}1531[#1531]
* Sending `transaction_id` and `parent_id` only for events that contain a valid `trace_id` as well - {pull}1537[#1537]
* Fix `ClassNotFoundError` with old versions of Spring resttemplate {pull}1524[#1524]
* Fix Micrometer-driven metrics validation errors by the APM Server when sending with illegal values - {pull}1559[#1559]
* Serialize all stack trace frames when setting `stack_trace_limit=-1` instead of none - {pull}1571[#1571]
* Fix `UnsupportedOperationException` when calling `ServletContext.getClassLoader()` - {pull}1576[#1576]
* Fix improper request body capturing - {pull}1579[#1579]
* Avoid `NullPointerException` due to null return values instrumentation advices - {pull}1601[#1601]
* Update async-profiler to 1.8.3 {pull}1602[1602]
* Use null-safe data structures to avoid `NullPointerException` {pull}1597[1597]
* Fix memory leak in sampling profiler mechanism - {pull}1592[#1592]

[float]
===== Refactors
* Migrate some plugins to indy dispatcher {pull}1405[#1405] {pull}1394[#1394]

[[release-notes-1.19.0]]
==== 1.19.0 - 2020/11/10

[float]
===== Features
* The agent version now includes a git hash if it's a snapshot version.
  This makes it easier to differ distinct snapshot builds of the same version.
  Example: `1.18.1-SNAPSHOT.4655910`
* Add support for sampling weight with propagation in `tracestate` W3C header {pull}1384[#1384]
* Adding two more valid options to the `log_level` config: `WARNING` (equivalent to `WARN`) and `CRITICAL`
  (will be treated as `ERROR`) - {pull}1431[1431]
* Add the ability to disable Servlet-related spans for `INCLUDE`, `FORWARD` and `ERROR` dispatches (without affecting
  basic Servlet capturing) by adding `servlet-api-dispatch` to <<config-disable-instrumentations>> - {pull}1448[1448]
* Add Sampling Profiler support for AArch64 architectures - {pull}1443[1443]
* Support proper transaction naming when using Spring's `ServletWrappingController` - {pull}1461[#1461]
* Update async-profiler to 1.8.2 {pull}1471[1471]
* Update existing Hibernate Search 6 instrumentation to work with the latest CR1 release
* Deprecating the `addLabel` public API in favor of `setLabel` (still supporting `addLabel`) - {pull}1449[#1449]

[float]
===== Bug fixes
* Fix `HttpUrlConnection` instrumentation issue (affecting distributed tracing as well) when using HTTPS without using
  `java.net.HttpURLConnection#disconnect` - {pull}1447[1447]
* Fixes class loading issue that can occur when deploying multiple applications to the same application server - {pull}1458[#1458]
* Fix ability to disable agent on startup wasn't working for runtime attach {pull}1444[1444]
* Avoid `UnsupportedOperationException` on some spring application startup {pull}1464[1464]
* Fix ignored runtime attach `config_file` {pull}1469[1469]
* Fix `IllegalAccessError: Module 'java.base' no access to: package 'java.lang'...` in J9 VMs of Java version >= 9 -
  {pull}1468[#1468]
* Fix JVM version parsing on HP-UX {pull}1477[#1477]
* Fix Spring-JMS transactions lifecycle management when using multiple concurrent consumers - {pull}1496[#1496]

[float]
===== Refactors
* Migrate some plugins to indy dispatcher {pull}1404[1404] {pull}1411[1411]
* Replace System Rules with System Lambda {pull}1434[#1434]

[[release-notes-1.18.1]]
==== 1.18.1 - 2020/10/06

[float]
===== Refactors
* Migrate some plugins to indy dispatcher {pull}1362[1362] {pull}1366[1366] {pull}1363[1363] {pull}1383[1383] {pull}1368[1368] {pull}1364[1364] {pull}1365[1365] {pull}1367[1367] {pull}1371[1371]

[float]
===== Bug fixes
* Fix instrumentation error for HttpClient - {pull}1402[#1402]
* Eliminate `unsupported class version error` messages related to loading the Java 11 HttpClient plugin in pre-Java-11 JVMs {pull}1397[1397]
* Fix rejected metric events by APM Server with response code 400 due to data validation error - sanitizing Micrometer
metricset tag keys - {pull}1413[1413]
* Fix invalid micrometer metrics with non-numeric values {pull}1419[1419]
* Fix `NoClassDefFoundError` with JDBC instrumentation plugin {pull}1409[1409]
* Apply `disable_metrics` config to Micrometer metrics - {pull}1421[1421]
* Remove cgroup `inactive_file.bytes` metric according to spec {pull}1422[1422]

[[release-notes-1.18.0]]
==== 1.18.0 - 2020/09/08

[float]
===== Features
* Deprecating `ignore_urls` config in favour of <<config-transaction-ignore-urls, `transaction_ignore_urls`>> to align
  with other agents, while still allowing the old config name for backward compatibility - {pull}1315[#1315]
* Enabling instrumentation of classes compiled with Java 1.4. This is reverting the restriction of instrumenting only
  bytecode of Java 1.5 or higher ({pull}320[#320]), which was added due to potential `VerifyError`. Such errors should be
  avoided now by the usage of `TypeConstantAdjustment` - {pull}1317[#1317]
* Enabling agent to work without attempting any communication with APM server, by allowing setting `server_urls` with
  an empty string - {pull}1295[#1295]
* Add <<metrics-micrometer, micrometer support>> - {pull}1303[#1303]
* Add `profiling_inferred_spans_lib_directory` option to override the default temp directory used for exporting the async-profiler library.
  This is useful for server-hardened environments where `/tmp` is often configured with `noexec`, leading to `java.lang.UnsatisfiedLinkError` errors - {pull}1350[#1350]
* Create spans for Servlet dispatches to FORWARD, INCLUDE and ERROR - {pull}1212[#1212]
* Support JDK 11 HTTPClient - {pull}1307[#1307]
* Lazily create profiler temporary files {pull}1360[#1360]
* Convert the followings to Indy Plugins (see details in <<release-notes-1.18.0.rc1, 1.18.0-rc1 relase notes>>): gRPC,
  AsyncHttpClient, Apache HttpClient
* The agent now collects cgroup memory metrics (see details in <<metrics-cgroup,Metrics page>>)
* Update async-profiler to 1.8.1 {pull}1382[#1382]
* Runtime attach install option is promoted to 'beta' status (was experimental).

[float]
===== Bug fixes
* Fixes a `NoClassDefFoundError` in the JMS instrumentation of `MessageListener` - {pull}1287[#1287]
* Fix `/ by zero` error message when setting `server_urls` with an empty string - {pull}1295[#1295]
* Fix `ClassNotFoundException` or `ClassCastException` in some cases where special log4j configurations are used - {pull}1322[#1322]
* Fix `NumberFormatException` when using early access Java version - {pull}1325[#1325]
* Fix `service_name` config being ignored when set to the same auto-discovered default value - {pull}1324[#1324]
* Fix service name error when updating a web app on a Servlet container - {pull}1326[#1326]
* Fix remote attach 'jps' executable not found when 'java' binary is symlinked ot a JRE - {pull}1352[#1352]

[[release-notes-1.18.0.rc1]]
==== 1.18.0.RC1 - 2020/07/22

This release candidate adds some highly anticipated features:
It’s now possible to attach the agent at runtime in more cases than before.
Most notably, it enables runtime attachment on JBoss, WildFly, Glassfish/Payara,
and other OSGi runtimes such as Atlassian Jira and Confluence.

To make this and other significant features, such as https://github.com/elastic/apm-agent-java/issues/937[external plugins], possible,
we have implemented major changes to the architecture of the agent.
The agent now relies on the `invokedynamic` bytecode instruction to make plugin development easier, safer, and more efficient.
As early versions of Java 7 and Java 8 have unreliable support for invokedynamic,
we now require a minimum update level of 60 for Java 7 (7u60+) in addition to the existing minimum update level of 40 for Java 8 (8u40+).

We’re looking for users who would like to try this out to give feedback.
If we see that the `invokedynamic`-based approach (https://github.com/elastic/apm-agent-java/pull/1230[indy plugins]) works well, we can continue and migrate the rest of the plugins.
After the migration has completed, we can move forward with external plugins and remove the experimental label from runtime attachment.

If all works like in our testing, you would not see `NoClassDefFoundError` s anymore when, for example, trying to attach the agent at runtime to an OSGi container or a JBoss server.
Also, non-standard OSGi containers, such as Atlassian Jira and other technologies with restrictive class loading policies, such as MuleSoft ESB, will benefit from this change.

In the worst case, there might be JVM crashes due to `invokedynamic`-related JVM bugs.
However, we already disable the agent when attached to JVM versions that are known to be problematic.
Another potentially problematic area is that we now dynamically raise the bytecode version of instrumented classes to be at least bytecode version 51 (Java 7).
This is needed in order to be able to use the `invokedynamic` instruction.
This requires re-computation of stack map frames which makes instrumentation a bit slower.
We don't anticipate notable slowdowns unless you extensively (over-)use <<config-trace-methods, `trace_methods`>>.

[float]
===== Breaking changes
* Early Java 7 versions, prior to update 60, are not supported anymore.
  When trying to attach to a non-supported version, the agent will disable itself and not apply any instrumentations.

[float]
===== Features
* Experimental support for runtime attachment now also for OSGi containers, JBoss, and WildFly
* New mitigation of OSGi bootdelegation errors (`NoClassDefFoundError`).
  You can remove any `org.osgi.framework.bootdelegation` related configuration.
  This release also removes the configuration option `boot_delegation_packages`.
* Overhaul of the `ExecutorService` instrumentation that avoids `ClassCastException` issues - {pull}1206[#1206]
* Support for `ForkJoinPool` and `ScheduledExecutorService` (see <<supported-async-frameworks>>)
* Support for `ExecutorService#invokeAny` and `ExecutorService#invokeAll`
* Added support for `java.util.TimerTask` - {pull}1235[#1235]
* Add capturing of request body in Elasticsearch queries: `_msearch`, `_count`, `_msearch/template`, `_search/template`, `_rollup_search` - {pull}1222[#1222]
* Add <<config-enabled,`enabled`>> flag
* Add experimental support for Scala Futures
* The agent now collects heap memory pools metrics - {pull}1228[#1228]

[float]
===== Bug fixes
* Fixes error capturing for log4j2 loggers. Version 1.17.0 introduced a regression.
* Fixes `NullPointerException` related to JAX-RS and Quartz instrumentation - {pull}1249[#1249]
* Expanding k8s pod ID discovery to some formerly non-supported environments
* When `recording` is set to `false`, the agent will not send captured errors anymore.
* Fixes NPE in Dubbo instrumentation that occurs when the application is acting both as a provider and as a consumer - {pull}1260[#1260]
* Adding a delay by default what attaching the agent to Tomcat using the premain route to work around the JUL
  deadlock issue - {pull}1262[#1262]
* Fixes missing `jboss.as:*` MBeans on JBoss - {pull}1257[#1257]


[[release-notes-1.17.0]]
==== 1.17.0 - 2020/06/17

[float]
===== Features
* Log files are now rotated after they reach <<config-log-file-size>>.
There will always be one history file `${log_file}.1`.
* Add <<config-log-format-sout>> and <<config-log-format-file>> with the options `PLAIN_TEXT` and `JSON`.
The latter uses https://github.com/elastic/ecs-logging-java[ecs-logging-java] to format the logs.
* Exposing <<config-classes-excluded-from-instrumentation>> config - {pull}1187[#1187]
* Add support for naming transactions based on Grails controllers. Supports Grails 3+ - {pull}1171[#1171]
* Add support for the Apache/Alibaba Dubbo RPC framework
* Async Profiler version upgraded to 1.7.1, with a new debugging flag for the stack frame recovery mechanism - {pull}1173[#1173]

[float]
===== Bug fixes
* Fixes `IndexOutOfBoundsException` that can occur when profiler-inferred spans are enabled.
  This also makes the profiler more resilient by just removing the call tree related to the exception (which might be in an invalid state)
  as opposed to stopping the profiler when an exception occurs.
* Fix `NumberFormatException` when parsing Ingres/Actian JDBC connection strings - {pull}1198[#1198]
* Prevent agent from overriding JVM configured truststore when not using HTTPS for communication with APM server - {pull}1203[#1203]
* Fix `java.lang.IllegalStateException` with `jps` JVM when using continuous runtime attach - {pull}1205[1205]
* Fix agent trying to load log4j2 plugins from application - {pull}1214[1214]
* Fix memory leak in gRPC instrumentation plugin - {pull}1196[1196]
* Fix HTTPS connection failures when agent is configured to use HTTPS to communicate with APM server {pull}1209[1209]

[[release-notes-1.16.0]]
==== 1.16.0 - 2020/05/13

[float]
===== Features

* The log correlation feature now adds `error.id` to the MDC. See <<supported-logging-frameworks>> for details. - {pull}1050[#1050]
* Deprecating the `incubating` tag in favour of the `experimental` tag. This is not a breaking change, so former
<<config-disable-instrumentations,`disable_instrumentation`>> configuration containing the `incubating` tag will still be respected - {pull}1123[#1123]
* Add a `--without-emulated-attach` option for runtime attachment to allow disabling this feature as a workaround.
* Add workaround for JDK bug JDK-8236039 with TLS 1.3 {pull}1149[#1149]
* Add log level `OFF` to silence agent logging
* Adds <<config-span-min-duration,`span_min_duration`>> option to exclude fast executing spans.
  When set together with one of the more specific thresholds - `trace_methods_duration_threshold` or `profiling_inferred_spans_min_duration`,
  the higher threshold will determine which spans will be discarded.
* Automatically instrument quartz jobs from the quartz-jobs artifact {pull}1170[#1170]
* Perform re-parenting of regular spans to be a child of profiler-inferred spans. Requires APM Server and Kibana 7.8.0. {pull}1117[#1117]
* Upgrade Async Profiler version to 1.7.0

[float]
===== Bug fixes

* When Servlet-related Exceptions are handled through exception handlers that return a 200 status code, agent shouldn't override with 500 - {pull}1103[#1103]
* Exclude Quartz 1 from instrumentation to avoid
  `IncompatibleClassChangeError: Found class org.quartz.JobExecutionContext, but interface was expected` - {pull}1108[#1108]
* Fix breakdown metrics span sub-types {pull}1113[#1113]
* Fix flaky gRPC server instrumentation {pull}1122[#1122]
* Fix side effect of calling `Statement.getUpdateCount` more than once {pull}1139[#1139]
* Stop capturing JDBC affected rows count using `Statement.getUpdateCount` to prevent unreliable side-effects {pull}1147[#1147]
* Fix OpenTracing error tag handling (set transaction error result when tag value is `true`) {pull}1159[#1159]
* Due to a bug in the build we didn't include the gRPC plugin in the build so far
* `java.lang.ClassNotFoundException: Unable to load class 'jdk.internal...'` is thrown when tracing specific versions of Atlassian systems {pull}1168[#1168]
* Make sure spans are kept active during `AsyncHandler` methods in the `AsyncHttpClient`
* CPU and memory metrics are sometimes not reported properly when using IBM J9 {pull}1148[#1148]
* `NullPointerException` thrown by the agent on WebLogic {pull}1142[#1142]

[[release-notes-1.15.0]]
==== 1.15.0 - 2020/03/27

[float]
===== Breaking changes

* Ordering of configuration sources has slightly changed, please review <<configuration>>:
** `elasticapm.properties` file now has higher priority over java system properties and environment variables, +
This change allows to change dynamic options values at runtime by editing file, previously values set in java properties
or environment variables could not be overridden, even if they were dynamic.
* Renamed some configuration options related to the experimental profiler-inferred spans feature ({pull}1084[#1084]):
** `profiling_spans_enabled` -> `profiling_inferred_spans_enabled`
** `profiling_sampling_interval` -> `profiling_inferred_spans_sampling_interval`
** `profiling_spans_min_duration` -> `profiling_inferred_spans_min_duration`
** `profiling_included_classes` -> `profiling_inferred_spans_included_classes`
** `profiling_excluded_classes` -> `profiling_inferred_spans_excluded_classes`
** Removed `profiling_interval` and `profiling_duration` (both are fixed to 5s now)

[float]
===== Features

* Gracefully abort agent init when running on a known Java 8 buggy JVM {pull}1075[#1075].
* Add support for <<supported-databases, Redis Redisson client>>
* Makes <<config-instrument>>, <<config-trace-methods>>, and <<config-disable-instrumentations>> dynamic.
Note that changing these values at runtime can slow down the application temporarily.
* Do not instrument Servlet API before 3.0 {pull}1077[#1077]
* Add support for API keys for apm backend authentication {pull}1083[#1083]
* Add support for <<supported-rpc-frameworks, gRPC>> client & server instrumentation {pull}1019[#1019]
* Deprecating `active` configuration option in favor of `recording`.
  Setting `active` still works as it's now an alias for `recording`.

[float]
===== Bug fixes

* When JAX-RS-annotated method delegates to another JAX-RS-annotated method, transaction name should include method A - {pull}1062[#1062]
* Fixed bug that prevented an APM Error from being created when calling `org.slf4j.Logger#error` - {pull}1049[#1049]
* Wrong address in JDBC spans for Oracle, MySQL and MariaDB when multiple hosts are configured - {pull}1082[#1082]
* Document and re-order configuration priorities {pull}1087[#1087]
* Improve heuristic for `service_name` when not set through config {pull}1097[#1097]


[[release-notes-1.14.0]]
==== 1.14.0 - 2020/03/04

[float]
===== Features

* Support for the official https://www.w3.org/TR/trace-context[W3C] `traceparent` and `tracestate` headers. +
  The agent now accepts both the `elastic-apm-traceparent` and the official `traceparent` header.
By default, it sends both headers on outgoing requests, unless <<config-use-elastic-traceparent-header, `use_elastic_traceparent_header`>> is set to false.
* Creating spans for slow methods with the help of the sampling profiler https://github.com/jvm-profiling-tools/async-profiler[async-profiler].
This is a low-overhead way of seeing which methods make your transactions slow and a replacement for the `trace_methods` configuration option.
See <<supported-java-methods>> for more details
* Adding a Circuit Breaker to pause the agent when stress is detected on the system and resume when the stress is relieved.
See <<circuit-breaker>> and {pull}1040[#1040] for more info.
* `Span#captureException` and `Transaction#captureException` in public API return reported error id - {pull}1015[#1015]

[float]
===== Bug fixes

* java.lang.IllegalStateException: Cannot resolve type description for <com.another.commercial.apm.agent.Class> - {pull}1037[#1037]
* properly handle `java.sql.SQLException` for unsupported JDBC features {pull}[#1035] https://github.com/elastic/apm-agent-java/issues/1025[#1025]

[[release-notes-1.13.0]]
==== 1.13.0 - 2020/02/11

[float]
===== Features

* Add support for <<supported-databases, Redis Lettuce client>>
* Add `context.message.age.ms` field for JMS message receiving spans and transactions - {pull}970[#970]
* Instrument log4j2 Logger#error(String, Throwable) ({pull}919[#919]) Automatically captures exceptions when calling `logger.error("message", exception)`
* Add instrumentation for external process execution through `java.lang.Process` and Apache `commons-exec` - {pull}903[#903]
* Add `destination` fields to exit span contexts - {pull}976[#976]
* Removed `context.message.topic.name` field - {pull}993[#993]
* Add support for Kafka clients - {pull}981[#981]
* Add support for binary `traceparent` header format (see the https://github.com/elastic/apm/blob/master/docs/agent-development.md#Binary-Fields[spec]
for more details) - {pull}1009[#1009]
* Add support for log correlation for log4j and log4j2, even when not used in combination with slf4j.
  See <<supported-logging-frameworks>> for details.

[float]
===== Bug Fixes

* Fix parsing value of `trace_methods` configuration property {pull}930[#930]
* Workaround for `java.util.logging` deadlock {pull}965[#965]
* JMS should propagate traceparent header when transactions are not sampled {pull}999[#999]
* Spans are not closed if JDBC implementation does not support `getUpdateCount` {pull}1008[#1008]

[[release-notes-1.12.0]]
==== 1.12.0 - 2019/11/21

[float]
===== Features
* JMS Enhancements {pull}911[#911]:
** Add special handling for temporary queues/topics
** Capture message bodies of text Messages
*** Rely on the existing `ELASTIC_APM_CAPTURE_BODY` agent config option (off by default).
*** Send as `context.message.body`
*** Limit size to 10000 characters. If longer than this size, trim to 9999 and append with ellipsis
** Introduce the `ignore_message_queues` configuration to disable instrumentation (message tagging) for specific 
      queues/topics as suggested in {pull}710[#710]
** Capture predefined message headers and all properties
*** Rely on the existing `ELASTIC_APM_CAPTURE_HEADERS` agent config option.
*** Send as `context.message.headers`
*** Sanitize sensitive headers/properties based on the `sanitize_field_names` config option
* Added support for the MongoDB sync driver. See https://www.elastic.co/guide/en/apm/agent/java/master/supported-technologies-details.html#supported-databases[supported data stores].

[float]
===== Bug Fixes
* JDBC regression- `PreparedStatement#executeUpdate()` and `PreparedStatement#executeLargeUpdate()` are not traced {pull}918[#918]
* When systemd cgroup driver is used, the discovered Kubernetes pod UID contains "_" instead of "-" {pull}920[#920]
* DB2 jcc4 driver is not traced properly {pull}926[#926]

[[release-notes-1.11.0]]
==== 1.11.0 - 2019/10/31

[float]
===== Features
* Add the ability to configure a unique name for a JVM within a service through the
https://www.elastic.co/guide/en/apm/agent/java/master/config-core.html#config-service-node-name[`service_node_name`]
config option]
* Add ability to ignore some exceptions to be reported as errors https://www.elastic.co/guide/en/apm/agent/java/master/config-core.html#config-ignore-exceptions[ignore_exceptions]
* Applying new logic for JMS `javax.jms.MessageConsumer#receive` so that, instead of the transaction created for the 
   polling method itself (ie from `receive` start to end), the agent will create a transaction attempting to capture 
   the code executed during actual message handling.
   This logic is suitable for environments where polling APIs are invoked within dedicated polling threads.
   This polling transaction creation strategy can be reversed through a configuration option (`message_polling_transaction_strategy`) 
   that is not exposed in the properties file by default.  
* Send IP obtained through `javax.servlet.ServletRequest#getRemoteAddr()` in `context.request.socket.remote_address` 
   instead of parsing from headers {pull}889[#889]
* Added `ElasticApmAttacher.attach(String propertiesLocation)` to specify a custom properties location
* Logs message when `transaction_max_spans` has been exceeded {pull}849[#849]
* Report the number of affected rows by a SQL statement (UPDATE,DELETE,INSERT) in 'affected_rows' span attribute {pull}707[#707]
* Add https://www.elastic.co/guide/en/apm/agent/java/master/public-api.html#api-traced[`@Traced`] annotation which either creates a span or a transaction, depending on the context
* Report JMS destination as a span/transaction context field {pull}906[#906]
* Added https://www.elastic.co/guide/en/apm/agent/java/master/config-jmx.html#config-capture-jmx-metrics[`capture_jmx_metrics`] configuration option

[float]
===== Bug Fixes
* JMS creates polling transactions even when the API invocations return without a message
* Support registering MBeans which are added after agent startup

[[release-notes-1.10.0]]
==== 1.10.0 - 2019/09/30

[float]
===== Features
* Add ability to manually specify reported https://www.elastic.co/guide/en/apm/agent/java/master/config-core.html#config-hostname[hostname]
* Add support for https://www.elastic.co/guide/en/apm/agent/java/master/supported-technologies-details.html#supported-databases[Redis Jedis client]
* Add support for identifying target JVM to attach apm agent to using JVM property. See also the documentation of the <<setup-attach-cli-usage-options, `--include` and `--exclude` flags>>
* Added https://www.elastic.co/guide/en/apm/agent/java/master/config-jmx.html#config-capture-jmx-metrics[`capture_jmx_metrics`] configuration option
* Improve servlet error capture {pull}812[#812]
  Among others, now also takes Spring MVC `@ExceptionHandler`s into account 
* Instrument Logger#error(String, Throwable) {pull}821[#821]
  Automatically captures exceptions when calling `logger.error("message", exception)`
* Easier log correlation with https://github.com/elastic/java-ecs-logging. See https://www.elastic.co/guide/en/apm/agent/java/master/log-correlation.html[docs].
* Avoid creating a temp agent file for each attachment {pull}859[#859]
* Instrument `View#render` instead of `DispatcherServlet#render` {pull}829[#829]
  This makes the transaction breakdown graph more useful. Instead of `dispatcher-servlet`, the graph now shows a type which is based on the view name, for example, `FreeMarker` or `Thymeleaf`.

[float]
===== Bug Fixes
* Error in log when setting https://www.elastic.co/guide/en/apm/agent/java/current/config-reporter.html#config-server-urls[server_urls] 
 to an empty string - `co.elastic.apm.agent.configuration.ApmServerConfigurationSource - Expected previousException not to be null`
* Avoid terminating the TCP connection to APM Server when polling for configuration updates {pull}823[#823]
 
[[release-notes-1.9.0]]
==== 1.9.0 - 2019/08/22

[float]
===== Features
* Upgrading supported OpenTracing version from 0.31 to 0.33
* Added annotation and meta-annotation matching support for `trace_methods`, for example:
** `public @java.inject.* org.example.*` (for annotation)
** `public @@javax.enterprise.context.NormalScope org.example.*` (for meta-annotation)
* The runtime attachment now also works when the `tools.jar` or the `jdk.attach` module is not available.
This means you don't need a full JDK installation - the JRE is sufficient.
This makes the runtime attachment work in more environments such as minimal Docker containers.
Note that the runtime attachment currently does not work for OSGi containers like those used in many application servers such as JBoss and WildFly.
See the https://www.elastic.co/guide/en/apm/agent/java/master/setup-attach-cli.html[documentation] for more information.
* Support for Hibernate Search

[float]
===== Bug Fixes
* A warning in logs saying APM server is not available when using 1.8 with APM server 6.x.
Due to that, agent 1.8.0 will silently ignore non-string labels, even if used with APM server of versions 6.7.x or 6.8.x that support such.
If APM server version is <6.7 or 7.0+, this should have no effect. Otherwise, upgrade the Java agent to 1.9.0+.
* `ApacheHttpAsyncClientInstrumentation` matching increases startup time considerably
* Log correlation feature is active when `active==false`
* Tomcat's memory leak prevention mechanism is causing a... memory leak. JDBC statement map is leaking in Tomcat if the application that first used it is undeployed/redeployed.
See https://discuss.elastic.co/t/elastic-apm-agent-jdbchelper-seems-to-use-a-lot-of-memory/195295[this related discussion].

[float]
==== Breaking Changes
* The `apm-agent-attach.jar` is not executable anymore.
Use `apm-agent-attach-standalone.jar` instead. 

[[release-notes-1.8.0]]
==== 1.8.0 - 2019/07/30

[float]
===== Features
* Added support for tracking https://www.elastic.co/guide/en/kibana/7.3/transactions.html[time spent by span type].
   Can be disabled by setting https://www.elastic.co/guide/en/apm/agent/java/current/config-core.html#config-breakdown-metrics[`breakdown_metrics`] to `false`. 
* Added support for https://www.elastic.co/guide/en/kibana/7.3/agent-configuration.html[central configuration].
   Can be disabled by setting https://www.elastic.co/guide/en/apm/agent/java/current/config-core.html#config-central-config[`central_config`] to `false`.
* Added support for Spring's JMS flavor - instrumenting `org.springframework.jms.listener.SessionAwareMessageListener`
* Added support to legacy ApacheHttpClient APIs (which adds support to Axis2 configured to use ApacheHttpClient)
* Added support for setting https://www.elastic.co/guide/en/apm/agent/java/1.x/config-reporter.html#config-server-urls[`server_urls`] dynamically via properties file {pull}723[#723]
* Added https://www.elastic.co/guide/en/apm/agent/java/current/config-core.html#config-config-file[`config_file`] option 
* Added option to use `@javax.ws.rs.Path` value as transaction name https://www.elastic.co/guide/en/apm/agent/java/current/config-jax-rs.html#config-use-jaxrs-path-as-transaction-name[`use_jaxrs_path_as_transaction_name`]
* Instrument quartz jobs https://www.elastic.co/guide/en/apm/agent/java/current/supported-technologies-details.html#supported-scheduling-frameworks[docs]
* SQL parsing improvements {pull}696[#696]
* Introduce priorities for transaction name {pull}748[#748].
   Now uses the path as transaction name if https://www.elastic.co/guide/en/apm/agent/java/current/config-http.html#config-use-path-as-transaction-name[`use_path_as_transaction_name`] is set to `true`
   rather than `ServletClass#doGet`.
   But if a name can be determined from a high level framework,
   like Spring MVC, that takes precedence.
   User-supplied names from the API always take precedence over any others.
* Use JSP path name as transaction name as opposed to the generated servlet class name {pull}751[#751]

[float]
===== Bug Fixes
* Some JMS Consumers and Producers are filtered due to class name filtering in instrumentation matching
* Jetty: When no display name is set and context path is "/" transaction service names will now correctly fall back to configured values
* JDBC's `executeBatch` is not traced
* Drops non-String labels when connected to APM Server < 6.7 to avoid validation errors {pull}687[#687]
* Parsing container ID in cloud foundry garden {pull}695[#695]
* Automatic instrumentation should not override manual results {pull}752[#752]

[float]
===== Breaking changes
* The log correlation feature does not add `span.id` to the MDC anymore but only `trace.id` and `transaction.id` {pull}742[#742].

[[release-notes-1.7.0]]
==== 1.7.0 - 2019/06/13

[float]
===== Features
* Added the `trace_methods_duration_threshold` config option. When using the `trace_methods` config option with wild cards,
this enables considerable reduction of overhead by limiting the number of spans captured and reported
(see more details in config documentation).
NOTE: Using wildcards is still not the recommended approach for the `trace_methods` feature.
* Add `Transaction#addCustomContext(String key, String|Number|boolean value)` to public API
* Added support for AsyncHttpClient 2.x
* Added https://www.elastic.co/guide/en/apm/agent/java/current/config-core.html#config-global-labels[`global_labels`] configuration option.
This requires APM Server 7.2+.
* Added basic support for JMS- distributed tracing for basic scenarios of `send`, `receive`, `receiveNoWait` and `onMessage`.
Both Queues and Topics are supported.
Async `send` APIs are not supported in this version. 
NOTE: This feature is currently marked as "experimental" and is disabled by default. In order to enable,
it is required to set the
https://www.elastic.co/guide/en/apm/agent/java/1.x/config-core.html#config-disable-instrumentations[`disable_instrumentations`] 
configuration property to an empty string.
* Improved OSGi support: added a configuration option for `bootdelegation` packages {pull}641[#641]
* Better span names for SQL spans. For example, `SELECT FROM user` instead of just `SELECT` {pull}633[#633]

[float]
===== Bug Fixes
* ClassCastException related to async instrumentation of Pilotfish Executor causing thread hang (applied workaround)
* NullPointerException when computing Servlet transaction name with null HTTP method name
* FileNotFoundException when trying to find implementation version of jar with encoded URL
* NullPointerException when closing Apache AsyncHttpClient request producer
* Fixes loading of `elasticapm.properties` for Spring Boot applications
* Fix startup error on WebLogic 12.2.1.2.0 {pull}649[#649]
* Disable metrics reporting and APM Server health check when active=false {pull}653[#653]

[[release-notes-1.6.1]]
==== 1.6.1 - 2019/04/26

[float]
===== Bug Fixes
* Fixes transaction name for non-sampled transactions https://github.com/elastic/apm-agent-java/issues/581[#581]
* Makes log_file option work again https://github.com/elastic/apm-agent-java/issues/594[#594]
* Async context propagation fixes
** Fixing some async mechanisms lifecycle issues https://github.com/elastic/apm-agent-java/issues/605[#605]
** Fixes exceptions when using WildFly managed executor services https://github.com/elastic/apm-agent-java/issues/589[#589]
** Exclude glassfish Executor which does not permit wrapped runnables https://github.com/elastic/apm-agent-java/issues/596[#596]
** Exclude DumbExecutor https://github.com/elastic/apm-agent-java/issues/598[#598]
* Fixes Manifest version reading error to support `jar:file` protocol https://github.com/elastic/apm-agent-java/issues/601[#601]
* Fixes transaction name for non-sampled transactions https://github.com/elastic/apm-agent-java/issues/597[#597]
* Fixes potential classloader deadlock by preloading `FileSystems.getDefault()` https://github.com/elastic/apm-agent-java/issues/603[#603]

[[release-notes-1.6.0]]
==== 1.6.0 - 2019/04/16

[float]
===== Related Announcements
* Java APM Agent became part of the Cloud Foundry Java Buildpack as of https://github.com/cloudfoundry/java-buildpack/releases/tag/v4.19[Release v4.19]
 
[float]
===== Features
* Support Apache HttpAsyncClient - span creation and cross-service trace context propagation
* Added the `jvm.thread.count` metric, indicating the number of live threads in the JVM (daemon and non-daemon) 
* Added support for WebLogic
* Added support for Spring `@Scheduled` and EJB `@Schedule` annotations - https://github.com/elastic/apm-agent-java/pull/569[#569]

[float]
===== Bug Fixes
* Avoid that the agent blocks server shutdown in case the APM Server is not available - https://github.com/elastic/apm-agent-java/pull/554[#554]
* Public API annotations improper retention prevents it from being used with Groovy - https://github.com/elastic/apm-agent-java/pull/567[#567]
* Eliminate side effects of class loading related to Instrumentation matching mechanism

[[release-notes-1.5.0]]
==== 1.5.0 - 2019/03/26

[float]
===== Potentially breaking changes
* If you didn't explicitly set the https://www.elastic.co/guide/en/apm/agent/java/master/config-core.html#config-service-name[`service_name`]
previously and you are dealing with a servlet-based application (including Spring Boot),
your `service_name` will change.
See the documentation for https://www.elastic.co/guide/en/apm/agent/java/master/config-core.html#config-service-name[`service_name`]
and the corresponding section in _Features_ for more information.
Note: this requires APM Server 7.0+. If using previous versions, nothing will change.

[float]
===== Features
* Added property `"allow_path_on_hierarchy"` to JAX-RS plugin, to lookup inherited usage of `@path`
* Support for number and boolean labels in the public API {pull}497[497].
This change also renames `tag` to `label` on the API level to be compliant with the https://github.com/elastic/ecs#-base-fields[Elastic Common Schema (ECS)].
The `addTag(String, String)` method is still supported but deprecated in favor of `addLabel(String, String)`.
As of version 7.x of the stack, labels will be stored under `labels` in Elasticsearch.
Previously, they were stored under `context.tags`.
* Support async queries made by Elasticsearch REST client 
* Added `setStartTimestamp(long epochMicros)` and `end(long epochMicros)` API methods to `Span` and `Transaction`,
allowing to set custom start and end timestamps.
* Auto-detection of the `service_name` based on the `<display-name>` element of the `web.xml` with a fallback to the servlet context path.
If you are using a spring-based application, the agent will use the setting for `spring.application.name` for its `service_name`.
See the documentation for https://www.elastic.co/guide/en/apm/agent/java/master/config-core.html#config-service-name[`service_name`]
for more information.
Note: this requires APM Server 7.0+. If using previous versions, nothing will change.
* Previously, enabling https://www.elastic.co/guide/en/apm/agent/java/master/config-core.html#config-capture-body[`capture_body`] could only capture form parameters.
Now it supports all UTF-8 encoded plain-text content types.
The option https://www.elastic.co/guide/en/apm/agent/java/master/config-http.html#config-capture-body-content-types[`capture_body_content_types`]
controls which `Content-Type`s should be captured.
* Support async calls made by OkHttp client (`Call#enqueue`)
* Added support for providing config options on agent attach.
** CLI example: `--config server_urls=http://localhost:8200,http://localhost:8201`
** API example: `ElasticApmAttacher.attach(Map.of("server_urls", "http://localhost:8200,http://localhost:8201"));`

[float]
===== Bug Fixes
* Logging integration through MDC is not working properly - https://github.com/elastic/apm-agent-java/issues/499[#499]
* ClassCastException with adoptopenjdk/openjdk11-openj9 - https://github.com/elastic/apm-agent-java/issues/505[#505]
* Span count limitation is not working properly - reported https://discuss.elastic.co/t/kibana-apm-not-showing-spans-which-are-visible-in-discover-too-many-spans/171690[in our forum]
* Java agent causes Exceptions in Alfresco cluster environment due to failure in the instrumentation of Hazelcast `Executor`s - reported https://discuss.elastic.co/t/cant-run-apm-java-agent-in-alfresco-cluster-environment/172962[in our forum]

[[release-notes-1.4.0]]
==== 1.4.0 - 2019/02/14

[float]
===== Features
* Added support for sync calls of OkHttp client
* Added support for context propagation for `java.util.concurrent.ExecutorService`s
* The `trace_methods` configuration now allows to omit the method matcher.
   Example: `com.example.*` traces all classes and methods within the `com.example` package and sub-packages.
* Added support for JSF. Tested on WildFly, WebSphere Liberty and Payara with embedded JSF implementation and on Tomcat and Jetty with
 MyFaces 2.2 and 2.3
* Introduces a new configuration option `disable_metrics` which disables the collection of metrics via a wildcard expression.
* Support for HttpUrlConnection
* Adds `subtype` and `action` to spans. This replaces former typing mechanism where type, subtype and action were all set through
   the type in an hierarchical dotted-syntax. In order to support existing API usages, dotted types are parsed into subtype and action, 
   however `Span.createSpan` and `Span.setType` are deprecated starting this version. Instead, type-less spans can be created using the new 
   `Span.startSpan` API and typed spans can be created using the new `Span.startSpan(String type, String subtype, String action)` API
* Support for JBoss EAP 6.4, 7.0, 7.1 and 7.2
* Improved startup times
* Support for SOAP (JAX-WS).
   SOAP client create spans and propagate context.
   Transactions are created for `@WebService` classes and `@WebMethod` methods.  

[float]
===== Bug Fixes
* Fixes a failure in BitBucket when agent deployed https://github.com/elastic/apm-agent-java/issues/349[#349]
* Fixes increased CPU consumption https://github.com/elastic/apm-agent-java/issues/453[#453] and https://github.com/elastic/apm-agent-java/issues/443[#443]
* Fixed some OpenTracing bridge functionalities that were not working when auto-instrumentation is disabled
* Fixed an error occurring when ending an OpenTracing span before deactivating
* Sending proper `null` for metrics that have a NaN value
* Fixes JVM crash with Java 7 https://github.com/elastic/apm-agent-java/issues/458[#458]
* Fixes an application deployment failure when using EclipseLink and `trace_methods` configuration https://github.com/elastic/apm-agent-java/issues/474[#474]

[[release-notes-1.3.0]]
==== 1.3.0 - 2019/01/10

[float]
===== Features
* The agent now collects system and JVM metrics https://github.com/elastic/apm-agent-java/pull/360[#360]
* Add API methods `ElasticApm#startTransactionWithRemoteParent` and `Span#injectTraceHeaders` to allow for manual context propagation https://github.com/elastic/apm-agent-java/pull/396[#396].
* Added `trace_methods` configuration option which lets you define which methods in your project or 3rd party libraries should be traced.
   To create spans for all `public` methods of classes whose name ends in `Service` which are in a sub-package of `org.example.services` use this matcher:
   `public org.example.services.*.*Service#*` https://github.com/elastic/apm-agent-java/pull/398[#398]
* Added span for `DispatcherServlet#render` https://github.com/elastic/apm-agent-java/pull/409[#409].
* Flush reporter on shutdown to make sure all recorded Spans are sent to the server before the program exits https://github.com/elastic/apm-agent-java/pull/397[#397]
* Adds Kubernetes https://github.com/elastic/apm-agent-java/issues/383[#383] and Docker metadata to, enabling correlation with the Kibana Infra UI.
* Improved error handling of the Servlet Async API https://github.com/elastic/apm-agent-java/issues/399[#399]
* Support async API’s used with AsyncContext.start https://github.com/elastic/apm-agent-java/issues/388[#388]

[float]
===== Bug Fixes
* Fixing a potential memory leak when there is no connection with APM server
* Fixes NoSuchMethodError CharBuffer.flip() which occurs when using the Elasticsearch RestClient and Java 7 or 8 https://github.com/elastic/apm-agent-java/pull/401[#401]

 
[[release-notes-1.2.0]]
==== 1.2.0 - 2018/12/19

[float]
===== Features
* Added `capture_headers` configuration option.
   Set to `false` to disable capturing request and response headers.
   This will reduce the allocation rate of the agent and can save you network bandwidth and disk space.
* Makes the API methods `addTag`, `setName`, `setType`, `setUser` and `setResult` fluent, so that calls can be chained. 

[float]
===== Bug Fixes
* Catch all errors thrown within agent injected code
* Enable public APIs and OpenTracing bridge to work properly in OSGi systems, fixes https://github.com/elastic/apm-agent-java/issues/362[this WildFly issue]
* Remove module-info.java to enable agent working on early Tomcat 8.5 versions
* Fix https://github.com/elastic/apm-agent-java/issues/371[async Servlet API issue]

[[release-notes-1.1.0]]
==== 1.1.0 - 2018/11/28

[float]
===== Features
* Some memory allocation improvements
* Enabling bootdelegation for agent classes in Atlassian OSGI systems

[float]
===== Bug Fixes
* Update dsl-json which fixes a memory leak.
 See https://github.com/ngs-doo/dsl-json/pull/102[ngs-doo/dsl-json#102] for details. 
* Avoid `VerifyError`s by non instrumenting classes compiled for Java 4 or earlier
* Enable APM Server URL configuration with path (fixes #339)
* Reverse `system.hostname` and `system.platform` order sent to APM server

[[release-notes-1.0.1]]
==== 1.0.1 - 2018/11/15

[float]
===== Bug Fixes
* Fixes NoSuchMethodError CharBuffer.flip() which occurs when using the Elasticsearch RestClient and Java 7 or 8 {pull}313[#313]

[[release-notes-1.0.0]]
==== 1.0.0 - 2018/11/14

[float]
===== Breaking changes
* Remove intake v1 support. This version requires APM Server 6.5.0+ which supports the intake api v2.
   Until the time the APM Server 6.5.0 is officially released,
   you can test with docker by pulling the APM Server image via
   `docker pull docker.elastic.co/apm/apm-server:6.5.0-SNAPSHOT`. 

[float]
===== Features
* Adds `@CaptureTransaction` and `@CaptureSpan` annotations which let you declaratively add custom transactions and spans.
   Note that it is required to configure the `application_packages` for this to work.
   See the https://www.elastic.co/guide/en/apm/agent/java/master/public-api.html#api-annotation[documentation] for more information.
* The public API now supports to activate a span on the current thread.
   This makes the span available via `ElasticApm#currentSpan()`
   Refer to the https://www.elastic.co/guide/en/apm/agent/java/master/public-api.html#api-span-activate[documentation] for more details.
* Capturing of Elasticsearch RestClient 5.0.2+ calls.
   Currently, the `*Async` methods are not supported, only their synchronous counterparts.
* Added API methods to enable correlating the spans created from the JavaScrip Real User Monitoring agent with the Java agent transaction.
   More information can be found in the https://www.elastic.co/guide/en/apm/agent/java/master/public-api.html#api-ensure-parent-id[documentation].
* Added `Transaction.isSampled()` and `Span.isSampled()` methods to the public API
* Added `Transaction#setResult` to the public API {pull}293[#293]

[float]
===== Bug Fixes
* Fix for situations where status code is reported as `200`, even though it actually was `500` {pull}225[#225]
* Capturing the username now properly works when using Spring security {pull}183[#183]

[[release-notes-1.0.0.rc1]]
==== 1.0.0.RC1 - 2018/11/06

[float]
===== Breaking changes
* Remove intake v1 support. This version requires APM Server 6.5.0+ which supports the intake api v2.
   Until the time the APM Server 6.5.0 is officially released,
   you can test with docker by pulling the APM Server image via
   `docker pull docker.elastic.co/apm/apm-server:6.5.0-SNAPSHOT`.
* Wildcard patterns are case insensitive by default. Prepend `(?-i)` to make the matching case sensitive.

[float]
===== Features
* Support for Distributed Tracing
* Adds `@CaptureTransaction` and `@CaptureSpan` annotations which let you declaratively add custom transactions and spans.
   Note that it is required to configure the `application_packages` for this to work.
   See the https://www.elastic.co/guide/en/apm/agent/java/master/public-api.html#api-annotation[documentation] for more information.
* The public API now supports to activate a span on the current thread.
   This makes the span available via `ElasticApm#currentSpan()`
   Refer to the https://www.elastic.co/guide/en/apm/agent/java/master/public-api.html#api-span-activate[documentation] for more details.
* Capturing of Elasticsearch RestClient 5.0.2+ calls.
   Currently, the `*Async` methods are not supported, only their synchronous counterparts.
* Added API methods to enable correlating the spans created from the JavaScrip Real User Monitoring agent with the Java agent transaction.
   More information can be found in the https://www.elastic.co/guide/en/apm/agent/java/master/public-api.html#api-ensure-parent-id[documentation].
* Microsecond accurate timestamps {pull}261[#261]
* Support for JAX-RS annotations.
Transactions are named based on your resources (`ResourceClass#resourceMethod`).

[float]
===== Bug Fixes
* Fix for situations where status code is reported as `200`, even though it actually was `500` {pull}225[#225]

[[release-notes-0.8.x]]
=== Java Agent version 0.8.x

[[release-notes-0.8.0]]
==== 0.8.0

[float]
===== Breaking changes
* Wildcard patterns are case insensitive by default. Prepend `(?-i)` to make the matching case sensitive.

[float]
===== Features
* Wildcard patterns are now not limited to only one wildcard in the middle and can be arbitrarily complex now.
   Example: `*foo*bar*baz`.
* Support for JAX-RS annotations.
   Transactions are named based on your resources (`ResourceClass#resourceMethod`).

[[release-notes-0.7.x]]
=== Java Agent version 0.7.x

[[release-notes-0.7.1]]
==== 0.7.1 - 2018/10/24

[float]
===== Bug Fixes
* Avoid recycling transactions twice {pull}178[#178]

[[release-notes-0.7.0]]
==== 0.7.0 - 2018/09/12

[float]
===== Breaking changes
* Removed `ElasticApm.startSpan`. Spans can now only be created from their transactions via `Transaction#createSpan`.
* `ElasticApm.startTransaction` and `Transaction#createSpan` don't activate the transaction and spans
   and are thus not available via `ElasticApm.activeTransaction` and `ElasticApm.activeSpan`.

[float]
===== Features
* Public API
** Add `Span#captureException` and `Transaction#captureException` to public API.
      `ElasticApm.captureException` is deprecated now. Use `ElasticApm.currentSpan().captureException(exception)` instead.
** Added `Transaction.getId` and `Span.getId` methods 
* Added support for async servlet requests
* Added support for Payara/Glassfish
* Incubating support for Apache HttpClient
* Support for Spring RestTemplate
* Added configuration options `use_path_as_transaction_name` and `url_groups`,
   which allow to use the URL path as the transaction name.
   As that could contain path parameters, like `/user/$userId` however,
   You can set the `url_groups` option to define a wildcard pattern, like `/user/*`,
   to group those paths together.
   This is especially helpful when using an unsupported Servlet API-based framework. 
* Support duration suffixes (`ms`, `s` and `m`) for duration configuration options.
   Not using the duration suffix logs out a deprecation warning and will not be supported in future versions.
* Add ability to add multiple APM server URLs, which enables client-side load balancing.
   The configuration option `server_url` has been renamed to `server_urls` to reflect this change.
   However, `server_url` still works for backwards compatibility.
* The configuration option `service_name` is now optional.
   It defaults to the main class name,
   the name of the executed jar file (removing the version number),
   or the application server name (for example `tomcat-application`).
   In a lot of cases,
   you will still want to set the `service_name` explicitly.
   But it helps getting started and seeing data easier,
   as there are no required configuration options anymore.
   In the future we will most likely determine more useful application names for Servlet API-based applications.<|MERGE_RESOLUTION|>--- conflicted
+++ resolved
@@ -25,15 +25,12 @@
 
 [float]
 ===== Features
-<<<<<<< HEAD
-* Added support for overwritting the service version per classloader {pull}#1726[#1726]
-=======
 * Basic support for Apache Struts 2 {pull}1763[#1763]
 * Extending the <<config-log-ecs-reformatting>> config option to enable the overriding of logs with ECS-reformatted
 events. With the new `OVERRIDE` option, non-file logs can be ECS-reformatted automatically as well - {pull}1793[#1793]
 * Instrumentation for Vert.x Web {pull}1697[#1697]
 * Changed log level of vm arguments to debug
->>>>>>> 3b2fdbe8
+* Added support for overwritting the service version per classloader {pull}#1726[#1726]
 
 [float]
 ===== Bug fixes
