ifdef::env-github[]
NOTE: Release notes are best read in our documentation at
https://www.elastic.co/guide/en/apm/agent/java/current/release-notes.html[elastic.co]
endif::[]

////
[[release-notes-x.x.x]]
==== x.x.x - YYYY/MM/DD

[float]
===== Breaking changes

[float]
===== Features
* Cool new feature: {pull}2526[#2526]

[float]
===== Bug fixes
////

=== Unreleased


[[release-notes-1.30.2]]
==== 1.30.2 - YYYY/MM/DD

[float]
===== Breaking changes

[float]
===== Features

[float]
===== Bug fixes
<<<<<<< HEAD
* Fallback to standard output when Security Manager prevents writing to log file - {pull}2581[#2581]
=======
* Fixed multiple dropped stats types in a transaction producing invalid JSON: {pull}2589[#2589]
>>>>>>> 6bc92e3e

[[release-notes-1.x]]
=== Java Agent version 1.x


[[release-notes-1.30.1]]
==== 1.30.1 - 2022/04/12

[float]
===== Bug fixes
* Fixed AWS Lambda instrumentation for AWS handler classes with input object types that are not AWS Events classes  - {pull}2551[#2551]
* Fixed service name discovery based on MANIFEST.MF file through `ServletContainerInitializer#onStartup` on Jakarta Servlet containers -
{pull}2546[#2546]
* Fix shaded classloader package definition - {pull}2566[#2566]
* Fix logging initialization with Security Manager - {pull}2568[#2568]
* normalize empty `transaction.type` and `span.type` - {pull}2525[#2525]
* Allowing square brackets within the <<config-capture-jmx-metrics>> config value - {pull}2547[#2547]
* Fixed duplicated ending of `HttpUrlConnection` spans - {pull}2530[#2530]
* Compressed span fixes - {pull}2576[#2576], {pull}2552[#2552], {pull}2558[#2558]


[[release-notes-1.30.0]]
==== 1.30.0 - 2022/03/22

[float]
===== Potentially breaking changes
* Create the JDBC spans as exit spans- {pull}2484[#2484]
* WebSocket requests are now captured with transaction type request instead of custom - {pull}2501[#2501]

[float]
===== Refactorings
* Logging frameworks instrumentations - {pull}2428[#2428]. This refactoring includes:
** Log correlation now works based on bytecode instrumentation rather than `ActivationListener` that directly updates the MDC
** Merging the different instrumentations (log-correlation, error-capturing and ECS-reformatting) into a single plugin
** Module structure and package naming changes

[float]
===== Features
* Added support for setting service name and version for a transaction via the public api - {pull}2451[#2451]
* Added support for en-/disabling each public annotation on each own - {pull}2472[#2472]
* Added support for compressing spans - {pull}2477[#2477]
* Added microsecond durations with `us` as unit - {pull}2496[#2496]
* Added support for dropping fast exit spans - {pull}2491[#2491]
* Added support for collecting statistics about dropped exit spans - {pull}2505[#2505]
* Making AWS Lambda instrumentation GA - includes some changes in Lambda transaction metadata fields and a dedicated flush HTTP request
to the AWS Lambda extension - {pull}2424[#2424]
* Changed logging correlation to be on by default. This change includes the removal of the now redundant `enable_log_correlation` config
option. If there's a need to disable the log correlation mechanism, this can be done now through the `disable_instrumentations` config -
{pull}2428[#2428]
* Added automatic error event capturing for log4j1 and JBoss LogManager - {pull}2428[#2428]
* Issue a warning when security manager is mis-configured - {pull}2510[#2510]
* Add experimental OpenTelemetry API bridge - {pull}1631[#1631]

[float]
===== Performance improvements
* Proxy classes are excluded from instrumentation in more cases - {pull}2474[#2474]
* Only time type/method matching if the debug logging is enabled as the results are only used when debug logging is enabled - {pull}2471[#2471]

[float]
===== Bug fixes
* Fix cross-plugin dependencies triggering NoClassDefFound - {pull}2509[#2509]
* Fix status code setting in AWS Lambda transactions triggered by API Gateway V1 - {pull}2346[#2346]
* Fix classloading OSGi bundles with partial dependency on Servlet API + avoid SecurityException with Apache Sling - {pull}2418[2418]
* Respect `transaction_ignore_urls` and `transaction_ignore_user_agents` when creating transactions in the spring webflux instrumentation - {pull}2515[#2515]

[[release-notes-1.29.0]]
==== 1.29.0 - 2022/02/09

[float]
===== Breaking changes
* Changes in service name auto-discovery of jar files (see Features section)

[float]
===== Features
* Exceptions that are logged using the fatal log level are now captured (log4j2 only) - {pull}2377[#2377]
* Replaced `authorization` in the default value of `sanitize_field_names` with `*auth*` - {pull}2326[#2326]
* Unsampled transactions are dropped and not sent to the APM-Server if the APM-Server version is 8.0+ - {pull}2329[#2329]
* Adding agent logging capabilities to our SDK, making it available for external plugins - {pull}2390[#2390]
* Service name auto-discovery improvements
** For applications deployed to application servers (`war` files) and standalone jars that are started with `java -jar`,
   the agent now discovers the `META-INF/MANIFEST.MF` file.
** If the manifest contains the `Implementation-Title` attribute, it is used as the default service name - {pull}1921[#1921], {pull}2434[#2434] +
  *Note*: this may change your service names if you relied on the auto-discovery that uses the name of the jar file.
  If that jar file also contains an `Implementation-Title` attribute in the `MANIFEST.MF` file, the latter will take precedence.
** When the manifest contains the `Implementation-Version` attribute, it is used as the default service version - {pull}1726[#1726], {pull}1922[#1922], {pull}2434[#2434]
* Added support for instrumenting Struts 2 static resource requests - {pull}1949[#1949]
* Added support for Java/Jakarta WebSocket ServerEndpoint - {pull}2281[#2281]
* Added support for setting the service name on Log4j2's EcsLayout - {pull}2296[#2296]
* Print the used instrumentation groups when the application stops - {pull}2448[#2448]
* Add `elastic.apm.start_async` property that makes the agent start on a non-premain/main thread - {pull}2454[#2454]

[float]
===== Bug fixes
* Fix runtime attach with some docker images - {pull}2385[#2385]
* Restore dynamic capability to `log_level` config for plugin loggers - {pull}2384[#2384]
* Fix slf4j-related `LinkageError` - {pull}2390[#2390] and {pull}2376[#2376]
* Fix possible deadlock occurring when Byte Buddy reads System properties by warming up bytecode instrumentation code
paths. The BCI warmup is on by default and may be disabled through the internal `warmup_byte_buddy` config option - {pull}2368[#2368]
* Fixed few dubbo plugin issues - {pull}2149[#2149]
** Dubbo transaction will should be created at the provider side
** APM headers conversion issue within dubbo transaction
* Fix External plugins automatic setting of span outcome - {pull}2376[#2376]
* Avoid early initialization of JMX on Weblogic - {pull}2420[#2420]
* Automatically disable class sharing on AWS lambda layer - {pull}2438[#2438]
* Avoid standalone spring applications to have two different service names, one based on the jar name, the other based on `spring.application.name`.

[[release-notes-1.28.4]]
==== 1.28.4 - 2021/12/30

[float]
===== Bug fixes
* Fix `@Traced` annotation to return proper outcome instead of `failed` - {pull}2370[#2370]

[float]
===== Dependency updates
* Update Log4j to 2.12.4 and log4j2-ecs-layout to 1.3.2 - {pull}2378[#2378]

[[release-notes-1.28.3]]
==== 1.28.3 - 2021/12/22

[float]
===== Dependency updates
* Update Log4j to 2.12.3
* Update ecs-logging-java to 1.3.0

[float]
===== Potentially breaking changes
* If the agent cannot discover a service name, it now uses `unknown-java-service` instead of `my-service` - {pull}2325[#2325]

[float]
===== Bug fixes
* Gracefully handle JDBC drivers which don't support `Connection#getCatalog` - {pull}2340[#2340]
* Fix using JVM keystore options for communication with APM Server - {pull}2362[#2362]

[[release-notes-1.28.2]]
==== 1.28.2 - 2021/12/16

[float]
===== Dependency updates
* Update Log4j to 2.12.2

[float]
===== Bug fixes
* Fix module loading errors on J9 JVM - {pull}2341[#2341]
* Fixing log4j configuration error - {pull}2343[#2343]

[[release-notes-1.28.1]]
==== 1.28.1 - 2021/12/10

[float]
===== Security
* Fix for "Log4Shell" RCE 0-day exploit in log4j https://nvd.nist.gov/vuln/detail/CVE-2021-44228[CVE-2021-44228] - {pull}2332[#2332]

[float]
===== Features
* Added support to selectively enable instrumentations - {pull}2292[#2292]

[float]
===== Bug fixes
* Preferring controller names for Spring MVC transactions, `use_path_as_transaction_name` only as a fallback - {pull}2320[#2320]

[[release-notes-1.28.0]]
==== 1.28.0 - 2021/12/07

[float]
===== Features
* Adding experimental support for <<aws-lambda, AWS Lambda>> - {pull}1951[#1951]
* Now supporting tomcat 10 - {pull}2229[#2229]

[float]
===== Bug fixes
* Fix error with parsing APM Server version for 7.16+ - {pull}2313[#2313]

[[release-notes-1.27.1]]
==== 1.27.1 - 2021/11/30

[float]
===== Security
* Resolves Local Privilege Escalation issue https://discuss.elastic.co/t/apm-java-agent-security-update/291355[ESA-2021-30] https://cve.mitre.org/cgi-bin/cvename.cgi?name=CVE-2021-37942[CVE-2021-37942]

[float]
===== Features
* Add support to Jakarta EE for JSF - {pull}2254[#2254]

[float]
===== Bug fixes
* Fixing missing Micrometer metrics in Spring boot due to premature initialization - {pull}2255[#2255]
* Fixing hostname trimming of FQDN too aggressive - {pull}2286[#2286]
* Fixing agent `unknown` version - {pull}2289[#2289]
* Improve runtime attach configuration reliability - {pull}2283[#2283]

[[release-notes-1.27.0]]
==== 1.27.0 - 2021/11/15

[float]
===== Security
* Resolves Local Privilege Escalation issue https://discuss.elastic.co/t/apm-java-agent-security-update/289627[ESA-2021-29] https://cve.mitre.org/cgi-bin/cvename.cgi?name=CVE-2021-37941[CVE-2021-37941]

[float]
===== Potentially breaking changes
* `transaction_ignore_urls` now relies on full request URL path - {pull}2146[#2146]
** On a typical application server like Tomcat, deploying an `app.war` application to the non-ROOT context makes it accessible with `http://localhost:8080/app/`
** Ignoring the whole webapp through `/app/*` was not possible until now.
** Existing configuration may need to be updated to include the deployment context, thus for example `/static/*.js` used to
exclude known static files in all applications might be changed to `/app/static/*.js` or `*/static/*.js`.
** It only impacts prefix patterns due to the additional context path in pattern.
** It does not impact deployment within the `ROOT` context like Spring-boot which do not have such context path prefix.
* The metrics `transaction.duration.sum.us`, `transaction.duration.count` and `transaciton.breakdown.count` are no longer recorded - {pull}2194[#2194]
* Automatic hostname discovery mechanism had changed, so the resulted `host.name` and `host.hostname` in events reported
by the agent may be different. This was done in order to improve the integration with host metrics in the APM UI.

[float]
===== Features
* Improved capturing of logged exceptions when using Log4j2 - {pull}2139[#2139]
* Update to async-profiler 1.8.7 and set configured `safemode` at load time though a new system property - {pull}2165[#2165]
* Added support to capture `context.message.routing-key` in rabbitmq, spring amqp instrumentations - {pull}1767[#1767]
* Breakdown metrics are now tracked per service (when using APM Server 8.0) - {pull}2208[#2208]
* Add support for Spring AMQP batch API - {pull}1716[#1716]
* Add the (current) transaction name to the error (when using APM Server 8.0) - {pull}2235[#2235]
* The JVM/JMX metrics are reported for each service name individually (when using APM Server 8.0) - {pull}2233[#2233]
* Added <<config-span-stack-trace-min-duration,`span_stack_trace_min_duration`>> option.
 This replaces the now deprecated `span_frames_min_duration` option.
 The difference is that the new option has more intuitive semantics for negative values (never collect stack trace) and zero (always collect stack trace). - {pull}2220[#2220]
* Add support to Jakarta EE for JAX-WS - {pull}2247[#2247]
* Add support to Jakarta EE for JAX-RS - {pull}2248[#2248]
* Add support for Jakarta EE EJB annotations `@Schedule`, `@Schedules` - {pull}2250[#2250]
* Add support to Jakarta EE for Servlets - {pull}1912[#1912]
* Added support to Quartz 1.x - {pull}2219[#2219]

[float]
===== Performance improvements
* Disable compression when sending data to a local APM Server
* Reducing startup contention related to instrumentation through `ensureInstrumented` - {pull}2150[#2150]

[float]
===== Bug fixes
* Fix k8s metadata discovery for containerd-cri envs - {pull}2126[#2126]
* Fixing/reducing startup delays related to `ensureInstrumented` - {pull}2150[#2150]
* Fix runtime attach when bytebuddy is in application classpath - {pull}2116[#2116]
* Fix failed integration between agent traces and host metrics coming from Beats/Elastic-Agent due to incorrect hostname
discovery - {pull}2205[#2205]
* Fix infinitely kept-alive transactions in Hikari connection pool - {pull}2210[#2210]
* Fix few Webflux exceptions and missing reactor module - {pull}2207[#2207]

[float]
===== Refactorings
* Loading the agent from an isolated class loader - {pull}2109[#2109]
* Refactorings in the `apm-agent-plugin-sdk` that may imply breaking changes for beta users of the external plugin mechanism
** `WeakMapSupplier.createMap()` is now `WeakConcurrent.buildMap()` and contains more builders - {pull}2136[#2136]
** `GlobalThreadLocal` has been removed in favor of `DetachedThreadLocal`. To make it global, use `GlobalVariables` - {pull}2136[#2136]
** `DynamicTransformer.Accessor.get().ensureInstrumented` is now `DynamicTransformer.ensureInstrumented` - {pull}2164[#2164]
** The `@AssignTo.*` annotations have been removed.
   Use the `@Advice.AssignReturned.*` annotations that come with the latest version of Byte Buddy.
   If your plugin uses the old annotations, it will be skipped.
   {pull}2171[#2171]
* Switching last instrumentations (`trace_methods`, sparkjava, JDK `HttpServer` and Struts 2) to
`TracerAwareInstrumentation` - {pull}2170[#2170]
* Replace concurrency plugin maps to `SpanConcurrentHashMap` ones - {pull}2173[#2173]
* Align User-Agent HTTP header with other APM agents - {pull}2177[#2177]

[[release-notes-1.26.2]]
==== 1.26.2 - 2021/12/30

[float]
===== Dependency updates
* Update Log4j to 2.12.4 and log4j2-ecs-layout to 1.3.2 - {pull}2378[#2378]

[[release-notes-1.26.1]]
==== 1.26.1 - 2021/12/22

[float]
===== Dependency updates
* Update Log4j to 2.12.3
* Update ecs-logging-java to 1.3.0

[[release-notes-1.26.0]]
==== 1.26.0 - 2021/09/14

===== Potentially breaking changes
* If you rely on Database span subtype and use Microsoft SQL Server, the span subtype has been changed from `sqlserver`
to `mssql` to align with other agents.

[float]
===== Breaking changes
* Stop collecting the field `http.request.socket.encrypted` in http requests - {pull}2136[#2136]

[float]
===== Features
* Improved naming for Spring controllers - {pull}1906[#1906]
* ECS log reformatting improvements - {pull}1910[#1910]
** Automatically sets `service.node.name` in all log events if set through agent configuration
** Add `log_ecs_reformatting_additional_fields` option to support arbitrary fields in logs
** Automatically serialize markers as tags where relevant (log4j2 and logback)
* gRPC spans (client and server) can detect errors or cancellation through custom listeners - {pull}2067[#2067]
* Add `-download-agent-version` to the agent <<setup-attach-cli-usage-options, attach CLI tool options>>, allowing the
user to configure an arbitrary agent version that will be downloaded from maven and attached - {pull}1959[#1959]
* Add extra check to detect improper agent setup - {pull}2076[#2076]
* In redis tests - embedded RedisServer is replaced by testcontainers - {pull}2221[#2221]

[float]
===== Performance improvements
* Reduce GC time overhead caused by WeakReferences - {pull}2086[#2086], {pull}2081[#2081]
* Reduced memory overhead by a smarter type pool caching strategy - {pull}2102[#2102]. +
  The type pool cache improves the startup times by speeding up type matching
  (determining whether a class that's about to be loaded should be instrumented).
  Generally, the more types that are cached, the faster the startup. +
  The old strategy did not impose a limit to the cache but cleared it after it hasn't been accessed in a while.
  However, load test have discovered that the cache may never be cleared and leave a permanent overhead of 23mb.
  The actual size of the cache highly depends on the application and loosely correlates with the number of loaded classes. +
  The new caching strategy targets to allocate 1% of the committed heap, at least 0.5mb and max 10mb.
  If a particular entry hasn't been accessed within 20s, it will be removed from the cache. +
  The results based on load testing are very positive:
** Equivalent startup times (within the margins of error of the previous strategy)
** Equivalent allocation rate (within the margins of error of the previous strategy)
** Reduced avg heap utilization from 10%/15mb (previous strategy) to within margins of error without the agent
** Reduced GC time due to the additional headroom that the application can utilize.
** Based on heap dump analysis, after warmup, the cache size is now around 59kb (down from 23mb with the previous strategy).

[float]
===== Bug fixes
* Fix failure to parse some forms of the `Implementation-Version` property from jar manifest files - {pull}1931[#1931]
* Ensure single value for context-propagation header - {pull}1937[#1937]
* Fix gRPC non-terminated (therefore non-reported) client spans - {pull}2067[#2067]
* Fix Webflux response status code - {pull}1948[#1948]
* Ensure path filtering is applied when Servlet path is not available - {pull}2099[#2099]
* Align span subtype for MS SqlServer - {pull}2112[#2112]
* Fix potential destination host name corruption in OkHttp client spans - {pull}2118[#2118]

[float]
===== Refactorings
* Migrate several plugins to indy dispatcher {pull}2087[#2087], {pull}2088[#2088], {pull}2090[#2090], {pull}2094[#2094], {pull}2095[#2095]

[[release-notes-1.25.0]]
==== 1.25.0 - 2021/07/22

[float]
===== Potentially breaking changes
* If you rely on instrumentations that are in the `experimental` group, you must now set `enable_experimental_instrumentations=true` otherwise
the experimental instrumentations will be disabled by default. Up to version `1.24.0` using an empty value for `disable_instrumentations` was
the recommended way to override the default `disable_instrumentations=experimental`.

[float]
===== Features
* Support for inheritance of public API annotations - {pull}1805[#1805]
* JDBC instrumentation sets `context.db.instance` - {pull}1820[#1820]
* Add support for Vert.x web client- {pull}1824[#1824]
* Avoid recycling of spans and transactions that are using through the public API, so to avoid
reference-counting-related errors - {pull}1859[#1859]
* Add <<config-enable-experimental-instrumentations>> configuration option to enable experimental features - {pull}1863[#1863]
** Previously, when adding an instrumentation group to `disable_instrumentations`, we had to make sure to not forget the
default `experimental` value, for example when disabling `jdbc` instrumentation we had to set `disable_instrumentations=experimental,jdbc` otherwise
setting `disable_instrumentations=jdbc` would disable jdbc and also enable experimental features, which would not be the desired effect.
** Previously, by default `disable_instrumentations` contained `experimental`
** Now by default `disable_instrumentations` is empty and `enable_experimental_instrumentations=false`
** Set `enable_experimental_instrumentations=true` to enable experimental instrumentations
* Eliminating concerns related to log4j2 vulnerability - https://nvd.nist.gov/vuln/detail/CVE-2020-9488#vulnCurrentDescriptionTitle.
We cannot upgrade to version above 2.12.1 because this is the last version of log4j that is compatible with Java 7.
Instead, we exclude the SMTP appender (which is the vulnerable one) from our artifacts. Note that older versions of
our agent are not vulnerable as well, as the SMTP appender was never used, this is only to further reduce our users' concerns.
* Adding public APIs for setting `destination.service.resource`, `destination.address` and `destination.port` fields
for exit spans - {pull}1788[#1788]
* Only use emulated runtime attachment as fallback, remove the `--without-emulated-attach` option - {pull}1865[#1865]
* Instrument `javax.servlet.Filter` the same way as `javax.servlet.FilterChain` - {pull}1858[#1858]
* Propagate trace context headers in HTTP calls occurring from within traced exit points, for example - when using
Elasticsearch's REST client - {pull}1883[#1883]
* Added support for naming sparkjava (not Apache Spark) transactions {pull}1894[#1894]
* Added the ability to manually create exit spans, which will result with the auto creation of service nodes in the
service map and downstream service in the dependencies table - {pull}1898[#1898]
* Basic support for `com.sun.net.httpserver.HttpServer` - {pull}1854[#1854]
* Update to async-profiler 1.8.6 {pull}1907[#1907]
* Added support for setting the framework using the public api (#1908) - {pull}1909[#1909]

[float]
===== Bug fixes
* Fix NPE with `null` binary header values + properly serialize them - {pull}1842[#1842]
* Fix `ListenerExecutionFailedException` when using Spring AMQP's ReplyTo container - {pull}1872[#1872]
* Enabling log ECS reformatting when using Logback configured with `LayoutWrappingEncoder` and a pattern layout - {pull}1879[#1879]
* Fix NPE with Webflux + context propagation headers - {pull}1871[#1871]
* Fix `ClassCastException` with `ConnnectionMetaData` and multiple classloaders - {pull}1864[#1864]
* Fix NPE in `co.elastic.apm.agent.servlet.helper.ServletTransactionCreationHelper.getClassloader` - {pull}1861[#1861]
* Fix for Jboss JMX unexpected notifications - {pull}1895[#1895]

[[release-notes-1.24.0]]
==== 1.24.0 - 2021/05/31

[float]
===== Features
* Basic support for Apache Struts 2 {pull}1763[#1763]
* Extending the <<config-log-ecs-reformatting>> config option to enable the overriding of logs with ECS-reformatted
events. With the new `OVERRIDE` option, non-file logs can be ECS-reformatted automatically as well - {pull}1793[#1793]
* Instrumentation for Vert.x Web {pull}1697[#1697]
* Changed log level of vm arguments to debug
* Giving precedence for the W3C `tracecontext` header over the `elastic-apm-traceparent` header - {pull}1821[#1821]
* Add instrumentation for Webflux - {pull}1305[#1305]
* Add instrumentation for Javalin {pull}1822[#1822]

[float]
===== Bug fixes
* Fix another error related to instrumentation plugins loading on Windows - {pull}1785[#1785]
* Load Spring AMQP plugin- {pull}1784[#1784]
* Avoid `IllegalStateException` when multiple `tracestate` headers are used - {pull}1808[#1808]
* Ensure CLI attach avoids `sudo` only when required and avoid blocking - {pull}1819[#1819]
* Avoid sending metric-sets without samples, so to adhere to the intake API - {pull}1826[#1826]
* Fixing our type-pool cache, so that it can't cause OOM (softly-referenced), and it gets cleared when not used for
a while - {pull}1828[#1828]

[float]
===== Refactors
* Remove single-package limitation for embedded plugins - {pull}1780[#1780]

[[release-notes-1.23.0]]
==== 1.23.0 - 2021/04/22

[float]
===== Breaking changes
* There are breaking changes in the <<setup-attach-cli,attacher cli>>.
  See the Features section for more information.

[float]
===== Features
* Overhaul of the <<setup-attach-cli,attacher cli>> application that allows to attach the agent to running JVMs - {pull}1667[#1667]
** The artifact of the standalone cli application is now called `apm-agent-attach-cli`. The attacher API is still called `apm-agent-attach`.
** There is also a slim version of the cli application that does not bundle the Java agent.
It requires the `--agent-jar` option to be set.
** Improved logging +
The application uses {ecs-logging-java-ref}/intro.html[Java ECS logging] to emit JSON logs.
The log level can be configured with the `--log-level` option.
By default, the program is logging to the console but using the `--log-file` option, it can also log to a file.
** Attach to JVMs running under a different user (unix only) +
The JVM requires the attacher to be running under the same user as the target VM (the attachee).
The `apm-agent-attach-standalone.jar` can now be run with a user that has permissions to switch to the user that runs the target VM.
On Windows, the attacher can still only attach to JVMs that are running with under the same user.
** New include/exclude discovery rules +
*** `--include-all`: Attach to all discovered JVMs. If no matchers are provided, it will not attach to any JVMs.
*** `--include-user`/`--exclude-user`: Attach to all JVMs of a given operating system user.
*** `--include-main`/`--exclude-main`: Attach to all JVMs that whose main class/jar name, or system properties match the provided regex.
*** `--include-vmargs`/`--exclude-vmargs`: Attach to all JVMs that whose main class/jar name, or system properties match the provided regex.
** Removal of options +
*** The deprecated `--arg` option has been removed.
*** The `-i`/`--include`, `-e`/`exclude` options have been removed in favor of the `--<include|exclude>-<main|vmargs>` options.
*** The `-p`/`--pid` options have been removed in favor of the `--include-pid` option.
** Changed behavior of  the `-l`/`--list` option +
The option now only lists JVMs that match the include/exclude discovery rules.
Thus, it can be used to do a dry-run of the matchers without actually performing an attachment.
It even works in combination with `--continuous` now.
By default, the VM arguments are not printed, but only when the `-a`/`--list-vmargs` option is set.
** Remove dependency on `jps` +
Even when matching on the main class name or on system properties,
** Checks the Java version before attaching to avoid attachment on unsupported JVMs.
* Cassandra instrumentation - {pull}1712[#1712]
* Log correlation supports JBoss Logging - {pull}1737[#1737]
* Update Byte-buddy to `1.11.0` - {pull}1769[#1769]
* Support for user.domain {pull}1756[#1756]
* JAX-RS supports javax.ws.rs.PATCH
* Enabling build and unit tests on Windows - {pull}1671[#1671]

[float]
===== Bug fixes
* Fixed log correlation for log4j2 - {pull}1720[#1720]
* Fix apm-log4j1-plugin and apm-log4j2-plugin dependency on slf4j - {pull}1723[#1723]
* Avoid systematic `MessageNotWriteableException` error logging, now only visible in `debug` - {pull}1715[#1715] and {pull}1730[#1730]
* Fix rounded number format for non-english locales - {pull}1728[#1728]
* Fix `NullPointerException` on legacy Apache client instrumentation when host is `null` - {pull}1746[#1746]
* Apply consistent proxy class exclusion heuristic - {pull}1738[#1738]
* Fix micrometer serialization error - {pull}1741[#1741]
* Optimize & avoid `ensureInstrumented` deadlock by skipping stack-frame computation for Java7+ bytecode - {pull}1758[#1758]
* Fix instrumentation plugins loading on Windows - {pull}1671[#1671]

[float]
===== Refactors
* Migrate some plugins to indy dispatcher {pull}1369[#1369] {pull}1410[#1410] {pull}1374[#1374]

[[release-notes-1.22.0]]
==== 1.22.0 - 2021/03/24

[float]
===== Breaking changes
* Dots in metric names of Micrometer metrics get replaced with underscores to avoid mapping conflicts.
De-dotting be disabled via <<config-dedot-custom-metrics, `dedot_custom_metrics`>>. - {pull}1700[#1700]

[float]
===== Features
* Introducing a new mechanism to ease the development of community instrumentation plugins. See <<config-plugins-dir>> for
more details. This configuration was already added in 1.18.0, but more extensive and continuous integration testing
allows us to expose it now. It is still marked as "experimental" though, meaning that future changes in the mechanism
may break early contributed plugins. However, we highly encourage our community to try it out and we will do our best
to assist with such efforts.
* Deprecating `ignore_user_agents` in favour of `transaction_ignore_user_agents`, maintaining the same functionality -
{pull}1644[#1644]
* Update existing Hibernate Search 6 instrumentation to the final relase
* The <<config-use-path-as-transaction-name, `use_path_as_transaction_name`>> option is now dynamic
* Flushing internal and micrometer metrics before the agent shuts down - {pull}1658[#1658]
* Support for OkHttp 4.4+ -  {pull}1672[#1672]
* Adding capability to automatically create ECS-JSON-formatted version of the original application log files, through
the <<config-log-ecs-reformatting>> config option. This allows effortless ingestion of logs to Elasticsearch without
any further configuration. Supports log4j1, log4j2 and Logback. {pull}1261[#1261]
* Add support to Spring AMQP - {pull}1657[#1657]
* Adds the ability to automatically configure usage of the OpenTracing bridge in systems using ServiceLoader - {pull}1708[#1708]
* Update to async-profiler 1.8.5 - includes a fix to a Java 7 crash and enhanced safe mode to better deal with
corrupted stack frames.
* Add a warning on startup when `-Xverify:none` or `-noverify` flags are set as this can lead to crashes that are very
difficult to debug - {pull}1593[#1593]. In an upcoming version, the agent will not start when these flags are set,
unless the system property `elastic.apm.disable_bootstrap_checks` is set to true.

[float]
===== Bug fixes
* fix sample rate rounded to zero when lower than precision - {pull}1655[#1655]
* fixed a couple of bugs with the external plugin mechanism (not documented until now) - {pull}1660[#1660]
* Fix runtime attach conflict with multiple users - {pull}1704[#1704]

[[release-notes-1.21.0]]
==== 1.21.0 - 2021/02/09

[float]
===== Breaking changes
* Following PR {pull}1650[#1650], there are two slight changes with the <<config-server-url>> and <<config-server-urls>>
configuration options:
    1.  So far, setting `server_urls` with an empty string would allow the agent to work normally, apart from any action
        that requires communication with the APM Server, including the attempt to fetch a central configuration.
        Starting in this agent version, setting `server_urls` to empty string doesn't have any special meaning, it is
        the default expected configuration, where `server_url` will be used instead. In order to achieve the same
        behaviour, use the new <<config-disable-send>> configuration.
    2.  Up to this version, `server_url` was used as an alias to `server_urls`, meaning that one could potentially set
        the `server_url` config with a comma-separated list of multiple APM Server addresses, and that would have been a
        valid configuration. Starting in this agent version, `server_url` is a separate configuration, and it only accepts
        Strings that represent a single valid URL. Specifically, empty strings and commas are invalid.

[float]
===== Features
* Add cloud provider metadata to reported events, see
https://github.com/elastic/apm/blob/master/specs/agents/metadata.md#cloud-provider-metadata[spec] for details.
By default, the agent will try to automatically detect the cloud provider on startup, but this can be
configured through the <<config-cloud-provider, `cloud_provider`>> config option - {pull}1599[#1599]
* Add span & transaction `outcome` field to improve error rate calculations - {pull}1613[#1613]

[float]
===== Bug fixes
* Fixing crashes observed in Java 7 at sporadic timing by applying a few seconds delay on bootstrap - {pull}1594[#1594]
* Fallback to using "TLS" `SSLContext` when "SSL" is not available - {pull}1633[#1633]
* Fixing agent startup failure with `NullPointerException` thrown by Byte-buddy's `MultipleParentClassLoader` - {pull}1647[#1647]
* Fix cached type resolution triggering `ClassCastException` - {pull}1649[#1649]

[[release-notes-1.20.0]]
==== 1.20.0 - 2021/01/07

[float]
===== Breaking changes
* The following public API types were `public` so far and became package-private: `NoopScope`, `ScopeImpl` and `AbstractSpanImpl`.
  If your code is using them, you will need to change that when upgrading to this version.
  Related PR: {pull}1532[#1532]

[float]
===== Features
* Add support for RabbitMQ clients - {pull}1328[#1328]

[float]
===== Bug fixes
* Fix small memory allocation regression introduced with tracestate header {pull}1508[#1508]
* Fix `NullPointerException` from `WeakConcurrentMap.put` through the Elasticsearch client instrumentation - {pull}1531[#1531]
* Sending `transaction_id` and `parent_id` only for events that contain a valid `trace_id` as well - {pull}1537[#1537]
* Fix `ClassNotFoundError` with old versions of Spring resttemplate {pull}1524[#1524]
* Fix Micrometer-driven metrics validation errors by the APM Server when sending with illegal values - {pull}1559[#1559]
* Serialize all stack trace frames when setting `stack_trace_limit=-1` instead of none - {pull}1571[#1571]
* Fix `UnsupportedOperationException` when calling `ServletContext.getClassLoader()` - {pull}1576[#1576]
* Fix improper request body capturing - {pull}1579[#1579]
* Avoid `NullPointerException` due to null return values instrumentation advices - {pull}1601[#1601]
* Update async-profiler to 1.8.3 {pull}1602[1602]
* Use null-safe data structures to avoid `NullPointerException` {pull}1597[1597]
* Fix memory leak in sampling profiler mechanism - {pull}1592[#1592]

[float]
===== Refactors
* Migrate some plugins to indy dispatcher {pull}1405[#1405] {pull}1394[#1394]

[[release-notes-1.19.0]]
==== 1.19.0 - 2020/11/10

[float]
===== Features
* The agent version now includes a git hash if it's a snapshot version.
  This makes it easier to differ distinct snapshot builds of the same version.
  Example: `1.18.1-SNAPSHOT.4655910`
* Add support for sampling weight with propagation in `tracestate` W3C header {pull}1384[#1384]
* Adding two more valid options to the `log_level` config: `WARNING` (equivalent to `WARN`) and `CRITICAL`
  (will be treated as `ERROR`) - {pull}1431[1431]
* Add the ability to disable Servlet-related spans for `INCLUDE`, `FORWARD` and `ERROR` dispatches (without affecting
  basic Servlet capturing) by adding `servlet-api-dispatch` to <<config-disable-instrumentations>> - {pull}1448[1448]
* Add Sampling Profiler support for AArch64 architectures - {pull}1443[1443]
* Support proper transaction naming when using Spring's `ServletWrappingController` - {pull}1461[#1461]
* Update async-profiler to 1.8.2 {pull}1471[1471]
* Update existing Hibernate Search 6 instrumentation to work with the latest CR1 release
* Deprecating the `addLabel` public API in favor of `setLabel` (still supporting `addLabel`) - {pull}1449[#1449]

[float]
===== Bug fixes
* Fix `HttpUrlConnection` instrumentation issue (affecting distributed tracing as well) when using HTTPS without using
  `java.net.HttpURLConnection#disconnect` - {pull}1447[1447]
* Fixes class loading issue that can occur when deploying multiple applications to the same application server - {pull}1458[#1458]
* Fix ability to disable agent on startup wasn't working for runtime attach {pull}1444[1444]
* Avoid `UnsupportedOperationException` on some spring application startup {pull}1464[1464]
* Fix ignored runtime attach `config_file` {pull}1469[1469]
* Fix `IllegalAccessError: Module 'java.base' no access to: package 'java.lang'...` in J9 VMs of Java version >= 9 -
  {pull}1468[#1468]
* Fix JVM version parsing on HP-UX {pull}1477[#1477]
* Fix Spring-JMS transactions lifecycle management when using multiple concurrent consumers - {pull}1496[#1496]

[float]
===== Refactors
* Migrate some plugins to indy dispatcher {pull}1404[1404] {pull}1411[1411]
* Replace System Rules with System Lambda {pull}1434[#1434]

[[release-notes-1.18.1]]
==== 1.18.1 - 2020/10/06

[float]
===== Refactors
* Migrate some plugins to indy dispatcher {pull}1362[1362] {pull}1366[1366] {pull}1363[1363] {pull}1383[1383] {pull}1368[1368] {pull}1364[1364] {pull}1365[1365] {pull}1367[1367] {pull}1371[1371]

[float]
===== Bug fixes
* Fix instrumentation error for HttpClient - {pull}1402[#1402]
* Eliminate `unsupported class version error` messages related to loading the Java 11 HttpClient plugin in pre-Java-11 JVMs {pull}1397[1397]
* Fix rejected metric events by APM Server with response code 400 due to data validation error - sanitizing Micrometer
metricset tag keys - {pull}1413[1413]
* Fix invalid micrometer metrics with non-numeric values {pull}1419[1419]
* Fix `NoClassDefFoundError` with JDBC instrumentation plugin {pull}1409[1409]
* Apply `disable_metrics` config to Micrometer metrics - {pull}1421[1421]
* Remove cgroup `inactive_file.bytes` metric according to spec {pull}1422[1422]

[[release-notes-1.18.0]]
==== 1.18.0 - 2020/09/08

[float]
===== Features
* Deprecating `ignore_urls` config in favour of <<config-transaction-ignore-urls, `transaction_ignore_urls`>> to align
  with other agents, while still allowing the old config name for backward compatibility - {pull}1315[#1315]
* Enabling instrumentation of classes compiled with Java 1.4. This is reverting the restriction of instrumenting only
  bytecode of Java 1.5 or higher ({pull}320[#320]), which was added due to potential `VerifyError`. Such errors should be
  avoided now by the usage of `TypeConstantAdjustment` - {pull}1317[#1317]
* Enabling agent to work without attempting any communication with APM server, by allowing setting `server_urls` with
  an empty string - {pull}1295[#1295]
* Add <<metrics-micrometer, micrometer support>> - {pull}1303[#1303]
* Add `profiling_inferred_spans_lib_directory` option to override the default temp directory used for exporting the async-profiler library.
  This is useful for server-hardened environments where `/tmp` is often configured with `noexec`, leading to `java.lang.UnsatisfiedLinkError` errors - {pull}1350[#1350]
* Create spans for Servlet dispatches to FORWARD, INCLUDE and ERROR - {pull}1212[#1212]
* Support JDK 11 HTTPClient - {pull}1307[#1307]
* Lazily create profiler temporary files {pull}1360[#1360]
* Convert the followings to Indy Plugins (see details in <<release-notes-1.18.0.rc1, 1.18.0-rc1 relase notes>>): gRPC,
  AsyncHttpClient, Apache HttpClient
* The agent now collects cgroup memory metrics (see details in <<metrics-cgroup,Metrics page>>)
* Update async-profiler to 1.8.1 {pull}1382[#1382]
* Runtime attach install option is promoted to 'beta' status (was experimental).

[float]
===== Bug fixes
* Fixes a `NoClassDefFoundError` in the JMS instrumentation of `MessageListener` - {pull}1287[#1287]
* Fix `/ by zero` error message when setting `server_urls` with an empty string - {pull}1295[#1295]
* Fix `ClassNotFoundException` or `ClassCastException` in some cases where special log4j configurations are used - {pull}1322[#1322]
* Fix `NumberFormatException` when using early access Java version - {pull}1325[#1325]
* Fix `service_name` config being ignored when set to the same auto-discovered default value - {pull}1324[#1324]
* Fix service name error when updating a web app on a Servlet container - {pull}1326[#1326]
* Fix remote attach 'jps' executable not found when 'java' binary is symlinked ot a JRE - {pull}1352[#1352]

[[release-notes-1.18.0.rc1]]
==== 1.18.0.RC1 - 2020/07/22

This release candidate adds some highly anticipated features:
It’s now possible to attach the agent at runtime in more cases than before.
Most notably, it enables runtime attachment on JBoss, WildFly, Glassfish/Payara,
and other OSGi runtimes such as Atlassian Jira and Confluence.

To make this and other significant features, such as https://github.com/elastic/apm-agent-java/issues/937[external plugins], possible,
we have implemented major changes to the architecture of the agent.
The agent now relies on the `invokedynamic` bytecode instruction to make plugin development easier, safer, and more efficient.
As early versions of Java 7 and Java 8 have unreliable support for invokedynamic,
we now require a minimum update level of 60 for Java 7 (7u60+) in addition to the existing minimum update level of 40 for Java 8 (8u40+).

We’re looking for users who would like to try this out to give feedback.
If we see that the `invokedynamic`-based approach (https://github.com/elastic/apm-agent-java/pull/1230[indy plugins]) works well, we can continue and migrate the rest of the plugins.
After the migration has completed, we can move forward with external plugins and remove the experimental label from runtime attachment.

If all works like in our testing, you would not see `NoClassDefFoundError` s anymore when, for example, trying to attach the agent at runtime to an OSGi container or a JBoss server.
Also, non-standard OSGi containers, such as Atlassian Jira and other technologies with restrictive class loading policies, such as MuleSoft ESB, will benefit from this change.

In the worst case, there might be JVM crashes due to `invokedynamic`-related JVM bugs.
However, we already disable the agent when attached to JVM versions that are known to be problematic.
Another potentially problematic area is that we now dynamically raise the bytecode version of instrumented classes to be at least bytecode version 51 (Java 7).
This is needed in order to be able to use the `invokedynamic` instruction.
This requires re-computation of stack map frames which makes instrumentation a bit slower.
We don't anticipate notable slowdowns unless you extensively (over-)use <<config-trace-methods, `trace_methods`>>.

[float]
===== Breaking changes
* Early Java 7 versions, prior to update 60, are not supported anymore.
  When trying to attach to a non-supported version, the agent will disable itself and not apply any instrumentations.

[float]
===== Features
* Experimental support for runtime attachment now also for OSGi containers, JBoss, and WildFly
* New mitigation of OSGi bootdelegation errors (`NoClassDefFoundError`).
  You can remove any `org.osgi.framework.bootdelegation` related configuration.
  This release also removes the configuration option `boot_delegation_packages`.
* Overhaul of the `ExecutorService` instrumentation that avoids `ClassCastException` issues - {pull}1206[#1206]
* Support for `ForkJoinPool` and `ScheduledExecutorService` (see <<supported-async-frameworks>>)
* Support for `ExecutorService#invokeAny` and `ExecutorService#invokeAll`
* Added support for `java.util.TimerTask` - {pull}1235[#1235]
* Add capturing of request body in Elasticsearch queries: `_msearch`, `_count`, `_msearch/template`, `_search/template`, `_rollup_search` - {pull}1222[#1222]
* Add <<config-enabled,`enabled`>> flag
* Add experimental support for Scala Futures
* The agent now collects heap memory pools metrics - {pull}1228[#1228]

[float]
===== Bug fixes
* Fixes error capturing for log4j2 loggers. Version 1.17.0 introduced a regression.
* Fixes `NullPointerException` related to JAX-RS and Quartz instrumentation - {pull}1249[#1249]
* Expanding k8s pod ID discovery to some formerly non-supported environments
* When `recording` is set to `false`, the agent will not send captured errors anymore.
* Fixes NPE in Dubbo instrumentation that occurs when the application is acting both as a provider and as a consumer - {pull}1260[#1260]
* Adding a delay by default what attaching the agent to Tomcat using the premain route to work around the JUL
  deadlock issue - {pull}1262[#1262]
* Fixes missing `jboss.as:*` MBeans on JBoss - {pull}1257[#1257]


[[release-notes-1.17.0]]
==== 1.17.0 - 2020/06/17

[float]
===== Features
* Log files are now rotated after they reach <<config-log-file-size>>.
There will always be one history file `${log_file}.1`.
* Add <<config-log-format-sout>> and <<config-log-format-file>> with the options `PLAIN_TEXT` and `JSON`.
The latter uses https://github.com/elastic/ecs-logging-java[ecs-logging-java] to format the logs.
* Exposing <<config-classes-excluded-from-instrumentation>> config - {pull}1187[#1187]
* Add support for naming transactions based on Grails controllers. Supports Grails 3+ - {pull}1171[#1171]
* Add support for the Apache/Alibaba Dubbo RPC framework
* Async Profiler version upgraded to 1.7.1, with a new debugging flag for the stack frame recovery mechanism - {pull}1173[#1173]

[float]
===== Bug fixes
* Fixes `IndexOutOfBoundsException` that can occur when profiler-inferred spans are enabled.
  This also makes the profiler more resilient by just removing the call tree related to the exception (which might be in an invalid state)
  as opposed to stopping the profiler when an exception occurs.
* Fix `NumberFormatException` when parsing Ingres/Actian JDBC connection strings - {pull}1198[#1198]
* Prevent agent from overriding JVM configured truststore when not using HTTPS for communication with APM server - {pull}1203[#1203]
* Fix `java.lang.IllegalStateException` with `jps` JVM when using continuous runtime attach - {pull}1205[1205]
* Fix agent trying to load log4j2 plugins from application - {pull}1214[1214]
* Fix memory leak in gRPC instrumentation plugin - {pull}1196[1196]
* Fix HTTPS connection failures when agent is configured to use HTTPS to communicate with APM server {pull}1209[1209]

[[release-notes-1.16.0]]
==== 1.16.0 - 2020/05/13

[float]
===== Features

* The log correlation feature now adds `error.id` to the MDC. See <<supported-logging-frameworks>> for details. - {pull}1050[#1050]
* Deprecating the `incubating` tag in favour of the `experimental` tag. This is not a breaking change, so former
<<config-disable-instrumentations,`disable_instrumentation`>> configuration containing the `incubating` tag will still be respected - {pull}1123[#1123]
* Add a `--without-emulated-attach` option for runtime attachment to allow disabling this feature as a workaround.
* Add workaround for JDK bug JDK-8236039 with TLS 1.3 {pull}1149[#1149]
* Add log level `OFF` to silence agent logging
* Adds <<config-span-min-duration,`span_min_duration`>> option to exclude fast executing spans.
  When set together with one of the more specific thresholds - `trace_methods_duration_threshold` or `profiling_inferred_spans_min_duration`,
  the higher threshold will determine which spans will be discarded.
* Automatically instrument quartz jobs from the quartz-jobs artifact {pull}1170[#1170]
* Perform re-parenting of regular spans to be a child of profiler-inferred spans. Requires APM Server and Kibana 7.8.0. {pull}1117[#1117]
* Upgrade Async Profiler version to 1.7.0

[float]
===== Bug fixes

* When Servlet-related Exceptions are handled through exception handlers that return a 200 status code, agent shouldn't override with 500 - {pull}1103[#1103]
* Exclude Quartz 1 from instrumentation to avoid
  `IncompatibleClassChangeError: Found class org.quartz.JobExecutionContext, but interface was expected` - {pull}1108[#1108]
* Fix breakdown metrics span sub-types {pull}1113[#1113]
* Fix flaky gRPC server instrumentation {pull}1122[#1122]
* Fix side effect of calling `Statement.getUpdateCount` more than once {pull}1139[#1139]
* Stop capturing JDBC affected rows count using `Statement.getUpdateCount` to prevent unreliable side-effects {pull}1147[#1147]
* Fix OpenTracing error tag handling (set transaction error result when tag value is `true`) {pull}1159[#1159]
* Due to a bug in the build we didn't include the gRPC plugin in the build so far
* `java.lang.ClassNotFoundException: Unable to load class 'jdk.internal...'` is thrown when tracing specific versions of Atlassian systems {pull}1168[#1168]
* Make sure spans are kept active during `AsyncHandler` methods in the `AsyncHttpClient`
* CPU and memory metrics are sometimes not reported properly when using IBM J9 {pull}1148[#1148]
* `NullPointerException` thrown by the agent on WebLogic {pull}1142[#1142]

[[release-notes-1.15.0]]
==== 1.15.0 - 2020/03/27

[float]
===== Breaking changes

* Ordering of configuration sources has slightly changed, please review <<configuration>>:
** `elasticapm.properties` file now has higher priority over java system properties and environment variables, +
This change allows to change dynamic options values at runtime by editing file, previously values set in java properties
or environment variables could not be overridden, even if they were dynamic.
* Renamed some configuration options related to the experimental profiler-inferred spans feature ({pull}1084[#1084]):
** `profiling_spans_enabled` -> `profiling_inferred_spans_enabled`
** `profiling_sampling_interval` -> `profiling_inferred_spans_sampling_interval`
** `profiling_spans_min_duration` -> `profiling_inferred_spans_min_duration`
** `profiling_included_classes` -> `profiling_inferred_spans_included_classes`
** `profiling_excluded_classes` -> `profiling_inferred_spans_excluded_classes`
** Removed `profiling_interval` and `profiling_duration` (both are fixed to 5s now)

[float]
===== Features

* Gracefully abort agent init when running on a known Java 8 buggy JVM {pull}1075[#1075].
* Add support for <<supported-databases, Redis Redisson client>>
* Makes <<config-instrument>>, <<config-trace-methods>>, and <<config-disable-instrumentations>> dynamic.
Note that changing these values at runtime can slow down the application temporarily.
* Do not instrument Servlet API before 3.0 {pull}1077[#1077]
* Add support for API keys for apm backend authentication {pull}1083[#1083]
* Add support for <<supported-rpc-frameworks, gRPC>> client & server instrumentation {pull}1019[#1019]
* Deprecating `active` configuration option in favor of `recording`.
  Setting `active` still works as it's now an alias for `recording`.

[float]
===== Bug fixes

* When JAX-RS-annotated method delegates to another JAX-RS-annotated method, transaction name should include method A - {pull}1062[#1062]
* Fixed bug that prevented an APM Error from being created when calling `org.slf4j.Logger#error` - {pull}1049[#1049]
* Wrong address in JDBC spans for Oracle, MySQL and MariaDB when multiple hosts are configured - {pull}1082[#1082]
* Document and re-order configuration priorities {pull}1087[#1087]
* Improve heuristic for `service_name` when not set through config {pull}1097[#1097]


[[release-notes-1.14.0]]
==== 1.14.0 - 2020/03/04

[float]
===== Features

* Support for the official https://www.w3.org/TR/trace-context[W3C] `traceparent` and `tracestate` headers. +
  The agent now accepts both the `elastic-apm-traceparent` and the official `traceparent` header.
By default, it sends both headers on outgoing requests, unless <<config-use-elastic-traceparent-header, `use_elastic_traceparent_header`>> is set to false.
* Creating spans for slow methods with the help of the sampling profiler https://github.com/jvm-profiling-tools/async-profiler[async-profiler].
This is a low-overhead way of seeing which methods make your transactions slow and a replacement for the `trace_methods` configuration option.
See <<supported-java-methods>> for more details
* Adding a Circuit Breaker to pause the agent when stress is detected on the system and resume when the stress is relieved.
See <<circuit-breaker>> and {pull}1040[#1040] for more info.
* `Span#captureException` and `Transaction#captureException` in public API return reported error id - {pull}1015[#1015]

[float]
===== Bug fixes

* java.lang.IllegalStateException: Cannot resolve type description for <com.another.commercial.apm.agent.Class> - {pull}1037[#1037]
* properly handle `java.sql.SQLException` for unsupported JDBC features {pull}[#1035] https://github.com/elastic/apm-agent-java/issues/1025[#1025]

[[release-notes-1.13.0]]
==== 1.13.0 - 2020/02/11

[float]
===== Features

* Add support for <<supported-databases, Redis Lettuce client>>
* Add `context.message.age.ms` field for JMS message receiving spans and transactions - {pull}970[#970]
* Instrument log4j2 Logger#error(String, Throwable) ({pull}919[#919]) Automatically captures exceptions when calling `logger.error("message", exception)`
* Add instrumentation for external process execution through `java.lang.Process` and Apache `commons-exec` - {pull}903[#903]
* Add `destination` fields to exit span contexts - {pull}976[#976]
* Removed `context.message.topic.name` field - {pull}993[#993]
* Add support for Kafka clients - {pull}981[#981]
* Add support for binary `traceparent` header format (see the https://github.com/elastic/apm/blob/master/docs/agent-development.md#Binary-Fields[spec]
for more details) - {pull}1009[#1009]
* Add support for log correlation for log4j and log4j2, even when not used in combination with slf4j.
  See <<supported-logging-frameworks>> for details.

[float]
===== Bug Fixes

* Fix parsing value of `trace_methods` configuration property {pull}930[#930]
* Workaround for `java.util.logging` deadlock {pull}965[#965]
* JMS should propagate traceparent header when transactions are not sampled {pull}999[#999]
* Spans are not closed if JDBC implementation does not support `getUpdateCount` {pull}1008[#1008]

[[release-notes-1.12.0]]
==== 1.12.0 - 2019/11/21

[float]
===== Features
* JMS Enhancements {pull}911[#911]:
** Add special handling for temporary queues/topics
** Capture message bodies of text Messages
*** Rely on the existing `ELASTIC_APM_CAPTURE_BODY` agent config option (off by default).
*** Send as `context.message.body`
*** Limit size to 10000 characters. If longer than this size, trim to 9999 and append with ellipsis
** Introduce the `ignore_message_queues` configuration to disable instrumentation (message tagging) for specific
      queues/topics as suggested in {pull}710[#710]
** Capture predefined message headers and all properties
*** Rely on the existing `ELASTIC_APM_CAPTURE_HEADERS` agent config option.
*** Send as `context.message.headers`
*** Sanitize sensitive headers/properties based on the `sanitize_field_names` config option
* Added support for the MongoDB sync driver. See <<supported-databases, supported data stores>>.

[float]
===== Bug Fixes
* JDBC regression- `PreparedStatement#executeUpdate()` and `PreparedStatement#executeLargeUpdate()` are not traced {pull}918[#918]
* When systemd cgroup driver is used, the discovered Kubernetes pod UID contains "_" instead of "-" {pull}920[#920]
* DB2 jcc4 driver is not traced properly {pull}926[#926]

[[release-notes-1.11.0]]
==== 1.11.0 - 2019/10/31

[float]
===== Features
* Add the ability to configure a unique name for a JVM within a service through the
<<config-service-node-name, `service_node_name`>>
config option]
* Add ability to ignore some exceptions to be reported as errors <<config-ignore-exceptions[ignore_exceptions]
* Applying new logic for JMS `javax.jms.MessageConsumer#receive` so that, instead of the transaction created for the 
   polling method itself (ie from `receive` start to end), the agent will create a transaction attempting to capture
   the code executed during actual message handling.
   This logic is suitable for environments where polling APIs are invoked within dedicated polling threads.
   This polling transaction creation strategy can be reversed through a configuration option (`message_polling_transaction_strategy`)
   that is not exposed in the properties file by default.
* Send IP obtained through `javax.servlet.ServletRequest#getRemoteAddr()` in `context.request.socket.remote_address`
   instead of parsing from headers {pull}889[#889]
* Added `ElasticApmAttacher.attach(String propertiesLocation)` to specify a custom properties location
* Logs message when `transaction_max_spans` has been exceeded {pull}849[#849]
* Report the number of affected rows by a SQL statement (UPDATE,DELETE,INSERT) in 'affected_rows' span attribute {pull}707[#707]
* Add <<public-api, `@Traced`>> annotation which either creates a span or a transaction, depending on the context
* Report JMS destination as a span/transaction context field {pull}906[#906]
* Added <<config-capture-jmx-metrics, `capture_jmx_metrics`>> configuration option

[float]
===== Bug Fixes
* JMS creates polling transactions even when the API invocations return without a message
* Support registering MBeans which are added after agent startup

[[release-notes-1.10.0]]
==== 1.10.0 - 2019/09/30

[float]
===== Features
* Add ability to manually specify reported <<config-hostname, hostname>>
* Add support for <<supported-databases, Redis Jedis client>>.
* Add support for identifying target JVM to attach apm agent to using JVM property. See also the documentation of the <<setup-attach-cli-usage-options, `--include` and `--exclude` flags>>
* Added <<config-capture-jmx-metrics, `capture_jmx_metrics`>> configuration option
* Improve servlet error capture {pull}812[#812]
  Among others, now also takes Spring MVC `@ExceptionHandler`s into account
* Instrument Logger#error(String, Throwable) {pull}821[#821]
  Automatically captures exceptions when calling `logger.error("message", exception)`
* Easier log correlation with https://github.com/elastic/java-ecs-logging. See <<log-correlation, docs>>.
* Avoid creating a temp agent file for each attachment {pull}859[#859]
* Instrument `View#render` instead of `DispatcherServlet#render` {pull}829[#829]
  This makes the transaction breakdown graph more useful. Instead of `dispatcher-servlet`, the graph now shows a type which is based on the view name, for example, `FreeMarker` or `Thymeleaf`.

[float]
===== Bug Fixes
* Error in log when setting <<config-server-urls, server_urls>>
 to an empty string - `co.elastic.apm.agent.configuration.ApmServerConfigurationSource - Expected previousException not to be null`
* Avoid terminating the TCP connection to APM Server when polling for configuration updates {pull}823[#823]

[[release-notes-1.9.0]]
==== 1.9.0 - 2019/08/22

[float]
===== Features
* Upgrading supported OpenTracing version from 0.31 to 0.33
* Added annotation and meta-annotation matching support for `trace_methods`, for example:
** `public @java.inject.* org.example.*` (for annotation)
** `public @@javax.enterprise.context.NormalScope org.example.*` (for meta-annotation)
* The runtime attachment now also works when the `tools.jar` or the `jdk.attach` module is not available.
This means you don't need a full JDK installation - the JRE is sufficient.
This makes the runtime attachment work in more environments such as minimal Docker containers.
Note that the runtime attachment currently does not work for OSGi containers like those used in many application servers such as JBoss and WildFly.
See the <<setup-attach-cli, documentation>> for more information.
* Support for Hibernate Search

[float]
===== Bug Fixes
* A warning in logs saying APM server is not available when using 1.8 with APM server 6.x.
Due to that, agent 1.8.0 will silently ignore non-string labels, even if used with APM server of versions 6.7.x or 6.8.x that support such.
If APM server version is <6.7 or 7.0+, this should have no effect. Otherwise, upgrade the Java agent to 1.9.0+.
* `ApacheHttpAsyncClientInstrumentation` matching increases startup time considerably
* Log correlation feature is active when `active==false`
* Tomcat's memory leak prevention mechanism is causing a... memory leak. JDBC statement map is leaking in Tomcat if the application that first used it is undeployed/redeployed.
See https://discuss.elastic.co/t/elastic-apm-agent-jdbchelper-seems-to-use-a-lot-of-memory/195295[this related discussion].

[float]
==== Breaking Changes
* The `apm-agent-attach.jar` is not executable anymore.
Use `apm-agent-attach-standalone.jar` instead.

[[release-notes-1.8.0]]
==== 1.8.0 - 2019/07/30

[float]
===== Features
* Added support for tracking https://www.elastic.co/guide/en/kibana/7.3/transactions.html[time spent by span type].
   Can be disabled by setting https://www.elastic.co/guide/en/apm/agent/java/current/config-core.html#config-breakdown-metrics[`breakdown_metrics`] to `false`.
* Added support for https://www.elastic.co/guide/en/kibana/7.3/agent-configuration.html[central configuration].
   Can be disabled by setting <<config-central-config, `central_config`>> to `false`.
* Added support for Spring's JMS flavor - instrumenting `org.springframework.jms.listener.SessionAwareMessageListener`
* Added support to legacy ApacheHttpClient APIs (which adds support to Axis2 configured to use ApacheHttpClient)
* Added support for setting <<config-server-urls, `server_urls`>> dynamically via properties file {pull}723[#723]
* Added <<config-config-file, `config_file`>> option
* Added option to use `@javax.ws.rs.Path` value as transaction name <<config-use-jaxrs-path-as-transaction-name, `use_jaxrs_path_as_transaction_name`>>
* Instrument quartz jobs <<supported-scheduling-frameworks, docs>>
* SQL parsing improvements {pull}696[#696]
* Introduce priorities for transaction name {pull}748[#748].
   Now uses the path as transaction name if <<config-use-path-as-transaction-name, `use_path_as_transaction_name`>> is set to `true`
   rather than `ServletClass#doGet`.
   But if a name can be determined from a high level framework,
   like Spring MVC, that takes precedence.
   User-supplied names from the API always take precedence over any others.
* Use JSP path name as transaction name as opposed to the generated servlet class name {pull}751[#751]

[float]
===== Bug Fixes
* Some JMS Consumers and Producers are filtered due to class name filtering in instrumentation matching
* Jetty: When no display name is set and context path is "/" transaction service names will now correctly fall back to configured values
* JDBC's `executeBatch` is not traced
* Drops non-String labels when connected to APM Server < 6.7 to avoid validation errors {pull}687[#687]
* Parsing container ID in cloud foundry garden {pull}695[#695]
* Automatic instrumentation should not override manual results {pull}752[#752]

[float]
===== Breaking changes
* The log correlation feature does not add `span.id` to the MDC anymore but only `trace.id` and `transaction.id` {pull}742[#742].

[[release-notes-1.7.0]]
==== 1.7.0 - 2019/06/13

[float]
===== Features
* Added the `trace_methods_duration_threshold` config option. When using the `trace_methods` config option with wild cards,
this enables considerable reduction of overhead by limiting the number of spans captured and reported
(see more details in config documentation).
NOTE: Using wildcards is still not the recommended approach for the `trace_methods` feature.
* Add `Transaction#addCustomContext(String key, String|Number|boolean value)` to public API
* Added support for AsyncHttpClient 2.x
* Added <<config-global-labels, `global_labels`>> configuration option.
This requires APM Server 7.2+.
* Added basic support for JMS- distributed tracing for basic scenarios of `send`, `receive`, `receiveNoWait` and `onMessage`.
Both Queues and Topics are supported.
Async `send` APIs are not supported in this version.
NOTE: This feature is currently marked as "experimental" and is disabled by default. In order to enable,
it is required to set the
<<config-disable-instrumentations, `disable_instrumentations`>>
configuration property to an empty string.
* Improved OSGi support: added a configuration option for `bootdelegation` packages {pull}641[#641]
* Better span names for SQL spans. For example, `SELECT FROM user` instead of just `SELECT` {pull}633[#633]

[float]
===== Bug Fixes
* ClassCastException related to async instrumentation of Pilotfish Executor causing thread hang (applied workaround)
* NullPointerException when computing Servlet transaction name with null HTTP method name
* FileNotFoundException when trying to find implementation version of jar with encoded URL
* NullPointerException when closing Apache AsyncHttpClient request producer
* Fixes loading of `elasticapm.properties` for Spring Boot applications
* Fix startup error on WebLogic 12.2.1.2.0 {pull}649[#649]
* Disable metrics reporting and APM Server health check when active=false {pull}653[#653]

[[release-notes-1.6.1]]
==== 1.6.1 - 2019/04/26

[float]
===== Bug Fixes
* Fixes transaction name for non-sampled transactions https://github.com/elastic/apm-agent-java/issues/581[#581]
* Makes log_file option work again https://github.com/elastic/apm-agent-java/issues/594[#594]
* Async context propagation fixes
** Fixing some async mechanisms lifecycle issues https://github.com/elastic/apm-agent-java/issues/605[#605]
** Fixes exceptions when using WildFly managed executor services https://github.com/elastic/apm-agent-java/issues/589[#589]
** Exclude glassfish Executor which does not permit wrapped runnables https://github.com/elastic/apm-agent-java/issues/596[#596]
** Exclude DumbExecutor https://github.com/elastic/apm-agent-java/issues/598[#598]
* Fixes Manifest version reading error to support `jar:file` protocol https://github.com/elastic/apm-agent-java/issues/601[#601]
* Fixes transaction name for non-sampled transactions https://github.com/elastic/apm-agent-java/issues/597[#597]
* Fixes potential classloader deadlock by preloading `FileSystems.getDefault()` https://github.com/elastic/apm-agent-java/issues/603[#603]

[[release-notes-1.6.0]]
==== 1.6.0 - 2019/04/16

[float]
===== Related Announcements
* Java APM Agent became part of the Cloud Foundry Java Buildpack as of https://github.com/cloudfoundry/java-buildpack/releases/tag/v4.19[Release v4.19]

[float]
===== Features
* Support Apache HttpAsyncClient - span creation and cross-service trace context propagation
* Added the `jvm.thread.count` metric, indicating the number of live threads in the JVM (daemon and non-daemon)
* Added support for WebLogic
* Added support for Spring `@Scheduled` and EJB `@Schedule` annotations - https://github.com/elastic/apm-agent-java/pull/569[#569]

[float]
===== Bug Fixes
* Avoid that the agent blocks server shutdown in case the APM Server is not available - https://github.com/elastic/apm-agent-java/pull/554[#554]
* Public API annotations improper retention prevents it from being used with Groovy - https://github.com/elastic/apm-agent-java/pull/567[#567]
* Eliminate side effects of class loading related to Instrumentation matching mechanism

[[release-notes-1.5.0]]
==== 1.5.0 - 2019/03/26

[float]
===== Potentially breaking changes
* If you didn't explicitly set the <<config-service-name, `service_name`>>
previously and you are dealing with a servlet-based application (including Spring Boot),
your `service_name` will change.
See the documentation for <<config-service-name[`service_name`]
and the corresponding section in _Features_ for more information.
Note: this requires APM Server 7.0+. If using previous versions, nothing will change.

[float]
===== Features
* Added property `"allow_path_on_hierarchy"` to JAX-RS plugin, to lookup inherited usage of `@path`
* Support for number and boolean labels in the public API {pull}497[497].
This change also renames `tag` to `label` on the API level to be compliant with the https://github.com/elastic/ecs#-base-fields[Elastic Common Schema (ECS)].
The `addTag(String, String)` method is still supported but deprecated in favor of `addLabel(String, String)`.
As of version 7.x of the stack, labels will be stored under `labels` in Elasticsearch.
Previously, they were stored under `context.tags`.
* Support async queries made by Elasticsearch REST client
* Added `setStartTimestamp(long epochMicros)` and `end(long epochMicros)` API methods to `Span` and `Transaction`,
allowing to set custom start and end timestamps.
* Auto-detection of the `service_name` based on the `<display-name>` element of the `web.xml` with a fallback to the servlet context path.
If you are using a spring-based application, the agent will use the setting for `spring.application.name` for its `service_name`.
See the documentation for <<config-service-name, `service_name`>>
for more information.
Note: this requires APM Server 7.0+. If using previous versions, nothing will change.
* Previously, enabling <<config-capture-body, `capture_body`>> could only capture form parameters.
Now it supports all UTF-8 encoded plain-text content types.
The option <<config-capture-body-content-types, `capture_body_content_types`>>
controls which `Content-Type`s should be captured.
* Support async calls made by OkHttp client (`Call#enqueue`)
* Added support for providing config options on agent attach.
** CLI example: `--config server_urls=http://localhost:8200,http://localhost:8201`
** API example: `ElasticApmAttacher.attach(Map.of("server_urls", "http://localhost:8200,http://localhost:8201"));`

[float]
===== Bug Fixes
* Logging integration through MDC is not working properly - https://github.com/elastic/apm-agent-java/issues/499[#499]
* ClassCastException with adoptopenjdk/openjdk11-openj9 - https://github.com/elastic/apm-agent-java/issues/505[#505]
* Span count limitation is not working properly - reported https://discuss.elastic.co/t/kibana-apm-not-showing-spans-which-are-visible-in-discover-too-many-spans/171690[in our forum]
* Java agent causes Exceptions in Alfresco cluster environment due to failure in the instrumentation of Hazelcast `Executor`s - reported https://discuss.elastic.co/t/cant-run-apm-java-agent-in-alfresco-cluster-environment/172962[in our forum]

[[release-notes-1.4.0]]
==== 1.4.0 - 2019/02/14

[float]
===== Features
* Added support for sync calls of OkHttp client
* Added support for context propagation for `java.util.concurrent.ExecutorService`s
* The `trace_methods` configuration now allows to omit the method matcher.
   Example: `com.example.*` traces all classes and methods within the `com.example` package and sub-packages.
* Added support for JSF. Tested on WildFly, WebSphere Liberty and Payara with embedded JSF implementation and on Tomcat and Jetty with
 MyFaces 2.2 and 2.3
* Introduces a new configuration option `disable_metrics` which disables the collection of metrics via a wildcard expression.
* Support for HttpUrlConnection
* Adds `subtype` and `action` to spans. This replaces former typing mechanism where type, subtype and action were all set through
   the type in an hierarchical dotted-syntax. In order to support existing API usages, dotted types are parsed into subtype and action,
   however `Span.createSpan` and `Span.setType` are deprecated starting this version. Instead, type-less spans can be created using the new
   `Span.startSpan` API and typed spans can be created using the new `Span.startSpan(String type, String subtype, String action)` API
* Support for JBoss EAP 6.4, 7.0, 7.1 and 7.2
* Improved startup times
* Support for SOAP (JAX-WS).
   SOAP client create spans and propagate context.
   Transactions are created for `@WebService` classes and `@WebMethod` methods.

[float]
===== Bug Fixes
* Fixes a failure in BitBucket when agent deployed https://github.com/elastic/apm-agent-java/issues/349[#349]
* Fixes increased CPU consumption https://github.com/elastic/apm-agent-java/issues/453[#453] and https://github.com/elastic/apm-agent-java/issues/443[#443]
* Fixed some OpenTracing bridge functionalities that were not working when auto-instrumentation is disabled
* Fixed an error occurring when ending an OpenTracing span before deactivating
* Sending proper `null` for metrics that have a NaN value
* Fixes JVM crash with Java 7 https://github.com/elastic/apm-agent-java/issues/458[#458]
* Fixes an application deployment failure when using EclipseLink and `trace_methods` configuration https://github.com/elastic/apm-agent-java/issues/474[#474]

[[release-notes-1.3.0]]
==== 1.3.0 - 2019/01/10

[float]
===== Features
* The agent now collects system and JVM metrics https://github.com/elastic/apm-agent-java/pull/360[#360]
* Add API methods `ElasticApm#startTransactionWithRemoteParent` and `Span#injectTraceHeaders` to allow for manual context propagation https://github.com/elastic/apm-agent-java/pull/396[#396].
* Added `trace_methods` configuration option which lets you define which methods in your project or 3rd party libraries should be traced.
   To create spans for all `public` methods of classes whose name ends in `Service` which are in a sub-package of `org.example.services` use this matcher:
   `public org.example.services.*.*Service#*` https://github.com/elastic/apm-agent-java/pull/398[#398]
* Added span for `DispatcherServlet#render` https://github.com/elastic/apm-agent-java/pull/409[#409].
* Flush reporter on shutdown to make sure all recorded Spans are sent to the server before the program exits https://github.com/elastic/apm-agent-java/pull/397[#397]
* Adds Kubernetes https://github.com/elastic/apm-agent-java/issues/383[#383] and Docker metadata to, enabling correlation with the Kibana Infra UI.
* Improved error handling of the Servlet Async API https://github.com/elastic/apm-agent-java/issues/399[#399]
* Support async API’s used with AsyncContext.start https://github.com/elastic/apm-agent-java/issues/388[#388]

[float]
===== Bug Fixes
* Fixing a potential memory leak when there is no connection with APM server
* Fixes NoSuchMethodError CharBuffer.flip() which occurs when using the Elasticsearch RestClient and Java 7 or 8 https://github.com/elastic/apm-agent-java/pull/401[#401]


[[release-notes-1.2.0]]
==== 1.2.0 - 2018/12/19

[float]
===== Features
* Added `capture_headers` configuration option.
   Set to `false` to disable capturing request and response headers.
   This will reduce the allocation rate of the agent and can save you network bandwidth and disk space.
* Makes the API methods `addTag`, `setName`, `setType`, `setUser` and `setResult` fluent, so that calls can be chained.

[float]
===== Bug Fixes
* Catch all errors thrown within agent injected code
* Enable public APIs and OpenTracing bridge to work properly in OSGi systems, fixes https://github.com/elastic/apm-agent-java/issues/362[this WildFly issue]
* Remove module-info.java to enable agent working on early Tomcat 8.5 versions
* Fix https://github.com/elastic/apm-agent-java/issues/371[async Servlet API issue]

[[release-notes-1.1.0]]
==== 1.1.0 - 2018/11/28

[float]
===== Features
* Some memory allocation improvements
* Enabling bootdelegation for agent classes in Atlassian OSGI systems

[float]
===== Bug Fixes
* Update dsl-json which fixes a memory leak.
 See https://github.com/ngs-doo/dsl-json/pull/102[ngs-doo/dsl-json#102] for details.
* Avoid `VerifyError`s by non instrumenting classes compiled for Java 4 or earlier
* Enable APM Server URL configuration with path (fixes #339)
* Reverse `system.hostname` and `system.platform` order sent to APM server

[[release-notes-1.0.1]]
==== 1.0.1 - 2018/11/15

[float]
===== Bug Fixes
* Fixes NoSuchMethodError CharBuffer.flip() which occurs when using the Elasticsearch RestClient and Java 7 or 8 {pull}313[#313]

[[release-notes-1.0.0]]
==== 1.0.0 - 2018/11/14

[float]
===== Breaking changes
* Remove intake v1 support. This version requires APM Server 6.5.0+ which supports the intake api v2.
   Until the time the APM Server 6.5.0 is officially released,
   you can test with docker by pulling the APM Server image via
   `docker pull docker.elastic.co/apm/apm-server:6.5.0-SNAPSHOT`.

[float]
===== Features
* Adds `@CaptureTransaction` and `@CaptureSpan` annotations which let you declaratively add custom transactions and spans.
   Note that it is required to configure the `application_packages` for this to work.
   See the <<api-annotation, documentation>> for more information.
* The public API now supports to activate a span on the current thread.
   This makes the span available via `ElasticApm#currentSpan()`
   Refer to the <<api-span-activate, documentation>> for more details.
* Capturing of Elasticsearch RestClient 5.0.2+ calls.
   Currently, the `*Async` methods are not supported, only their synchronous counterparts.
* Added API methods to enable correlating the spans created from the JavaScrip Real User Monitoring agent with the Java agent transaction.
   More information can be found in the <<api-ensure-parent-id, documentation>>.
* Added `Transaction.isSampled()` and `Span.isSampled()` methods to the public API
* Added `Transaction#setResult` to the public API {pull}293[#293]

[float]
===== Bug Fixes
* Fix for situations where status code is reported as `200`, even though it actually was `500` {pull}225[#225]
* Capturing the username now properly works when using Spring security {pull}183[#183]

[[release-notes-1.0.0.rc1]]
==== 1.0.0.RC1 - 2018/11/06

[float]
===== Breaking changes
* Remove intake v1 support. This version requires APM Server 6.5.0+ which supports the intake api v2.
   Until the time the APM Server 6.5.0 is officially released,
   you can test with docker by pulling the APM Server image via
   `docker pull docker.elastic.co/apm/apm-server:6.5.0-SNAPSHOT`.
* Wildcard patterns are case insensitive by default. Prepend `(?-i)` to make the matching case sensitive.

[float]
===== Features
* Support for Distributed Tracing
* Adds `@CaptureTransaction` and `@CaptureSpan` annotations which let you declaratively add custom transactions and spans.
   Note that it is required to configure the `application_packages` for this to work.
   See the <<api-annotation, documentation>> for more information.
* The public API now supports to activate a span on the current thread.
   This makes the span available via `ElasticApm#currentSpan()`
   Refer to the <<api-span-activate, documentation>> for more details.
* Capturing of Elasticsearch RestClient 5.0.2+ calls.
   Currently, the `*Async` methods are not supported, only their synchronous counterparts.
* Added API methods to enable correlating the spans created from the JavaScrip Real User Monitoring agent with the Java agent transaction.
   More information can be found in the <<api-ensure-parent-id, documentation>>.
* Microsecond accurate timestamps {pull}261[#261]
* Support for JAX-RS annotations.
Transactions are named based on your resources (`ResourceClass#resourceMethod`).

[float]
===== Bug Fixes
* Fix for situations where status code is reported as `200`, even though it actually was `500` {pull}225[#225]

[[release-notes-0.8.x]]
=== Java Agent version 0.8.x

[[release-notes-0.8.0]]
==== 0.8.0

[float]
===== Breaking changes
* Wildcard patterns are case insensitive by default. Prepend `(?-i)` to make the matching case sensitive.

[float]
===== Features
* Wildcard patterns are now not limited to only one wildcard in the middle and can be arbitrarily complex now.
   Example: `*foo*bar*baz`.
* Support for JAX-RS annotations.
   Transactions are named based on your resources (`ResourceClass#resourceMethod`).

[[release-notes-0.7.x]]
=== Java Agent version 0.7.x

[[release-notes-0.7.1]]
==== 0.7.1 - 2018/10/24

[float]
===== Bug Fixes
* Avoid recycling transactions twice {pull}178[#178]

[[release-notes-0.7.0]]
==== 0.7.0 - 2018/09/12

[float]
===== Breaking changes
* Removed `ElasticApm.startSpan`. Spans can now only be created from their transactions via `Transaction#createSpan`.
* `ElasticApm.startTransaction` and `Transaction#createSpan` don't activate the transaction and spans
   and are thus not available via `ElasticApm.activeTransaction` and `ElasticApm.activeSpan`.

[float]
===== Features
* Public API
** Add `Span#captureException` and `Transaction#captureException` to public API.
      `ElasticApm.captureException` is deprecated now. Use `ElasticApm.currentSpan().captureException(exception)` instead.
** Added `Transaction.getId` and `Span.getId` methods
* Added support for async servlet requests
* Added support for Payara/Glassfish
* Incubating support for Apache HttpClient
* Support for Spring RestTemplate
* Added configuration options `use_path_as_transaction_name` and `url_groups`,
   which allow to use the URL path as the transaction name.
   As that could contain path parameters, like `/user/$userId` however,
   You can set the `url_groups` option to define a wildcard pattern, like `/user/*`,
   to group those paths together.
   This is especially helpful when using an unsupported Servlet API-based framework.
* Support duration suffixes (`ms`, `s` and `m`) for duration configuration options.
   Not using the duration suffix logs out a deprecation warning and will not be supported in future versions.
* Add ability to add multiple APM server URLs, which enables client-side load balancing.
   The configuration option `server_url` has been renamed to `server_urls` to reflect this change.
   However, `server_url` still works for backwards compatibility.
* The configuration option `service_name` is now optional.
   It defaults to the main class name,
   the name of the executed jar file (removing the version number),
   or the application server name (for example `tomcat-application`).
   In a lot of cases,
   you will still want to set the `service_name` explicitly.
   But it helps getting started and seeing data easier,
   as there are no required configuration options anymore.
   In the future we will most likely determine more useful application names for Servlet API-based applications.<|MERGE_RESOLUTION|>--- conflicted
+++ resolved
@@ -32,11 +32,8 @@
 
 [float]
 ===== Bug fixes
-<<<<<<< HEAD
+* Fixed multiple dropped stats types in a transaction producing invalid JSON: {pull}2589[#2589]
 * Fallback to standard output when Security Manager prevents writing to log file - {pull}2581[#2581]
-=======
-* Fixed multiple dropped stats types in a transaction producing invalid JSON: {pull}2589[#2589]
->>>>>>> 6bc92e3e
 
 [[release-notes-1.x]]
 === Java Agent version 1.x
