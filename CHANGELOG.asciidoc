ifdef::env-github[]
NOTE: Release notes are best read in our documentation at
https://www.elastic.co/guide/en/apm/agent/java/current/release-notes.html[elastic.co]
endif::[]

////
[[release-notes-x.x.x]]
==== x.x.x - YYYY/MM/DD

[float]
===== Breaking changes

[float]
===== Features
* Cool new feature: {pull}2526[#2526]

[float]
===== Bug fixes
////

=== Unreleased
[[release-notes-1.14.0]]
==== 1.14.0 - YYYY/MM/DD

[float]
===== Breaking changes

[float]
===== Features
* Support for the official https://www.w3.org/TR/trace-context[W3C] `traceparent` and `tracestate` headers. +
  The agent now accepts both the `elastic-apm-traceparent` and the official `traceparent` header.
  By default, it sends both headers on outgoing requests,
  unless <<config-use-elastic-traceparent-header, `use_elastic_traceparent_header`>> is set to false.

[float]
===== Bug fixes

[[release-notes-1.x]]
=== Java Agent version 1.x

[[release-notes-1.13.0]]
==== 1.13.0 - 2020/02/11

[float]
===== Features

* Add support for <<supported-databases, Redis Lettuce client>>
* Add `context.message.age.ms` field for JMS message receiving spans and transactions - {pull}970[#970]
* Instrument log4j Logger#error(String, Throwable) ({pull}919[#919]) Automatically captures exceptions when calling `logger.error("message", exception)`
* Add instrumentation for external process execution through `java.lang.Process` and Apache `commons-exec` - {pull}903[#903]
* Add `destination` fields to exit span contexts - {pull}976[#976]
* Removed `context.message.topic.name` field - {pull}993[#993]
* Add support for Kafka clients - {pull}981[#981]
* Add support for binary `traceparent` header format (see the https://github.com/elastic/apm/blob/master/docs/agent-development.md#Binary-Fields[spec]
for more details) - {pull}1009[#1009]
<<<<<<< HEAD
* Add a sampling profiler based on https://github.com/jvm-profiling-tools/async-profiler[async-profiler].
  This is a low-overhead way of seeing which methods make your transactions slow.
  See <<config-profiling>> for more details.
=======
* Add support for log correlation for log4j and log4j2, even when not used in combination with slf4j.
  See <<supported-logging-frameworks>> for details.
* `Span#captureException` and `Transaction#captureException` in public Api return reported error id. - {pull}[#1015]
>>>>>>> 9528d358

[float]
===== Bug Fixes

* Fix parsing value of `trace_methods` configuration property {pull}930[#930]
* Workaround for `java.util.logging` deadlock {pull}965[#965]
* JMS should propagate traceparent header when transactions are not sampled {pull}999[#999]
* Spans are not closed if JDBC implementation does not support `getUpdateCount` {pull}1008[#1008]

[[release-notes-1.12.0]]
==== 1.12.0 - 2019/11/21

[float]
===== Features
* JMS Enhancements {pull}911[#911]:
** Add special handling for temporary queues/topics
** Capture message bodies of text Messages
*** Rely on the existing `ELASTIC_APM_CAPTURE_BODY` agent config option (off by default).
*** Send as `context.message.body`
*** Limit size to 10000 characters. If longer than this size, trim to 9999 and append with ellipsis
** Introduce the `ignore_message_queues` configuration to disable instrumentation (message tagging) for specific 
      queues/topics as suggested in {pull}710[#710]
** Capture predefined message headers and all properties
*** Rely on the existing `ELASTIC_APM_CAPTURE_HEADERS` agent config option.
*** Send as `context.message.headers`
*** Sanitize sensitive headers/properties based on the `sanitize_field_names` config option
* Added support for the MongoDB sync driver. See https://www.elastic.co/guide/en/apm/agent/java/master/supported-technologies-details.html#supported-databases[supported data stores].

[float]
===== Bug Fixes
* JDBC regression- `PreparedStatement#executeUpdate()` and `PreparedStatement#executeLargeUpdate()` are not traced {pull}918[#918]
* When systemd cgroup driver is used, the discovered Kubernetes pod UID contains "_" instead of "-" {pull}920[#920]
* DB2 jcc4 driver is not traced properly {pull}926[#926]

[[release-notes-1.11.0]]
==== 1.11.0 - 2019/10/31

[float]
===== Features
* Add the ability to configure a unique name for a JVM within a service through the
https://www.elastic.co/guide/en/apm/agent/java/master/config-core.html#config-service-node-name[`service_node_name`]
config option]
* Add ability to ignore some exceptions to be reported as errors https://www.elastic.co/guide/en/apm/agent/java/master/config-core.html#config-ignore-exceptions[ignore_exceptions]
* Applying new logic for JMS `javax.jms.MessageConsumer#receive` so that, instead of the transaction created for the 
   polling method itself (ie from `receive` start to end), the agent will create a transaction attempting to capture 
   the code executed during actual message handling.
   This logic is suitable for environments where polling APIs are invoked within dedicated polling threads.
   This polling transaction creation strategy can be reversed through a configuration option (`message_polling_transaction_strategy`) 
   that is not exposed in the properties file by default.  
* Send IP obtained through `javax.servlet.ServletRequest#getRemoteAddr()` in `context.request.socket.remote_address` 
   instead of parsing from headers {pull}889[#889]
* Added `ElasticApmAttacher.attach(String propertiesLocation)` to specify a custom properties location
* Logs message when `transaction_max_spans` has been exceeded {pull}849[#849]
* Report the number of affected rows by a SQL statement (UPDATE,DELETE,INSERT) in 'affected_rows' span attribute {pull}707[#707]
* Add https://www.elastic.co/guide/en/apm/agent/java/master/public-api.html#api-traced[`@Traced`] annotation which either creates a span or a transaction, depending on the context
* Report JMS destination as a span/transaction context field {pull}906[#906]
* Added https://www.elastic.co/guide/en/apm/agent/java/master/config-jmx.html#config-capture-jmx-metrics[`capture_jmx_metrics`] configuration option

[float]
===== Bug Fixes
* JMS creates polling transactions even when the API invocations return without a message
* Support registering MBeans which are added after agent startup

[[release-notes-1.10.0]]
==== 1.10.0 - 2019/09/30

[float]
===== Features
* Add ability to manually specify reported https://www.elastic.co/guide/en/apm/agent/java/master/config-core.html#config-hostname[hostname]
* Add support for https://www.elastic.co/guide/en/apm/agent/java/master/supported-technologies-details.html#supported-databases[Redis Jedis client]
* Add support for identifying target JVM to attach apm agent to using JMV property. See also the documentation of the https://www.elastic.co/guide/en/apm/agent/java/master/setup-attach-cli.html#setup-attach-cli-usage-list[`--include` and `--exclude` flags]
* Added https://www.elastic.co/guide/en/apm/agent/java/master/config-jmx.html#config-capture-jmx-metrics[`capture_jmx_metrics`] configuration option
* Improve servlet error capture {pull}812[#812]
  Among others, now also takes Spring MVC `@ExceptionHandler`s into account 
* Instrument Logger#error(String, Throwable) {pull}821[#821]
  Automatically captures exceptions when calling `logger.error("message", exception)`
* Easier log correlation with https://github.com/elastic/java-ecs-logging. See https://www.elastic.co/guide/en/apm/agent/java/master/log-correlation.html[docs].
* Avoid creating a temp agent file for each attachment {pull}859[#859]
* Instrument `View#render` instead of `DispatcherServlet#render` {pull}829[#829]
  This makes the transaction breakdown graph more useful. Instead of `dispatcher-servlet`, the graph now shows a type which is based on the view name, for example, `FreeMarker` or `Thymeleaf`.

[float]
===== Bug Fixes
* Error in log when setting https://www.elastic.co/guide/en/apm/agent/java/current/config-reporter.html#config-server-urls[server_urls] 
 to an empty string - `co.elastic.apm.agent.configuration.ApmServerConfigurationSource - Expected previousException not to be null`
* Avoid terminating the TCP connection to APM Server when polling for configuration updates {pull}823[#823]
 
[[release-notes-1.9.0]]
==== 1.9.0 - 2019/08/22

[float]
===== Features
* Upgrading supported OpenTracing version from 0.31 to 0.33
* Added annotation and meta-annotation matching support for `trace_methods`, for example:
** `public @java.inject.* org.example.*` (for annotation)
** `public @@javax.enterprise.context.NormalScope org.example.*` (for meta-annotation)
* The runtime attachment now also works when the `tools.jar` or the `jdk.attach` module is not available.
This means you don't need a full JDK installation - the JRE is sufficient.
This makes the runtime attachment work in more environments such as minimal Docker containers.
Note that the runtime attachment currently does not work for OSGi containers like those used in many application servers such as JBoss and WildFly.
See the https://www.elastic.co/guide/en/apm/agent/java/master/setup-attach-cli.html[documentation] for more information.
* Support for Hibernate Search

[float]
===== Bug Fixes
* A warning in logs saying APM server is not available when using 1.8 with APM server 6.x.
Due to that, agent 1.8.0 will silently ignore non-string labels, even if used with APM server of versions 6.7.x or 6.8.x that support such.
If APM server version is <6.7 or 7.0+, this should have no effect. Otherwise, upgrade the Java agent to 1.9.0+.
* `ApacheHttpAsyncClientInstrumentation` matching increases startup time considerably
* Log correlation feature is active when `active==false`
* Tomcat's memory leak prevention mechanism is causing a... memory leak. JDBC statement map is leaking in Tomcat if the application that first used it is udeployed/redeployed.
See https://discuss.elastic.co/t/elastic-apm-agent-jdbchelper-seems-to-use-a-lot-of-memory/195295[this related discussion].

[float]
==== Breaking Changes
* The `apm-agent-attach.jar` is not executable anymore.
Use `apm-agent-attach-standalone.jar` instead. 

[[release-notes-1.8.0]]
==== 1.8.0 - 2019/07/30

[float]
===== Features
* Added support for tracking https://www.elastic.co/guide/en/kibana/7.3/transactions.html[time spent by span type].
   Can be disabled by setting https://www.elastic.co/guide/en/apm/agent/java/current/config-core.html#config-breakdown-metrics[`breakdown_metrics`] to `false`. 
* Added support for https://www.elastic.co/guide/en/kibana/7.3/agent-configuration.html[central configuration].
   Can be disabled by setting https://www.elastic.co/guide/en/apm/agent/java/current/config-core.html#config-central-config[`central_config`] to `false`.
* Added support for Spring's JMS flavor - instrumenting `org.springframework.jms.listener.SessionAwareMessageListener`
* Added support to legacy ApacheHttpClient APIs (which adds support to Axis2 configured to use ApacheHttpClient)
* Added support for setting https://www.elastic.co/guide/en/apm/agent/java/1.x/config-reporter.html#config-server-urls[`server_urls`] dynamically via properties file {pull}723[#723]
* Added https://www.elastic.co/guide/en/apm/agent/java/current/config-core.html#config-config-file[`config_file`] option 
* Added option to use `@javax.ws.rs.Path` value as transaction name https://www.elastic.co/guide/en/apm/agent/java/current/config-jax-rs.html#config-use-jaxrs-path-as-transaction-name[`use_jaxrs_path_as_transaction_name`]
* Instrument quartz jobs https://www.elastic.co/guide/en/apm/agent/java/current/supported-technologies-details.html#supported-scheduling-frameworks[docs]
* SQL parsing improvements {pull}696[#696]
* Introduce priorities for transaction name {pull}748[#748].
   Now uses the path as transaction name if https://www.elastic.co/guide/en/apm/agent/java/current/config-http.html#config-use-path-as-transaction-name[`use_path_as_transaction_name`] is set to `true`
   rather than `ServletClass#doGet`.
   But if a name can be determined from a high level framework,
   like Spring MVC, that takes precedence.
   User-supplied names from the API always take precedence over any others.
* Use JSP path name as transaction name as opposed to the generated servlet class name {pull}751[#751]

[float]
===== Bug Fixes
* Some JMS Consumers and Producers are filtered due to class name filtering in instrumentation matching
* Jetty: When no display name is set and context path is "/" transaction service names will now correctly fall back to configured values
* JDBC's `executeBatch` is not traced
* Drops non-String labels when connected to APM Server < 6.7 to avoid validation errors {pull}687[#687]
* Parsing container ID in cloud foundry garden {pull}695[#695]
* Automatic instrumentation should not override manual results {pull}752[#752]

[float]
===== Breaking changes
* The log correlation feature does not add `span.id` to the MDC anymore but only `trace.id` and `transaction.id` {pull}742[#742].

[[release-notes-1.7.0]]
==== 1.7.0 - 2019/06/13

[float]
===== Features
* Added the `trace_methods_duration_threshold` config option. When using the `trace_methods` config option with wild cards,
this enables considerable reduction of overhead by limiting the number of spans captured and reported
(see more details in config documentation).
NOTE: Using wildcards is still not the recommended approach for the `trace_methods` feature.
* Add `Transaction#addCustomContext(String key, String|Number|boolean value)` to public API
* Added support for AsyncHttpClient 2.x
* Added https://www.elastic.co/guide/en/apm/agent/java/current/config-core.html#config-global-labels[`global_labels`] configuration option.
This requires APM Server 7.2+.
* Added basic support for JMS- distributed tracing for basic scenarios of `send`, `receive`, `receiveNoWait` and `onMessage`.
Both Queues and Topics are supported.
Async `send` APIs are not supported in this version. 
NOTE: This feature is currently marked as "Incubating" and is disabled by default. In order to enable,
it is required to set the
https://www.elastic.co/guide/en/apm/agent/java/1.x/config-core.html#config-disable-instrumentations[`disable_instrumentations`] 
configuration property to an empty string.
* Improved OSGi support: added a configuration option for `bootdelegation` packages {pull}641[#641]
* Better span names for SQL spans. For example, `SELECT FROM user` instead of just `SELECT` {pull}633[#633]

[float]
===== Bug Fixes
* ClassCastException related to async instrumentation of Pilotfish Executor causing thread hang (applied workaround)
* NullPointerException when computing Servlet transaction name with null HTTP method name
* FileNotFoundException when trying to find implementation version of jar with encoded URL
* NullPointerException when closing Apache AsyncHttpClient request producer
* Fixes loading of `elasticapm.properties` for Spring Boot applications
* Fix startup error on WebLogic 12.2.1.2.0 {pull}649[#649]
* Disable metrics reporting and APM Server health check when active=false {pull}653[#653]

[[release-notes-1.6.1]]
==== 1.6.1 - 2019/04/26

[float]
===== Bug Fixes
* Fixes transaction name for non-sampled transactions https://github.com/elastic/apm-agent-java/issues/581[#581]
* Makes log_file option work again https://github.com/elastic/apm-agent-java/issues/594[#594]
* Async context propagation fixes
** Fixing some async mechanisms lifecycle issues https://github.com/elastic/apm-agent-java/issues/605[#605]
** Fixes exceptions when using WildFly managed executor services https://github.com/elastic/apm-agent-java/issues/589[#589]
** Exclude glassfish Executor which does not permit wrapped runnables https://github.com/elastic/apm-agent-java/issues/596[#596]
** Exclude DumbExecutor https://github.com/elastic/apm-agent-java/issues/598[#598]
* Fixes Manifest version reading error to support `jar:file` protocol https://github.com/elastic/apm-agent-java/issues/601[#601]
* Fixes transaction name for non-sampled transactions https://github.com/elastic/apm-agent-java/issues/597[#597]
* Fixes potential classloader deadlock by preloading `FileSystems.getDefault()` https://github.com/elastic/apm-agent-java/issues/603[#603]

[[release-notes-1.6.0]]
==== 1.6.0 - 2019/04/16

[float]
===== Related Announcements
* Java APM Agent became part of the Cloud Foundry Java Buildpack as of https://github.com/cloudfoundry/java-buildpack/releases/tag/v4.19[Release v4.19]
 
[float]
===== Features
* Support Apache HttpAsyncClient - span creation and cross-service trace context propagation
* Added the `jvm.thread.count` metric, indicating the number of live threads in the JVM (daemon and non-daemon) 
* Added support for WebLogic
* Added support for Spring `@Scheduled` and EJB `@Schedule` annotations - https://github.com/elastic/apm-agent-java/pull/569[#569]

[float]
===== Bug Fixes
* Avoid that the agent blocks server shutdown in case the APM Server is not available - https://github.com/elastic/apm-agent-java/pull/554[#554]
* Public API annotations improper retention prevents it from being used with Groovy - https://github.com/elastic/apm-agent-java/pull/567[#567]
* Eliminate side effects of class loading related to Instrumentation matching mechanism

[[release-notes-1.5.0]]
==== 1.5.0 - 2019/03/26

[float]
===== Potentially breaking changes
* If you didn't explicitly set the https://www.elastic.co/guide/en/apm/agent/java/master/config-core.html#config-service-name[`service_name`]
previously and you are dealing with a servlet-based application (including Spring Boot),
your `service_name` will change.
See the documentation for https://www.elastic.co/guide/en/apm/agent/java/master/config-core.html#config-service-name[`service_name`]
and the corresponding section in _Features_ for more information.
Note: this requires APM Server 7.0+. If using previous versions, nothing will change.

[float]
===== Features
* Added property `"allow_path_on_hierarchy"` to JAX-RS plugin, to lookup inherited usage of `@path`
* Support for number and boolean labels in the public API {pull}497[497].
This change also renames `tag` to `label` on the API level to be compliant with the https://github.com/elastic/ecs#-base-fields[Elastic Common Schema (ECS)].
The `addTag(String, String)` method is still supported but deprecated in favor of `addLabel(String, String)`.
As of version 7.x of the stack, labels will be stored under `labels` in Elasticsearch.
Previously, they were stored under `context.tags`.
* Support async queries made by Elasticsearch REST client 
* Added `setStartTimestamp(long epochMicros)` and `end(long epochMicros)` API methods to `Span` and `Transaction`,
allowing to set custom start and end timestamps.
* Auto-detection of the `service_name` based on the `<display-name>` element of the `web.xml` with a fallback to the servlet context path.
If you are using a spring-based application, the agent will use the setting for `spring.application.name` for its `service_name`.
See the documentation for https://www.elastic.co/guide/en/apm/agent/java/master/config-core.html#config-service-name[`service_name`]
for more information.
Note: this requires APM Server 7.0+. If using previous versions, nothing will change.
* Previously, enabling https://www.elastic.co/guide/en/apm/agent/java/master/config-core.html#config-capture-body[`capture_body`] could only capture form parameters.
Now it supports all UTF-8 encoded plain-text content types.
The option https://www.elastic.co/guide/en/apm/agent/java/master/config-http.html#config-capture-body-content-types[`capture_body_content_types`]
controls which `Content-Type`s should be captured.
* Support async calls made by OkHttp client (`Call#enqueue`)
* Added support for providing config options on agent attach.
** CLI example: `--config server_urls=http://localhost:8200,http://localhost:8201`
** API example: `ElasticApmAttacher.attach(Map.of("server_urls", "http://localhost:8200,http://localhost:8201"));`

[float]
===== Bug Fixes
* Logging integration through MDC is not working properly - https://github.com/elastic/apm-agent-java/issues/499[#499]
* ClassCastException with adoptopenjdk/openjdk11-openj9 - https://github.com/elastic/apm-agent-java/issues/505[#505]
* Span count limitation is not working properly - reported https://discuss.elastic.co/t/kibana-apm-not-showing-spans-which-are-visible-in-discover-too-many-spans/171690[in our forum]
* Java agent causes Exceptions in Alfresco cluster environment due to failure in the instrumentation of Hazelcast `Executor`s - reported https://discuss.elastic.co/t/cant-run-apm-java-agent-in-alfresco-cluster-environment/172962[in our forum]

[[release-notes-1.4.0]]
==== 1.4.0 - 2019/02/14

[float]
===== Features
* Added support for sync calls of OkHttp client
* Added support for context propagation for `java.util.concurrent.ExecutorService`s
* The `trace_methods` configuration now allows to omit the method matcher.
   Example: `com.example.*` traces all classes and methods within the `com.example` package and sub-packages.
* Added support for JSF. Tested on WildFly, WebSphere Liberty and Payara with embedded JSF implementation and on Tomcat and Jetty with
 MyFaces 2.2 and 2.3
* Introduces a new configuration option `disable_metrics` which disables the collection of metrics via a wildcard expression.
* Support for HttpUrlConnection
* Adds `subtype` and `action` to spans. This replaces former typing mechanism where type, subtype and action were all set through
   the type in an hierarchical dotted-syntax. In order to support existing API usages, dotted types are parsed into subtype and action, 
   however `Span.createSpan` and `Span.setType` are deprecated starting this version. Instead, type-less spans can be created using the new 
   `Span.startSpan` API and typed spans can be created using the new `Span.startSpan(String type, String subtype, String action)` API
* Support for JBoss EAP 6.4, 7.0, 7.1 and 7.2
* Improved startup times
* Support for SOAP (JAX-WS).
   SOAP client create spans and propagate context.
   Transactions are created for `@WebService` classes and `@WebMethod` methods.  

[float]
===== Bug Fixes
* Fixes a failure in BitBucket when agent deployed https://github.com/elastic/apm-agent-java/issues/349[#349]
* Fixes increased CPU consumption https://github.com/elastic/apm-agent-java/issues/453[#453] and https://github.com/elastic/apm-agent-java/issues/443[#443]
* Fixed some OpenTracing bridge functionalities that were not working when auto-instrumentation is disabled
* Fixed an error occurring when ending an OpenTracing span before deactivating
* Sending proper `null` for metrics that have a NaN value
* Fixes JVM crash with Java 7 https://github.com/elastic/apm-agent-java/issues/458[#458]
* Fixes an application deployment failure when using EclipseLink and `trace_methods` configuration https://github.com/elastic/apm-agent-java/issues/474[#474]

[[release-notes-1.3.0]]
==== 1.3.0 - 2019/01/10

[float]
===== Features
* The agent now collects system and JVM metrics https://github.com/elastic/apm-agent-java/pull/360[#360]
* Add API methods `ElasticApm#startTransactionWithRemoteParent` and `Span#injectTraceHeaders` to allow for manual context propagation https://github.com/elastic/apm-agent-java/pull/396[#396].
* Added `trace_methods` configuration option which lets you define which methods in your project or 3rd party libraries should be traced.
   To create spans for all `public` methods of classes whose name ends in `Service` which are in a sub-package of `org.example.services` use this matcher:
   `public org.example.services.*.*Service#*` https://github.com/elastic/apm-agent-java/pull/398[#398]
* Added span for `DispatcherServlet#render` https://github.com/elastic/apm-agent-java/pull/409[#409].
* Flush reporter on shutdown to make sure all recorded Spans are sent to the server before the programm exits https://github.com/elastic/apm-agent-java/pull/397[#397]
* Adds Kubernetes https://github.com/elastic/apm-agent-java/issues/383[#383] and Docker metadata to, enabling correlation with the Kibana Infra UI.
* Improved error handling of the Servlet Async API https://github.com/elastic/apm-agent-java/issues/399[#399]
* Support async API’s used with AsyncContext.start https://github.com/elastic/apm-agent-java/issues/388[#388]

[float]
===== Bug Fixes
* Fixing a potential memory leak when there is no connection with APM server
* Fixes NoSuchMethodError CharBuffer.flip() which occurs when using the Elasticsearch RestClient and Java 7 or 8 https://github.com/elastic/apm-agent-java/pull/401[#401]

 
[[release-notes-1.2.0]]
==== 1.2.0 - 2018/12/19

[float]
===== Features
* Added `capture_headers` configuration option.
   Set to `false` to disable capturing request and response headers.
   This will reduce the allocation rate of the agent and can save you network bandwidth and disk space.
* Makes the API methods `addTag`, `setName`, `setType`, `setUser` and `setResult` fluent, so that calls can be chained. 

[float]
===== Bug Fixes
* Catch all errors thrown within agent injected code
* Enable public APIs and OpenTracing bridge to work properly in OSGi systems, fixes https://github.com/elastic/apm-agent-java/issues/362[this WildFly issue]
* Remove module-info.java to enable agent working on early Tomcat 8.5 versions
* Fix https://github.com/elastic/apm-agent-java/issues/371[async Servlet API issue]

[[release-notes-1.1.0]]
==== 1.1.0 - 2018/11/28

[float]
===== Features
* Some memory allocation improvements
* Enabling bootdelegation for agent classes in Atlassian OSGI systems

[float]
===== Bug Fixes
* Update dsl-json which fixes a memory leak.
 See https://github.com/ngs-doo/dsl-json/pull/102[ngs-doo/dsl-json#102] for details. 
* Avoid `VerifyError`s by non instrumenting classes compiled for Java 4 or earlier
* Enable APM Server URL configuration with path (fixes #339)
* Reverse `system.hostname` and `system.platform` order sent to APM server

[[release-notes-1.0.1]]
==== 1.0.1 - 2018/11/15

[float]
===== Bug Fixes
* Fixes NoSuchMethodError CharBuffer.flip() which occurs when using the Elasticsearch RestClient and Java 7 or 8 {pull}313[#313]

[[release-notes-1.0.0]]
==== 1.0.0 - 2018/11/14

[float]
===== Breaking changes
* Remove intake v1 support. This version requires APM Server 6.5.0+ which supports the intake api v2.
   Until the time the APM Server 6.5.0 is officially released,
   you can test with docker by pulling the APM Server image via
   `docker pull docker.elastic.co/apm/apm-server:6.5.0-SNAPSHOT`. 

[float]
===== Features
* Adds `@CaptureTransaction` and `@CaptureSpan` annotations which let you declaratively add custom transactions and spans.
   Note that it is required to configure the `application_packages` for this to work.
   See the https://www.elastic.co/guide/en/apm/agent/java/master/public-api.html#api-annotation[documentation] for more information.
* The public API now supports to activate a span on the current thread.
   This makes the span available via `ElasticApm#currentSpan()`
   Refer to the https://www.elastic.co/guide/en/apm/agent/java/master/public-api.html#api-span-activate[documentation] for more details.
* Capturing of Elasticsearch RestClient 5.0.2+ calls.
   Currently, the `*Async` methods are not supported, only their synchronous counterparts.
* Added API methods to enable correlating the spans created from the JavaScrip Real User Monitoring agent with the Java agent transaction.
   More information can be found in the https://www.elastic.co/guide/en/apm/agent/java/master/public-api.html#api-ensure-parent-id[documentation].
* Added `Transaction.isSampled()` and `Span.isSampled()` methods to the public API
* Added `Transaction#setResult` to the public API {pull}293[#293]

[float]
===== Bug Fixes
* Fix for situations where status code is reported as `200`, even though it actually was `500` {pull}225[#225]
* Capturing the username now properly works when using Spring security {pull}183[#183]

[[release-notes-1.0.0.rc1]]
==== 1.0.0.RC1 - 2018/11/06

[float]
===== Breaking changes
* Remove intake v1 support. This version requires APM Server 6.5.0+ which supports the intake api v2.
   Until the time the APM Server 6.5.0 is officially released,
   you can test with docker by pulling the APM Server image via
   `docker pull docker.elastic.co/apm/apm-server:6.5.0-SNAPSHOT`.
* Wildcard patterns are case insensitive by default. Prepend `(?-i)` to make the matching case sensitive.

[float]
===== Features
* Support for Distributed Tracing
* Adds `@CaptureTransaction` and `@CaptureSpan` annotations which let you declaratively add custom transactions and spans.
   Note that it is required to configure the `application_packages` for this to work.
   See the https://www.elastic.co/guide/en/apm/agent/java/master/public-api.html#api-annotation[documentation] for more information.
* The public API now supports to activate a span on the current thread.
   This makes the span available via `ElasticApm#currentSpan()`
   Refer to the https://www.elastic.co/guide/en/apm/agent/java/master/public-api.html#api-span-activate[documentation] for more details.
* Capturing of Elasticsearch RestClient 5.0.2+ calls.
   Currently, the `*Async` methods are not supported, only their synchronous counterparts.
* Added API methods to enable correlating the spans created from the JavaScrip Real User Monitoring agent with the Java agent transaction.
   More information can be found in the https://www.elastic.co/guide/en/apm/agent/java/master/public-api.html#api-ensure-parent-id[documentation].
* Microsecond accurate timestamps {pull}261[#261]
* Support for JAX-RS annotations.
Transactions are named based on your resources (`ResourceClass#resourceMethod`).

[float]
===== Bug Fixes
* Fix for situations where status code is reported as `200`, even though it actually was `500` {pull}225[#225]

[[release-notes-0.8.x]]
=== Java Agent version 0.8.x

[[release-notes-0.8.0]]
==== 0.8.0

[float]
===== Breaking changes
* Wildcard patterns are case insensitive by default. Prepend `(?-i)` to make the matching case sensitive.

[float]
===== Features
* Wildcard patterns are now not limited to only one wildcard in the middle and can be arbitrarily complex now.
   Example: `*foo*bar*baz`.
* Support for JAX-RS annotations.
   Transactions are named based on your resources (`ResourceClass#resourceMethod`).

[[release-notes-0.7.x]]
=== Java Agent version 0.7.x

[[release-notes-0.7.1]]
==== 0.7.1 - 2018/10/24

[float]
===== Bug Fixes
* Avoid recycling transactions twice {pull}178[#178]

[[release-notes-0.7.0]]
==== 0.7.0 - 2018/09/12

[float]
===== Breaking changes
* Removed `ElasticApm.startSpan`. Spans can now only be created from their transactions via `Transaction#createSpan`.
* `ElasticApm.startTransaction` and `Transaction#createSpan` don't activate the transaction and spans
   and are thus not available via `ElasticApm.activeTransaction` and `ElasticApm.activeSpan`.

[float]
===== Features
* Public API
** Add `Span#captureException` and `Transaction#captureException` to public API.
      `ElasticApm.captureException` is deprecated now. Use `ElasticApm.currentSpan().captureException(exception)` instead.
** Added `Transaction.getId` and `Span.getId` methods 
* Added support for async servlet requests
* Added support for Payara/Glassfish
* Incubating support for Apache HttpClient
* Support for Spring RestTemplate
* Added configuration options `use_path_as_transaction_name` and `url_groups`,
   which allow to use the URL path as the transaction name.
   As that could contain path parameters, like `/user/$userId` however,
   You can set the `url_groups` option to define a wildcard pattern, like `/user/*`,
   to group those paths together.
   This is especially helpful when using an unsupported Servlet API-based framework. 
* Support duration suffixes (`ms`, `s` and `m`) for duration configuration options.
   Not using the duration suffix logs out a deprecation warning and will not be supported in future versions.
* Add ability to add multiple APM server URLs, which enables client-side load balancing.
   The configuration option `server_url` has been renamed to `server_urls` to reflect this change.
   However, `server_url` still works for backwards compatibility.
* The configuration option `service_name` is now optional.
   It defaults to the main class name,
   the name of the executed jar file (removing the version number),
   or the application server name (for example `tomcat-application`).
   In a lot of cases,
   you will still want to set the `service_name` explicitly.
   But it helps getting started and seeing data easier,
   as there are no required configuration options anymore.
   In the future we will most likely determine more useful application names for Servlet API-based applications.<|MERGE_RESOLUTION|>--- conflicted
+++ resolved
@@ -31,6 +31,9 @@
   The agent now accepts both the `elastic-apm-traceparent` and the official `traceparent` header.
   By default, it sends both headers on outgoing requests,
   unless <<config-use-elastic-traceparent-header, `use_elastic_traceparent_header`>> is set to false.
+* Creating spans for slow methods with the help of the sampling profiler https://github.com/jvm-profiling-tools/async-profiler[async-profiler].
+  This is a low-overhead way of seeing which methods make your transactions slow and a replacement for the `trace_methods` configuration option.
+  See <<supported-java-methods>> for more details.
 
 [float]
 ===== Bug fixes
@@ -53,15 +56,9 @@
 * Add support for Kafka clients - {pull}981[#981]
 * Add support for binary `traceparent` header format (see the https://github.com/elastic/apm/blob/master/docs/agent-development.md#Binary-Fields[spec]
 for more details) - {pull}1009[#1009]
-<<<<<<< HEAD
-* Add a sampling profiler based on https://github.com/jvm-profiling-tools/async-profiler[async-profiler].
-  This is a low-overhead way of seeing which methods make your transactions slow.
-  See <<config-profiling>> for more details.
-=======
 * Add support for log correlation for log4j and log4j2, even when not used in combination with slf4j.
   See <<supported-logging-frameworks>> for details.
 * `Span#captureException` and `Transaction#captureException` in public Api return reported error id. - {pull}[#1015]
->>>>>>> 9528d358
 
 [float]
 ===== Bug Fixes
