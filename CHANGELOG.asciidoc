ifdef::env-github[]
NOTE: Release notes are best read in our documentation at
https://www.elastic.co/guide/en/apm/agent/java/current/release-notes.html[elastic.co]
endif::[]

////
[[release-notes-x.x.x]]
==== x.x.x - YYYY/MM/DD

[float]
===== Breaking changes

[float]
===== Features
* Cool new feature: {pull}2526[#2526]

[float]
===== Bug fixes
////

=== Unreleased

[[release-notes-1.21.1]]
==== 1.21.1 - YYYY/MM/DD

[float]
===== Bug fixes

[[release-notes-1.x]]
=== Java Agent version 1.x

[[release-notes-1.21.0]]
==== 1.21.0 - 2020/02/09

[float]
===== Breaking changes
* Following PR {pull}1650[#1650], there are two slight changes with the <<config-server-url>> and <<config-server-urls>>
configuration options:
    1.  So far, setting `server_urls` with an empty string would allow the agent to work normally, apart from any action
        that requires communication with the APM Server, including the attempt to fetch a central configuration.
        Starting in this agent version, setting `server_urls` to empty string doesn't have any special meaning, it is
        the default expected configuration, where `server_url` will be used instead. In order to achieve the same
        behaviour, use the new <<config-disable-send>> configuration.
    2.  Up to this version, `server_url` was used as an alias to `server_urls`, meaning that one could potentially set
        the `server_url` config with a comma-separated list of multiple APM Server addresses, and that would have been a
        valid configuration. Starting in this agent version, `server_url` is a separate configuration, and it only accepts
        Strings that represent a single valid URL. Specifically, empty strings and commas are invalid.

[float]
===== Features
* Add cloud provider metadata to reported events, see
https://github.com/elastic/apm/blob/master/specs/agents/metadata.md#cloud-provider-metadata[spec] for details.
By default, the agent will try to automatically detect the cloud provider on startup, but this can be
configured through the <<config-cloud-provider, `cloud_provider`>> config option - {pull}1599[#1599]
<<<<<<< HEAD
* Deprecating `ignore_user_agents` in favour of `transaction_ignore_user_agents`, maintaining the same functionality -
{pull}1644[#1644]
=======
* Add span & transaction `outcome` field to improve error rate calculations - {pull}1613[#1613]
>>>>>>> be967652

[float]
===== Bug fixes
* Fixing crashes observed in Java 7 at sporadic timing by applying a few seconds delay on bootstrap - {pull}1594[#1594]
* Fallback to using "TLS" `SSLContext` when "SSL" is not available - {pull}1633[#1633]
* Fixing agent startup failure with `NullPointerException` thrown by Byte-buddy's `MultipleParentClassLoader` - {pull}1647[#1647]
* Fix cached type resolution triggering `ClassCastException` - {pull}1649[#1649]

[[release-notes-1.20.0]]
==== 1.20.0 - 2021/01/07

[float]
===== Breaking changes
* The following public API types were `public` so far and became package-private: `NoopScope`, `ScopeImpl` and `AbstractSpanImpl`.
  If your code is using them, you will need to change that when upgrading to this version.
  Related PR: {pull}1532[#1532]

[float]
===== Features
* Add support for RabbitMQ clients - {pull}1328[#1328]

[float]
===== Bug fixes
* Fix small memory allocation regression introduced with tracestate header {pull}1508[#1508]
* Fix `NullPointerException` from `WeakConcurrentMap.put` through the Elasticsearch client instrumentation - {pull}1531[#1531]
* Sending `transaction_id` and `parent_id` only for events that contain a valid `trace_id` as well - {pull}1537[#1537]
* Fix `ClassNotFoundError` with old versions of Spring resttemplate {pull}1524[#1524]
* Fix Micrometer-driven metrics validation errors by the APM Server when sending with illegal values - {pull}1559[#1559]
* Serialize all stack trace frames when setting `stack_trace_limit=-1` instead of none - {pull}1571[#1571]
* Fix `UnsupportedOperationException` when calling `ServletContext.getClassLoader()` - {pull}1576[#1576]
* Fix improper request body capturing - {pull}1579[#1579]
* Avoid `NullPointerException` due to null return values instrumentation advices - {pull}1601[#1601]
* Update async-profiler to 1.8.3 {pull}1602[1602]
* Use null-safe data structures to avoid `NullPointerException` {pull}1597[1597]
* Fix memory leak in sampling profiler mechanism - {pull}1592[#1592]

[float]
===== Refactors
* Migrate some plugins to indy dispatcher {pull}1405[#1405] {pull}1394[#1394]

[[release-notes-1.19.0]]
==== 1.19.0 - 2020/11/10

[float]
===== Features
* The agent version now includes a git hash if it's a snapshot version.
  This makes it easier to differ distinct snapshot builds of the same version.
  Example: `1.18.1-SNAPSHOT.4655910`
* Add support for sampling weight with propagation in `tracestate` W3C header {pull}1384[#1384]
* Adding two more valid options to the `log_level` config: `WARNING` (equivalent to `WARN`) and `CRITICAL`
  (will be treated as `ERROR`) - {pull}1431[1431]
* Add the ability to disable Servlet-related spans for `INCLUDE`, `FORWARD` and `ERROR` dispatches (without affecting
  basic Servlet capturing) by adding `servlet-api-dispatch` to <<config-disable-instrumentations>> - {pull}1448[1448]
* Add Sampling Profiler support for AArch64 architectures - {pull}1443[1443]
* Support proper transaction naming when using Spring's `ServletWrappingController` - {pull}1461[#1461]
* Update async-profiler to 1.8.2 {pull}1471[1471]
* Update existing Hibernate Search 6 instrumentation to work with the latest CR1 release
* Deprecating the `addLabel` public API in favor of `setLabel` (still supporting `addLabel`) - {pull}1449[#1449]

[float]
===== Bug fixes
* Fix `HttpUrlConnection` instrumentation issue (affecting distributed tracing as well) when using HTTPS without using
  `java.net.HttpURLConnection#disconnect` - {pull}1447[1447]
* Fixes class loading issue that can occur when deploying multiple applications to the same application server - {pull}1458[#1458]
* Fix ability to disable agent on startup wasn't working for runtime attach {pull}1444[1444]
* Avoid `UnsupportedOperationException` on some spring application startup {pull}1464[1464]
* Fix ignored runtime attach `config_file` {pull}1469[1469]
* Fix `IllegalAccessError: Module 'java.base' no access to: package 'java.lang'...` in J9 VMs of Java version >= 9 -
  {pull}1468[#1468]
* Fix JVM version parsing on HP-UX {pull}1477[#1477]
* Fix Spring-JMS transactions lifecycle management when using multiple concurrent consumers - {pull}1496[#1496]

[float]
===== Refactors
* Migrate some plugins to indy dispatcher {pull}1404[1404] {pull}1411[1411]
* Replace System Rules with System Lambda {pull}1434[#1434]

[[release-notes-1.18.1]]
==== 1.18.1 - 2020/10/06

[float]
===== Refactors
* Migrate some plugins to indy dispatcher {pull}1362[1362] {pull}1366[1366] {pull}1363[1363] {pull}1383[1383] {pull}1368[1368] {pull}1364[1364] {pull}1365[1365] {pull}1367[1367] {pull}1371[1371]

[float]
===== Bug fixes
* Fix instrumentation error for HttpClient - {pull}1402[#1402]
* Eliminate `unsupported class version error` messages related to loading the Java 11 HttpClient plugin in pre-Java-11 JVMs {pull}1397[1397]
* Fix rejected metric events by APM Server with response code 400 due to data validation error - sanitizing Micrometer
metricset tag keys - {pull}1413[1413]
* Fix invalid micrometer metrics with non-numeric values {pull}1419[1419]
* Fix `NoClassDefFoundError` with JDBC instrumentation plugin {pull}1409[1409]
* Apply `disable_metrics` config to Micrometer metrics - {pull}1421[1421]
* Remove cgroup `inactive_file.bytes` metric according to spec {pull}1422[1422]

[[release-notes-1.18.0]]
==== 1.18.0 - 2020/09/08

[float]
===== Features
* Deprecating `ignore_urls` config in favour of <<config-transaction-ignore-urls, `transaction_ignore_urls`>> to align
  with other agents, while still allowing the old config name for backward compatibility - {pull}1315[#1315]
* Enabling instrumentation of classes compiled with Java 1.4. This is reverting the restriction of instrumenting only
  bytecode of Java 1.5 or higher ({pull}320[#320]), which was added due to potential `VerifyError`. Such errors should be
  avoided now by the usage of `TypeConstantAdjustment` - {pull}1317[#1317]
* Enabling agent to work without attempting any communication with APM server, by allowing setting `server_urls` with
  an empty string - {pull}1295[#1295]
* Add <<metrics-micrometer, micrometer support>> - {pull}1303[#1303]
* Add `profiling_inferred_spans_lib_directory` option to override the default temp directory used for exporting the async-profiler library.
  This is useful for server-hardened environments where `/tmp` is often configured with `noexec`, leading to `java.lang.UnsatisfiedLinkError` errors - {pull}1350[#1350]
* Create spans for Servlet dispatches to FORWARD, INCLUDE and ERROR - {pull}1212[#1212]
* Support JDK 11 HTTPClient - {pull}1307[#1307]
* Lazily create profiler temporary files {pull}1360[#1360]
* Convert the followings to Indy Plugins (see details in <<release-notes-1.18.0.rc1, 1.18.0-rc1 relase notes>>): gRPC,
  AsyncHttpClient, Apache HttpClient
* The agent now collects cgroup memory metrics (see details in <<metrics-cgroup,Metrics page>>)
* Update async-profiler to 1.8.1 {pull}1382[#1382]
* Runtime attach install option is promoted to 'beta' status (was experimental).

[float]
===== Bug fixes
* Fixes a `NoClassDefFoundError` in the JMS instrumentation of `MessageListener` - {pull}1287[#1287]
* Fix `/ by zero` error message when setting `server_urls` with an empty string - {pull}1295[#1295]
* Fix `ClassNotFoundException` or `ClassCastException` in some cases where special log4j configurations are used - {pull}1322[#1322]
* Fix `NumberFormatException` when using early access Java version - {pull}1325[#1325]
* Fix `service_name` config being ignored when set to the same auto-discovered default value - {pull}1324[#1324]
* Fix service name error when updating a web app on a Servlet container - {pull}1326[#1326]
* Fix remote attach 'jps' executable not found when 'java' binary is symlinked ot a JRE - {pull}1352[#1352]

[[release-notes-1.18.0.rc1]]
==== 1.18.0.RC1 - 2020/07/22

This release candidate adds some highly anticipated features:
It’s now possible to attach the agent at runtime in more cases than before.
Most notably, it enables runtime attachment on JBoss, WildFly, Glassfish/Payara,
and other OSGi runtimes such as Atlassian Jira and Confluence.

To make this and other significant features, such as https://github.com/elastic/apm-agent-java/issues/937[external plugins], possible,
we have implemented major changes to the architecture of the agent.
The agent now relies on the `invokedynamic` bytecode instruction to make plugin development easier, safer, and more efficient.
As early versions of Java 7 and Java 8 have unreliable support for invokedynamic,
we now require a minimum update level of 60 for Java 7 (7u60+) in addition to the existing minimum update level of 40 for Java 8 (8u40+).

We’re looking for users who would like to try this out to give feedback.
If we see that the `invokedynamic`-based approach (https://github.com/elastic/apm-agent-java/pull/1230[indy plugins]) works well, we can continue and migrate the rest of the plugins.
After the migration has completed, we can move forward with external plugins and remove the experimental label from runtime attachment.

If all works like in our testing, you would not see `NoClassDefFoundError` s anymore when, for example, trying to attach the agent at runtime to an OSGi container or a JBoss server.
Also, non-standard OSGi containers, such as Atlassian Jira and other technologies with restrictive class loading policies, such as MuleSoft ESB, will benefit from this change.

In the worst case, there might be JVM crashes due to `invokedynamic`-related JVM bugs.
However, we already disable the agent when attached to JVM versions that are known to be problematic.
Another potentially problematic area is that we now dynamically raise the bytecode version of instrumented classes to be at least bytecode version 51 (Java 7).
This is needed in order to be able to use the `invokedynamic` instruction.
This requires re-computation of stack map frames which makes instrumentation a bit slower.
We don't anticipate notable slowdowns unless you extensively (over-)use <<config-trace-methods, `trace_methods`>>.

[float]
===== Breaking changes
* Early Java 7 versions, prior to update 60, are not supported anymore.
  When trying to attach to a non-supported version, the agent will disable itself and not apply any instrumentations.

[float]
===== Features
* Experimental support for runtime attachment now also for OSGi containers, JBoss, and WildFly
* New mitigation of OSGi bootdelegation errors (`NoClassDefFoundError`).
  You can remove any `org.osgi.framework.bootdelegation` related configuration.
  This release also removes the configuration option `boot_delegation_packages`.
* Overhaul of the `ExecutorService` instrumentation that avoids `ClassCastException` issues - {pull}1206[#1206]
* Support for `ForkJoinPool` and `ScheduledExecutorService` (see <<supported-async-frameworks>>)
* Support for `ExecutorService#invokeAny` and `ExecutorService#invokeAll`
* Added support for `java.util.TimerTask` - {pull}1235[#1235]
* Add capturing of request body in Elasticsearch queries: `_msearch`, `_count`, `_msearch/template`, `_search/template`, `_rollup_search` - {pull}1222[#1222]
* Add <<config-enabled,`enabled`>> flag
* Add experimental support for Scala Futures
* The agent now collects heap memory pools metrics - {pull}1228[#1228]

[float]
===== Bug fixes
* Fixes error capturing for log4j2 loggers. Version 1.17.0 introduced a regression.
* Fixes `NullPointerException` related to JAX-RS and Quartz instrumentation - {pull}1249[#1249]
* Expanding k8s pod ID discovery to some formerly non-supported environments
* When `recording` is set to `false`, the agent will not send captured errors anymore.
* Fixes NPE in Dubbo instrumentation that occurs when the application is acting both as a provider and as a consumer - {pull}1260[#1260]
* Adding a delay by default what attaching the agent to Tomcat using the premain route to work around the JUL
  deadlock issue - {pull}1262[#1262]
* Fixes missing `jboss.as:*` MBeans on JBoss - {pull}1257[#1257]


[[release-notes-1.17.0]]
==== 1.17.0 - 2020/06/17

[float]
===== Features
* Log files are now rotated after they reach <<config-log-file-size>>.
There will always be one history file `${log_file}.1`.
* Add <<config-log-format-sout>> and <<config-log-format-file>> with the options `PLAIN_TEXT` and `JSON`.
The latter uses https://github.com/elastic/ecs-logging-java[ecs-logging-java] to format the logs.
* Exposing <<config-classes-excluded-from-instrumentation>> config - {pull}1187[#1187]
* Add support for naming transactions based on Grails controllers. Supports Grails 3+ - {pull}1171[#1171]
* Add support for the Apache/Alibaba Dubbo RPC framework
* Async Profiler version upgraded to 1.7.1, with a new debugging flag for the stack frame recovery mechanism - {pull}1173[#1173]

[float]
===== Bug fixes
* Fixes `IndexOutOfBoundsException` that can occur when profiler-inferred spans are enabled.
  This also makes the profiler more resilient by just removing the call tree related to the exception (which might be in an invalid state)
  as opposed to stopping the profiler when an exception occurs.
* Fix `NumberFormatException` when parsing Ingres/Actian JDBC connection strings - {pull}1198[#1198]
* Prevent agent from overriding JVM configured truststore when not using HTTPS for communication with APM server - {pull}1203[#1203]
* Fix `java.lang.IllegalStateException` with `jps` JVM when using continuous runtime attach - {pull}1205[1205]
* Fix agent trying to load log4j2 plugins from application - {pull}1214[1214]
* Fix memory leak in gRPC instrumentation plugin - {pull}1196[1196]
* Fix HTTPS connection failures when agent is configured to use HTTPS to communicate with APM server {pull}1209[1209]

[[release-notes-1.16.0]]
==== 1.16.0 - 2020/05/13

[float]
===== Features

* The log correlation feature now adds `error.id` to the MDC. See <<supported-logging-frameworks>> for details. - {pull}1050[#1050]
* Deprecating the `incubating` tag in favour of the `experimental` tag. This is not a breaking change, so former
<<config-disable-instrumentations,`disable_instrumentation`>> configuration containing the `incubating` tag will still be respected - {pull}1123[#1123]
* Add a `--without-emulated-attach` option for runtime attachment to allow disabling this feature as a workaround.
* Add workaround for JDK bug JDK-8236039 with TLS 1.3 {pull}1149[#1149]
* Add log level `OFF` to silence agent logging
* Adds <<config-span-min-duration,`span_min_duration`>> option to exclude fast executing spans.
  When set together with one of the more specific thresholds - `trace_methods_duration_threshold` or `profiling_inferred_spans_min_duration`,
  the higher threshold will determine which spans will be discarded.
* Automatically instrument quartz jobs from the quartz-jobs artifact {pull}1170[#1170]
* Perform re-parenting of regular spans to be a child of profiler-inferred spans. Requires APM Server and Kibana 7.8.0. {pull}1117[#1117]
* Upgrade Async Profiler version to 1.7.0

[float]
===== Bug fixes

* When Servlet-related Exceptions are handled through exception handlers that return a 200 status code, agent shouldn't override with 500 - {pull}1103[#1103]
* Exclude Quartz 1 from instrumentation to avoid
  `IncompatibleClassChangeError: Found class org.quartz.JobExecutionContext, but interface was expected` - {pull}1108[#1108]
* Fix breakdown metrics span sub-types {pull}1113[#1113]
* Fix flaky gRPC server instrumentation {pull}1122[#1122]
* Fix side effect of calling `Statement.getUpdateCount` more than once {pull}1139[#1139]
* Stop capturing JDBC affected rows count using `Statement.getUpdateCount` to prevent unreliable side-effects {pull}1147[#1147]
* Fix OpenTracing error tag handling (set transaction error result when tag value is `true`) {pull}1159[#1159]
* Due to a bug in the build we didn't include the gRPC plugin in the build so far
* `java.lang.ClassNotFoundException: Unable to load class 'jdk.internal...'` is thrown when tracing specific versions of Atlassian systems {pull}1168[#1168]
* Make sure spans are kept active during `AsyncHandler` methods in the `AsyncHttpClient`
* CPU and memory metrics are sometimes not reported properly when using IBM J9 {pull}1148[#1148]
* `NullPointerException` thrown by the agent on WebLogic {pull}1142[#1142]

[[release-notes-1.15.0]]
==== 1.15.0 - 2020/03/27

[float]
===== Breaking changes

* Ordering of configuration sources has slightly changed, please review <<configuration>>:
** `elasticapm.properties` file now has higher priority over java system properties and environment variables, +
This change allows to change dynamic options values at runtime by editing file, previously values set in java properties
or environment variables could not be overridden, even if they were dynamic.
* Renamed some configuration options related to the experimental profiler-inferred spans feature ({pull}1084[#1084]):
** `profiling_spans_enabled` -> `profiling_inferred_spans_enabled`
** `profiling_sampling_interval` -> `profiling_inferred_spans_sampling_interval`
** `profiling_spans_min_duration` -> `profiling_inferred_spans_min_duration`
** `profiling_included_classes` -> `profiling_inferred_spans_included_classes`
** `profiling_excluded_classes` -> `profiling_inferred_spans_excluded_classes`
** Removed `profiling_interval` and `profiling_duration` (both are fixed to 5s now)

[float]
===== Features

* Gracefully abort agent init when running on a known Java 8 buggy JVM {pull}1075[#1075].
* Add support for <<supported-databases, Redis Redisson client>>
* Makes <<config-instrument>>, <<config-trace-methods>>, and <<config-disable-instrumentations>> dynamic.
Note that changing these values at runtime can slow down the application temporarily.
* Do not instrument Servlet API before 3.0 {pull}1077[#1077]
* Add support for API keys for apm backend authentication {pull}1083[#1083]
* Add support for <<supported-rpc-frameworks, gRPC>> client & server instrumentation {pull}1019[#1019]
* Deprecating `active` configuration option in favor of `recording`.
  Setting `active` still works as it's now an alias for `recording`.

[float]
===== Bug fixes

* When JAX-RS-annotated method delegates to another JAX-RS-annotated method, transaction name should include method A - {pull}1062[#1062]
* Fixed bug that prevented an APM Error from being created when calling `org.slf4j.Logger#error` - {pull}1049[#1049]
* Wrong address in JDBC spans for Oracle, MySQL and MariaDB when multiple hosts are configured - {pull}1082[#1082]
* Document and re-order configuration priorities {pull}1087[#1087]
* Improve heuristic for `service_name` when not set through config {pull}1097[#1097]


[[release-notes-1.14.0]]
==== 1.14.0 - 2020/03/04

[float]
===== Features

* Support for the official https://www.w3.org/TR/trace-context[W3C] `traceparent` and `tracestate` headers. +
  The agent now accepts both the `elastic-apm-traceparent` and the official `traceparent` header.
By default, it sends both headers on outgoing requests, unless <<config-use-elastic-traceparent-header, `use_elastic_traceparent_header`>> is set to false.
* Creating spans for slow methods with the help of the sampling profiler https://github.com/jvm-profiling-tools/async-profiler[async-profiler].
This is a low-overhead way of seeing which methods make your transactions slow and a replacement for the `trace_methods` configuration option.
See <<supported-java-methods>> for more details
* Adding a Circuit Breaker to pause the agent when stress is detected on the system and resume when the stress is relieved.
See <<circuit-breaker>> and {pull}1040[#1040] for more info.
* `Span#captureException` and `Transaction#captureException` in public API return reported error id - {pull}1015[#1015]

[float]
===== Bug fixes

* java.lang.IllegalStateException: Cannot resolve type description for <com.another.commercial.apm.agent.Class> - {pull}1037[#1037]
* properly handle `java.sql.SQLException` for unsupported JDBC features {pull}[#1035] https://github.com/elastic/apm-agent-java/issues/1025[#1025]

[[release-notes-1.13.0]]
==== 1.13.0 - 2020/02/11

[float]
===== Features

* Add support for <<supported-databases, Redis Lettuce client>>
* Add `context.message.age.ms` field for JMS message receiving spans and transactions - {pull}970[#970]
* Instrument log4j2 Logger#error(String, Throwable) ({pull}919[#919]) Automatically captures exceptions when calling `logger.error("message", exception)`
* Add instrumentation for external process execution through `java.lang.Process` and Apache `commons-exec` - {pull}903[#903]
* Add `destination` fields to exit span contexts - {pull}976[#976]
* Removed `context.message.topic.name` field - {pull}993[#993]
* Add support for Kafka clients - {pull}981[#981]
* Add support for binary `traceparent` header format (see the https://github.com/elastic/apm/blob/master/docs/agent-development.md#Binary-Fields[spec]
for more details) - {pull}1009[#1009]
* Add support for log correlation for log4j and log4j2, even when not used in combination with slf4j.
  See <<supported-logging-frameworks>> for details.

[float]
===== Bug Fixes

* Fix parsing value of `trace_methods` configuration property {pull}930[#930]
* Workaround for `java.util.logging` deadlock {pull}965[#965]
* JMS should propagate traceparent header when transactions are not sampled {pull}999[#999]
* Spans are not closed if JDBC implementation does not support `getUpdateCount` {pull}1008[#1008]

[[release-notes-1.12.0]]
==== 1.12.0 - 2019/11/21

[float]
===== Features
* JMS Enhancements {pull}911[#911]:
** Add special handling for temporary queues/topics
** Capture message bodies of text Messages
*** Rely on the existing `ELASTIC_APM_CAPTURE_BODY` agent config option (off by default).
*** Send as `context.message.body`
*** Limit size to 10000 characters. If longer than this size, trim to 9999 and append with ellipsis
** Introduce the `ignore_message_queues` configuration to disable instrumentation (message tagging) for specific 
      queues/topics as suggested in {pull}710[#710]
** Capture predefined message headers and all properties
*** Rely on the existing `ELASTIC_APM_CAPTURE_HEADERS` agent config option.
*** Send as `context.message.headers`
*** Sanitize sensitive headers/properties based on the `sanitize_field_names` config option
* Added support for the MongoDB sync driver. See https://www.elastic.co/guide/en/apm/agent/java/master/supported-technologies-details.html#supported-databases[supported data stores].

[float]
===== Bug Fixes
* JDBC regression- `PreparedStatement#executeUpdate()` and `PreparedStatement#executeLargeUpdate()` are not traced {pull}918[#918]
* When systemd cgroup driver is used, the discovered Kubernetes pod UID contains "_" instead of "-" {pull}920[#920]
* DB2 jcc4 driver is not traced properly {pull}926[#926]

[[release-notes-1.11.0]]
==== 1.11.0 - 2019/10/31

[float]
===== Features
* Add the ability to configure a unique name for a JVM within a service through the
https://www.elastic.co/guide/en/apm/agent/java/master/config-core.html#config-service-node-name[`service_node_name`]
config option]
* Add ability to ignore some exceptions to be reported as errors https://www.elastic.co/guide/en/apm/agent/java/master/config-core.html#config-ignore-exceptions[ignore_exceptions]
* Applying new logic for JMS `javax.jms.MessageConsumer#receive` so that, instead of the transaction created for the 
   polling method itself (ie from `receive` start to end), the agent will create a transaction attempting to capture 
   the code executed during actual message handling.
   This logic is suitable for environments where polling APIs are invoked within dedicated polling threads.
   This polling transaction creation strategy can be reversed through a configuration option (`message_polling_transaction_strategy`) 
   that is not exposed in the properties file by default.  
* Send IP obtained through `javax.servlet.ServletRequest#getRemoteAddr()` in `context.request.socket.remote_address` 
   instead of parsing from headers {pull}889[#889]
* Added `ElasticApmAttacher.attach(String propertiesLocation)` to specify a custom properties location
* Logs message when `transaction_max_spans` has been exceeded {pull}849[#849]
* Report the number of affected rows by a SQL statement (UPDATE,DELETE,INSERT) in 'affected_rows' span attribute {pull}707[#707]
* Add https://www.elastic.co/guide/en/apm/agent/java/master/public-api.html#api-traced[`@Traced`] annotation which either creates a span or a transaction, depending on the context
* Report JMS destination as a span/transaction context field {pull}906[#906]
* Added https://www.elastic.co/guide/en/apm/agent/java/master/config-jmx.html#config-capture-jmx-metrics[`capture_jmx_metrics`] configuration option

[float]
===== Bug Fixes
* JMS creates polling transactions even when the API invocations return without a message
* Support registering MBeans which are added after agent startup

[[release-notes-1.10.0]]
==== 1.10.0 - 2019/09/30

[float]
===== Features
* Add ability to manually specify reported https://www.elastic.co/guide/en/apm/agent/java/master/config-core.html#config-hostname[hostname]
* Add support for https://www.elastic.co/guide/en/apm/agent/java/master/supported-technologies-details.html#supported-databases[Redis Jedis client]
* Add support for identifying target JVM to attach apm agent to using JVM property. See also the documentation of the https://www.elastic.co/guide/en/apm/agent/java/master/setup-attach-cli.html#setup-attach-cli-usage-list[`--include` and `--exclude` flags]
* Added https://www.elastic.co/guide/en/apm/agent/java/master/config-jmx.html#config-capture-jmx-metrics[`capture_jmx_metrics`] configuration option
* Improve servlet error capture {pull}812[#812]
  Among others, now also takes Spring MVC `@ExceptionHandler`s into account 
* Instrument Logger#error(String, Throwable) {pull}821[#821]
  Automatically captures exceptions when calling `logger.error("message", exception)`
* Easier log correlation with https://github.com/elastic/java-ecs-logging. See https://www.elastic.co/guide/en/apm/agent/java/master/log-correlation.html[docs].
* Avoid creating a temp agent file for each attachment {pull}859[#859]
* Instrument `View#render` instead of `DispatcherServlet#render` {pull}829[#829]
  This makes the transaction breakdown graph more useful. Instead of `dispatcher-servlet`, the graph now shows a type which is based on the view name, for example, `FreeMarker` or `Thymeleaf`.

[float]
===== Bug Fixes
* Error in log when setting https://www.elastic.co/guide/en/apm/agent/java/current/config-reporter.html#config-server-urls[server_urls] 
 to an empty string - `co.elastic.apm.agent.configuration.ApmServerConfigurationSource - Expected previousException not to be null`
* Avoid terminating the TCP connection to APM Server when polling for configuration updates {pull}823[#823]
 
[[release-notes-1.9.0]]
==== 1.9.0 - 2019/08/22

[float]
===== Features
* Upgrading supported OpenTracing version from 0.31 to 0.33
* Added annotation and meta-annotation matching support for `trace_methods`, for example:
** `public @java.inject.* org.example.*` (for annotation)
** `public @@javax.enterprise.context.NormalScope org.example.*` (for meta-annotation)
* The runtime attachment now also works when the `tools.jar` or the `jdk.attach` module is not available.
This means you don't need a full JDK installation - the JRE is sufficient.
This makes the runtime attachment work in more environments such as minimal Docker containers.
Note that the runtime attachment currently does not work for OSGi containers like those used in many application servers such as JBoss and WildFly.
See the https://www.elastic.co/guide/en/apm/agent/java/master/setup-attach-cli.html[documentation] for more information.
* Support for Hibernate Search

[float]
===== Bug Fixes
* A warning in logs saying APM server is not available when using 1.8 with APM server 6.x.
Due to that, agent 1.8.0 will silently ignore non-string labels, even if used with APM server of versions 6.7.x or 6.8.x that support such.
If APM server version is <6.7 or 7.0+, this should have no effect. Otherwise, upgrade the Java agent to 1.9.0+.
* `ApacheHttpAsyncClientInstrumentation` matching increases startup time considerably
* Log correlation feature is active when `active==false`
* Tomcat's memory leak prevention mechanism is causing a... memory leak. JDBC statement map is leaking in Tomcat if the application that first used it is undeployed/redeployed.
See https://discuss.elastic.co/t/elastic-apm-agent-jdbchelper-seems-to-use-a-lot-of-memory/195295[this related discussion].

[float]
==== Breaking Changes
* The `apm-agent-attach.jar` is not executable anymore.
Use `apm-agent-attach-standalone.jar` instead. 

[[release-notes-1.8.0]]
==== 1.8.0 - 2019/07/30

[float]
===== Features
* Added support for tracking https://www.elastic.co/guide/en/kibana/7.3/transactions.html[time spent by span type].
   Can be disabled by setting https://www.elastic.co/guide/en/apm/agent/java/current/config-core.html#config-breakdown-metrics[`breakdown_metrics`] to `false`. 
* Added support for https://www.elastic.co/guide/en/kibana/7.3/agent-configuration.html[central configuration].
   Can be disabled by setting https://www.elastic.co/guide/en/apm/agent/java/current/config-core.html#config-central-config[`central_config`] to `false`.
* Added support for Spring's JMS flavor - instrumenting `org.springframework.jms.listener.SessionAwareMessageListener`
* Added support to legacy ApacheHttpClient APIs (which adds support to Axis2 configured to use ApacheHttpClient)
* Added support for setting https://www.elastic.co/guide/en/apm/agent/java/1.x/config-reporter.html#config-server-urls[`server_urls`] dynamically via properties file {pull}723[#723]
* Added https://www.elastic.co/guide/en/apm/agent/java/current/config-core.html#config-config-file[`config_file`] option 
* Added option to use `@javax.ws.rs.Path` value as transaction name https://www.elastic.co/guide/en/apm/agent/java/current/config-jax-rs.html#config-use-jaxrs-path-as-transaction-name[`use_jaxrs_path_as_transaction_name`]
* Instrument quartz jobs https://www.elastic.co/guide/en/apm/agent/java/current/supported-technologies-details.html#supported-scheduling-frameworks[docs]
* SQL parsing improvements {pull}696[#696]
* Introduce priorities for transaction name {pull}748[#748].
   Now uses the path as transaction name if https://www.elastic.co/guide/en/apm/agent/java/current/config-http.html#config-use-path-as-transaction-name[`use_path_as_transaction_name`] is set to `true`
   rather than `ServletClass#doGet`.
   But if a name can be determined from a high level framework,
   like Spring MVC, that takes precedence.
   User-supplied names from the API always take precedence over any others.
* Use JSP path name as transaction name as opposed to the generated servlet class name {pull}751[#751]

[float]
===== Bug Fixes
* Some JMS Consumers and Producers are filtered due to class name filtering in instrumentation matching
* Jetty: When no display name is set and context path is "/" transaction service names will now correctly fall back to configured values
* JDBC's `executeBatch` is not traced
* Drops non-String labels when connected to APM Server < 6.7 to avoid validation errors {pull}687[#687]
* Parsing container ID in cloud foundry garden {pull}695[#695]
* Automatic instrumentation should not override manual results {pull}752[#752]

[float]
===== Breaking changes
* The log correlation feature does not add `span.id` to the MDC anymore but only `trace.id` and `transaction.id` {pull}742[#742].

[[release-notes-1.7.0]]
==== 1.7.0 - 2019/06/13

[float]
===== Features
* Added the `trace_methods_duration_threshold` config option. When using the `trace_methods` config option with wild cards,
this enables considerable reduction of overhead by limiting the number of spans captured and reported
(see more details in config documentation).
NOTE: Using wildcards is still not the recommended approach for the `trace_methods` feature.
* Add `Transaction#addCustomContext(String key, String|Number|boolean value)` to public API
* Added support for AsyncHttpClient 2.x
* Added https://www.elastic.co/guide/en/apm/agent/java/current/config-core.html#config-global-labels[`global_labels`] configuration option.
This requires APM Server 7.2+.
* Added basic support for JMS- distributed tracing for basic scenarios of `send`, `receive`, `receiveNoWait` and `onMessage`.
Both Queues and Topics are supported.
Async `send` APIs are not supported in this version. 
NOTE: This feature is currently marked as "experimental" and is disabled by default. In order to enable,
it is required to set the
https://www.elastic.co/guide/en/apm/agent/java/1.x/config-core.html#config-disable-instrumentations[`disable_instrumentations`] 
configuration property to an empty string.
* Improved OSGi support: added a configuration option for `bootdelegation` packages {pull}641[#641]
* Better span names for SQL spans. For example, `SELECT FROM user` instead of just `SELECT` {pull}633[#633]

[float]
===== Bug Fixes
* ClassCastException related to async instrumentation of Pilotfish Executor causing thread hang (applied workaround)
* NullPointerException when computing Servlet transaction name with null HTTP method name
* FileNotFoundException when trying to find implementation version of jar with encoded URL
* NullPointerException when closing Apache AsyncHttpClient request producer
* Fixes loading of `elasticapm.properties` for Spring Boot applications
* Fix startup error on WebLogic 12.2.1.2.0 {pull}649[#649]
* Disable metrics reporting and APM Server health check when active=false {pull}653[#653]

[[release-notes-1.6.1]]
==== 1.6.1 - 2019/04/26

[float]
===== Bug Fixes
* Fixes transaction name for non-sampled transactions https://github.com/elastic/apm-agent-java/issues/581[#581]
* Makes log_file option work again https://github.com/elastic/apm-agent-java/issues/594[#594]
* Async context propagation fixes
** Fixing some async mechanisms lifecycle issues https://github.com/elastic/apm-agent-java/issues/605[#605]
** Fixes exceptions when using WildFly managed executor services https://github.com/elastic/apm-agent-java/issues/589[#589]
** Exclude glassfish Executor which does not permit wrapped runnables https://github.com/elastic/apm-agent-java/issues/596[#596]
** Exclude DumbExecutor https://github.com/elastic/apm-agent-java/issues/598[#598]
* Fixes Manifest version reading error to support `jar:file` protocol https://github.com/elastic/apm-agent-java/issues/601[#601]
* Fixes transaction name for non-sampled transactions https://github.com/elastic/apm-agent-java/issues/597[#597]
* Fixes potential classloader deadlock by preloading `FileSystems.getDefault()` https://github.com/elastic/apm-agent-java/issues/603[#603]

[[release-notes-1.6.0]]
==== 1.6.0 - 2019/04/16

[float]
===== Related Announcements
* Java APM Agent became part of the Cloud Foundry Java Buildpack as of https://github.com/cloudfoundry/java-buildpack/releases/tag/v4.19[Release v4.19]
 
[float]
===== Features
* Support Apache HttpAsyncClient - span creation and cross-service trace context propagation
* Added the `jvm.thread.count` metric, indicating the number of live threads in the JVM (daemon and non-daemon) 
* Added support for WebLogic
* Added support for Spring `@Scheduled` and EJB `@Schedule` annotations - https://github.com/elastic/apm-agent-java/pull/569[#569]

[float]
===== Bug Fixes
* Avoid that the agent blocks server shutdown in case the APM Server is not available - https://github.com/elastic/apm-agent-java/pull/554[#554]
* Public API annotations improper retention prevents it from being used with Groovy - https://github.com/elastic/apm-agent-java/pull/567[#567]
* Eliminate side effects of class loading related to Instrumentation matching mechanism

[[release-notes-1.5.0]]
==== 1.5.0 - 2019/03/26

[float]
===== Potentially breaking changes
* If you didn't explicitly set the https://www.elastic.co/guide/en/apm/agent/java/master/config-core.html#config-service-name[`service_name`]
previously and you are dealing with a servlet-based application (including Spring Boot),
your `service_name` will change.
See the documentation for https://www.elastic.co/guide/en/apm/agent/java/master/config-core.html#config-service-name[`service_name`]
and the corresponding section in _Features_ for more information.
Note: this requires APM Server 7.0+. If using previous versions, nothing will change.

[float]
===== Features
* Added property `"allow_path_on_hierarchy"` to JAX-RS plugin, to lookup inherited usage of `@path`
* Support for number and boolean labels in the public API {pull}497[497].
This change also renames `tag` to `label` on the API level to be compliant with the https://github.com/elastic/ecs#-base-fields[Elastic Common Schema (ECS)].
The `addTag(String, String)` method is still supported but deprecated in favor of `addLabel(String, String)`.
As of version 7.x of the stack, labels will be stored under `labels` in Elasticsearch.
Previously, they were stored under `context.tags`.
* Support async queries made by Elasticsearch REST client 
* Added `setStartTimestamp(long epochMicros)` and `end(long epochMicros)` API methods to `Span` and `Transaction`,
allowing to set custom start and end timestamps.
* Auto-detection of the `service_name` based on the `<display-name>` element of the `web.xml` with a fallback to the servlet context path.
If you are using a spring-based application, the agent will use the setting for `spring.application.name` for its `service_name`.
See the documentation for https://www.elastic.co/guide/en/apm/agent/java/master/config-core.html#config-service-name[`service_name`]
for more information.
Note: this requires APM Server 7.0+. If using previous versions, nothing will change.
* Previously, enabling https://www.elastic.co/guide/en/apm/agent/java/master/config-core.html#config-capture-body[`capture_body`] could only capture form parameters.
Now it supports all UTF-8 encoded plain-text content types.
The option https://www.elastic.co/guide/en/apm/agent/java/master/config-http.html#config-capture-body-content-types[`capture_body_content_types`]
controls which `Content-Type`s should be captured.
* Support async calls made by OkHttp client (`Call#enqueue`)
* Added support for providing config options on agent attach.
** CLI example: `--config server_urls=http://localhost:8200,http://localhost:8201`
** API example: `ElasticApmAttacher.attach(Map.of("server_urls", "http://localhost:8200,http://localhost:8201"));`

[float]
===== Bug Fixes
* Logging integration through MDC is not working properly - https://github.com/elastic/apm-agent-java/issues/499[#499]
* ClassCastException with adoptopenjdk/openjdk11-openj9 - https://github.com/elastic/apm-agent-java/issues/505[#505]
* Span count limitation is not working properly - reported https://discuss.elastic.co/t/kibana-apm-not-showing-spans-which-are-visible-in-discover-too-many-spans/171690[in our forum]
* Java agent causes Exceptions in Alfresco cluster environment due to failure in the instrumentation of Hazelcast `Executor`s - reported https://discuss.elastic.co/t/cant-run-apm-java-agent-in-alfresco-cluster-environment/172962[in our forum]

[[release-notes-1.4.0]]
==== 1.4.0 - 2019/02/14

[float]
===== Features
* Added support for sync calls of OkHttp client
* Added support for context propagation for `java.util.concurrent.ExecutorService`s
* The `trace_methods` configuration now allows to omit the method matcher.
   Example: `com.example.*` traces all classes and methods within the `com.example` package and sub-packages.
* Added support for JSF. Tested on WildFly, WebSphere Liberty and Payara with embedded JSF implementation and on Tomcat and Jetty with
 MyFaces 2.2 and 2.3
* Introduces a new configuration option `disable_metrics` which disables the collection of metrics via a wildcard expression.
* Support for HttpUrlConnection
* Adds `subtype` and `action` to spans. This replaces former typing mechanism where type, subtype and action were all set through
   the type in an hierarchical dotted-syntax. In order to support existing API usages, dotted types are parsed into subtype and action, 
   however `Span.createSpan` and `Span.setType` are deprecated starting this version. Instead, type-less spans can be created using the new 
   `Span.startSpan` API and typed spans can be created using the new `Span.startSpan(String type, String subtype, String action)` API
* Support for JBoss EAP 6.4, 7.0, 7.1 and 7.2
* Improved startup times
* Support for SOAP (JAX-WS).
   SOAP client create spans and propagate context.
   Transactions are created for `@WebService` classes and `@WebMethod` methods.  

[float]
===== Bug Fixes
* Fixes a failure in BitBucket when agent deployed https://github.com/elastic/apm-agent-java/issues/349[#349]
* Fixes increased CPU consumption https://github.com/elastic/apm-agent-java/issues/453[#453] and https://github.com/elastic/apm-agent-java/issues/443[#443]
* Fixed some OpenTracing bridge functionalities that were not working when auto-instrumentation is disabled
* Fixed an error occurring when ending an OpenTracing span before deactivating
* Sending proper `null` for metrics that have a NaN value
* Fixes JVM crash with Java 7 https://github.com/elastic/apm-agent-java/issues/458[#458]
* Fixes an application deployment failure when using EclipseLink and `trace_methods` configuration https://github.com/elastic/apm-agent-java/issues/474[#474]

[[release-notes-1.3.0]]
==== 1.3.0 - 2019/01/10

[float]
===== Features
* The agent now collects system and JVM metrics https://github.com/elastic/apm-agent-java/pull/360[#360]
* Add API methods `ElasticApm#startTransactionWithRemoteParent` and `Span#injectTraceHeaders` to allow for manual context propagation https://github.com/elastic/apm-agent-java/pull/396[#396].
* Added `trace_methods` configuration option which lets you define which methods in your project or 3rd party libraries should be traced.
   To create spans for all `public` methods of classes whose name ends in `Service` which are in a sub-package of `org.example.services` use this matcher:
   `public org.example.services.*.*Service#*` https://github.com/elastic/apm-agent-java/pull/398[#398]
* Added span for `DispatcherServlet#render` https://github.com/elastic/apm-agent-java/pull/409[#409].
* Flush reporter on shutdown to make sure all recorded Spans are sent to the server before the program exits https://github.com/elastic/apm-agent-java/pull/397[#397]
* Adds Kubernetes https://github.com/elastic/apm-agent-java/issues/383[#383] and Docker metadata to, enabling correlation with the Kibana Infra UI.
* Improved error handling of the Servlet Async API https://github.com/elastic/apm-agent-java/issues/399[#399]
* Support async API’s used with AsyncContext.start https://github.com/elastic/apm-agent-java/issues/388[#388]

[float]
===== Bug Fixes
* Fixing a potential memory leak when there is no connection with APM server
* Fixes NoSuchMethodError CharBuffer.flip() which occurs when using the Elasticsearch RestClient and Java 7 or 8 https://github.com/elastic/apm-agent-java/pull/401[#401]

 
[[release-notes-1.2.0]]
==== 1.2.0 - 2018/12/19

[float]
===== Features
* Added `capture_headers` configuration option.
   Set to `false` to disable capturing request and response headers.
   This will reduce the allocation rate of the agent and can save you network bandwidth and disk space.
* Makes the API methods `addTag`, `setName`, `setType`, `setUser` and `setResult` fluent, so that calls can be chained. 

[float]
===== Bug Fixes
* Catch all errors thrown within agent injected code
* Enable public APIs and OpenTracing bridge to work properly in OSGi systems, fixes https://github.com/elastic/apm-agent-java/issues/362[this WildFly issue]
* Remove module-info.java to enable agent working on early Tomcat 8.5 versions
* Fix https://github.com/elastic/apm-agent-java/issues/371[async Servlet API issue]

[[release-notes-1.1.0]]
==== 1.1.0 - 2018/11/28

[float]
===== Features
* Some memory allocation improvements
* Enabling bootdelegation for agent classes in Atlassian OSGI systems

[float]
===== Bug Fixes
* Update dsl-json which fixes a memory leak.
 See https://github.com/ngs-doo/dsl-json/pull/102[ngs-doo/dsl-json#102] for details. 
* Avoid `VerifyError`s by non instrumenting classes compiled for Java 4 or earlier
* Enable APM Server URL configuration with path (fixes #339)
* Reverse `system.hostname` and `system.platform` order sent to APM server

[[release-notes-1.0.1]]
==== 1.0.1 - 2018/11/15

[float]
===== Bug Fixes
* Fixes NoSuchMethodError CharBuffer.flip() which occurs when using the Elasticsearch RestClient and Java 7 or 8 {pull}313[#313]

[[release-notes-1.0.0]]
==== 1.0.0 - 2018/11/14

[float]
===== Breaking changes
* Remove intake v1 support. This version requires APM Server 6.5.0+ which supports the intake api v2.
   Until the time the APM Server 6.5.0 is officially released,
   you can test with docker by pulling the APM Server image via
   `docker pull docker.elastic.co/apm/apm-server:6.5.0-SNAPSHOT`. 

[float]
===== Features
* Adds `@CaptureTransaction` and `@CaptureSpan` annotations which let you declaratively add custom transactions and spans.
   Note that it is required to configure the `application_packages` for this to work.
   See the https://www.elastic.co/guide/en/apm/agent/java/master/public-api.html#api-annotation[documentation] for more information.
* The public API now supports to activate a span on the current thread.
   This makes the span available via `ElasticApm#currentSpan()`
   Refer to the https://www.elastic.co/guide/en/apm/agent/java/master/public-api.html#api-span-activate[documentation] for more details.
* Capturing of Elasticsearch RestClient 5.0.2+ calls.
   Currently, the `*Async` methods are not supported, only their synchronous counterparts.
* Added API methods to enable correlating the spans created from the JavaScrip Real User Monitoring agent with the Java agent transaction.
   More information can be found in the https://www.elastic.co/guide/en/apm/agent/java/master/public-api.html#api-ensure-parent-id[documentation].
* Added `Transaction.isSampled()` and `Span.isSampled()` methods to the public API
* Added `Transaction#setResult` to the public API {pull}293[#293]

[float]
===== Bug Fixes
* Fix for situations where status code is reported as `200`, even though it actually was `500` {pull}225[#225]
* Capturing the username now properly works when using Spring security {pull}183[#183]

[[release-notes-1.0.0.rc1]]
==== 1.0.0.RC1 - 2018/11/06

[float]
===== Breaking changes
* Remove intake v1 support. This version requires APM Server 6.5.0+ which supports the intake api v2.
   Until the time the APM Server 6.5.0 is officially released,
   you can test with docker by pulling the APM Server image via
   `docker pull docker.elastic.co/apm/apm-server:6.5.0-SNAPSHOT`.
* Wildcard patterns are case insensitive by default. Prepend `(?-i)` to make the matching case sensitive.

[float]
===== Features
* Support for Distributed Tracing
* Adds `@CaptureTransaction` and `@CaptureSpan` annotations which let you declaratively add custom transactions and spans.
   Note that it is required to configure the `application_packages` for this to work.
   See the https://www.elastic.co/guide/en/apm/agent/java/master/public-api.html#api-annotation[documentation] for more information.
* The public API now supports to activate a span on the current thread.
   This makes the span available via `ElasticApm#currentSpan()`
   Refer to the https://www.elastic.co/guide/en/apm/agent/java/master/public-api.html#api-span-activate[documentation] for more details.
* Capturing of Elasticsearch RestClient 5.0.2+ calls.
   Currently, the `*Async` methods are not supported, only their synchronous counterparts.
* Added API methods to enable correlating the spans created from the JavaScrip Real User Monitoring agent with the Java agent transaction.
   More information can be found in the https://www.elastic.co/guide/en/apm/agent/java/master/public-api.html#api-ensure-parent-id[documentation].
* Microsecond accurate timestamps {pull}261[#261]
* Support for JAX-RS annotations.
Transactions are named based on your resources (`ResourceClass#resourceMethod`).

[float]
===== Bug Fixes
* Fix for situations where status code is reported as `200`, even though it actually was `500` {pull}225[#225]

[[release-notes-0.8.x]]
=== Java Agent version 0.8.x

[[release-notes-0.8.0]]
==== 0.8.0

[float]
===== Breaking changes
* Wildcard patterns are case insensitive by default. Prepend `(?-i)` to make the matching case sensitive.

[float]
===== Features
* Wildcard patterns are now not limited to only one wildcard in the middle and can be arbitrarily complex now.
   Example: `*foo*bar*baz`.
* Support for JAX-RS annotations.
   Transactions are named based on your resources (`ResourceClass#resourceMethod`).

[[release-notes-0.7.x]]
=== Java Agent version 0.7.x

[[release-notes-0.7.1]]
==== 0.7.1 - 2018/10/24

[float]
===== Bug Fixes
* Avoid recycling transactions twice {pull}178[#178]

[[release-notes-0.7.0]]
==== 0.7.0 - 2018/09/12

[float]
===== Breaking changes
* Removed `ElasticApm.startSpan`. Spans can now only be created from their transactions via `Transaction#createSpan`.
* `ElasticApm.startTransaction` and `Transaction#createSpan` don't activate the transaction and spans
   and are thus not available via `ElasticApm.activeTransaction` and `ElasticApm.activeSpan`.

[float]
===== Features
* Public API
** Add `Span#captureException` and `Transaction#captureException` to public API.
      `ElasticApm.captureException` is deprecated now. Use `ElasticApm.currentSpan().captureException(exception)` instead.
** Added `Transaction.getId` and `Span.getId` methods 
* Added support for async servlet requests
* Added support for Payara/Glassfish
* Incubating support for Apache HttpClient
* Support for Spring RestTemplate
* Added configuration options `use_path_as_transaction_name` and `url_groups`,
   which allow to use the URL path as the transaction name.
   As that could contain path parameters, like `/user/$userId` however,
   You can set the `url_groups` option to define a wildcard pattern, like `/user/*`,
   to group those paths together.
   This is especially helpful when using an unsupported Servlet API-based framework. 
* Support duration suffixes (`ms`, `s` and `m`) for duration configuration options.
   Not using the duration suffix logs out a deprecation warning and will not be supported in future versions.
* Add ability to add multiple APM server URLs, which enables client-side load balancing.
   The configuration option `server_url` has been renamed to `server_urls` to reflect this change.
   However, `server_url` still works for backwards compatibility.
* The configuration option `service_name` is now optional.
   It defaults to the main class name,
   the name of the executed jar file (removing the version number),
   or the application server name (for example `tomcat-application`).
   In a lot of cases,
   you will still want to set the `service_name` explicitly.
   But it helps getting started and seeing data easier,
   as there are no required configuration options anymore.
   In the future we will most likely determine more useful application names for Servlet API-based applications.<|MERGE_RESOLUTION|>--- conflicted
+++ resolved
@@ -52,12 +52,7 @@
 https://github.com/elastic/apm/blob/master/specs/agents/metadata.md#cloud-provider-metadata[spec] for details.
 By default, the agent will try to automatically detect the cloud provider on startup, but this can be
 configured through the <<config-cloud-provider, `cloud_provider`>> config option - {pull}1599[#1599]
-<<<<<<< HEAD
-* Deprecating `ignore_user_agents` in favour of `transaction_ignore_user_agents`, maintaining the same functionality -
-{pull}1644[#1644]
-=======
 * Add span & transaction `outcome` field to improve error rate calculations - {pull}1613[#1613]
->>>>>>> be967652
 
 [float]
 ===== Bug fixes
