ifdef::env-github[]
NOTE: Release notes are best read in our documentation at
https://www.elastic.co/guide/en/apm/agent/java/current/release-notes.html[elastic.co]
endif::[]

////
[[release-notes-x.x.x]]
==== x.x.x - YYYY/MM/DD

[float]
===== Breaking changes

[float]
===== Features
* Cool new feature: {pull}2526[#2526]

[float]
===== Bug fixes
////

=== Unreleased

[[release-notes-1.28.5]]
==== 1.28.5 - YYYY/MM/DD

[float]
===== Features
* Exceptions that are logged using the fatal log level are now captured (log4j2 only) - {pull}2377[#2377]
* Replaced `authorization` in the default value of `sanitize_field_names` with `*auth*` - {pull}2326[#2326]
<<<<<<< HEAD
* Always try to invoke the mdc methods in the application and context/system class loader - {pull}2374[#2374]
=======
* Unsampled transactions are dropped and not sent to the APM-Server if the APM-Server version is 8.0+ - {pull}2329[#2329]
>>>>>>> bdbf4014

[float]
===== Bug fixes
* Fix runtime attach with some docker images - {pull}2385[#2385]
* Restore dynamic capability to `log_level` config for plugin loggers - {pull}2384[#2384]

[[release-notes-1.x]]
=== Java Agent version 1.x

[[release-notes-1.28.4]]
==== 1.28.4 - 2021/12/30

[float]
===== Bug fixes
* Fix `@Traced` annotation to return proper outcome instead of `failed` - {pull}2370[#2370]

[float]
===== Dependency updates
* Update Log4j to 2.12.4 and log4j2-ecs-layout to 1.3.2 - {pull}2378[#2378]

[[release-notes-1.28.3]]
==== 1.28.3 - 2021/12/22

[float]
===== Dependency updates
* Update Log4j to 2.12.3
* Update ecs-logging-java to 1.3.0

[float]
===== Potentially breaking changes
* If the agent cannot discover a service name, it now uses `unknown-java-service` instead of `my-service` - {pull}2325[#2325]

[float]
===== Bug fixes
* Gracefully handle JDBC drivers which don't support `Connection#getCatalog` - {pull}2340[#2340]
* Fix using JVM keystore options for communication with APM Server - {pull}2362[#2362]

[[release-notes-1.28.2]]
==== 1.28.2 - 2021/12/16

[float]
===== Dependency updates
* Update Log4j to 2.12.2

[float]
===== Bug fixes
* Fix module loading errors on J9 JVM - {pull}2341[#2341]
* Fixing log4j configuration error - {pull}2343[#2343]

[[release-notes-1.28.1]]
==== 1.28.1 - 2021/12/10

[float]
===== Security 
* Fix for "Log4Shell" RCE 0-day exploit in log4j https://nvd.nist.gov/vuln/detail/CVE-2021-44228[CVE-2021-44228] - {pull}2332[#2332]

[float]
===== Features
* Added support to selectively enable instrumentations - {pull}2292[#2292]

[float]
===== Bug fixes
* Preferring controller names for Spring MVC transactions, `use_path_as_transaction_name` only as a fallback - {pull}2320[#2320]

[[release-notes-1.28.0]]
==== 1.28.0 - 2021/12/07

[float]
===== Features
* Adding experimental support for <<aws-lambda, AWS Lambda>> - {pull}1951[#1951]
* Now supporting tomcat 10 - {pull}2229[#2229]

[float]
===== Bug fixes
* Fix error with parsing APM Server version for 7.16+ - {pull}2313[#2313]

[[release-notes-1.27.1]]
==== 1.27.1 - 2021/11/30

[float]
===== Security
* Resolves Local Privilege Escalation issue https://discuss.elastic.co/t/apm-java-agent-security-update/291355[ESA-2021-30] https://cve.mitre.org/cgi-bin/cvename.cgi?name=CVE-2021-37942[CVE-2021-37942]

[float]
===== Features
* Add support to Jakarta EE for JSF - {pull}2254[#2254]

[float]
===== Bug fixes
* Fixing missing Micrometer metrics in Spring boot due to premature initialization - {pull}2255[#2255]
* Fixing hostname trimming of FQDN too aggressive - {pull}2286[#2286]
* Fixing agent `unknown` version - {pull}2289[#2289]
* Improve runtime attach configuration reliability - {pull}2283[#2283]

[[release-notes-1.27.0]]
==== 1.27.0 - 2021/11/15

[float]
===== Security
* Resolves Local Privilege Escalation issue https://discuss.elastic.co/t/apm-java-agent-security-update/289627[ESA-2021-29] https://cve.mitre.org/cgi-bin/cvename.cgi?name=CVE-2021-37941[CVE-2021-37941]

[float]
===== Potentially breaking changes
* `transaction_ignore_urls` now relies on full request URL path - {pull}2146[#2146]
** On a typical application server like Tomcat, deploying an `app.war` application to the non-ROOT context makes it accessible with `http://localhost:8080/app/`
** Ignoring the whole webapp through `/app/*` was not possible until now.
** Existing configuration may need to be updated to include the deployment context, thus for example `/static/*.js` used to
exclude known static files in all applications might be changed to `/app/static/*.js` or `*/static/*.js`.
** It only impacts prefix patterns due to the additional context path in pattern.
** It does not impact deployment within the `ROOT` context like Spring-boot which do not have such context path prefix.
* The metrics `transaction.duration.sum.us`, `transaction.duration.count` and `transaciton.breakdown.count` are no longer recorded - {pull}2194[#2194]
* Automatic hostname discovery mechanism had changed, so the resulted `host.name` and `host.hostname` in events reported
by the agent may be different. This was done in order to improve the integration with host metrics in the APM UI.

[float]
===== Features
* Improved capturing of logged exceptions when using Log4j2 - {pull}2139[#2139]
* Update to async-profiler 1.8.7 and set configured `safemode` at load time though a new system property - {pull}2165[#2165]
* Added support to capture `context.message.routing-key` in rabbitmq, spring amqp instrumentations - {pull}1767[#1767]
* Breakdown metrics are now tracked per service (when using APM Server 8.0) - {pull}2208[#2208]
* Add support for Spring AMQP batch API - {pull}1716[#1716]
* Add the (current) transaction name to the error (when using APM Server 8.0) - {pull}2235[#2235]
* The JVM/JMX metrics are reported for each service name individually (when using APM Server 8.0) - {pull}2233[#2233]
* Added <<config-span-stack-trace-min-duration,`span_stack_trace_min_duration`>> option.
 This replaces the now deprecated `span_frames_min_duration` option.
 The difference is that the new option has more intuitive semantics for negative values (never collect stack trace) and zero (always collect stack trace). - {pull}2220[#2220]
* Add support to Jakarta EE for JAX-WS - {pull}2247[#2247]
* Add support to Jakarta EE for JAX-RS - {pull}2248[#2248]
* Add support for Jakarta EE EJB annotations `@Schedule`, `@Schedules` - {pull}2250[#2250]
* Add support to Jakarta EE for Servlets - {pull}1912[#1912]
* Added support to Quartz 1.x - {pull}2219[#2219]

[float]
===== Performance improvements
* Disable compression when sending data to a local APM Server
* Reducing startup contention related to instrumentation through `ensureInstrumented` - {pull}2150[#2150]

[float]
===== Bug fixes
* Fix k8s metadata discovery for containerd-cri envs - {pull}2126[#2126]
* Fixing/reducing startup delays related to `ensureInstrumented` - {pull}2150[#2150]
* Fix runtime attach when bytebuddy is in application classpath - {pull}2116[#2116]
* Fix failed integration between agent traces and host metrics coming from Beats/Elastic-Agent due to incorrect hostname
discovery - {pull}2205[#2205]
* Fix infinitely kept-alive transactions in Hikari connection pool - {pull}2210[#2210]
* Fix few Webflux exceptions and missing reactor module - {pull}2207[#2207]

[float]
===== Refactorings
* Loading the agent from an isolated class loader - {pull}2109[#2109]
* Refactorings in the `apm-agent-plugin-sdk` that may imply breaking changes for beta users of the external plugin mechanism
** `WeakMapSupplier.createMap()` is now `WeakConcurrent.buildMap()` and contains more builders - {pull}2136[#2136]
** `GlobalThreadLocal` has been removed in favor of `DetachedThreadLocal`. To make it global, use `GlobalVariables` - {pull}2136[#2136]
** `DynamicTransformer.Accessor.get().ensureInstrumented` is now `DynamicTransformer.ensureInstrumented` - {pull}2164[#2164]
** The `@AssignTo.*` annotations have been removed.
   Use the `@Advice.AssignReturned.*` annotations that come with the latest version of Byte Buddy.
   If your plugin uses the old annotations, it will be skipped.
   {pull}2171[#2171]
* Switching last instrumentations (`trace_methods`, sparkjava, JDK `HttpServer` and Struts 2) to
`TracerAwareInstrumentation` - {pull}2170[#2170]
* Replace concurrency plugin maps to `SpanConcurrentHashMap` ones - {pull}2173[#2173]
* Align User-Agent HTTP header with other APM agents - {pull}2177[#2177]

[[release-notes-1.26.2]]
==== 1.26.2 - 2021/12/30

[float]
===== Dependency updates
* Update Log4j to 2.12.4 and log4j2-ecs-layout to 1.3.2 - {pull}2378[#2378]

[[release-notes-1.26.1]]
==== 1.26.1 - 2021/12/22

[float]
===== Dependency updates
* Update Log4j to 2.12.3
* Update ecs-logging-java to 1.3.0

[[release-notes-1.26.0]]
==== 1.26.0 - 2021/09/14

===== Potentially breaking changes
* If you rely on Database span subtype and use Microsoft SQL Server, the span subtype has been changed from `sqlserver`
to `mssql` to align with other agents.

[float]
===== Breaking changes
* Stop collecting the field `http.request.socket.encrypted` in http requests - {pull}2136[#2136]

[float]
===== Features
* Improved naming for Spring controllers - {pull}1906[#1906]
* ECS log reformatting improvements - {pull}1910[#1910]
** Automatically sets `service.node.name` in all log events if set through agent configuration
** Add `log_ecs_reformatting_additional_fields` option to support arbitrary fields in logs
** Automatically serialize markers as tags where relevant (log4j2 and logback)
* gRPC spans (client and server) can detect errors or cancellation through custom listeners - {pull}2067[#2067]
* Add `-download-agent-version` to the agent <<setup-attach-cli-usage-options, attach CLI tool options>>, allowing the
user to configure an arbitrary agent version that will be downloaded from maven and attached - {pull}1959[#1959]
* Add extra check to detect improper agent setup - {pull}2076[#2076]
* In redis tests - embedded RedisServer is replaced by testcontainers - {pull}2221[#2221]

[float]
===== Performance improvements
* Reduce GC time overhead caused by WeakReferences - {pull}2086[#2086], {pull}2081[#2081]
* Reduced memory overhead by a smarter type pool caching strategy - {pull}2102[#2102]. +
  The type pool cache improves the startup times by speeding up type matching
  (determining whether a class that's about to be loaded should be instrumented).
  Generally, the more types that are cached, the faster the startup. +
  The old strategy did not impose a limit to the cache but cleared it after it hasn't been accessed in a while.
  However, load test have discovered that the cache may never be cleared and leave a permanent overhead of 23mb.
  The actual size of the cache highly depends on the application and loosely correlates with the number of loaded classes. +
  The new caching strategy targets to allocate 1% of the committed heap, at least 0.5mb and max 10mb.
  If a particular entry hasn't been accessed within 20s, it will be removed from the cache. +
  The results based on load testing are very positive:
** Equivalent startup times (within the margins of error of the previous strategy)
** Equivalent allocation rate (within the margins of error of the previous strategy)
** Reduced avg heap utilization from 10%/15mb (previous strategy) to within margins of error without the agent
** Reduced GC time due to the additional headroom that the application can utilize.
** Based on heap dump analysis, after warmup, the cache size is now around 59kb (down from 23mb with the previous strategy).

[float]
===== Bug fixes
* Fix failure to parse some forms of the `Implementation-Version` property from jar manifest files - {pull}1931[#1931]
* Ensure single value for context-propagation header - {pull}1937[#1937]
* Fix gRPC non-terminated (therefore non-reported) client spans - {pull}2067[#2067]
* Fix Webflux response status code - {pull}1948[#1948]
* Ensure path filtering is applied when Servlet path is not available - {pull}2099[#2099]
* Align span subtype for MS SqlServer - {pull}2112[#2112]
* Fix potential destination host name corruption in OkHttp client spans - {pull}2118[#2118]

[float]
===== Refactorings
* Migrate several plugins to indy dispatcher {pull}2087[#2087], {pull}2088[#2088], {pull}2090[#2090], {pull}2094[#2094], {pull}2095[#2095]

[[release-notes-1.25.0]]
==== 1.25.0 - 2021/07/22

[float]
===== Potentially breaking changes
* If you rely on instrumentations that are in the `experimental` group, you must now set `enable_experimental_instrumentations=true` otherwise
the experimental instrumentations will be disabled by default. Up to version `1.24.0` using an empty value for `disable_instrumentations` was
the recommended way to override the default `disable_instrumentations=experimental`.

[float]
===== Features
* Support for inheritance of public API annotations - {pull}1805[#1805]
* JDBC instrumentation sets `context.db.instance` - {pull}1820[#1820]
* Add support for Vert.x web client- {pull}1824[#1824]
* Avoid recycling of spans and transactions that are using through the public API, so to avoid
reference-counting-related errors - {pull}1859[#1859]
* Add <<config-enable-experimental-instrumentations>> configuration option to enable experimental features - {pull}1863[#1863]
** Previously, when adding an instrumentation group to `disable_instrumentations`, we had to make sure to not forget the
default `experimental` value, for example when disabling `jdbc` instrumentation we had to set `disable_instrumentations=experimental,jdbc` otherwise
setting `disable_instrumentations=jdbc` would disable jdbc and also enable experimental features, which would not be the desired effect.
** Previously, by default `disable_instrumentations` contained `experimental`
** Now by default `disable_instrumentations` is empty and `enable_experimental_instrumentations=false`
** Set `enable_experimental_instrumentations=true` to enable experimental instrumentations
* Eliminating concerns related to log4j2 vulnerability - https://nvd.nist.gov/vuln/detail/CVE-2020-9488#vulnCurrentDescriptionTitle.
We cannot upgrade to version above 2.12.1 because this is the last version of log4j that is compatible with Java 7.
Instead, we exclude the SMTP appender (which is the vulnerable one) from our artifacts. Note that older versions of
our agent are not vulnerable as well, as the SMTP appender was never used, this is only to further reduce our users' concerns.
* Adding public APIs for setting `destination.service.resource`, `destination.address` and `destination.port` fields
for exit spans - {pull}1788[#1788]
* Only use emulated runtime attachment as fallback, remove the `--without-emulated-attach` option - {pull}1865[#1865]
* Instrument `javax.servlet.Filter` the same way as `javax.servlet.FilterChain` - {pull}1858[#1858]
* Propagate trace context headers in HTTP calls occurring from within traced exit points, for example - when using
Elasticsearch's REST client - {pull}1883[#1883]
* Added support for naming sparkjava (not Apache Spark) transactions {pull}1894[#1894]
* Added the ability to manually create exit spans, which will result with the auto creation of service nodes in the
service map and downstream service in the dependencies table - {pull}1898[#1898]
* Basic support for `com.sun.net.httpserver.HttpServer` - {pull}1854[#1854]
* Update to async-profiler 1.8.6 {pull}1907[#1907]
* Added support for setting the framework using the public api (#1908) - {pull}1909[#1909]

[float]
===== Bug fixes
* Fix NPE with `null` binary header values + properly serialize them - {pull}1842[#1842]
* Fix `ListenerExecutionFailedException` when using Spring AMQP's ReplyTo container - {pull}1872[#1872]
* Enabling log ECS reformatting when using Logback configured with `LayoutWrappingEncoder` and a pattern layout - {pull}1879[#1879]
* Fix NPE with Webflux + context propagation headers - {pull}1871[#1871]
* Fix `ClassCastException` with `ConnnectionMetaData` and multiple classloaders - {pull}1864[#1864]
* Fix NPE in `co.elastic.apm.agent.servlet.helper.ServletTransactionCreationHelper.getClassloader` - {pull}1861[#1861]
* Fix for Jboss JMX unexpected notifications - {pull}1895[#1895]

[[release-notes-1.24.0]]
==== 1.24.0 - 2021/05/31

[float]
===== Features
* Basic support for Apache Struts 2 {pull}1763[#1763]
* Extending the <<config-log-ecs-reformatting>> config option to enable the overriding of logs with ECS-reformatted
events. With the new `OVERRIDE` option, non-file logs can be ECS-reformatted automatically as well - {pull}1793[#1793]
* Instrumentation for Vert.x Web {pull}1697[#1697]
* Changed log level of vm arguments to debug
* Giving precedence for the W3C `tracecontext` header over the `elastic-apm-traceparent` header - {pull}1821[#1821]
* Add instrumentation for Webflux - {pull}1305[#1305]
* Add instrumentation for Javalin {pull}1822[#1822]

[float]
===== Bug fixes
* Fix another error related to instrumentation plugins loading on Windows - {pull}1785[#1785]
* Load Spring AMQP plugin- {pull}1784[#1784]
* Avoid `IllegalStateException` when multiple `tracestate` headers are used - {pull}1808[#1808]
* Ensure CLI attach avoids `sudo` only when required and avoid blocking - {pull}1819[#1819]
* Avoid sending metric-sets without samples, so to adhere to the intake API - {pull}1826[#1826]
* Fixing our type-pool cache, so that it can't cause OOM (softly-referenced), and it gets cleared when not used for
a while - {pull}1828[#1828]

[float]
===== Refactors
* Remove single-package limitation for embedded plugins - {pull}1780[#1780]

[[release-notes-1.23.0]]
==== 1.23.0 - 2021/04/22

[float]
===== Breaking changes
* There are breaking changes in the <<setup-attach-cli,attacher cli>>.
  See the Features section for more information.

[float]
===== Features
* Overhaul of the <<setup-attach-cli,attacher cli>> application that allows to attach the agent to running JVMs - {pull}1667[#1667]
** The artifact of the standalone cli application is now called `apm-agent-attach-cli`. The attacher API is still called `apm-agent-attach`.
** There is also a slim version of the cli application that does not bundle the Java agent.
It requires the `--agent-jar` option to be set.
** Improved logging +
The application uses {ecs-logging-java-ref}/intro.html[Java ECS logging] to emit JSON logs.
The log level can be configured with the `--log-level` option.
By default, the program is logging to the console but using the `--log-file` option, it can also log to a file.
** Attach to JVMs running under a different user (unix only) +
The JVM requires the attacher to be running under the same user as the target VM (the attachee).
The `apm-agent-attach-standalone.jar` can now be run with a user that has permissions to switch to the user that runs the target VM.
On Windows, the attacher can still only attach to JVMs that are running with under the same user.
** New include/exclude discovery rules +
*** `--include-all`: Attach to all discovered JVMs. If no matchers are provided, it will not attach to any JVMs.
*** `--include-user`/`--exclude-user`: Attach to all JVMs of a given operating system user.
*** `--include-main`/`--exclude-main`: Attach to all JVMs that whose main class/jar name, or system properties match the provided regex.
*** `--include-vmargs`/`--exclude-vmargs`: Attach to all JVMs that whose main class/jar name, or system properties match the provided regex.
** Removal of options +
*** The deprecated `--arg` option has been removed.
*** The `-i`/`--include`, `-e`/`exclude` options have been removed in favor of the `--<include|exclude>-<main|vmargs>` options.
*** The `-p`/`--pid` options have been removed in favor of the `--include-pid` option.
** Changed behavior of  the `-l`/`--list` option +
The option now only lists JVMs that match the include/exclude discovery rules.
Thus, it can be used to do a dry-run of the matchers without actually performing an attachment.
It even works in combination with `--continuous` now.
By default, the VM arguments are not printed, but only when the `-a`/`--list-vmargs` option is set.
** Remove dependency on `jps` +
Even when matching on the main class name or on system properties,
** Checks the Java version before attaching to avoid attachment on unsupported JVMs.
* Cassandra instrumentation - {pull}1712[#1712]
* Log correlation supports JBoss Logging - {pull}1737[#1737]
* Update Byte-buddy to `1.11.0` - {pull}1769[#1769]
* Support for user.domain {pull}1756[#1756]
* JAX-RS supports javax.ws.rs.PATCH
* Enabling build and unit tests on Windows - {pull}1671[#1671]

[float]
===== Bug fixes
* Fixed log correlation for log4j2 - {pull}1720[#1720]
* Fix apm-log4j1-plugin and apm-log4j2-plugin dependency on slf4j - {pull}1723[#1723]
* Avoid systematic `MessageNotWriteableException` error logging, now only visible in `debug` - {pull}1715[#1715] and {pull}1730[#1730]
* Fix rounded number format for non-english locales - {pull}1728[#1728]
* Fix `NullPointerException` on legacy Apache client instrumentation when host is `null` - {pull}1746[#1746]
* Apply consistent proxy class exclusion heuristic - {pull}1738[#1738]
* Fix micrometer serialization error - {pull}1741[#1741]
* Optimize & avoid `ensureInstrumented` deadlock by skipping stack-frame computation for Java7+ bytecode - {pull}1758[#1758]
* Fix instrumentation plugins loading on Windows - {pull}1671[#1671]

[float]
===== Refactors
* Migrate some plugins to indy dispatcher {pull}1369[#1369] {pull}1410[#1410] {pull}1374[#1374]

[[release-notes-1.22.0]]
==== 1.22.0 - 2021/03/24

[float]
===== Breaking changes
* Dots in metric names of Micrometer metrics get replaced with underscores to avoid mapping conflicts.
De-dotting be disabled via <<config-dedot-custom-metrics, `dedot_custom_metrics`>>. - {pull}1700[#1700]

[float]
===== Features
* Introducing a new mechanism to ease the development of community instrumentation plugins. See <<config-plugins-dir>> for
more details. This configuration was already added in 1.18.0, but more extensive and continuous integration testing
allows us to expose it now. It is still marked as "experimental" though, meaning that future changes in the mechanism
may break early contributed plugins. However, we highly encourage our community to try it out and we will do our best
to assist with such efforts.
* Deprecating `ignore_user_agents` in favour of `transaction_ignore_user_agents`, maintaining the same functionality -
{pull}1644[#1644]
* Update existing Hibernate Search 6 instrumentation to the final relase
* The <<config-use-path-as-transaction-name, `use_path_as_transaction_name`>> option is now dynamic
* Flushing internal and micrometer metrics before the agent shuts down - {pull}1658[#1658]
* Support for OkHttp 4.4+ -  {pull}1672[#1672]
* Adding capability to automatically create ECS-JSON-formatted version of the original application log files, through
the <<config-log-ecs-reformatting>> config option. This allows effortless ingestion of logs to Elasticsearch without
any further configuration. Supports log4j1, log4j2 and Logback. {pull}1261[#1261]
* Add support to Spring AMQP - {pull}1657[#1657]
* Adds the ability to automatically configure usage of the OpenTracing bridge in systems using ServiceLoader - {pull}1708[#1708]
* Update to async-profiler 1.8.5 - includes a fix to a Java 7 crash and enhanced safe mode to better deal with
corrupted stack frames.
* Add a warning on startup when `-Xverify:none` or `-noverify` flags are set as this can lead to crashes that are very
difficult to debug - {pull}1593[#1593]. In an upcoming version, the agent will not start when these flags are set,
unless the system property `elastic.apm.disable_bootstrap_checks` is set to true.

[float]
===== Bug fixes
* fix sample rate rounded to zero when lower than precision - {pull}1655[#1655]
* fixed a couple of bugs with the external plugin mechanism (not documented until now) - {pull}1660[#1660]
* Fix runtime attach conflict with multiple users - {pull}1704[#1704]

[[release-notes-1.21.0]]
==== 1.21.0 - 2021/02/09

[float]
===== Breaking changes
* Following PR {pull}1650[#1650], there are two slight changes with the <<config-server-url>> and <<config-server-urls>>
configuration options:
    1.  So far, setting `server_urls` with an empty string would allow the agent to work normally, apart from any action
        that requires communication with the APM Server, including the attempt to fetch a central configuration.
        Starting in this agent version, setting `server_urls` to empty string doesn't have any special meaning, it is
        the default expected configuration, where `server_url` will be used instead. In order to achieve the same
        behaviour, use the new <<config-disable-send>> configuration.
    2.  Up to this version, `server_url` was used as an alias to `server_urls`, meaning that one could potentially set
        the `server_url` config with a comma-separated list of multiple APM Server addresses, and that would have been a
        valid configuration. Starting in this agent version, `server_url` is a separate configuration, and it only accepts
        Strings that represent a single valid URL. Specifically, empty strings and commas are invalid.

[float]
===== Features
* Add cloud provider metadata to reported events, see
https://github.com/elastic/apm/blob/master/specs/agents/metadata.md#cloud-provider-metadata[spec] for details.
By default, the agent will try to automatically detect the cloud provider on startup, but this can be
configured through the <<config-cloud-provider, `cloud_provider`>> config option - {pull}1599[#1599]
* Add span & transaction `outcome` field to improve error rate calculations - {pull}1613[#1613]

[float]
===== Bug fixes
* Fixing crashes observed in Java 7 at sporadic timing by applying a few seconds delay on bootstrap - {pull}1594[#1594]
* Fallback to using "TLS" `SSLContext` when "SSL" is not available - {pull}1633[#1633]
* Fixing agent startup failure with `NullPointerException` thrown by Byte-buddy's `MultipleParentClassLoader` - {pull}1647[#1647]
* Fix cached type resolution triggering `ClassCastException` - {pull}1649[#1649]

[[release-notes-1.20.0]]
==== 1.20.0 - 2021/01/07

[float]
===== Breaking changes
* The following public API types were `public` so far and became package-private: `NoopScope`, `ScopeImpl` and `AbstractSpanImpl`.
  If your code is using them, you will need to change that when upgrading to this version.
  Related PR: {pull}1532[#1532]

[float]
===== Features
* Add support for RabbitMQ clients - {pull}1328[#1328]

[float]
===== Bug fixes
* Fix small memory allocation regression introduced with tracestate header {pull}1508[#1508]
* Fix `NullPointerException` from `WeakConcurrentMap.put` through the Elasticsearch client instrumentation - {pull}1531[#1531]
* Sending `transaction_id` and `parent_id` only for events that contain a valid `trace_id` as well - {pull}1537[#1537]
* Fix `ClassNotFoundError` with old versions of Spring resttemplate {pull}1524[#1524]
* Fix Micrometer-driven metrics validation errors by the APM Server when sending with illegal values - {pull}1559[#1559]
* Serialize all stack trace frames when setting `stack_trace_limit=-1` instead of none - {pull}1571[#1571]
* Fix `UnsupportedOperationException` when calling `ServletContext.getClassLoader()` - {pull}1576[#1576]
* Fix improper request body capturing - {pull}1579[#1579]
* Avoid `NullPointerException` due to null return values instrumentation advices - {pull}1601[#1601]
* Update async-profiler to 1.8.3 {pull}1602[1602]
* Use null-safe data structures to avoid `NullPointerException` {pull}1597[1597]
* Fix memory leak in sampling profiler mechanism - {pull}1592[#1592]

[float]
===== Refactors
* Migrate some plugins to indy dispatcher {pull}1405[#1405] {pull}1394[#1394]

[[release-notes-1.19.0]]
==== 1.19.0 - 2020/11/10

[float]
===== Features
* The agent version now includes a git hash if it's a snapshot version.
  This makes it easier to differ distinct snapshot builds of the same version.
  Example: `1.18.1-SNAPSHOT.4655910`
* Add support for sampling weight with propagation in `tracestate` W3C header {pull}1384[#1384]
* Adding two more valid options to the `log_level` config: `WARNING` (equivalent to `WARN`) and `CRITICAL`
  (will be treated as `ERROR`) - {pull}1431[1431]
* Add the ability to disable Servlet-related spans for `INCLUDE`, `FORWARD` and `ERROR` dispatches (without affecting
  basic Servlet capturing) by adding `servlet-api-dispatch` to <<config-disable-instrumentations>> - {pull}1448[1448]
* Add Sampling Profiler support for AArch64 architectures - {pull}1443[1443]
* Support proper transaction naming when using Spring's `ServletWrappingController` - {pull}1461[#1461]
* Update async-profiler to 1.8.2 {pull}1471[1471]
* Update existing Hibernate Search 6 instrumentation to work with the latest CR1 release
* Deprecating the `addLabel` public API in favor of `setLabel` (still supporting `addLabel`) - {pull}1449[#1449]

[float]
===== Bug fixes
* Fix `HttpUrlConnection` instrumentation issue (affecting distributed tracing as well) when using HTTPS without using
  `java.net.HttpURLConnection#disconnect` - {pull}1447[1447]
* Fixes class loading issue that can occur when deploying multiple applications to the same application server - {pull}1458[#1458]
* Fix ability to disable agent on startup wasn't working for runtime attach {pull}1444[1444]
* Avoid `UnsupportedOperationException` on some spring application startup {pull}1464[1464]
* Fix ignored runtime attach `config_file` {pull}1469[1469]
* Fix `IllegalAccessError: Module 'java.base' no access to: package 'java.lang'...` in J9 VMs of Java version >= 9 -
  {pull}1468[#1468]
* Fix JVM version parsing on HP-UX {pull}1477[#1477]
* Fix Spring-JMS transactions lifecycle management when using multiple concurrent consumers - {pull}1496[#1496]

[float]
===== Refactors
* Migrate some plugins to indy dispatcher {pull}1404[1404] {pull}1411[1411]
* Replace System Rules with System Lambda {pull}1434[#1434]

[[release-notes-1.18.1]]
==== 1.18.1 - 2020/10/06

[float]
===== Refactors
* Migrate some plugins to indy dispatcher {pull}1362[1362] {pull}1366[1366] {pull}1363[1363] {pull}1383[1383] {pull}1368[1368] {pull}1364[1364] {pull}1365[1365] {pull}1367[1367] {pull}1371[1371]

[float]
===== Bug fixes
* Fix instrumentation error for HttpClient - {pull}1402[#1402]
* Eliminate `unsupported class version error` messages related to loading the Java 11 HttpClient plugin in pre-Java-11 JVMs {pull}1397[1397]
* Fix rejected metric events by APM Server with response code 400 due to data validation error - sanitizing Micrometer
metricset tag keys - {pull}1413[1413]
* Fix invalid micrometer metrics with non-numeric values {pull}1419[1419]
* Fix `NoClassDefFoundError` with JDBC instrumentation plugin {pull}1409[1409]
* Apply `disable_metrics` config to Micrometer metrics - {pull}1421[1421]
* Remove cgroup `inactive_file.bytes` metric according to spec {pull}1422[1422]

[[release-notes-1.18.0]]
==== 1.18.0 - 2020/09/08

[float]
===== Features
* Deprecating `ignore_urls` config in favour of <<config-transaction-ignore-urls, `transaction_ignore_urls`>> to align
  with other agents, while still allowing the old config name for backward compatibility - {pull}1315[#1315]
* Enabling instrumentation of classes compiled with Java 1.4. This is reverting the restriction of instrumenting only
  bytecode of Java 1.5 or higher ({pull}320[#320]), which was added due to potential `VerifyError`. Such errors should be
  avoided now by the usage of `TypeConstantAdjustment` - {pull}1317[#1317]
* Enabling agent to work without attempting any communication with APM server, by allowing setting `server_urls` with
  an empty string - {pull}1295[#1295]
* Add <<metrics-micrometer, micrometer support>> - {pull}1303[#1303]
* Add `profiling_inferred_spans_lib_directory` option to override the default temp directory used for exporting the async-profiler library.
  This is useful for server-hardened environments where `/tmp` is often configured with `noexec`, leading to `java.lang.UnsatisfiedLinkError` errors - {pull}1350[#1350]
* Create spans for Servlet dispatches to FORWARD, INCLUDE and ERROR - {pull}1212[#1212]
* Support JDK 11 HTTPClient - {pull}1307[#1307]
* Lazily create profiler temporary files {pull}1360[#1360]
* Convert the followings to Indy Plugins (see details in <<release-notes-1.18.0.rc1, 1.18.0-rc1 relase notes>>): gRPC,
  AsyncHttpClient, Apache HttpClient
* The agent now collects cgroup memory metrics (see details in <<metrics-cgroup,Metrics page>>)
* Update async-profiler to 1.8.1 {pull}1382[#1382]
* Runtime attach install option is promoted to 'beta' status (was experimental).

[float]
===== Bug fixes
* Fixes a `NoClassDefFoundError` in the JMS instrumentation of `MessageListener` - {pull}1287[#1287]
* Fix `/ by zero` error message when setting `server_urls` with an empty string - {pull}1295[#1295]
* Fix `ClassNotFoundException` or `ClassCastException` in some cases where special log4j configurations are used - {pull}1322[#1322]
* Fix `NumberFormatException` when using early access Java version - {pull}1325[#1325]
* Fix `service_name` config being ignored when set to the same auto-discovered default value - {pull}1324[#1324]
* Fix service name error when updating a web app on a Servlet container - {pull}1326[#1326]
* Fix remote attach 'jps' executable not found when 'java' binary is symlinked ot a JRE - {pull}1352[#1352]

[[release-notes-1.18.0.rc1]]
==== 1.18.0.RC1 - 2020/07/22

This release candidate adds some highly anticipated features:
It’s now possible to attach the agent at runtime in more cases than before.
Most notably, it enables runtime attachment on JBoss, WildFly, Glassfish/Payara,
and other OSGi runtimes such as Atlassian Jira and Confluence.

To make this and other significant features, such as https://github.com/elastic/apm-agent-java/issues/937[external plugins], possible,
we have implemented major changes to the architecture of the agent.
The agent now relies on the `invokedynamic` bytecode instruction to make plugin development easier, safer, and more efficient.
As early versions of Java 7 and Java 8 have unreliable support for invokedynamic,
we now require a minimum update level of 60 for Java 7 (7u60+) in addition to the existing minimum update level of 40 for Java 8 (8u40+).

We’re looking for users who would like to try this out to give feedback.
If we see that the `invokedynamic`-based approach (https://github.com/elastic/apm-agent-java/pull/1230[indy plugins]) works well, we can continue and migrate the rest of the plugins.
After the migration has completed, we can move forward with external plugins and remove the experimental label from runtime attachment.

If all works like in our testing, you would not see `NoClassDefFoundError` s anymore when, for example, trying to attach the agent at runtime to an OSGi container or a JBoss server.
Also, non-standard OSGi containers, such as Atlassian Jira and other technologies with restrictive class loading policies, such as MuleSoft ESB, will benefit from this change.

In the worst case, there might be JVM crashes due to `invokedynamic`-related JVM bugs.
However, we already disable the agent when attached to JVM versions that are known to be problematic.
Another potentially problematic area is that we now dynamically raise the bytecode version of instrumented classes to be at least bytecode version 51 (Java 7).
This is needed in order to be able to use the `invokedynamic` instruction.
This requires re-computation of stack map frames which makes instrumentation a bit slower.
We don't anticipate notable slowdowns unless you extensively (over-)use <<config-trace-methods, `trace_methods`>>.

[float]
===== Breaking changes
* Early Java 7 versions, prior to update 60, are not supported anymore.
  When trying to attach to a non-supported version, the agent will disable itself and not apply any instrumentations.

[float]
===== Features
* Experimental support for runtime attachment now also for OSGi containers, JBoss, and WildFly
* New mitigation of OSGi bootdelegation errors (`NoClassDefFoundError`).
  You can remove any `org.osgi.framework.bootdelegation` related configuration.
  This release also removes the configuration option `boot_delegation_packages`.
* Overhaul of the `ExecutorService` instrumentation that avoids `ClassCastException` issues - {pull}1206[#1206]
* Support for `ForkJoinPool` and `ScheduledExecutorService` (see <<supported-async-frameworks>>)
* Support for `ExecutorService#invokeAny` and `ExecutorService#invokeAll`
* Added support for `java.util.TimerTask` - {pull}1235[#1235]
* Add capturing of request body in Elasticsearch queries: `_msearch`, `_count`, `_msearch/template`, `_search/template`, `_rollup_search` - {pull}1222[#1222]
* Add <<config-enabled,`enabled`>> flag
* Add experimental support for Scala Futures
* The agent now collects heap memory pools metrics - {pull}1228[#1228]

[float]
===== Bug fixes
* Fixes error capturing for log4j2 loggers. Version 1.17.0 introduced a regression.
* Fixes `NullPointerException` related to JAX-RS and Quartz instrumentation - {pull}1249[#1249]
* Expanding k8s pod ID discovery to some formerly non-supported environments
* When `recording` is set to `false`, the agent will not send captured errors anymore.
* Fixes NPE in Dubbo instrumentation that occurs when the application is acting both as a provider and as a consumer - {pull}1260[#1260]
* Adding a delay by default what attaching the agent to Tomcat using the premain route to work around the JUL
  deadlock issue - {pull}1262[#1262]
* Fixes missing `jboss.as:*` MBeans on JBoss - {pull}1257[#1257]


[[release-notes-1.17.0]]
==== 1.17.0 - 2020/06/17

[float]
===== Features
* Log files are now rotated after they reach <<config-log-file-size>>.
There will always be one history file `${log_file}.1`.
* Add <<config-log-format-sout>> and <<config-log-format-file>> with the options `PLAIN_TEXT` and `JSON`.
The latter uses https://github.com/elastic/ecs-logging-java[ecs-logging-java] to format the logs.
* Exposing <<config-classes-excluded-from-instrumentation>> config - {pull}1187[#1187]
* Add support for naming transactions based on Grails controllers. Supports Grails 3+ - {pull}1171[#1171]
* Add support for the Apache/Alibaba Dubbo RPC framework
* Async Profiler version upgraded to 1.7.1, with a new debugging flag for the stack frame recovery mechanism - {pull}1173[#1173]

[float]
===== Bug fixes
* Fixes `IndexOutOfBoundsException` that can occur when profiler-inferred spans are enabled.
  This also makes the profiler more resilient by just removing the call tree related to the exception (which might be in an invalid state)
  as opposed to stopping the profiler when an exception occurs.
* Fix `NumberFormatException` when parsing Ingres/Actian JDBC connection strings - {pull}1198[#1198]
* Prevent agent from overriding JVM configured truststore when not using HTTPS for communication with APM server - {pull}1203[#1203]
* Fix `java.lang.IllegalStateException` with `jps` JVM when using continuous runtime attach - {pull}1205[1205]
* Fix agent trying to load log4j2 plugins from application - {pull}1214[1214]
* Fix memory leak in gRPC instrumentation plugin - {pull}1196[1196]
* Fix HTTPS connection failures when agent is configured to use HTTPS to communicate with APM server {pull}1209[1209]

[[release-notes-1.16.0]]
==== 1.16.0 - 2020/05/13

[float]
===== Features

* The log correlation feature now adds `error.id` to the MDC. See <<supported-logging-frameworks>> for details. - {pull}1050[#1050]
* Deprecating the `incubating` tag in favour of the `experimental` tag. This is not a breaking change, so former
<<config-disable-instrumentations,`disable_instrumentation`>> configuration containing the `incubating` tag will still be respected - {pull}1123[#1123]
* Add a `--without-emulated-attach` option for runtime attachment to allow disabling this feature as a workaround.
* Add workaround for JDK bug JDK-8236039 with TLS 1.3 {pull}1149[#1149]
* Add log level `OFF` to silence agent logging
* Adds <<config-span-min-duration,`span_min_duration`>> option to exclude fast executing spans.
  When set together with one of the more specific thresholds - `trace_methods_duration_threshold` or `profiling_inferred_spans_min_duration`,
  the higher threshold will determine which spans will be discarded.
* Automatically instrument quartz jobs from the quartz-jobs artifact {pull}1170[#1170]
* Perform re-parenting of regular spans to be a child of profiler-inferred spans. Requires APM Server and Kibana 7.8.0. {pull}1117[#1117]
* Upgrade Async Profiler version to 1.7.0

[float]
===== Bug fixes

* When Servlet-related Exceptions are handled through exception handlers that return a 200 status code, agent shouldn't override with 500 - {pull}1103[#1103]
* Exclude Quartz 1 from instrumentation to avoid
  `IncompatibleClassChangeError: Found class org.quartz.JobExecutionContext, but interface was expected` - {pull}1108[#1108]
* Fix breakdown metrics span sub-types {pull}1113[#1113]
* Fix flaky gRPC server instrumentation {pull}1122[#1122]
* Fix side effect of calling `Statement.getUpdateCount` more than once {pull}1139[#1139]
* Stop capturing JDBC affected rows count using `Statement.getUpdateCount` to prevent unreliable side-effects {pull}1147[#1147]
* Fix OpenTracing error tag handling (set transaction error result when tag value is `true`) {pull}1159[#1159]
* Due to a bug in the build we didn't include the gRPC plugin in the build so far
* `java.lang.ClassNotFoundException: Unable to load class 'jdk.internal...'` is thrown when tracing specific versions of Atlassian systems {pull}1168[#1168]
* Make sure spans are kept active during `AsyncHandler` methods in the `AsyncHttpClient`
* CPU and memory metrics are sometimes not reported properly when using IBM J9 {pull}1148[#1148]
* `NullPointerException` thrown by the agent on WebLogic {pull}1142[#1142]

[[release-notes-1.15.0]]
==== 1.15.0 - 2020/03/27

[float]
===== Breaking changes

* Ordering of configuration sources has slightly changed, please review <<configuration>>:
** `elasticapm.properties` file now has higher priority over java system properties and environment variables, +
This change allows to change dynamic options values at runtime by editing file, previously values set in java properties
or environment variables could not be overridden, even if they were dynamic.
* Renamed some configuration options related to the experimental profiler-inferred spans feature ({pull}1084[#1084]):
** `profiling_spans_enabled` -> `profiling_inferred_spans_enabled`
** `profiling_sampling_interval` -> `profiling_inferred_spans_sampling_interval`
** `profiling_spans_min_duration` -> `profiling_inferred_spans_min_duration`
** `profiling_included_classes` -> `profiling_inferred_spans_included_classes`
** `profiling_excluded_classes` -> `profiling_inferred_spans_excluded_classes`
** Removed `profiling_interval` and `profiling_duration` (both are fixed to 5s now)

[float]
===== Features

* Gracefully abort agent init when running on a known Java 8 buggy JVM {pull}1075[#1075].
* Add support for <<supported-databases, Redis Redisson client>>
* Makes <<config-instrument>>, <<config-trace-methods>>, and <<config-disable-instrumentations>> dynamic.
Note that changing these values at runtime can slow down the application temporarily.
* Do not instrument Servlet API before 3.0 {pull}1077[#1077]
* Add support for API keys for apm backend authentication {pull}1083[#1083]
* Add support for <<supported-rpc-frameworks, gRPC>> client & server instrumentation {pull}1019[#1019]
* Deprecating `active` configuration option in favor of `recording`.
  Setting `active` still works as it's now an alias for `recording`.

[float]
===== Bug fixes

* When JAX-RS-annotated method delegates to another JAX-RS-annotated method, transaction name should include method A - {pull}1062[#1062]
* Fixed bug that prevented an APM Error from being created when calling `org.slf4j.Logger#error` - {pull}1049[#1049]
* Wrong address in JDBC spans for Oracle, MySQL and MariaDB when multiple hosts are configured - {pull}1082[#1082]
* Document and re-order configuration priorities {pull}1087[#1087]
* Improve heuristic for `service_name` when not set through config {pull}1097[#1097]


[[release-notes-1.14.0]]
==== 1.14.0 - 2020/03/04

[float]
===== Features

* Support for the official https://www.w3.org/TR/trace-context[W3C] `traceparent` and `tracestate` headers. +
  The agent now accepts both the `elastic-apm-traceparent` and the official `traceparent` header.
By default, it sends both headers on outgoing requests, unless <<config-use-elastic-traceparent-header, `use_elastic_traceparent_header`>> is set to false.
* Creating spans for slow methods with the help of the sampling profiler https://github.com/jvm-profiling-tools/async-profiler[async-profiler].
This is a low-overhead way of seeing which methods make your transactions slow and a replacement for the `trace_methods` configuration option.
See <<supported-java-methods>> for more details
* Adding a Circuit Breaker to pause the agent when stress is detected on the system and resume when the stress is relieved.
See <<circuit-breaker>> and {pull}1040[#1040] for more info.
* `Span#captureException` and `Transaction#captureException` in public API return reported error id - {pull}1015[#1015]

[float]
===== Bug fixes

* java.lang.IllegalStateException: Cannot resolve type description for <com.another.commercial.apm.agent.Class> - {pull}1037[#1037]
* properly handle `java.sql.SQLException` for unsupported JDBC features {pull}[#1035] https://github.com/elastic/apm-agent-java/issues/1025[#1025]

[[release-notes-1.13.0]]
==== 1.13.0 - 2020/02/11

[float]
===== Features

* Add support for <<supported-databases, Redis Lettuce client>>
* Add `context.message.age.ms` field for JMS message receiving spans and transactions - {pull}970[#970]
* Instrument log4j2 Logger#error(String, Throwable) ({pull}919[#919]) Automatically captures exceptions when calling `logger.error("message", exception)`
* Add instrumentation for external process execution through `java.lang.Process` and Apache `commons-exec` - {pull}903[#903]
* Add `destination` fields to exit span contexts - {pull}976[#976]
* Removed `context.message.topic.name` field - {pull}993[#993]
* Add support for Kafka clients - {pull}981[#981]
* Add support for binary `traceparent` header format (see the https://github.com/elastic/apm/blob/master/docs/agent-development.md#Binary-Fields[spec]
for more details) - {pull}1009[#1009]
* Add support for log correlation for log4j and log4j2, even when not used in combination with slf4j.
  See <<supported-logging-frameworks>> for details.

[float]
===== Bug Fixes

* Fix parsing value of `trace_methods` configuration property {pull}930[#930]
* Workaround for `java.util.logging` deadlock {pull}965[#965]
* JMS should propagate traceparent header when transactions are not sampled {pull}999[#999]
* Spans are not closed if JDBC implementation does not support `getUpdateCount` {pull}1008[#1008]

[[release-notes-1.12.0]]
==== 1.12.0 - 2019/11/21

[float]
===== Features
* JMS Enhancements {pull}911[#911]:
** Add special handling for temporary queues/topics
** Capture message bodies of text Messages
*** Rely on the existing `ELASTIC_APM_CAPTURE_BODY` agent config option (off by default).
*** Send as `context.message.body`
*** Limit size to 10000 characters. If longer than this size, trim to 9999 and append with ellipsis
** Introduce the `ignore_message_queues` configuration to disable instrumentation (message tagging) for specific 
      queues/topics as suggested in {pull}710[#710]
** Capture predefined message headers and all properties
*** Rely on the existing `ELASTIC_APM_CAPTURE_HEADERS` agent config option.
*** Send as `context.message.headers`
*** Sanitize sensitive headers/properties based on the `sanitize_field_names` config option
* Added support for the MongoDB sync driver. See https://www.elastic.co/guide/en/apm/agent/java/master/supported-technologies-details.html#supported-databases[supported data stores].

[float]
===== Bug Fixes
* JDBC regression- `PreparedStatement#executeUpdate()` and `PreparedStatement#executeLargeUpdate()` are not traced {pull}918[#918]
* When systemd cgroup driver is used, the discovered Kubernetes pod UID contains "_" instead of "-" {pull}920[#920]
* DB2 jcc4 driver is not traced properly {pull}926[#926]

[[release-notes-1.11.0]]
==== 1.11.0 - 2019/10/31

[float]
===== Features
* Add the ability to configure a unique name for a JVM within a service through the
https://www.elastic.co/guide/en/apm/agent/java/master/config-core.html#config-service-node-name[`service_node_name`]
config option]
* Add ability to ignore some exceptions to be reported as errors https://www.elastic.co/guide/en/apm/agent/java/master/config-core.html#config-ignore-exceptions[ignore_exceptions]
* Applying new logic for JMS `javax.jms.MessageConsumer#receive` so that, instead of the transaction created for the 
   polling method itself (ie from `receive` start to end), the agent will create a transaction attempting to capture 
   the code executed during actual message handling.
   This logic is suitable for environments where polling APIs are invoked within dedicated polling threads.
   This polling transaction creation strategy can be reversed through a configuration option (`message_polling_transaction_strategy`) 
   that is not exposed in the properties file by default.  
* Send IP obtained through `javax.servlet.ServletRequest#getRemoteAddr()` in `context.request.socket.remote_address` 
   instead of parsing from headers {pull}889[#889]
* Added `ElasticApmAttacher.attach(String propertiesLocation)` to specify a custom properties location
* Logs message when `transaction_max_spans` has been exceeded {pull}849[#849]
* Report the number of affected rows by a SQL statement (UPDATE,DELETE,INSERT) in 'affected_rows' span attribute {pull}707[#707]
* Add https://www.elastic.co/guide/en/apm/agent/java/master/public-api.html#api-traced[`@Traced`] annotation which either creates a span or a transaction, depending on the context
* Report JMS destination as a span/transaction context field {pull}906[#906]
* Added https://www.elastic.co/guide/en/apm/agent/java/master/config-jmx.html#config-capture-jmx-metrics[`capture_jmx_metrics`] configuration option

[float]
===== Bug Fixes
* JMS creates polling transactions even when the API invocations return without a message
* Support registering MBeans which are added after agent startup

[[release-notes-1.10.0]]
==== 1.10.0 - 2019/09/30

[float]
===== Features
* Add ability to manually specify reported https://www.elastic.co/guide/en/apm/agent/java/master/config-core.html#config-hostname[hostname]
* Add support for https://www.elastic.co/guide/en/apm/agent/java/master/supported-technologies-details.html#supported-databases[Redis Jedis client]
* Add support for identifying target JVM to attach apm agent to using JVM property. See also the documentation of the <<setup-attach-cli-usage-options, `--include` and `--exclude` flags>>
* Added https://www.elastic.co/guide/en/apm/agent/java/master/config-jmx.html#config-capture-jmx-metrics[`capture_jmx_metrics`] configuration option
* Improve servlet error capture {pull}812[#812]
  Among others, now also takes Spring MVC `@ExceptionHandler`s into account 
* Instrument Logger#error(String, Throwable) {pull}821[#821]
  Automatically captures exceptions when calling `logger.error("message", exception)`
* Easier log correlation with https://github.com/elastic/java-ecs-logging. See https://www.elastic.co/guide/en/apm/agent/java/master/log-correlation.html[docs].
* Avoid creating a temp agent file for each attachment {pull}859[#859]
* Instrument `View#render` instead of `DispatcherServlet#render` {pull}829[#829]
  This makes the transaction breakdown graph more useful. Instead of `dispatcher-servlet`, the graph now shows a type which is based on the view name, for example, `FreeMarker` or `Thymeleaf`.

[float]
===== Bug Fixes
* Error in log when setting https://www.elastic.co/guide/en/apm/agent/java/current/config-reporter.html#config-server-urls[server_urls] 
 to an empty string - `co.elastic.apm.agent.configuration.ApmServerConfigurationSource - Expected previousException not to be null`
* Avoid terminating the TCP connection to APM Server when polling for configuration updates {pull}823[#823]
 
[[release-notes-1.9.0]]
==== 1.9.0 - 2019/08/22

[float]
===== Features
* Upgrading supported OpenTracing version from 0.31 to 0.33
* Added annotation and meta-annotation matching support for `trace_methods`, for example:
** `public @java.inject.* org.example.*` (for annotation)
** `public @@javax.enterprise.context.NormalScope org.example.*` (for meta-annotation)
* The runtime attachment now also works when the `tools.jar` or the `jdk.attach` module is not available.
This means you don't need a full JDK installation - the JRE is sufficient.
This makes the runtime attachment work in more environments such as minimal Docker containers.
Note that the runtime attachment currently does not work for OSGi containers like those used in many application servers such as JBoss and WildFly.
See the https://www.elastic.co/guide/en/apm/agent/java/master/setup-attach-cli.html[documentation] for more information.
* Support for Hibernate Search

[float]
===== Bug Fixes
* A warning in logs saying APM server is not available when using 1.8 with APM server 6.x.
Due to that, agent 1.8.0 will silently ignore non-string labels, even if used with APM server of versions 6.7.x or 6.8.x that support such.
If APM server version is <6.7 or 7.0+, this should have no effect. Otherwise, upgrade the Java agent to 1.9.0+.
* `ApacheHttpAsyncClientInstrumentation` matching increases startup time considerably
* Log correlation feature is active when `active==false`
* Tomcat's memory leak prevention mechanism is causing a... memory leak. JDBC statement map is leaking in Tomcat if the application that first used it is undeployed/redeployed.
See https://discuss.elastic.co/t/elastic-apm-agent-jdbchelper-seems-to-use-a-lot-of-memory/195295[this related discussion].

[float]
==== Breaking Changes
* The `apm-agent-attach.jar` is not executable anymore.
Use `apm-agent-attach-standalone.jar` instead. 

[[release-notes-1.8.0]]
==== 1.8.0 - 2019/07/30

[float]
===== Features
* Added support for tracking https://www.elastic.co/guide/en/kibana/7.3/transactions.html[time spent by span type].
   Can be disabled by setting https://www.elastic.co/guide/en/apm/agent/java/current/config-core.html#config-breakdown-metrics[`breakdown_metrics`] to `false`. 
* Added support for https://www.elastic.co/guide/en/kibana/7.3/agent-configuration.html[central configuration].
   Can be disabled by setting https://www.elastic.co/guide/en/apm/agent/java/current/config-core.html#config-central-config[`central_config`] to `false`.
* Added support for Spring's JMS flavor - instrumenting `org.springframework.jms.listener.SessionAwareMessageListener`
* Added support to legacy ApacheHttpClient APIs (which adds support to Axis2 configured to use ApacheHttpClient)
* Added support for setting https://www.elastic.co/guide/en/apm/agent/java/1.x/config-reporter.html#config-server-urls[`server_urls`] dynamically via properties file {pull}723[#723]
* Added https://www.elastic.co/guide/en/apm/agent/java/current/config-core.html#config-config-file[`config_file`] option 
* Added option to use `@javax.ws.rs.Path` value as transaction name https://www.elastic.co/guide/en/apm/agent/java/current/config-jax-rs.html#config-use-jaxrs-path-as-transaction-name[`use_jaxrs_path_as_transaction_name`]
* Instrument quartz jobs https://www.elastic.co/guide/en/apm/agent/java/current/supported-technologies-details.html#supported-scheduling-frameworks[docs]
* SQL parsing improvements {pull}696[#696]
* Introduce priorities for transaction name {pull}748[#748].
   Now uses the path as transaction name if https://www.elastic.co/guide/en/apm/agent/java/current/config-http.html#config-use-path-as-transaction-name[`use_path_as_transaction_name`] is set to `true`
   rather than `ServletClass#doGet`.
   But if a name can be determined from a high level framework,
   like Spring MVC, that takes precedence.
   User-supplied names from the API always take precedence over any others.
* Use JSP path name as transaction name as opposed to the generated servlet class name {pull}751[#751]

[float]
===== Bug Fixes
* Some JMS Consumers and Producers are filtered due to class name filtering in instrumentation matching
* Jetty: When no display name is set and context path is "/" transaction service names will now correctly fall back to configured values
* JDBC's `executeBatch` is not traced
* Drops non-String labels when connected to APM Server < 6.7 to avoid validation errors {pull}687[#687]
* Parsing container ID in cloud foundry garden {pull}695[#695]
* Automatic instrumentation should not override manual results {pull}752[#752]

[float]
===== Breaking changes
* The log correlation feature does not add `span.id` to the MDC anymore but only `trace.id` and `transaction.id` {pull}742[#742].

[[release-notes-1.7.0]]
==== 1.7.0 - 2019/06/13

[float]
===== Features
* Added the `trace_methods_duration_threshold` config option. When using the `trace_methods` config option with wild cards,
this enables considerable reduction of overhead by limiting the number of spans captured and reported
(see more details in config documentation).
NOTE: Using wildcards is still not the recommended approach for the `trace_methods` feature.
* Add `Transaction#addCustomContext(String key, String|Number|boolean value)` to public API
* Added support for AsyncHttpClient 2.x
* Added https://www.elastic.co/guide/en/apm/agent/java/current/config-core.html#config-global-labels[`global_labels`] configuration option.
This requires APM Server 7.2+.
* Added basic support for JMS- distributed tracing for basic scenarios of `send`, `receive`, `receiveNoWait` and `onMessage`.
Both Queues and Topics are supported.
Async `send` APIs are not supported in this version. 
NOTE: This feature is currently marked as "experimental" and is disabled by default. In order to enable,
it is required to set the
https://www.elastic.co/guide/en/apm/agent/java/1.x/config-core.html#config-disable-instrumentations[`disable_instrumentations`] 
configuration property to an empty string.
* Improved OSGi support: added a configuration option for `bootdelegation` packages {pull}641[#641]
* Better span names for SQL spans. For example, `SELECT FROM user` instead of just `SELECT` {pull}633[#633]

[float]
===== Bug Fixes
* ClassCastException related to async instrumentation of Pilotfish Executor causing thread hang (applied workaround)
* NullPointerException when computing Servlet transaction name with null HTTP method name
* FileNotFoundException when trying to find implementation version of jar with encoded URL
* NullPointerException when closing Apache AsyncHttpClient request producer
* Fixes loading of `elasticapm.properties` for Spring Boot applications
* Fix startup error on WebLogic 12.2.1.2.0 {pull}649[#649]
* Disable metrics reporting and APM Server health check when active=false {pull}653[#653]

[[release-notes-1.6.1]]
==== 1.6.1 - 2019/04/26

[float]
===== Bug Fixes
* Fixes transaction name for non-sampled transactions https://github.com/elastic/apm-agent-java/issues/581[#581]
* Makes log_file option work again https://github.com/elastic/apm-agent-java/issues/594[#594]
* Async context propagation fixes
** Fixing some async mechanisms lifecycle issues https://github.com/elastic/apm-agent-java/issues/605[#605]
** Fixes exceptions when using WildFly managed executor services https://github.com/elastic/apm-agent-java/issues/589[#589]
** Exclude glassfish Executor which does not permit wrapped runnables https://github.com/elastic/apm-agent-java/issues/596[#596]
** Exclude DumbExecutor https://github.com/elastic/apm-agent-java/issues/598[#598]
* Fixes Manifest version reading error to support `jar:file` protocol https://github.com/elastic/apm-agent-java/issues/601[#601]
* Fixes transaction name for non-sampled transactions https://github.com/elastic/apm-agent-java/issues/597[#597]
* Fixes potential classloader deadlock by preloading `FileSystems.getDefault()` https://github.com/elastic/apm-agent-java/issues/603[#603]

[[release-notes-1.6.0]]
==== 1.6.0 - 2019/04/16

[float]
===== Related Announcements
* Java APM Agent became part of the Cloud Foundry Java Buildpack as of https://github.com/cloudfoundry/java-buildpack/releases/tag/v4.19[Release v4.19]
 
[float]
===== Features
* Support Apache HttpAsyncClient - span creation and cross-service trace context propagation
* Added the `jvm.thread.count` metric, indicating the number of live threads in the JVM (daemon and non-daemon) 
* Added support for WebLogic
* Added support for Spring `@Scheduled` and EJB `@Schedule` annotations - https://github.com/elastic/apm-agent-java/pull/569[#569]

[float]
===== Bug Fixes
* Avoid that the agent blocks server shutdown in case the APM Server is not available - https://github.com/elastic/apm-agent-java/pull/554[#554]
* Public API annotations improper retention prevents it from being used with Groovy - https://github.com/elastic/apm-agent-java/pull/567[#567]
* Eliminate side effects of class loading related to Instrumentation matching mechanism

[[release-notes-1.5.0]]
==== 1.5.0 - 2019/03/26

[float]
===== Potentially breaking changes
* If you didn't explicitly set the https://www.elastic.co/guide/en/apm/agent/java/master/config-core.html#config-service-name[`service_name`]
previously and you are dealing with a servlet-based application (including Spring Boot),
your `service_name` will change.
See the documentation for https://www.elastic.co/guide/en/apm/agent/java/master/config-core.html#config-service-name[`service_name`]
and the corresponding section in _Features_ for more information.
Note: this requires APM Server 7.0+. If using previous versions, nothing will change.

[float]
===== Features
* Added property `"allow_path_on_hierarchy"` to JAX-RS plugin, to lookup inherited usage of `@path`
* Support for number and boolean labels in the public API {pull}497[497].
This change also renames `tag` to `label` on the API level to be compliant with the https://github.com/elastic/ecs#-base-fields[Elastic Common Schema (ECS)].
The `addTag(String, String)` method is still supported but deprecated in favor of `addLabel(String, String)`.
As of version 7.x of the stack, labels will be stored under `labels` in Elasticsearch.
Previously, they were stored under `context.tags`.
* Support async queries made by Elasticsearch REST client 
* Added `setStartTimestamp(long epochMicros)` and `end(long epochMicros)` API methods to `Span` and `Transaction`,
allowing to set custom start and end timestamps.
* Auto-detection of the `service_name` based on the `<display-name>` element of the `web.xml` with a fallback to the servlet context path.
If you are using a spring-based application, the agent will use the setting for `spring.application.name` for its `service_name`.
See the documentation for https://www.elastic.co/guide/en/apm/agent/java/master/config-core.html#config-service-name[`service_name`]
for more information.
Note: this requires APM Server 7.0+. If using previous versions, nothing will change.
* Previously, enabling https://www.elastic.co/guide/en/apm/agent/java/master/config-core.html#config-capture-body[`capture_body`] could only capture form parameters.
Now it supports all UTF-8 encoded plain-text content types.
The option https://www.elastic.co/guide/en/apm/agent/java/master/config-http.html#config-capture-body-content-types[`capture_body_content_types`]
controls which `Content-Type`s should be captured.
* Support async calls made by OkHttp client (`Call#enqueue`)
* Added support for providing config options on agent attach.
** CLI example: `--config server_urls=http://localhost:8200,http://localhost:8201`
** API example: `ElasticApmAttacher.attach(Map.of("server_urls", "http://localhost:8200,http://localhost:8201"));`

[float]
===== Bug Fixes
* Logging integration through MDC is not working properly - https://github.com/elastic/apm-agent-java/issues/499[#499]
* ClassCastException with adoptopenjdk/openjdk11-openj9 - https://github.com/elastic/apm-agent-java/issues/505[#505]
* Span count limitation is not working properly - reported https://discuss.elastic.co/t/kibana-apm-not-showing-spans-which-are-visible-in-discover-too-many-spans/171690[in our forum]
* Java agent causes Exceptions in Alfresco cluster environment due to failure in the instrumentation of Hazelcast `Executor`s - reported https://discuss.elastic.co/t/cant-run-apm-java-agent-in-alfresco-cluster-environment/172962[in our forum]

[[release-notes-1.4.0]]
==== 1.4.0 - 2019/02/14

[float]
===== Features
* Added support for sync calls of OkHttp client
* Added support for context propagation for `java.util.concurrent.ExecutorService`s
* The `trace_methods` configuration now allows to omit the method matcher.
   Example: `com.example.*` traces all classes and methods within the `com.example` package and sub-packages.
* Added support for JSF. Tested on WildFly, WebSphere Liberty and Payara with embedded JSF implementation and on Tomcat and Jetty with
 MyFaces 2.2 and 2.3
* Introduces a new configuration option `disable_metrics` which disables the collection of metrics via a wildcard expression.
* Support for HttpUrlConnection
* Adds `subtype` and `action` to spans. This replaces former typing mechanism where type, subtype and action were all set through
   the type in an hierarchical dotted-syntax. In order to support existing API usages, dotted types are parsed into subtype and action, 
   however `Span.createSpan` and `Span.setType` are deprecated starting this version. Instead, type-less spans can be created using the new 
   `Span.startSpan` API and typed spans can be created using the new `Span.startSpan(String type, String subtype, String action)` API
* Support for JBoss EAP 6.4, 7.0, 7.1 and 7.2
* Improved startup times
* Support for SOAP (JAX-WS).
   SOAP client create spans and propagate context.
   Transactions are created for `@WebService` classes and `@WebMethod` methods.  

[float]
===== Bug Fixes
* Fixes a failure in BitBucket when agent deployed https://github.com/elastic/apm-agent-java/issues/349[#349]
* Fixes increased CPU consumption https://github.com/elastic/apm-agent-java/issues/453[#453] and https://github.com/elastic/apm-agent-java/issues/443[#443]
* Fixed some OpenTracing bridge functionalities that were not working when auto-instrumentation is disabled
* Fixed an error occurring when ending an OpenTracing span before deactivating
* Sending proper `null` for metrics that have a NaN value
* Fixes JVM crash with Java 7 https://github.com/elastic/apm-agent-java/issues/458[#458]
* Fixes an application deployment failure when using EclipseLink and `trace_methods` configuration https://github.com/elastic/apm-agent-java/issues/474[#474]

[[release-notes-1.3.0]]
==== 1.3.0 - 2019/01/10

[float]
===== Features
* The agent now collects system and JVM metrics https://github.com/elastic/apm-agent-java/pull/360[#360]
* Add API methods `ElasticApm#startTransactionWithRemoteParent` and `Span#injectTraceHeaders` to allow for manual context propagation https://github.com/elastic/apm-agent-java/pull/396[#396].
* Added `trace_methods` configuration option which lets you define which methods in your project or 3rd party libraries should be traced.
   To create spans for all `public` methods of classes whose name ends in `Service` which are in a sub-package of `org.example.services` use this matcher:
   `public org.example.services.*.*Service#*` https://github.com/elastic/apm-agent-java/pull/398[#398]
* Added span for `DispatcherServlet#render` https://github.com/elastic/apm-agent-java/pull/409[#409].
* Flush reporter on shutdown to make sure all recorded Spans are sent to the server before the program exits https://github.com/elastic/apm-agent-java/pull/397[#397]
* Adds Kubernetes https://github.com/elastic/apm-agent-java/issues/383[#383] and Docker metadata to, enabling correlation with the Kibana Infra UI.
* Improved error handling of the Servlet Async API https://github.com/elastic/apm-agent-java/issues/399[#399]
* Support async API’s used with AsyncContext.start https://github.com/elastic/apm-agent-java/issues/388[#388]

[float]
===== Bug Fixes
* Fixing a potential memory leak when there is no connection with APM server
* Fixes NoSuchMethodError CharBuffer.flip() which occurs when using the Elasticsearch RestClient and Java 7 or 8 https://github.com/elastic/apm-agent-java/pull/401[#401]

 
[[release-notes-1.2.0]]
==== 1.2.0 - 2018/12/19

[float]
===== Features
* Added `capture_headers` configuration option.
   Set to `false` to disable capturing request and response headers.
   This will reduce the allocation rate of the agent and can save you network bandwidth and disk space.
* Makes the API methods `addTag`, `setName`, `setType`, `setUser` and `setResult` fluent, so that calls can be chained. 

[float]
===== Bug Fixes
* Catch all errors thrown within agent injected code
* Enable public APIs and OpenTracing bridge to work properly in OSGi systems, fixes https://github.com/elastic/apm-agent-java/issues/362[this WildFly issue]
* Remove module-info.java to enable agent working on early Tomcat 8.5 versions
* Fix https://github.com/elastic/apm-agent-java/issues/371[async Servlet API issue]

[[release-notes-1.1.0]]
==== 1.1.0 - 2018/11/28

[float]
===== Features
* Some memory allocation improvements
* Enabling bootdelegation for agent classes in Atlassian OSGI systems

[float]
===== Bug Fixes
* Update dsl-json which fixes a memory leak.
 See https://github.com/ngs-doo/dsl-json/pull/102[ngs-doo/dsl-json#102] for details. 
* Avoid `VerifyError`s by non instrumenting classes compiled for Java 4 or earlier
* Enable APM Server URL configuration with path (fixes #339)
* Reverse `system.hostname` and `system.platform` order sent to APM server

[[release-notes-1.0.1]]
==== 1.0.1 - 2018/11/15

[float]
===== Bug Fixes
* Fixes NoSuchMethodError CharBuffer.flip() which occurs when using the Elasticsearch RestClient and Java 7 or 8 {pull}313[#313]

[[release-notes-1.0.0]]
==== 1.0.0 - 2018/11/14

[float]
===== Breaking changes
* Remove intake v1 support. This version requires APM Server 6.5.0+ which supports the intake api v2.
   Until the time the APM Server 6.5.0 is officially released,
   you can test with docker by pulling the APM Server image via
   `docker pull docker.elastic.co/apm/apm-server:6.5.0-SNAPSHOT`. 

[float]
===== Features
* Adds `@CaptureTransaction` and `@CaptureSpan` annotations which let you declaratively add custom transactions and spans.
   Note that it is required to configure the `application_packages` for this to work.
   See the https://www.elastic.co/guide/en/apm/agent/java/master/public-api.html#api-annotation[documentation] for more information.
* The public API now supports to activate a span on the current thread.
   This makes the span available via `ElasticApm#currentSpan()`
   Refer to the https://www.elastic.co/guide/en/apm/agent/java/master/public-api.html#api-span-activate[documentation] for more details.
* Capturing of Elasticsearch RestClient 5.0.2+ calls.
   Currently, the `*Async` methods are not supported, only their synchronous counterparts.
* Added API methods to enable correlating the spans created from the JavaScrip Real User Monitoring agent with the Java agent transaction.
   More information can be found in the https://www.elastic.co/guide/en/apm/agent/java/master/public-api.html#api-ensure-parent-id[documentation].
* Added `Transaction.isSampled()` and `Span.isSampled()` methods to the public API
* Added `Transaction#setResult` to the public API {pull}293[#293]

[float]
===== Bug Fixes
* Fix for situations where status code is reported as `200`, even though it actually was `500` {pull}225[#225]
* Capturing the username now properly works when using Spring security {pull}183[#183]

[[release-notes-1.0.0.rc1]]
==== 1.0.0.RC1 - 2018/11/06

[float]
===== Breaking changes
* Remove intake v1 support. This version requires APM Server 6.5.0+ which supports the intake api v2.
   Until the time the APM Server 6.5.0 is officially released,
   you can test with docker by pulling the APM Server image via
   `docker pull docker.elastic.co/apm/apm-server:6.5.0-SNAPSHOT`.
* Wildcard patterns are case insensitive by default. Prepend `(?-i)` to make the matching case sensitive.

[float]
===== Features
* Support for Distributed Tracing
* Adds `@CaptureTransaction` and `@CaptureSpan` annotations which let you declaratively add custom transactions and spans.
   Note that it is required to configure the `application_packages` for this to work.
   See the https://www.elastic.co/guide/en/apm/agent/java/master/public-api.html#api-annotation[documentation] for more information.
* The public API now supports to activate a span on the current thread.
   This makes the span available via `ElasticApm#currentSpan()`
   Refer to the https://www.elastic.co/guide/en/apm/agent/java/master/public-api.html#api-span-activate[documentation] for more details.
* Capturing of Elasticsearch RestClient 5.0.2+ calls.
   Currently, the `*Async` methods are not supported, only their synchronous counterparts.
* Added API methods to enable correlating the spans created from the JavaScrip Real User Monitoring agent with the Java agent transaction.
   More information can be found in the https://www.elastic.co/guide/en/apm/agent/java/master/public-api.html#api-ensure-parent-id[documentation].
* Microsecond accurate timestamps {pull}261[#261]
* Support for JAX-RS annotations.
Transactions are named based on your resources (`ResourceClass#resourceMethod`).

[float]
===== Bug Fixes
* Fix for situations where status code is reported as `200`, even though it actually was `500` {pull}225[#225]

[[release-notes-0.8.x]]
=== Java Agent version 0.8.x

[[release-notes-0.8.0]]
==== 0.8.0

[float]
===== Breaking changes
* Wildcard patterns are case insensitive by default. Prepend `(?-i)` to make the matching case sensitive.

[float]
===== Features
* Wildcard patterns are now not limited to only one wildcard in the middle and can be arbitrarily complex now.
   Example: `*foo*bar*baz`.
* Support for JAX-RS annotations.
   Transactions are named based on your resources (`ResourceClass#resourceMethod`).

[[release-notes-0.7.x]]
=== Java Agent version 0.7.x

[[release-notes-0.7.1]]
==== 0.7.1 - 2018/10/24

[float]
===== Bug Fixes
* Avoid recycling transactions twice {pull}178[#178]

[[release-notes-0.7.0]]
==== 0.7.0 - 2018/09/12

[float]
===== Breaking changes
* Removed `ElasticApm.startSpan`. Spans can now only be created from their transactions via `Transaction#createSpan`.
* `ElasticApm.startTransaction` and `Transaction#createSpan` don't activate the transaction and spans
   and are thus not available via `ElasticApm.activeTransaction` and `ElasticApm.activeSpan`.

[float]
===== Features
* Public API
** Add `Span#captureException` and `Transaction#captureException` to public API.
      `ElasticApm.captureException` is deprecated now. Use `ElasticApm.currentSpan().captureException(exception)` instead.
** Added `Transaction.getId` and `Span.getId` methods 
* Added support for async servlet requests
* Added support for Payara/Glassfish
* Incubating support for Apache HttpClient
* Support for Spring RestTemplate
* Added configuration options `use_path_as_transaction_name` and `url_groups`,
   which allow to use the URL path as the transaction name.
   As that could contain path parameters, like `/user/$userId` however,
   You can set the `url_groups` option to define a wildcard pattern, like `/user/*`,
   to group those paths together.
   This is especially helpful when using an unsupported Servlet API-based framework. 
* Support duration suffixes (`ms`, `s` and `m`) for duration configuration options.
   Not using the duration suffix logs out a deprecation warning and will not be supported in future versions.
* Add ability to add multiple APM server URLs, which enables client-side load balancing.
   The configuration option `server_url` has been renamed to `server_urls` to reflect this change.
   However, `server_url` still works for backwards compatibility.
* The configuration option `service_name` is now optional.
   It defaults to the main class name,
   the name of the executed jar file (removing the version number),
   or the application server name (for example `tomcat-application`).
   In a lot of cases,
   you will still want to set the `service_name` explicitly.
   But it helps getting started and seeing data easier,
   as there are no required configuration options anymore.
   In the future we will most likely determine more useful application names for Servlet API-based applications.<|MERGE_RESOLUTION|>--- conflicted
+++ resolved
@@ -27,11 +27,8 @@
 ===== Features
 * Exceptions that are logged using the fatal log level are now captured (log4j2 only) - {pull}2377[#2377]
 * Replaced `authorization` in the default value of `sanitize_field_names` with `*auth*` - {pull}2326[#2326]
-<<<<<<< HEAD
+* Unsampled transactions are dropped and not sent to the APM-Server if the APM-Server version is 8.0+ - {pull}2329[#2329]
 * Always try to invoke the mdc methods in the application and context/system class loader - {pull}2374[#2374]
-=======
-* Unsampled transactions are dropped and not sent to the APM-Server if the APM-Server version is 8.0+ - {pull}2329[#2329]
->>>>>>> bdbf4014
 
 [float]
 ===== Bug fixes
