ifdef::env-github[]
NOTE: Release notes are best read in our documentation at
https://www.elastic.co/guide/en/apm/agent/java/current/release-notes.html[elastic.co]
endif::[]

////
[[release-notes-x.x.x]]
==== x.x.x - YYYY/MM/DD

[float]
===== Breaking changes

[float]
===== Features
* Cool new feature: {pull}2526[#2526]

[float]
===== Bug fixes
////

=== Unreleased

[[release-notes-1.17.0]]
==== 1.17.0 - YYYY/MM/DD

[float]
===== Breaking changes

[float]
===== Features
* Log files are now rotated after they reach <<config-log-file-size>>.
There will always be one history file `${log_file}.1`.
* Add <<config-log-format-sout>> and <<config-log-format-file>> with the options `PLAIN_TEXT` and `JSON`.
The latter uses https://github.com/elastic/ecs-logging-java[ecs-logging-java] to format the logs.

<<<<<<< HEAD
* Add support for <<supported-databases, Redis Redisson client>>
* Add support for the Apache/Alibaba Dubbo RPC framework
=======
>>>>>>> 54a0f46d

[float]
===== Bug fixes

[[release-notes-1.x]]
=== Java Agent version 1.x

[[release-notes-1.16.0]]
==== 1.16.0 - 2020/05/13

[float]
===== Features

* The log correlation feature now adds `error.id` to the MDC. See <<supported-logging-frameworks>> for details. - {pull}1050[#1050]
* Deprecating the `incubating` tag in favour of the `experimental` tag. This is not a breaking change, so former
<<config-disable-instrumentations,`disable_instrumentation`>> configuration containing the `incubating` tag will still be respected - {pull}1123[#1123]
* Add a `--without-emulated-attach` option for runtime attachment to allow disabling this feature as a workaround.
* Add workaround for JDK bug JDK-8236039 with TLS 1.3 {pull}1149[#1149]
* Add log level `OFF` to silence agent logging
* Adds <<config-span-min-duration,`span_min_duration`>> option to exclude fast executing spans.
  When set together with one of the more specific thresholds - `trace_methods_duration_threshold` or `profiling_inferred_spans_min_duration`,
  the higher threshold will determine which spans will be discarded.
* Automatically instrument quartz jobs from the quartz-jobs artifact {pull}1170[#1170]
* Perform re-parenting of regular spans to be a child of profiler-inferred spans. Requires APM Server and Kibana 7.8.0. {pull}1117[#1117]
* Upgrade Async Profiler version to 1.7.0

[float]
===== Bug fixes

* When Servlet-related Exceptions are handled through exception handlers that return a 200 status code, agent shouldn't override with 500 - {pull}1103[#1103]
* Exclude Quartz 1 from instrumentation to avoid
  `IncompatibleClassChangeError: Found class org.quartz.JobExecutionContext, but interface was expected` - {pull}1108[#1108]
* Fix breakdown metrics span sub-types {pull}1113[#1113]
* Fix flaky gRPC server instrumentation {pull}1122[#1122]
* Fix side effect of calling `Statement.getUpdateCount` more than once {pull}1139[#1139]
* Stop capturing JDBC affected rows count using `Statement.getUpdateCount` to prevent unreliable side-effects {pull}1147[#1147]
* Fix OpenTracing error tag handling (set transaction error result when tag value is `true`) {pull}1159[#1159]
* Due to a bug in the build we didn't include the gRPC plugin in the build so far
* `java.lang.ClassNotFoundException: Unable to load class 'jdk.internal...'` is thrown when tracing specific versions of Atlassian systems {pull}1168[#1168]
* Make sure spans are kept active during `AsyncHandler` methods in the `AsyncHttpClient`
* CPU and memory metrics are sometimes not reported properly when using IBM J9 {pull}1148[#1148]
* `NullPointerException` thrown by the agent on WebLogic {pull}1142[#1142]

[[release-notes-1.15.0]]
==== 1.15.0 - 2020/03/27

[float]
===== Breaking changes

* Ordering of configuration sources has slightly changed, please review <<configuration>>:
** `elasticapm.properties` file now has higher priority over java system properties and environment variables, +
This change allows to change dynamic options values at runtime by editing file, previously values set in java properties
or environment variables could not be overriden, even if they were dynamic.
* Renamed some configuration options related to the experimental profiler-inferred spans feature ({pull}1084[#1084]):
** `profiling_spans_enabled` -> `profiling_inferred_spans_enabled`
** `profiling_sampling_interval` -> `profiling_inferred_spans_sampling_interval`
** `profiling_spans_min_duration` -> `profiling_inferred_spans_min_duration`
** `profiling_included_classes` -> `profiling_inferred_spans_included_classes`
** `profiling_excluded_classes` -> `profiling_inferred_spans_excluded_classes`
** Removed `profiling_interval` and `profiling_duration` (both are fixed to 5s now)

[float]
===== Features

* Gracefully abort agent init when running on a known Java 8 buggy JVM {pull}1075[#1075].
* Add support for <<supported-databases, Redis Redisson client>>
* Makes <<config-instrument>>, <<config-trace-methods>>, and <<config-disable-instrumentations>> dynamic.
Note that changing these values at runtime can slow down the application temporarily.
* Do not instrument Servlet API before 3.0 {pull}1077[#1077]
* Add support for API keys for apm backend authentication {pull}1083[#1083]
* Add support for <<supported-rpc-frameworks, gRPC>> client & server instrumentation {pull}1019[#1019]
* Deprecating `active` configuration option in favor of `recording`.
  Setting `active` still works as it's now an alias for `recording`.

[float]
===== Bug fixes

* When JAX-RS-annotated method delegates to another JAX-RS-annotated method, transaction name should include method A - {pull}1062[#1062]
* Fixed bug that prevented an APM Error from being created when calling `org.slf4j.Logger#error` - {pull}1049[#1049]
* Wrong address in JDBC spans for Oracle, MySQL and MariaDB when multiple hosts are configured - {pull}1082[#1082]
* Document and re-order configuration priorities {pull}1087[#1087]
* Improve heuristic for `service_name` when not set through config {pull}1097[#1097]


[[release-notes-1.14.0]]
==== 1.14.0 - 2020/03/04

[float]
===== Features

* Support for the official https://www.w3.org/TR/trace-context[W3C] `traceparent` and `tracestate` headers. +
  The agent now accepts both the `elastic-apm-traceparent` and the official `traceparent` header.
By default, it sends both headers on outgoing requests, unless <<config-use-elastic-traceparent-header, `use_elastic_traceparent_header`>> is set to false.
* Creating spans for slow methods with the help of the sampling profiler https://github.com/jvm-profiling-tools/async-profiler[async-profiler].
This is a low-overhead way of seeing which methods make your transactions slow and a replacement for the `trace_methods` configuration option.
See <<supported-java-methods>> for more details
* Adding a Circuit Breaker to pause the agent when stress is detected on the system and resume when the stress is relieved.
See <<circuit-breaker>> and {pull}1040[#1040] for more info.
* `Span#captureException` and `Transaction#captureException` in public API return reported error id - {pull}1015[#1015]

[float]
===== Bug fixes

* java.lang.IllegalStateException: Cannot resolve type description for <com.another.commercial.apm.agent.Class> - {pull}1037[#1037]
* properly handle `java.sql.SQLException` for unsupported JDBC features {pull}[#1035] https://github.com/elastic/apm-agent-java/issues/1025[#1025]

[[release-notes-1.13.0]]
==== 1.13.0 - 2020/02/11

[float]
===== Features

* Add support for <<supported-databases, Redis Lettuce client>>
* Add `context.message.age.ms` field for JMS message receiving spans and transactions - {pull}970[#970]
* Instrument log4j Logger#error(String, Throwable) ({pull}919[#919]) Automatically captures exceptions when calling `logger.error("message", exception)`
* Add instrumentation for external process execution through `java.lang.Process` and Apache `commons-exec` - {pull}903[#903]
* Add `destination` fields to exit span contexts - {pull}976[#976]
* Removed `context.message.topic.name` field - {pull}993[#993]
* Add support for Kafka clients - {pull}981[#981]
* Add support for binary `traceparent` header format (see the https://github.com/elastic/apm/blob/master/docs/agent-development.md#Binary-Fields[spec]
for more details) - {pull}1009[#1009]
* Add support for log correlation for log4j and log4j2, even when not used in combination with slf4j.
  See <<supported-logging-frameworks>> for details.

[float]
===== Bug Fixes

* Fix parsing value of `trace_methods` configuration property {pull}930[#930]
* Workaround for `java.util.logging` deadlock {pull}965[#965]
* JMS should propagate traceparent header when transactions are not sampled {pull}999[#999]
* Spans are not closed if JDBC implementation does not support `getUpdateCount` {pull}1008[#1008]

[[release-notes-1.12.0]]
==== 1.12.0 - 2019/11/21

[float]
===== Features
* JMS Enhancements {pull}911[#911]:
** Add special handling for temporary queues/topics
** Capture message bodies of text Messages
*** Rely on the existing `ELASTIC_APM_CAPTURE_BODY` agent config option (off by default).
*** Send as `context.message.body`
*** Limit size to 10000 characters. If longer than this size, trim to 9999 and append with ellipsis
** Introduce the `ignore_message_queues` configuration to disable instrumentation (message tagging) for specific 
      queues/topics as suggested in {pull}710[#710]
** Capture predefined message headers and all properties
*** Rely on the existing `ELASTIC_APM_CAPTURE_HEADERS` agent config option.
*** Send as `context.message.headers`
*** Sanitize sensitive headers/properties based on the `sanitize_field_names` config option
* Added support for the MongoDB sync driver. See https://www.elastic.co/guide/en/apm/agent/java/master/supported-technologies-details.html#supported-databases[supported data stores].

[float]
===== Bug Fixes
* JDBC regression- `PreparedStatement#executeUpdate()` and `PreparedStatement#executeLargeUpdate()` are not traced {pull}918[#918]
* When systemd cgroup driver is used, the discovered Kubernetes pod UID contains "_" instead of "-" {pull}920[#920]
* DB2 jcc4 driver is not traced properly {pull}926[#926]

[[release-notes-1.11.0]]
==== 1.11.0 - 2019/10/31

[float]
===== Features
* Add the ability to configure a unique name for a JVM within a service through the
https://www.elastic.co/guide/en/apm/agent/java/master/config-core.html#config-service-node-name[`service_node_name`]
config option]
* Add ability to ignore some exceptions to be reported as errors https://www.elastic.co/guide/en/apm/agent/java/master/config-core.html#config-ignore-exceptions[ignore_exceptions]
* Applying new logic for JMS `javax.jms.MessageConsumer#receive` so that, instead of the transaction created for the 
   polling method itself (ie from `receive` start to end), the agent will create a transaction attempting to capture 
   the code executed during actual message handling.
   This logic is suitable for environments where polling APIs are invoked within dedicated polling threads.
   This polling transaction creation strategy can be reversed through a configuration option (`message_polling_transaction_strategy`) 
   that is not exposed in the properties file by default.  
* Send IP obtained through `javax.servlet.ServletRequest#getRemoteAddr()` in `context.request.socket.remote_address` 
   instead of parsing from headers {pull}889[#889]
* Added `ElasticApmAttacher.attach(String propertiesLocation)` to specify a custom properties location
* Logs message when `transaction_max_spans` has been exceeded {pull}849[#849]
* Report the number of affected rows by a SQL statement (UPDATE,DELETE,INSERT) in 'affected_rows' span attribute {pull}707[#707]
* Add https://www.elastic.co/guide/en/apm/agent/java/master/public-api.html#api-traced[`@Traced`] annotation which either creates a span or a transaction, depending on the context
* Report JMS destination as a span/transaction context field {pull}906[#906]
* Added https://www.elastic.co/guide/en/apm/agent/java/master/config-jmx.html#config-capture-jmx-metrics[`capture_jmx_metrics`] configuration option

[float]
===== Bug Fixes
* JMS creates polling transactions even when the API invocations return without a message
* Support registering MBeans which are added after agent startup

[[release-notes-1.10.0]]
==== 1.10.0 - 2019/09/30

[float]
===== Features
* Add ability to manually specify reported https://www.elastic.co/guide/en/apm/agent/java/master/config-core.html#config-hostname[hostname]
* Add support for https://www.elastic.co/guide/en/apm/agent/java/master/supported-technologies-details.html#supported-databases[Redis Jedis client]
* Add support for identifying target JVM to attach apm agent to using JMV property. See also the documentation of the https://www.elastic.co/guide/en/apm/agent/java/master/setup-attach-cli.html#setup-attach-cli-usage-list[`--include` and `--exclude` flags]
* Added https://www.elastic.co/guide/en/apm/agent/java/master/config-jmx.html#config-capture-jmx-metrics[`capture_jmx_metrics`] configuration option
* Improve servlet error capture {pull}812[#812]
  Among others, now also takes Spring MVC `@ExceptionHandler`s into account 
* Instrument Logger#error(String, Throwable) {pull}821[#821]
  Automatically captures exceptions when calling `logger.error("message", exception)`
* Easier log correlation with https://github.com/elastic/java-ecs-logging. See https://www.elastic.co/guide/en/apm/agent/java/master/log-correlation.html[docs].
* Avoid creating a temp agent file for each attachment {pull}859[#859]
* Instrument `View#render` instead of `DispatcherServlet#render` {pull}829[#829]
  This makes the transaction breakdown graph more useful. Instead of `dispatcher-servlet`, the graph now shows a type which is based on the view name, for example, `FreeMarker` or `Thymeleaf`.

[float]
===== Bug Fixes
* Error in log when setting https://www.elastic.co/guide/en/apm/agent/java/current/config-reporter.html#config-server-urls[server_urls] 
 to an empty string - `co.elastic.apm.agent.configuration.ApmServerConfigurationSource - Expected previousException not to be null`
* Avoid terminating the TCP connection to APM Server when polling for configuration updates {pull}823[#823]
 
[[release-notes-1.9.0]]
==== 1.9.0 - 2019/08/22

[float]
===== Features
* Upgrading supported OpenTracing version from 0.31 to 0.33
* Added annotation and meta-annotation matching support for `trace_methods`, for example:
** `public @java.inject.* org.example.*` (for annotation)
** `public @@javax.enterprise.context.NormalScope org.example.*` (for meta-annotation)
* The runtime attachment now also works when the `tools.jar` or the `jdk.attach` module is not available.
This means you don't need a full JDK installation - the JRE is sufficient.
This makes the runtime attachment work in more environments such as minimal Docker containers.
Note that the runtime attachment currently does not work for OSGi containers like those used in many application servers such as JBoss and WildFly.
See the https://www.elastic.co/guide/en/apm/agent/java/master/setup-attach-cli.html[documentation] for more information.
* Support for Hibernate Search

[float]
===== Bug Fixes
* A warning in logs saying APM server is not available when using 1.8 with APM server 6.x.
Due to that, agent 1.8.0 will silently ignore non-string labels, even if used with APM server of versions 6.7.x or 6.8.x that support such.
If APM server version is <6.7 or 7.0+, this should have no effect. Otherwise, upgrade the Java agent to 1.9.0+.
* `ApacheHttpAsyncClientInstrumentation` matching increases startup time considerably
* Log correlation feature is active when `active==false`
* Tomcat's memory leak prevention mechanism is causing a... memory leak. JDBC statement map is leaking in Tomcat if the application that first used it is udeployed/redeployed.
See https://discuss.elastic.co/t/elastic-apm-agent-jdbchelper-seems-to-use-a-lot-of-memory/195295[this related discussion].

[float]
==== Breaking Changes
* The `apm-agent-attach.jar` is not executable anymore.
Use `apm-agent-attach-standalone.jar` instead. 

[[release-notes-1.8.0]]
==== 1.8.0 - 2019/07/30

[float]
===== Features
* Added support for tracking https://www.elastic.co/guide/en/kibana/7.3/transactions.html[time spent by span type].
   Can be disabled by setting https://www.elastic.co/guide/en/apm/agent/java/current/config-core.html#config-breakdown-metrics[`breakdown_metrics`] to `false`. 
* Added support for https://www.elastic.co/guide/en/kibana/7.3/agent-configuration.html[central configuration].
   Can be disabled by setting https://www.elastic.co/guide/en/apm/agent/java/current/config-core.html#config-central-config[`central_config`] to `false`.
* Added support for Spring's JMS flavor - instrumenting `org.springframework.jms.listener.SessionAwareMessageListener`
* Added support to legacy ApacheHttpClient APIs (which adds support to Axis2 configured to use ApacheHttpClient)
* Added support for setting https://www.elastic.co/guide/en/apm/agent/java/1.x/config-reporter.html#config-server-urls[`server_urls`] dynamically via properties file {pull}723[#723]
* Added https://www.elastic.co/guide/en/apm/agent/java/current/config-core.html#config-config-file[`config_file`] option 
* Added option to use `@javax.ws.rs.Path` value as transaction name https://www.elastic.co/guide/en/apm/agent/java/current/config-jax-rs.html#config-use-jaxrs-path-as-transaction-name[`use_jaxrs_path_as_transaction_name`]
* Instrument quartz jobs https://www.elastic.co/guide/en/apm/agent/java/current/supported-technologies-details.html#supported-scheduling-frameworks[docs]
* SQL parsing improvements {pull}696[#696]
* Introduce priorities for transaction name {pull}748[#748].
   Now uses the path as transaction name if https://www.elastic.co/guide/en/apm/agent/java/current/config-http.html#config-use-path-as-transaction-name[`use_path_as_transaction_name`] is set to `true`
   rather than `ServletClass#doGet`.
   But if a name can be determined from a high level framework,
   like Spring MVC, that takes precedence.
   User-supplied names from the API always take precedence over any others.
* Use JSP path name as transaction name as opposed to the generated servlet class name {pull}751[#751]

[float]
===== Bug Fixes
* Some JMS Consumers and Producers are filtered due to class name filtering in instrumentation matching
* Jetty: When no display name is set and context path is "/" transaction service names will now correctly fall back to configured values
* JDBC's `executeBatch` is not traced
* Drops non-String labels when connected to APM Server < 6.7 to avoid validation errors {pull}687[#687]
* Parsing container ID in cloud foundry garden {pull}695[#695]
* Automatic instrumentation should not override manual results {pull}752[#752]

[float]
===== Breaking changes
* The log correlation feature does not add `span.id` to the MDC anymore but only `trace.id` and `transaction.id` {pull}742[#742].

[[release-notes-1.7.0]]
==== 1.7.0 - 2019/06/13

[float]
===== Features
* Added the `trace_methods_duration_threshold` config option. When using the `trace_methods` config option with wild cards,
this enables considerable reduction of overhead by limiting the number of spans captured and reported
(see more details in config documentation).
NOTE: Using wildcards is still not the recommended approach for the `trace_methods` feature.
* Add `Transaction#addCustomContext(String key, String|Number|boolean value)` to public API
* Added support for AsyncHttpClient 2.x
* Added https://www.elastic.co/guide/en/apm/agent/java/current/config-core.html#config-global-labels[`global_labels`] configuration option.
This requires APM Server 7.2+.
* Added basic support for JMS- distributed tracing for basic scenarios of `send`, `receive`, `receiveNoWait` and `onMessage`.
Both Queues and Topics are supported.
Async `send` APIs are not supported in this version. 
NOTE: This feature is currently marked as "experimental" and is disabled by default. In order to enable,
it is required to set the
https://www.elastic.co/guide/en/apm/agent/java/1.x/config-core.html#config-disable-instrumentations[`disable_instrumentations`] 
configuration property to an empty string.
* Improved OSGi support: added a configuration option for `bootdelegation` packages {pull}641[#641]
* Better span names for SQL spans. For example, `SELECT FROM user` instead of just `SELECT` {pull}633[#633]

[float]
===== Bug Fixes
* ClassCastException related to async instrumentation of Pilotfish Executor causing thread hang (applied workaround)
* NullPointerException when computing Servlet transaction name with null HTTP method name
* FileNotFoundException when trying to find implementation version of jar with encoded URL
* NullPointerException when closing Apache AsyncHttpClient request producer
* Fixes loading of `elasticapm.properties` for Spring Boot applications
* Fix startup error on WebLogic 12.2.1.2.0 {pull}649[#649]
* Disable metrics reporting and APM Server health check when active=false {pull}653[#653]

[[release-notes-1.6.1]]
==== 1.6.1 - 2019/04/26

[float]
===== Bug Fixes
* Fixes transaction name for non-sampled transactions https://github.com/elastic/apm-agent-java/issues/581[#581]
* Makes log_file option work again https://github.com/elastic/apm-agent-java/issues/594[#594]
* Async context propagation fixes
** Fixing some async mechanisms lifecycle issues https://github.com/elastic/apm-agent-java/issues/605[#605]
** Fixes exceptions when using WildFly managed executor services https://github.com/elastic/apm-agent-java/issues/589[#589]
** Exclude glassfish Executor which does not permit wrapped runnables https://github.com/elastic/apm-agent-java/issues/596[#596]
** Exclude DumbExecutor https://github.com/elastic/apm-agent-java/issues/598[#598]
* Fixes Manifest version reading error to support `jar:file` protocol https://github.com/elastic/apm-agent-java/issues/601[#601]
* Fixes transaction name for non-sampled transactions https://github.com/elastic/apm-agent-java/issues/597[#597]
* Fixes potential classloader deadlock by preloading `FileSystems.getDefault()` https://github.com/elastic/apm-agent-java/issues/603[#603]

[[release-notes-1.6.0]]
==== 1.6.0 - 2019/04/16

[float]
===== Related Announcements
* Java APM Agent became part of the Cloud Foundry Java Buildpack as of https://github.com/cloudfoundry/java-buildpack/releases/tag/v4.19[Release v4.19]
 
[float]
===== Features
* Support Apache HttpAsyncClient - span creation and cross-service trace context propagation
* Added the `jvm.thread.count` metric, indicating the number of live threads in the JVM (daemon and non-daemon) 
* Added support for WebLogic
* Added support for Spring `@Scheduled` and EJB `@Schedule` annotations - https://github.com/elastic/apm-agent-java/pull/569[#569]

[float]
===== Bug Fixes
* Avoid that the agent blocks server shutdown in case the APM Server is not available - https://github.com/elastic/apm-agent-java/pull/554[#554]
* Public API annotations improper retention prevents it from being used with Groovy - https://github.com/elastic/apm-agent-java/pull/567[#567]
* Eliminate side effects of class loading related to Instrumentation matching mechanism

[[release-notes-1.5.0]]
==== 1.5.0 - 2019/03/26

[float]
===== Potentially breaking changes
* If you didn't explicitly set the https://www.elastic.co/guide/en/apm/agent/java/master/config-core.html#config-service-name[`service_name`]
previously and you are dealing with a servlet-based application (including Spring Boot),
your `service_name` will change.
See the documentation for https://www.elastic.co/guide/en/apm/agent/java/master/config-core.html#config-service-name[`service_name`]
and the corresponding section in _Features_ for more information.
Note: this requires APM Server 7.0+. If using previous versions, nothing will change.

[float]
===== Features
* Added property `"allow_path_on_hierarchy"` to JAX-RS plugin, to lookup inherited usage of `@path`
* Support for number and boolean labels in the public API {pull}497[497].
This change also renames `tag` to `label` on the API level to be compliant with the https://github.com/elastic/ecs#-base-fields[Elastic Common Schema (ECS)].
The `addTag(String, String)` method is still supported but deprecated in favor of `addLabel(String, String)`.
As of version 7.x of the stack, labels will be stored under `labels` in Elasticsearch.
Previously, they were stored under `context.tags`.
* Support async queries made by Elasticsearch REST client 
* Added `setStartTimestamp(long epochMicros)` and `end(long epochMicros)` API methods to `Span` and `Transaction`,
allowing to set custom start and end timestamps.
* Auto-detection of the `service_name` based on the `<display-name>` element of the `web.xml` with a fallback to the servlet context path.
If you are using a spring-based application, the agent will use the setting for `spring.application.name` for its `service_name`.
See the documentation for https://www.elastic.co/guide/en/apm/agent/java/master/config-core.html#config-service-name[`service_name`]
for more information.
Note: this requires APM Server 7.0+. If using previous versions, nothing will change.
* Previously, enabling https://www.elastic.co/guide/en/apm/agent/java/master/config-core.html#config-capture-body[`capture_body`] could only capture form parameters.
Now it supports all UTF-8 encoded plain-text content types.
The option https://www.elastic.co/guide/en/apm/agent/java/master/config-http.html#config-capture-body-content-types[`capture_body_content_types`]
controls which `Content-Type`s should be captured.
* Support async calls made by OkHttp client (`Call#enqueue`)
* Added support for providing config options on agent attach.
** CLI example: `--config server_urls=http://localhost:8200,http://localhost:8201`
** API example: `ElasticApmAttacher.attach(Map.of("server_urls", "http://localhost:8200,http://localhost:8201"));`

[float]
===== Bug Fixes
* Logging integration through MDC is not working properly - https://github.com/elastic/apm-agent-java/issues/499[#499]
* ClassCastException with adoptopenjdk/openjdk11-openj9 - https://github.com/elastic/apm-agent-java/issues/505[#505]
* Span count limitation is not working properly - reported https://discuss.elastic.co/t/kibana-apm-not-showing-spans-which-are-visible-in-discover-too-many-spans/171690[in our forum]
* Java agent causes Exceptions in Alfresco cluster environment due to failure in the instrumentation of Hazelcast `Executor`s - reported https://discuss.elastic.co/t/cant-run-apm-java-agent-in-alfresco-cluster-environment/172962[in our forum]

[[release-notes-1.4.0]]
==== 1.4.0 - 2019/02/14

[float]
===== Features
* Added support for sync calls of OkHttp client
* Added support for context propagation for `java.util.concurrent.ExecutorService`s
* The `trace_methods` configuration now allows to omit the method matcher.
   Example: `com.example.*` traces all classes and methods within the `com.example` package and sub-packages.
* Added support for JSF. Tested on WildFly, WebSphere Liberty and Payara with embedded JSF implementation and on Tomcat and Jetty with
 MyFaces 2.2 and 2.3
* Introduces a new configuration option `disable_metrics` which disables the collection of metrics via a wildcard expression.
* Support for HttpUrlConnection
* Adds `subtype` and `action` to spans. This replaces former typing mechanism where type, subtype and action were all set through
   the type in an hierarchical dotted-syntax. In order to support existing API usages, dotted types are parsed into subtype and action, 
   however `Span.createSpan` and `Span.setType` are deprecated starting this version. Instead, type-less spans can be created using the new 
   `Span.startSpan` API and typed spans can be created using the new `Span.startSpan(String type, String subtype, String action)` API
* Support for JBoss EAP 6.4, 7.0, 7.1 and 7.2
* Improved startup times
* Support for SOAP (JAX-WS).
   SOAP client create spans and propagate context.
   Transactions are created for `@WebService` classes and `@WebMethod` methods.  

[float]
===== Bug Fixes
* Fixes a failure in BitBucket when agent deployed https://github.com/elastic/apm-agent-java/issues/349[#349]
* Fixes increased CPU consumption https://github.com/elastic/apm-agent-java/issues/453[#453] and https://github.com/elastic/apm-agent-java/issues/443[#443]
* Fixed some OpenTracing bridge functionalities that were not working when auto-instrumentation is disabled
* Fixed an error occurring when ending an OpenTracing span before deactivating
* Sending proper `null` for metrics that have a NaN value
* Fixes JVM crash with Java 7 https://github.com/elastic/apm-agent-java/issues/458[#458]
* Fixes an application deployment failure when using EclipseLink and `trace_methods` configuration https://github.com/elastic/apm-agent-java/issues/474[#474]

[[release-notes-1.3.0]]
==== 1.3.0 - 2019/01/10

[float]
===== Features
* The agent now collects system and JVM metrics https://github.com/elastic/apm-agent-java/pull/360[#360]
* Add API methods `ElasticApm#startTransactionWithRemoteParent` and `Span#injectTraceHeaders` to allow for manual context propagation https://github.com/elastic/apm-agent-java/pull/396[#396].
* Added `trace_methods` configuration option which lets you define which methods in your project or 3rd party libraries should be traced.
   To create spans for all `public` methods of classes whose name ends in `Service` which are in a sub-package of `org.example.services` use this matcher:
   `public org.example.services.*.*Service#*` https://github.com/elastic/apm-agent-java/pull/398[#398]
* Added span for `DispatcherServlet#render` https://github.com/elastic/apm-agent-java/pull/409[#409].
* Flush reporter on shutdown to make sure all recorded Spans are sent to the server before the programm exits https://github.com/elastic/apm-agent-java/pull/397[#397]
* Adds Kubernetes https://github.com/elastic/apm-agent-java/issues/383[#383] and Docker metadata to, enabling correlation with the Kibana Infra UI.
* Improved error handling of the Servlet Async API https://github.com/elastic/apm-agent-java/issues/399[#399]
* Support async API’s used with AsyncContext.start https://github.com/elastic/apm-agent-java/issues/388[#388]

[float]
===== Bug Fixes
* Fixing a potential memory leak when there is no connection with APM server
* Fixes NoSuchMethodError CharBuffer.flip() which occurs when using the Elasticsearch RestClient and Java 7 or 8 https://github.com/elastic/apm-agent-java/pull/401[#401]

 
[[release-notes-1.2.0]]
==== 1.2.0 - 2018/12/19

[float]
===== Features
* Added `capture_headers` configuration option.
   Set to `false` to disable capturing request and response headers.
   This will reduce the allocation rate of the agent and can save you network bandwidth and disk space.
* Makes the API methods `addTag`, `setName`, `setType`, `setUser` and `setResult` fluent, so that calls can be chained. 

[float]
===== Bug Fixes
* Catch all errors thrown within agent injected code
* Enable public APIs and OpenTracing bridge to work properly in OSGi systems, fixes https://github.com/elastic/apm-agent-java/issues/362[this WildFly issue]
* Remove module-info.java to enable agent working on early Tomcat 8.5 versions
* Fix https://github.com/elastic/apm-agent-java/issues/371[async Servlet API issue]

[[release-notes-1.1.0]]
==== 1.1.0 - 2018/11/28

[float]
===== Features
* Some memory allocation improvements
* Enabling bootdelegation for agent classes in Atlassian OSGI systems

[float]
===== Bug Fixes
* Update dsl-json which fixes a memory leak.
 See https://github.com/ngs-doo/dsl-json/pull/102[ngs-doo/dsl-json#102] for details. 
* Avoid `VerifyError`s by non instrumenting classes compiled for Java 4 or earlier
* Enable APM Server URL configuration with path (fixes #339)
* Reverse `system.hostname` and `system.platform` order sent to APM server

[[release-notes-1.0.1]]
==== 1.0.1 - 2018/11/15

[float]
===== Bug Fixes
* Fixes NoSuchMethodError CharBuffer.flip() which occurs when using the Elasticsearch RestClient and Java 7 or 8 {pull}313[#313]

[[release-notes-1.0.0]]
==== 1.0.0 - 2018/11/14

[float]
===== Breaking changes
* Remove intake v1 support. This version requires APM Server 6.5.0+ which supports the intake api v2.
   Until the time the APM Server 6.5.0 is officially released,
   you can test with docker by pulling the APM Server image via
   `docker pull docker.elastic.co/apm/apm-server:6.5.0-SNAPSHOT`. 

[float]
===== Features
* Adds `@CaptureTransaction` and `@CaptureSpan` annotations which let you declaratively add custom transactions and spans.
   Note that it is required to configure the `application_packages` for this to work.
   See the https://www.elastic.co/guide/en/apm/agent/java/master/public-api.html#api-annotation[documentation] for more information.
* The public API now supports to activate a span on the current thread.
   This makes the span available via `ElasticApm#currentSpan()`
   Refer to the https://www.elastic.co/guide/en/apm/agent/java/master/public-api.html#api-span-activate[documentation] for more details.
* Capturing of Elasticsearch RestClient 5.0.2+ calls.
   Currently, the `*Async` methods are not supported, only their synchronous counterparts.
* Added API methods to enable correlating the spans created from the JavaScrip Real User Monitoring agent with the Java agent transaction.
   More information can be found in the https://www.elastic.co/guide/en/apm/agent/java/master/public-api.html#api-ensure-parent-id[documentation].
* Added `Transaction.isSampled()` and `Span.isSampled()` methods to the public API
* Added `Transaction#setResult` to the public API {pull}293[#293]

[float]
===== Bug Fixes
* Fix for situations where status code is reported as `200`, even though it actually was `500` {pull}225[#225]
* Capturing the username now properly works when using Spring security {pull}183[#183]

[[release-notes-1.0.0.rc1]]
==== 1.0.0.RC1 - 2018/11/06

[float]
===== Breaking changes
* Remove intake v1 support. This version requires APM Server 6.5.0+ which supports the intake api v2.
   Until the time the APM Server 6.5.0 is officially released,
   you can test with docker by pulling the APM Server image via
   `docker pull docker.elastic.co/apm/apm-server:6.5.0-SNAPSHOT`.
* Wildcard patterns are case insensitive by default. Prepend `(?-i)` to make the matching case sensitive.

[float]
===== Features
* Support for Distributed Tracing
* Adds `@CaptureTransaction` and `@CaptureSpan` annotations which let you declaratively add custom transactions and spans.
   Note that it is required to configure the `application_packages` for this to work.
   See the https://www.elastic.co/guide/en/apm/agent/java/master/public-api.html#api-annotation[documentation] for more information.
* The public API now supports to activate a span on the current thread.
   This makes the span available via `ElasticApm#currentSpan()`
   Refer to the https://www.elastic.co/guide/en/apm/agent/java/master/public-api.html#api-span-activate[documentation] for more details.
* Capturing of Elasticsearch RestClient 5.0.2+ calls.
   Currently, the `*Async` methods are not supported, only their synchronous counterparts.
* Added API methods to enable correlating the spans created from the JavaScrip Real User Monitoring agent with the Java agent transaction.
   More information can be found in the https://www.elastic.co/guide/en/apm/agent/java/master/public-api.html#api-ensure-parent-id[documentation].
* Microsecond accurate timestamps {pull}261[#261]
* Support for JAX-RS annotations.
Transactions are named based on your resources (`ResourceClass#resourceMethod`).

[float]
===== Bug Fixes
* Fix for situations where status code is reported as `200`, even though it actually was `500` {pull}225[#225]

[[release-notes-0.8.x]]
=== Java Agent version 0.8.x

[[release-notes-0.8.0]]
==== 0.8.0

[float]
===== Breaking changes
* Wildcard patterns are case insensitive by default. Prepend `(?-i)` to make the matching case sensitive.

[float]
===== Features
* Wildcard patterns are now not limited to only one wildcard in the middle and can be arbitrarily complex now.
   Example: `*foo*bar*baz`.
* Support for JAX-RS annotations.
   Transactions are named based on your resources (`ResourceClass#resourceMethod`).

[[release-notes-0.7.x]]
=== Java Agent version 0.7.x

[[release-notes-0.7.1]]
==== 0.7.1 - 2018/10/24

[float]
===== Bug Fixes
* Avoid recycling transactions twice {pull}178[#178]

[[release-notes-0.7.0]]
==== 0.7.0 - 2018/09/12

[float]
===== Breaking changes
* Removed `ElasticApm.startSpan`. Spans can now only be created from their transactions via `Transaction#createSpan`.
* `ElasticApm.startTransaction` and `Transaction#createSpan` don't activate the transaction and spans
   and are thus not available via `ElasticApm.activeTransaction` and `ElasticApm.activeSpan`.

[float]
===== Features
* Public API
** Add `Span#captureException` and `Transaction#captureException` to public API.
      `ElasticApm.captureException` is deprecated now. Use `ElasticApm.currentSpan().captureException(exception)` instead.
** Added `Transaction.getId` and `Span.getId` methods 
* Added support for async servlet requests
* Added support for Payara/Glassfish
* Incubating support for Apache HttpClient
* Support for Spring RestTemplate
* Added configuration options `use_path_as_transaction_name` and `url_groups`,
   which allow to use the URL path as the transaction name.
   As that could contain path parameters, like `/user/$userId` however,
   You can set the `url_groups` option to define a wildcard pattern, like `/user/*`,
   to group those paths together.
   This is especially helpful when using an unsupported Servlet API-based framework. 
* Support duration suffixes (`ms`, `s` and `m`) for duration configuration options.
   Not using the duration suffix logs out a deprecation warning and will not be supported in future versions.
* Add ability to add multiple APM server URLs, which enables client-side load balancing.
   The configuration option `server_url` has been renamed to `server_urls` to reflect this change.
   However, `server_url` still works for backwards compatibility.
* The configuration option `service_name` is now optional.
   It defaults to the main class name,
   the name of the executed jar file (removing the version number),
   or the application server name (for example `tomcat-application`).
   In a lot of cases,
   you will still want to set the `service_name` explicitly.
   But it helps getting started and seeing data easier,
   as there are no required configuration options anymore.
   In the future we will most likely determine more useful application names for Servlet API-based applications.<|MERGE_RESOLUTION|>--- conflicted
+++ resolved
@@ -32,12 +32,7 @@
 There will always be one history file `${log_file}.1`.
 * Add <<config-log-format-sout>> and <<config-log-format-file>> with the options `PLAIN_TEXT` and `JSON`.
 The latter uses https://github.com/elastic/ecs-logging-java[ecs-logging-java] to format the logs.
-
-<<<<<<< HEAD
-* Add support for <<supported-databases, Redis Redisson client>>
 * Add support for the Apache/Alibaba Dubbo RPC framework
-=======
->>>>>>> 54a0f46d
 
 [float]
 ===== Bug fixes
