--- conflicted
+++ resolved
@@ -32,11 +32,8 @@
 * Support for `ForJoinPool` and `ScheduledExecutorService` (see <<supported-async-frameworks>>)
 * Support for `ExecutorService#invokeAny` and `ExecutorService#invokeAll`
 * Added support for `java.util.TimerTask` - {pull}1235[#1235]
-<<<<<<< HEAD
+* Add capturing of request body in Elasticsearch queries: `_msearch`, `_count`, `_msearch/template`, `_search/template`, `_rollup_search` - {pull}1222[#1222]
 * Add <<config-enabled,`enabled`>> flag
-=======
-* Add capturing of request body in Elasticsearch queries: `_msearch`, `_count`, `_msearch/template`, `_search/template`, `_rollup_search` - {pull}1222[#1222]
->>>>>>> c547d4d5
 
 [float]
 ===== Bug fixes
