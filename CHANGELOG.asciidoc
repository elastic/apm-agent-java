--- conflicted
+++ resolved
@@ -29,11 +29,8 @@
 [float]
 ===== Features
 * Adding experimental support for <<aws-lambda, AWS Lambda>> - {pull}1951[#1951]
-<<<<<<< HEAD
+* Now supporting tomcat 10 - {pull}2229[#2229]
 * Add the instance name to `context.destination.service.resource` to JDBC spans, if use_jdbc_service_resource_auto_inference is set to true - {pull}1928[#1928]
-=======
-* Now supporting tomcat 10 - {pull}2229[#2229]
->>>>>>> 69937138
 
 [float]
 ===== Bug fixes
