--- conflicted
+++ resolved
@@ -25,11 +25,8 @@
 
 [float]
 ===== Features
-<<<<<<< HEAD
+* Added support to selectively enable instrumentations - {pull}2292[#2292]
 * Replaced `authorization` in the default value of `sanitize_field_names` with `*auth*` - {pull}2326[#2326]
-=======
-* Added support to selectively enable instrumentations - {pull}2292[#2292]
->>>>>>> 7434123a
 
 [float]
 ===== Bug fixes
