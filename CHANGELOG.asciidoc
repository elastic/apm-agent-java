ifdef::env-github[]
NOTE: Release notes are best read in our documentation at
https://www.elastic.co/guide/en/apm/agent/java/current/release-notes.html[elastic.co]
endif::[]

////
[[release-notes-x.x.x]]
==== x.x.x - YYYY/MM/DD

[float]
===== Breaking changes

[float]
===== Features
* Cool new feature: {pull}2526[#2526]

[float]
===== Bug fixes
////

=== Unreleased

<<<<<<< HEAD
[[release-notes-1.28.3]]
==== 1.28.3 - YYYY/MM/DD

[float]
===== Features
* Add the instance name to `context.destination.service.resource` to JDBC spans, if use_jdbc_service_resource_auto_inference is set to true - {pull}1928[#1928]
=======
[[release-notes-1.28.4]]
==== 1.28.4 - YYYY/MM/DD
>>>>>>> 6cd5ea8a

[float]
===== Bug fixes

[[release-notes-1.x]]
=== Java Agent version 1.x

[[release-notes-1.28.3]]
==== 1.28.3 - 2021/12/22

[float]
===== Dependency updates
* Update Log4j to 2.12.3
* Update ecs-logging-java to 1.3.0

[float]
===== Potentially breaking changes
* If the agent cannot discover a service name, it now uses `unknown-java-service` instead of `my-service` - {pull}2325[#2325]

[float]
===== Bug fixes
* Gracefully handle JDBC drivers which don't support `Connection#getCatalog` - {pull}2340[#2340]
* Fix using JVM keystore options for communication with APM Server - {pull}2362[#2362]

[[release-notes-1.28.2]]
==== 1.28.2 - 2021/12/16

[float]
===== Dependency updates
* Update Log4j to 2.12.2

[float]
===== Bug fixes
* Fix module loading errors on J9 JVM - {pull}2341[#2341]
* Fixing log4j configuration error - {pull}2343[#2343]

[[release-notes-1.28.1]]
==== 1.28.1 - 2021/12/10

[float]
===== Security 
* Fix for "Log4Shell" RCE 0-day exploit in log4j https://nvd.nist.gov/vuln/detail/CVE-2021-44228[CVE-2021-44228] - {pull}2332[#2332]

[float]
===== Features
* Added support to selectively enable instrumentations - {pull}2292[#2292]

[float]
===== Bug fixes
* Preferring controller names for Spring MVC transactions, `use_path_as_transaction_name` only as a fallback - {pull}2320[#2320]

[[release-notes-1.28.0]]
==== 1.28.0 - 2021/12/07

[float]
===== Features
* Adding experimental support for <<aws-lambda, AWS Lambda>> - {pull}1951[#1951]
* Now supporting tomcat 10 - {pull}2229[#2229]
[float]
===== Bug fixes
* Fix error with parsing APM Server version for 7.16+ - {pull}2313[#2313]

[[release-notes-1.27.1]]
==== 1.27.1 - 2021/11/30

[float]
===== Security
* Resolves Local Privilege Escalation issue https://discuss.elastic.co/t/apm-java-agent-security-update/291355[ESA-2021-30] https://cve.mitre.org/cgi-bin/cvename.cgi?name=CVE-2021-37942[CVE-2021-37942]

[float]
===== Features
* Add support to Jakarta EE for JSF - {pull}2254[#2254]

[float]
===== Bug fixes
* Fixing missing Micrometer metrics in Spring boot due to premature initialization - {pull}2255[#2255]
* Fixing hostname trimming of FQDN too aggressive - {pull}2286[#2286]
* Fixing agent `unknown` version - {pull}2289[#2289]
* Improve runtime attach configuration reliability - {pull}2283[#2283]

[[release-notes-1.27.0]]
==== 1.27.0 - 2021/11/15

[float]
===== Security
* Resolves Local Privilege Escalation issue https://discuss.elastic.co/t/apm-java-agent-security-update/289627[ESA-2021-29] https://cve.mitre.org/cgi-bin/cvename.cgi?name=CVE-2021-37941[CVE-2021-37941]

[float]
===== Potentially breaking changes
* `transaction_ignore_urls` now relies on full request URL path - {pull}2146[#2146]
** On a typical application server like Tomcat, deploying an `app.war` application to the non-ROOT context makes it accessible with `http://localhost:8080/app/`
** Ignoring the whole webapp through `/app/*` was not possible until now.
** Existing configuration may need to be updated to include the deployment context, thus for example `/static/*.js` used to
exclude known static files in all applications might be changed to `/app/static/*.js` or `*/static/*.js`.
** It only impacts prefix patterns due to the additional context path in pattern.
** It does not impact deployment within the `ROOT` context like Spring-boot which do not have such context path prefix.
* The metrics `transaction.duration.sum.us`, `transaction.duration.count` and `transaciton.breakdown.count` are no longer recorded - {pull}2194[#2194]
* Automatic hostname discovery mechanism had changed, so the resulted `host.name` and `host.hostname` in events reported
by the agent may be different. This was done in order to improve the integration with host metrics in the APM UI.

[float]
===== Features
* Improved capturing of logged exceptions when using Log4j2 - {pull}2139[#2139]
* Update to async-profiler 1.8.7 and set configured `safemode` at load time though a new system property - {pull}2165[#2165]
* Added support to capture `context.message.routing-key` in rabbitmq, spring amqp instrumentations - {pull}1767[#1767]
* Breakdown metrics are now tracked per service (when using APM Server 8.0) - {pull}2208[#2208]
* Add support for Spring AMQP batch API - {pull}1716[#1716]
* Add the (current) transaction name to the error (when using APM Server 8.0) - {pull}2235[#2235]
* The JVM/JMX metrics are reported for each service name individually (when using APM Server 8.0) - {pull}2233[#2233]
* Added <<config-span-stack-trace-min-duration,`span_stack_trace_min_duration`>> option.
 This replaces the now deprecated `span_frames_min_duration` option.
 The difference is that the new option has more intuitive semantics for negative values (never collect stack trace) and zero (always collect stack trace). - {pull}2220[#2220]
* Add support to Jakarta EE for JAX-WS - {pull}2247[#2247]
* Add support to Jakarta EE for JAX-RS - {pull}2248[#2248]
* Add support for Jakarta EE EJB annotations `@Schedule`, `@Schedules` - {pull}2250[#2250]
* Add support to Jakarta EE for Servlets - {pull}1912[#1912]
* Added support to Quartz 1.x - {pull}2219[#2219]

[float]
===== Performance improvements
* Disable compression when sending data to a local APM Server
* Reducing startup contention related to instrumentation through `ensureInstrumented` - {pull}2150[#2150]

[float]
===== Bug fixes
* Fix k8s metadata discovery for containerd-cri envs - {pull}2126[#2126]
* Fixing/reducing startup delays related to `ensureInstrumented` - {pull}2150[#2150]
* Fix runtime attach when bytebuddy is in application classpath - {pull}2116[#2116]
* Fix failed integration between agent traces and host metrics coming from Beats/Elastic-Agent due to incorrect hostname
discovery - {pull}2205[#2205]
* Fix infinitely kept-alive transactions in Hikari connection pool - {pull}2210[#2210]
* Fix few Webflux exceptions and missing reactor module - {pull}2207[#2207]

[float]
===== Refactorings
* Loading the agent from an isolated class loader - {pull}2109[#2109]
* Refactorings in the `apm-agent-plugin-sdk` that may imply breaking changes for beta users of the external plugin mechanism
** `WeakMapSupplier.createMap()` is now `WeakConcurrent.buildMap()` and contains more builders - {pull}2136[#2136]
** `GlobalThreadLocal` has been removed in favor of `DetachedThreadLocal`. To make it global, use `GlobalVariables` - {pull}2136[#2136]
** `DynamicTransformer.Accessor.get().ensureInstrumented` is now `DynamicTransformer.ensureInstrumented` - {pull}2164[#2164]
** The `@AssignTo.*` annotations have been removed.
   Use the `@Advice.AssignReturned.*` annotations that come with the latest version of Byte Buddy.
   If your plugin uses the old annotations, it will be skipped.
   {pull}2171[#2171]
* Switching last instrumentations (`trace_methods`, sparkjava, JDK `HttpServer` and Struts 2) to
`TracerAwareInstrumentation` - {pull}2170[#2170]
* Replace concurrency plugin maps to `SpanConcurrentHashMap` ones - {pull}2173[#2173]
* Align User-Agent HTTP header with other APM agents - {pull}2177[#2177]

[[release-notes-1.26.0]]
==== 1.26.0 - 2021/09/14

===== Potentially breaking changes
* If you rely on Database span subtype and use Microsoft SQL Server, the span subtype has been changed from `sqlserver`
to `mssql` to align with other agents.

[float]
===== Breaking changes
* Stop collecting the field `http.request.socket.encrypted` in http requests - {pull}2136[#2136]

[float]
===== Features
* Improved naming for Spring controllers - {pull}1906[#1906]
* ECS log reformatting improvements - {pull}1910[#1910]
** Automatically sets `service.node.name` in all log events if set through agent configuration
** Add `log_ecs_reformatting_additional_fields` option to support arbitrary fields in logs
** Automatically serialize markers as tags where relevant (log4j2 and logback)
* gRPC spans (client and server) can detect errors or cancellation through custom listeners - {pull}2067[#2067]
* Add `-download-agent-version` to the agent <<setup-attach-cli-usage-options, attach CLI tool options>>, allowing the
user to configure an arbitrary agent version that will be downloaded from maven and attached - {pull}1959[#1959]
* Add extra check to detect improper agent setup - {pull}2076[#2076]
* In redis tests - embedded RedisServer is replaced by testcontainers - {pull}2221[#2221]

[float]
===== Performance improvements
* Reduce GC time overhead caused by WeakReferences - {pull}2086[#2086], {pull}2081[#2081]
* Reduced memory overhead by a smarter type pool caching strategy - {pull}2102[#2102]. +
  The type pool cache improves the startup times by speeding up type matching
  (determining whether a class that's about to be loaded should be instrumented).
  Generally, the more types that are cached, the faster the startup. +
  The old strategy did not impose a limit to the cache but cleared it after it hasn't been accessed in a while.
  However, load test have discovered that the cache may never be cleared and leave a permanent overhead of 23mb.
  The actual size of the cache highly depends on the application and loosely correlates with the number of loaded classes. +
  The new caching strategy targets to allocate 1% of the committed heap, at least 0.5mb and max 10mb.
  If a particular entry hasn't been accessed within 20s, it will be removed from the cache. +
  The results based on load testing are very positive:
** Equivalent startup times (within the margins of error of the previous strategy)
** Equivalent allocation rate (within the margins of error of the previous strategy)
** Reduced avg heap utilization from 10%/15mb (previous strategy) to within margins of error without the agent
** Reduced GC time due to the additional headroom that the application can utilize.
** Based on heap dump analysis, after warmup, the cache size is now around 59kb (down from 23mb with the previous strategy).

[float]
===== Bug fixes
* Fix failure to parse some forms of the `Implementation-Version` property from jar manifest files - {pull}1931[#1931]
* Ensure single value for context-propagation header - {pull}1937[#1937]
* Fix gRPC non-terminated (therefore non-reported) client spans - {pull}2067[#2067]
* Fix Webflux response status code - {pull}1948[#1948]
* Ensure path filtering is applied when Servlet path is not available - {pull}2099[#2099]
* Align span subtype for MS SqlServer - {pull}2112[#2112]
* Fix potential destination host name corruption in OkHttp client spans - {pull}2118[#2118]

[float]
===== Refactorings
* Migrate several plugins to indy dispatcher {pull}2087[#2087], {pull}2088[#2088], {pull}2090[#2090], {pull}2094[#2094], {pull}2095[#2095]

[[release-notes-1.25.0]]
==== 1.25.0 - 2021/07/22

[float]
===== Potentially breaking changes
* If you rely on instrumentations that are in the `experimental` group, you must now set `enable_experimental_instrumentations=true` otherwise
the experimental instrumentations will be disabled by default. Up to version `1.24.0` using an empty value for `disable_instrumentations` was
the recommended way to override the default `disable_instrumentations=experimental`.

[float]
===== Features
* Support for inheritance of public API annotations - {pull}1805[#1805]
* JDBC instrumentation sets `context.db.instance` - {pull}1820[#1820]
* Add support for Vert.x web client- {pull}1824[#1824]
* Avoid recycling of spans and transactions that are using through the public API, so to avoid
reference-counting-related errors - {pull}1859[#1859]
* Add <<config-enable-experimental-instrumentations>> configuration option to enable experimental features - {pull}1863[#1863]
** Previously, when adding an instrumentation group to `disable_instrumentations`, we had to make sure to not forget the
default `experimental` value, for example when disabling `jdbc` instrumentation we had to set `disable_instrumentations=experimental,jdbc` otherwise
setting `disable_instrumentations=jdbc` would disable jdbc and also enable experimental features, which would not be the desired effect.
** Previously, by default `disable_instrumentations` contained `experimental`
** Now by default `disable_instrumentations` is empty and `enable_experimental_instrumentations=false`
** Set `enable_experimental_instrumentations=true` to enable experimental instrumentations
* Eliminating concerns related to log4j2 vulnerability - https://nvd.nist.gov/vuln/detail/CVE-2020-9488#vulnCurrentDescriptionTitle.
We cannot upgrade to version above 2.12.1 because this is the last version of log4j that is compatible with Java 7.
Instead, we exclude the SMTP appender (which is the vulnerable one) from our artifacts. Note that older versions of
our agent are not vulnerable as well, as the SMTP appender was never used, this is only to further reduce our users' concerns.
* Adding public APIs for setting `destination.service.resource`, `destination.address` and `destination.port` fields
for exit spans - {pull}1788[#1788]
* Only use emulated runtime attachment as fallback, remove the `--without-emulated-attach` option - {pull}1865[#1865]
* Instrument `javax.servlet.Filter` the same way as `javax.servlet.FilterChain` - {pull}1858[#1858]
* Propagate trace context headers in HTTP calls occurring from within traced exit points, for example - when using
Elasticsearch's REST client - {pull}1883[#1883]
* Added support for naming sparkjava (not Apache Spark) transactions {pull}1894[#1894]
* Added the ability to manually create exit spans, which will result with the auto creation of service nodes in the
service map and downstream service in the dependencies table - {pull}1898[#1898]
* Basic support for `com.sun.net.httpserver.HttpServer` - {pull}1854[#1854]
* Update to async-profiler 1.8.6 {pull}1907[#1907]
* Added support for setting the framework using the public api (#1908) - {pull}1909[#1909]

[float]
===== Bug fixes
* Fix NPE with `null` binary header values + properly serialize them - {pull}1842[#1842]
* Fix `ListenerExecutionFailedException` when using Spring AMQP's ReplyTo container - {pull}1872[#1872]
* Enabling log ECS reformatting when using Logback configured with `LayoutWrappingEncoder` and a pattern layout - {pull}1879[#1879]
* Fix NPE with Webflux + context propagation headers - {pull}1871[#1871]
* Fix `ClassCastException` with `ConnnectionMetaData` and multiple classloaders - {pull}1864[#1864]
* Fix NPE in `co.elastic.apm.agent.servlet.helper.ServletTransactionCreationHelper.getClassloader` - {pull}1861[#1861]
* Fix for Jboss JMX unexpected notifications - {pull}1895[#1895]

[[release-notes-1.24.0]]
==== 1.24.0 - 2021/05/31

[float]
===== Features
* Basic support for Apache Struts 2 {pull}1763[#1763]
* Extending the <<config-log-ecs-reformatting>> config option to enable the overriding of logs with ECS-reformatted
events. With the new `OVERRIDE` option, non-file logs can be ECS-reformatted automatically as well - {pull}1793[#1793]
* Instrumentation for Vert.x Web {pull}1697[#1697]
* Changed log level of vm arguments to debug
* Giving precedence for the W3C `tracecontext` header over the `elastic-apm-traceparent` header - {pull}1821[#1821]
* Add instrumentation for Webflux - {pull}1305[#1305]
* Add instrumentation for Javalin {pull}1822[#1822]

[float]
===== Bug fixes
* Fix another error related to instrumentation plugins loading on Windows - {pull}1785[#1785]
* Load Spring AMQP plugin- {pull}1784[#1784]
* Avoid `IllegalStateException` when multiple `tracestate` headers are used - {pull}1808[#1808]
* Ensure CLI attach avoids `sudo` only when required and avoid blocking - {pull}1819[#1819]
* Avoid sending metric-sets without samples, so to adhere to the intake API - {pull}1826[#1826]
* Fixing our type-pool cache, so that it can't cause OOM (softly-referenced), and it gets cleared when not used for
a while - {pull}1828[#1828]

[float]
===== Refactors
* Remove single-package limitation for embedded plugins - {pull}1780[#1780]

[[release-notes-1.23.0]]
==== 1.23.0 - 2021/04/22

[float]
===== Breaking changes
* There are breaking changes in the <<setup-attach-cli,attacher cli>>.
  See the Features section for more information.

[float]
===== Features
* Overhaul of the <<setup-attach-cli,attacher cli>> application that allows to attach the agent to running JVMs - {pull}1667[#1667]
** The artifact of the standalone cli application is now called `apm-agent-attach-cli`. The attacher API is still called `apm-agent-attach`.
** There is also a slim version of the cli application that does not bundle the Java agent.
It requires the `--agent-jar` option to be set.
** Improved logging +
The application uses {ecs-logging-java-ref}/intro.html[Java ECS logging] to emit JSON logs.
The log level can be configured with the `--log-level` option.
By default, the program is logging to the console but using the `--log-file` option, it can also log to a file.
** Attach to JVMs running under a different user (unix only) +
The JVM requires the attacher to be running under the same user as the target VM (the attachee).
The `apm-agent-attach-standalone.jar` can now be run with a user that has permissions to switch to the user that runs the target VM.
On Windows, the attacher can still only attach to JVMs that are running with under the same user.
** New include/exclude discovery rules +
*** `--include-all`: Attach to all discovered JVMs. If no matchers are provided, it will not attach to any JVMs.
*** `--include-user`/`--exclude-user`: Attach to all JVMs of a given operating system user.
*** `--include-main`/`--exclude-main`: Attach to all JVMs that whose main class/jar name, or system properties match the provided regex.
*** `--include-vmargs`/`--exclude-vmargs`: Attach to all JVMs that whose main class/jar name, or system properties match the provided regex.
** Removal of options +
*** The deprecated `--arg` option has been removed.
*** The `-i`/`--include`, `-e`/`exclude` options have been removed in favor of the `--<include|exclude>-<main|vmargs>` options.
*** The `-p`/`--pid` options have been removed in favor of the `--include-pid` option.
** Changed behavior of  the `-l`/`--list` option +
The option now only lists JVMs that match the include/exclude discovery rules.
Thus, it can be used to do a dry-run of the matchers without actually performing an attachment.
It even works in combination with `--continuous` now.
By default, the VM arguments are not printed, but only when the `-a`/`--list-vmargs` option is set.
** Remove dependency on `jps` +
Even when matching on the main class name or on system properties,
** Checks the Java version before attaching to avoid attachment on unsupported JVMs.
* Cassandra instrumentation - {pull}1712[#1712]
* Log correlation supports JBoss Logging - {pull}1737[#1737]
* Update Byte-buddy to `1.11.0` - {pull}1769[#1769]
* Support for user.domain {pull}1756[#1756]
* JAX-RS supports javax.ws.rs.PATCH
* Enabling build and unit tests on Windows - {pull}1671[#1671]

[float]
===== Bug fixes
* Fixed log correlation for log4j2 - {pull}1720[#1720]
* Fix apm-log4j1-plugin and apm-log4j2-plugin dependency on slf4j - {pull}1723[#1723]
* Avoid systematic `MessageNotWriteableException` error logging, now only visible in `debug` - {pull}1715[#1715] and {pull}1730[#1730]
* Fix rounded number format for non-english locales - {pull}1728[#1728]
* Fix `NullPointerException` on legacy Apache client instrumentation when host is `null` - {pull}1746[#1746]
* Apply consistent proxy class exclusion heuristic - {pull}1738[#1738]
* Fix micrometer serialization error - {pull}1741[#1741]
* Optimize & avoid `ensureInstrumented` deadlock by skipping stack-frame computation for Java7+ bytecode - {pull}1758[#1758]
* Fix instrumentation plugins loading on Windows - {pull}1671[#1671]

[float]
===== Refactors
* Migrate some plugins to indy dispatcher {pull}1369[#1369] {pull}1410[#1410] {pull}1374[#1374]

[[release-notes-1.22.0]]
==== 1.22.0 - 2021/03/24

[float]
===== Breaking changes
* Dots in metric names of Micrometer metrics get replaced with underscores to avoid mapping conflicts.
De-dotting be disabled via <<config-dedot-custom-metrics, `dedot_custom_metrics`>>. - {pull}1700[#1700]

[float]
===== Features
* Introducing a new mechanism to ease the development of community instrumentation plugins. See <<config-plugins-dir>> for
more details. This configuration was already added in 1.18.0, but more extensive and continuous integration testing
allows us to expose it now. It is still marked as "experimental" though, meaning that future changes in the mechanism
may break early contributed plugins. However, we highly encourage our community to try it out and we will do our best
to assist with such efforts.
* Deprecating `ignore_user_agents` in favour of `transaction_ignore_user_agents`, maintaining the same functionality -
{pull}1644[#1644]
* Update existing Hibernate Search 6 instrumentation to the final relase
* The <<config-use-path-as-transaction-name, `use_path_as_transaction_name`>> option is now dynamic
* Flushing internal and micrometer metrics before the agent shuts down - {pull}1658[#1658]
* Support for OkHttp 4.4+ -  {pull}1672[#1672]
* Adding capability to automatically create ECS-JSON-formatted version of the original application log files, through
the <<config-log-ecs-reformatting>> config option. This allows effortless ingestion of logs to Elasticsearch without
any further configuration. Supports log4j1, log4j2 and Logback. {pull}1261[#1261]
* Add support to Spring AMQP - {pull}1657[#1657]
* Adds the ability to automatically configure usage of the OpenTracing bridge in systems using ServiceLoader - {pull}1708[#1708]
* Update to async-profiler 1.8.5 - includes a fix to a Java 7 crash and enhanced safe mode to better deal with
corrupted stack frames.
* Add a warning on startup when `-Xverify:none` or `-noverify` flags are set as this can lead to crashes that are very
difficult to debug - {pull}1593[#1593]. In an upcoming version, the agent will not start when these flags are set,
unless the system property `elastic.apm.disable_bootstrap_checks` is set to true.

[float]
===== Bug fixes
* fix sample rate rounded to zero when lower than precision - {pull}1655[#1655]
* fixed a couple of bugs with the external plugin mechanism (not documented until now) - {pull}1660[#1660]
* Fix runtime attach conflict with multiple users - {pull}1704[#1704]

[[release-notes-1.21.0]]
==== 1.21.0 - 2021/02/09

[float]
===== Breaking changes
* Following PR {pull}1650[#1650], there are two slight changes with the <<config-server-url>> and <<config-server-urls>>
configuration options:
    1.  So far, setting `server_urls` with an empty string would allow the agent to work normally, apart from any action
        that requires communication with the APM Server, including the attempt to fetch a central configuration.
        Starting in this agent version, setting `server_urls` to empty string doesn't have any special meaning, it is
        the default expected configuration, where `server_url` will be used instead. In order to achieve the same
        behaviour, use the new <<config-disable-send>> configuration.
    2.  Up to this version, `server_url` was used as an alias to `server_urls`, meaning that one could potentially set
        the `server_url` config with a comma-separated list of multiple APM Server addresses, and that would have been a
        valid configuration. Starting in this agent version, `server_url` is a separate configuration, and it only accepts
        Strings that represent a single valid URL. Specifically, empty strings and commas are invalid.

[float]
===== Features
* Add cloud provider metadata to reported events, see
https://github.com/elastic/apm/blob/master/specs/agents/metadata.md#cloud-provider-metadata[spec] for details.
By default, the agent will try to automatically detect the cloud provider on startup, but this can be
configured through the <<config-cloud-provider, `cloud_provider`>> config option - {pull}1599[#1599]
* Add span & transaction `outcome` field to improve error rate calculations - {pull}1613[#1613]

[float]
===== Bug fixes
* Fixing crashes observed in Java 7 at sporadic timing by applying a few seconds delay on bootstrap - {pull}1594[#1594]
* Fallback to using "TLS" `SSLContext` when "SSL" is not available - {pull}1633[#1633]
* Fixing agent startup failure with `NullPointerException` thrown by Byte-buddy's `MultipleParentClassLoader` - {pull}1647[#1647]
* Fix cached type resolution triggering `ClassCastException` - {pull}1649[#1649]

[[release-notes-1.20.0]]
==== 1.20.0 - 2021/01/07

[float]
===== Breaking changes
* The following public API types were `public` so far and became package-private: `NoopScope`, `ScopeImpl` and `AbstractSpanImpl`.
  If your code is using them, you will need to change that when upgrading to this version.
  Related PR: {pull}1532[#1532]

[float]
===== Features
* Add support for RabbitMQ clients - {pull}1328[#1328]

[float]
===== Bug fixes
* Fix small memory allocation regression introduced with tracestate header {pull}1508[#1508]
* Fix `NullPointerException` from `WeakConcurrentMap.put` through the Elasticsearch client instrumentation - {pull}1531[#1531]
* Sending `transaction_id` and `parent_id` only for events that contain a valid `trace_id` as well - {pull}1537[#1537]
* Fix `ClassNotFoundError` with old versions of Spring resttemplate {pull}1524[#1524]
* Fix Micrometer-driven metrics validation errors by the APM Server when sending with illegal values - {pull}1559[#1559]
* Serialize all stack trace frames when setting `stack_trace_limit=-1` instead of none - {pull}1571[#1571]
* Fix `UnsupportedOperationException` when calling `ServletContext.getClassLoader()` - {pull}1576[#1576]
* Fix improper request body capturing - {pull}1579[#1579]
* Avoid `NullPointerException` due to null return values instrumentation advices - {pull}1601[#1601]
* Update async-profiler to 1.8.3 {pull}1602[1602]
* Use null-safe data structures to avoid `NullPointerException` {pull}1597[1597]
* Fix memory leak in sampling profiler mechanism - {pull}1592[#1592]

[float]
===== Refactors
* Migrate some plugins to indy dispatcher {pull}1405[#1405] {pull}1394[#1394]

[[release-notes-1.19.0]]
==== 1.19.0 - 2020/11/10

[float]
===== Features
* The agent version now includes a git hash if it's a snapshot version.
  This makes it easier to differ distinct snapshot builds of the same version.
  Example: `1.18.1-SNAPSHOT.4655910`
* Add support for sampling weight with propagation in `tracestate` W3C header {pull}1384[#1384]
* Adding two more valid options to the `log_level` config: `WARNING` (equivalent to `WARN`) and `CRITICAL`
  (will be treated as `ERROR`) - {pull}1431[1431]
* Add the ability to disable Servlet-related spans for `INCLUDE`, `FORWARD` and `ERROR` dispatches (without affecting
  basic Servlet capturing) by adding `servlet-api-dispatch` to <<config-disable-instrumentations>> - {pull}1448[1448]
* Add Sampling Profiler support for AArch64 architectures - {pull}1443[1443]
* Support proper transaction naming when using Spring's `ServletWrappingController` - {pull}1461[#1461]
* Update async-profiler to 1.8.2 {pull}1471[1471]
* Update existing Hibernate Search 6 instrumentation to work with the latest CR1 release
* Deprecating the `addLabel` public API in favor of `setLabel` (still supporting `addLabel`) - {pull}1449[#1449]

[float]
===== Bug fixes
* Fix `HttpUrlConnection` instrumentation issue (affecting distributed tracing as well) when using HTTPS without using
  `java.net.HttpURLConnection#disconnect` - {pull}1447[1447]
* Fixes class loading issue that can occur when deploying multiple applications to the same application server - {pull}1458[#1458]
* Fix ability to disable agent on startup wasn't working for runtime attach {pull}1444[1444]
* Avoid `UnsupportedOperationException` on some spring application startup {pull}1464[1464]
* Fix ignored runtime attach `config_file` {pull}1469[1469]
* Fix `IllegalAccessError: Module 'java.base' no access to: package 'java.lang'...` in J9 VMs of Java version >= 9 -
  {pull}1468[#1468]
* Fix JVM version parsing on HP-UX {pull}1477[#1477]
* Fix Spring-JMS transactions lifecycle management when using multiple concurrent consumers - {pull}1496[#1496]

[float]
===== Refactors
* Migrate some plugins to indy dispatcher {pull}1404[1404] {pull}1411[1411]
* Replace System Rules with System Lambda {pull}1434[#1434]

[[release-notes-1.18.1]]
==== 1.18.1 - 2020/10/06

[float]
===== Refactors
* Migrate some plugins to indy dispatcher {pull}1362[1362] {pull}1366[1366] {pull}1363[1363] {pull}1383[1383] {pull}1368[1368] {pull}1364[1364] {pull}1365[1365] {pull}1367[1367] {pull}1371[1371]

[float]
===== Bug fixes
* Fix instrumentation error for HttpClient - {pull}1402[#1402]
* Eliminate `unsupported class version error` messages related to loading the Java 11 HttpClient plugin in pre-Java-11 JVMs {pull}1397[1397]
* Fix rejected metric events by APM Server with response code 400 due to data validation error - sanitizing Micrometer
metricset tag keys - {pull}1413[1413]
* Fix invalid micrometer metrics with non-numeric values {pull}1419[1419]
* Fix `NoClassDefFoundError` with JDBC instrumentation plugin {pull}1409[1409]
* Apply `disable_metrics` config to Micrometer metrics - {pull}1421[1421]
* Remove cgroup `inactive_file.bytes` metric according to spec {pull}1422[1422]

[[release-notes-1.18.0]]
==== 1.18.0 - 2020/09/08

[float]
===== Features
* Deprecating `ignore_urls` config in favour of <<config-transaction-ignore-urls, `transaction_ignore_urls`>> to align
  with other agents, while still allowing the old config name for backward compatibility - {pull}1315[#1315]
* Enabling instrumentation of classes compiled with Java 1.4. This is reverting the restriction of instrumenting only
  bytecode of Java 1.5 or higher ({pull}320[#320]), which was added due to potential `VerifyError`. Such errors should be
  avoided now by the usage of `TypeConstantAdjustment` - {pull}1317[#1317]
* Enabling agent to work without attempting any communication with APM server, by allowing setting `server_urls` with
  an empty string - {pull}1295[#1295]
* Add <<metrics-micrometer, micrometer support>> - {pull}1303[#1303]
* Add `profiling_inferred_spans_lib_directory` option to override the default temp directory used for exporting the async-profiler library.
  This is useful for server-hardened environments where `/tmp` is often configured with `noexec`, leading to `java.lang.UnsatisfiedLinkError` errors - {pull}1350[#1350]
* Create spans for Servlet dispatches to FORWARD, INCLUDE and ERROR - {pull}1212[#1212]
* Support JDK 11 HTTPClient - {pull}1307[#1307]
* Lazily create profiler temporary files {pull}1360[#1360]
* Convert the followings to Indy Plugins (see details in <<release-notes-1.18.0.rc1, 1.18.0-rc1 relase notes>>): gRPC,
  AsyncHttpClient, Apache HttpClient
* The agent now collects cgroup memory metrics (see details in <<metrics-cgroup,Metrics page>>)
* Update async-profiler to 1.8.1 {pull}1382[#1382]
* Runtime attach install option is promoted to 'beta' status (was experimental).

[float]
===== Bug fixes
* Fixes a `NoClassDefFoundError` in the JMS instrumentation of `MessageListener` - {pull}1287[#1287]
* Fix `/ by zero` error message when setting `server_urls` with an empty string - {pull}1295[#1295]
* Fix `ClassNotFoundException` or `ClassCastException` in some cases where special log4j configurations are used - {pull}1322[#1322]
* Fix `NumberFormatException` when using early access Java version - {pull}1325[#1325]
* Fix `service_name` config being ignored when set to the same auto-discovered default value - {pull}1324[#1324]
* Fix service name error when updating a web app on a Servlet container - {pull}1326[#1326]
* Fix remote attach 'jps' executable not found when 'java' binary is symlinked ot a JRE - {pull}1352[#1352]

[[release-notes-1.18.0.rc1]]
==== 1.18.0.RC1 - 2020/07/22

This release candidate adds some highly anticipated features:
It’s now possible to attach the agent at runtime in more cases than before.
Most notably, it enables runtime attachment on JBoss, WildFly, Glassfish/Payara,
and other OSGi runtimes such as Atlassian Jira and Confluence.

To make this and other significant features, such as https://github.com/elastic/apm-agent-java/issues/937[external plugins], possible,
we have implemented major changes to the architecture of the agent.
The agent now relies on the `invokedynamic` bytecode instruction to make plugin development easier, safer, and more efficient.
As early versions of Java 7 and Java 8 have unreliable support for invokedynamic,
we now require a minimum update level of 60 for Java 7 (7u60+) in addition to the existing minimum update level of 40 for Java 8 (8u40+).

We’re looking for users who would like to try this out to give feedback.
If we see that the `invokedynamic`-based approach (https://github.com/elastic/apm-agent-java/pull/1230[indy plugins]) works well, we can continue and migrate the rest of the plugins.
After the migration has completed, we can move forward with external plugins and remove the experimental label from runtime attachment.

If all works like in our testing, you would not see `NoClassDefFoundError` s anymore when, for example, trying to attach the agent at runtime to an OSGi container or a JBoss server.
Also, non-standard OSGi containers, such as Atlassian Jira and other technologies with restrictive class loading policies, such as MuleSoft ESB, will benefit from this change.

In the worst case, there might be JVM crashes due to `invokedynamic`-related JVM bugs.
However, we already disable the agent when attached to JVM versions that are known to be problematic.
Another potentially problematic area is that we now dynamically raise the bytecode version of instrumented classes to be at least bytecode version 51 (Java 7).
This is needed in order to be able to use the `invokedynamic` instruction.
This requires re-computation of stack map frames which makes instrumentation a bit slower.
We don't anticipate notable slowdowns unless you extensively (over-)use <<config-trace-methods, `trace_methods`>>.

[float]
===== Breaking changes
* Early Java 7 versions, prior to update 60, are not supported anymore.
  When trying to attach to a non-supported version, the agent will disable itself and not apply any instrumentations.

[float]
===== Features
* Experimental support for runtime attachment now also for OSGi containers, JBoss, and WildFly
* New mitigation of OSGi bootdelegation errors (`NoClassDefFoundError`).
  You can remove any `org.osgi.framework.bootdelegation` related configuration.
  This release also removes the configuration option `boot_delegation_packages`.
* Overhaul of the `ExecutorService` instrumentation that avoids `ClassCastException` issues - {pull}1206[#1206]
* Support for `ForkJoinPool` and `ScheduledExecutorService` (see <<supported-async-frameworks>>)
* Support for `ExecutorService#invokeAny` and `ExecutorService#invokeAll`
* Added support for `java.util.TimerTask` - {pull}1235[#1235]
* Add capturing of request body in Elasticsearch queries: `_msearch`, `_count`, `_msearch/template`, `_search/template`, `_rollup_search` - {pull}1222[#1222]
* Add <<config-enabled,`enabled`>> flag
* Add experimental support for Scala Futures
* The agent now collects heap memory pools metrics - {pull}1228[#1228]

[float]
===== Bug fixes
* Fixes error capturing for log4j2 loggers. Version 1.17.0 introduced a regression.
* Fixes `NullPointerException` related to JAX-RS and Quartz instrumentation - {pull}1249[#1249]
* Expanding k8s pod ID discovery to some formerly non-supported environments
* When `recording` is set to `false`, the agent will not send captured errors anymore.
* Fixes NPE in Dubbo instrumentation that occurs when the application is acting both as a provider and as a consumer - {pull}1260[#1260]
* Adding a delay by default what attaching the agent to Tomcat using the premain route to work around the JUL
  deadlock issue - {pull}1262[#1262]
* Fixes missing `jboss.as:*` MBeans on JBoss - {pull}1257[#1257]


[[release-notes-1.17.0]]
==== 1.17.0 - 2020/06/17

[float]
===== Features
* Log files are now rotated after they reach <<config-log-file-size>>.
There will always be one history file `${log_file}.1`.
* Add <<config-log-format-sout>> and <<config-log-format-file>> with the options `PLAIN_TEXT` and `JSON`.
The latter uses https://github.com/elastic/ecs-logging-java[ecs-logging-java] to format the logs.
* Exposing <<config-classes-excluded-from-instrumentation>> config - {pull}1187[#1187]
* Add support for naming transactions based on Grails controllers. Supports Grails 3+ - {pull}1171[#1171]
* Add support for the Apache/Alibaba Dubbo RPC framework
* Async Profiler version upgraded to 1.7.1, with a new debugging flag for the stack frame recovery mechanism - {pull}1173[#1173]

[float]
===== Bug fixes
* Fixes `IndexOutOfBoundsException` that can occur when profiler-inferred spans are enabled.
  This also makes the profiler more resilient by just removing the call tree related to the exception (which might be in an invalid state)
  as opposed to stopping the profiler when an exception occurs.
* Fix `NumberFormatException` when parsing Ingres/Actian JDBC connection strings - {pull}1198[#1198]
* Prevent agent from overriding JVM configured truststore when not using HTTPS for communication with APM server - {pull}1203[#1203]
* Fix `java.lang.IllegalStateException` with `jps` JVM when using continuous runtime attach - {pull}1205[1205]
* Fix agent trying to load log4j2 plugins from application - {pull}1214[1214]
* Fix memory leak in gRPC instrumentation plugin - {pull}1196[1196]
* Fix HTTPS connection failures when agent is configured to use HTTPS to communicate with APM server {pull}1209[1209]

[[release-notes-1.16.0]]
==== 1.16.0 - 2020/05/13

[float]
===== Features

* The log correlation feature now adds `error.id` to the MDC. See <<supported-logging-frameworks>> for details. - {pull}1050[#1050]
* Deprecating the `incubating` tag in favour of the `experimental` tag. This is not a breaking change, so former
<<config-disable-instrumentations,`disable_instrumentation`>> configuration containing the `incubating` tag will still be respected - {pull}1123[#1123]
* Add a `--without-emulated-attach` option for runtime attachment to allow disabling this feature as a workaround.
* Add workaround for JDK bug JDK-8236039 with TLS 1.3 {pull}1149[#1149]
* Add log level `OFF` to silence agent logging
* Adds <<config-span-min-duration,`span_min_duration`>> option to exclude fast executing spans.
  When set together with one of the more specific thresholds - `trace_methods_duration_threshold` or `profiling_inferred_spans_min_duration`,
  the higher threshold will determine which spans will be discarded.
* Automatically instrument quartz jobs from the quartz-jobs artifact {pull}1170[#1170]
* Perform re-parenting of regular spans to be a child of profiler-inferred spans. Requires APM Server and Kibana 7.8.0. {pull}1117[#1117]
* Upgrade Async Profiler version to 1.7.0

[float]
===== Bug fixes

* When Servlet-related Exceptions are handled through exception handlers that return a 200 status code, agent shouldn't override with 500 - {pull}1103[#1103]
* Exclude Quartz 1 from instrumentation to avoid
  `IncompatibleClassChangeError: Found class org.quartz.JobExecutionContext, but interface was expected` - {pull}1108[#1108]
* Fix breakdown metrics span sub-types {pull}1113[#1113]
* Fix flaky gRPC server instrumentation {pull}1122[#1122]
* Fix side effect of calling `Statement.getUpdateCount` more than once {pull}1139[#1139]
* Stop capturing JDBC affected rows count using `Statement.getUpdateCount` to prevent unreliable side-effects {pull}1147[#1147]
* Fix OpenTracing error tag handling (set transaction error result when tag value is `true`) {pull}1159[#1159]
* Due to a bug in the build we didn't include the gRPC plugin in the build so far
* `java.lang.ClassNotFoundException: Unable to load class 'jdk.internal...'` is thrown when tracing specific versions of Atlassian systems {pull}1168[#1168]
* Make sure spans are kept active during `AsyncHandler` methods in the `AsyncHttpClient`
* CPU and memory metrics are sometimes not reported properly when using IBM J9 {pull}1148[#1148]
* `NullPointerException` thrown by the agent on WebLogic {pull}1142[#1142]

[[release-notes-1.15.0]]
==== 1.15.0 - 2020/03/27

[float]
===== Breaking changes

* Ordering of configuration sources has slightly changed, please review <<configuration>>:
** `elasticapm.properties` file now has higher priority over java system properties and environment variables, +
This change allows to change dynamic options values at runtime by editing file, previously values set in java properties
or environment variables could not be overridden, even if they were dynamic.
* Renamed some configuration options related to the experimental profiler-inferred spans feature ({pull}1084[#1084]):
** `profiling_spans_enabled` -> `profiling_inferred_spans_enabled`
** `profiling_sampling_interval` -> `profiling_inferred_spans_sampling_interval`
** `profiling_spans_min_duration` -> `profiling_inferred_spans_min_duration`
** `profiling_included_classes` -> `profiling_inferred_spans_included_classes`
** `profiling_excluded_classes` -> `profiling_inferred_spans_excluded_classes`
** Removed `profiling_interval` and `profiling_duration` (both are fixed to 5s now)

[float]
===== Features

* Gracefully abort agent init when running on a known Java 8 buggy JVM {pull}1075[#1075].
* Add support for <<supported-databases, Redis Redisson client>>
* Makes <<config-instrument>>, <<config-trace-methods>>, and <<config-disable-instrumentations>> dynamic.
Note that changing these values at runtime can slow down the application temporarily.
* Do not instrument Servlet API before 3.0 {pull}1077[#1077]
* Add support for API keys for apm backend authentication {pull}1083[#1083]
* Add support for <<supported-rpc-frameworks, gRPC>> client & server instrumentation {pull}1019[#1019]
* Deprecating `active` configuration option in favor of `recording`.
  Setting `active` still works as it's now an alias for `recording`.

[float]
===== Bug fixes

* When JAX-RS-annotated method delegates to another JAX-RS-annotated method, transaction name should include method A - {pull}1062[#1062]
* Fixed bug that prevented an APM Error from being created when calling `org.slf4j.Logger#error` - {pull}1049[#1049]
* Wrong address in JDBC spans for Oracle, MySQL and MariaDB when multiple hosts are configured - {pull}1082[#1082]
* Document and re-order configuration priorities {pull}1087[#1087]
* Improve heuristic for `service_name` when not set through config {pull}1097[#1097]


[[release-notes-1.14.0]]
==== 1.14.0 - 2020/03/04

[float]
===== Features

* Support for the official https://www.w3.org/TR/trace-context[W3C] `traceparent` and `tracestate` headers. +
  The agent now accepts both the `elastic-apm-traceparent` and the official `traceparent` header.
By default, it sends both headers on outgoing requests, unless <<config-use-elastic-traceparent-header, `use_elastic_traceparent_header`>> is set to false.
* Creating spans for slow methods with the help of the sampling profiler https://github.com/jvm-profiling-tools/async-profiler[async-profiler].
This is a low-overhead way of seeing which methods make your transactions slow and a replacement for the `trace_methods` configuration option.
See <<supported-java-methods>> for more details
* Adding a Circuit Breaker to pause the agent when stress is detected on the system and resume when the stress is relieved.
See <<circuit-breaker>> and {pull}1040[#1040] for more info.
* `Span#captureException` and `Transaction#captureException` in public API return reported error id - {pull}1015[#1015]

[float]
===== Bug fixes

* java.lang.IllegalStateException: Cannot resolve type description for <com.another.commercial.apm.agent.Class> - {pull}1037[#1037]
* properly handle `java.sql.SQLException` for unsupported JDBC features {pull}[#1035] https://github.com/elastic/apm-agent-java/issues/1025[#1025]

[[release-notes-1.13.0]]
==== 1.13.0 - 2020/02/11

[float]
===== Features

* Add support for <<supported-databases, Redis Lettuce client>>
* Add `context.message.age.ms` field for JMS message receiving spans and transactions - {pull}970[#970]
* Instrument log4j2 Logger#error(String, Throwable) ({pull}919[#919]) Automatically captures exceptions when calling `logger.error("message", exception)`
* Add instrumentation for external process execution through `java.lang.Process` and Apache `commons-exec` - {pull}903[#903]
* Add `destination` fields to exit span contexts - {pull}976[#976]
* Removed `context.message.topic.name` field - {pull}993[#993]
* Add support for Kafka clients - {pull}981[#981]
* Add support for binary `traceparent` header format (see the https://github.com/elastic/apm/blob/master/docs/agent-development.md#Binary-Fields[spec]
for more details) - {pull}1009[#1009]
* Add support for log correlation for log4j and log4j2, even when not used in combination with slf4j.
  See <<supported-logging-frameworks>> for details.

[float]
===== Bug Fixes

* Fix parsing value of `trace_methods` configuration property {pull}930[#930]
* Workaround for `java.util.logging` deadlock {pull}965[#965]
* JMS should propagate traceparent header when transactions are not sampled {pull}999[#999]
* Spans are not closed if JDBC implementation does not support `getUpdateCount` {pull}1008[#1008]

[[release-notes-1.12.0]]
==== 1.12.0 - 2019/11/21

[float]
===== Features
* JMS Enhancements {pull}911[#911]:
** Add special handling for temporary queues/topics
** Capture message bodies of text Messages
*** Rely on the existing `ELASTIC_APM_CAPTURE_BODY` agent config option (off by default).
*** Send as `context.message.body`
*** Limit size to 10000 characters. If longer than this size, trim to 9999 and append with ellipsis
** Introduce the `ignore_message_queues` configuration to disable instrumentation (message tagging) for specific 
      queues/topics as suggested in {pull}710[#710]
** Capture predefined message headers and all properties
*** Rely on the existing `ELASTIC_APM_CAPTURE_HEADERS` agent config option.
*** Send as `context.message.headers`
*** Sanitize sensitive headers/properties based on the `sanitize_field_names` config option
* Added support for the MongoDB sync driver. See https://www.elastic.co/guide/en/apm/agent/java/master/supported-technologies-details.html#supported-databases[supported data stores].

[float]
===== Bug Fixes
* JDBC regression- `PreparedStatement#executeUpdate()` and `PreparedStatement#executeLargeUpdate()` are not traced {pull}918[#918]
* When systemd cgroup driver is used, the discovered Kubernetes pod UID contains "_" instead of "-" {pull}920[#920]
* DB2 jcc4 driver is not traced properly {pull}926[#926]

[[release-notes-1.11.0]]
==== 1.11.0 - 2019/10/31

[float]
===== Features
* Add the ability to configure a unique name for a JVM within a service through the
https://www.elastic.co/guide/en/apm/agent/java/master/config-core.html#config-service-node-name[`service_node_name`]
config option]
* Add ability to ignore some exceptions to be reported as errors https://www.elastic.co/guide/en/apm/agent/java/master/config-core.html#config-ignore-exceptions[ignore_exceptions]
* Applying new logic for JMS `javax.jms.MessageConsumer#receive` so that, instead of the transaction created for the 
   polling method itself (ie from `receive` start to end), the agent will create a transaction attempting to capture 
   the code executed during actual message handling.
   This logic is suitable for environments where polling APIs are invoked within dedicated polling threads.
   This polling transaction creation strategy can be reversed through a configuration option (`message_polling_transaction_strategy`) 
   that is not exposed in the properties file by default.  
* Send IP obtained through `javax.servlet.ServletRequest#getRemoteAddr()` in `context.request.socket.remote_address` 
   instead of parsing from headers {pull}889[#889]
* Added `ElasticApmAttacher.attach(String propertiesLocation)` to specify a custom properties location
* Logs message when `transaction_max_spans` has been exceeded {pull}849[#849]
* Report the number of affected rows by a SQL statement (UPDATE,DELETE,INSERT) in 'affected_rows' span attribute {pull}707[#707]
* Add https://www.elastic.co/guide/en/apm/agent/java/master/public-api.html#api-traced[`@Traced`] annotation which either creates a span or a transaction, depending on the context
* Report JMS destination as a span/transaction context field {pull}906[#906]
* Added https://www.elastic.co/guide/en/apm/agent/java/master/config-jmx.html#config-capture-jmx-metrics[`capture_jmx_metrics`] configuration option

[float]
===== Bug Fixes
* JMS creates polling transactions even when the API invocations return without a message
* Support registering MBeans which are added after agent startup

[[release-notes-1.10.0]]
==== 1.10.0 - 2019/09/30

[float]
===== Features
* Add ability to manually specify reported https://www.elastic.co/guide/en/apm/agent/java/master/config-core.html#config-hostname[hostname]
* Add support for https://www.elastic.co/guide/en/apm/agent/java/master/supported-technologies-details.html#supported-databases[Redis Jedis client]
* Add support for identifying target JVM to attach apm agent to using JVM property. See also the documentation of the <<setup-attach-cli-usage-options, `--include` and `--exclude` flags>>
* Added https://www.elastic.co/guide/en/apm/agent/java/master/config-jmx.html#config-capture-jmx-metrics[`capture_jmx_metrics`] configuration option
* Improve servlet error capture {pull}812[#812]
  Among others, now also takes Spring MVC `@ExceptionHandler`s into account 
* Instrument Logger#error(String, Throwable) {pull}821[#821]
  Automatically captures exceptions when calling `logger.error("message", exception)`
* Easier log correlation with https://github.com/elastic/java-ecs-logging. See https://www.elastic.co/guide/en/apm/agent/java/master/log-correlation.html[docs].
* Avoid creating a temp agent file for each attachment {pull}859[#859]
* Instrument `View#render` instead of `DispatcherServlet#render` {pull}829[#829]
  This makes the transaction breakdown graph more useful. Instead of `dispatcher-servlet`, the graph now shows a type which is based on the view name, for example, `FreeMarker` or `Thymeleaf`.

[float]
===== Bug Fixes
* Error in log when setting https://www.elastic.co/guide/en/apm/agent/java/current/config-reporter.html#config-server-urls[server_urls] 
 to an empty string - `co.elastic.apm.agent.configuration.ApmServerConfigurationSource - Expected previousException not to be null`
* Avoid terminating the TCP connection to APM Server when polling for configuration updates {pull}823[#823]
 
[[release-notes-1.9.0]]
==== 1.9.0 - 2019/08/22

[float]
===== Features
* Upgrading supported OpenTracing version from 0.31 to 0.33
* Added annotation and meta-annotation matching support for `trace_methods`, for example:
** `public @java.inject.* org.example.*` (for annotation)
** `public @@javax.enterprise.context.NormalScope org.example.*` (for meta-annotation)
* The runtime attachment now also works when the `tools.jar` or the `jdk.attach` module is not available.
This means you don't need a full JDK installation - the JRE is sufficient.
This makes the runtime attachment work in more environments such as minimal Docker containers.
Note that the runtime attachment currently does not work for OSGi containers like those used in many application servers such as JBoss and WildFly.
See the https://www.elastic.co/guide/en/apm/agent/java/master/setup-attach-cli.html[documentation] for more information.
* Support for Hibernate Search

[float]
===== Bug Fixes
* A warning in logs saying APM server is not available when using 1.8 with APM server 6.x.
Due to that, agent 1.8.0 will silently ignore non-string labels, even if used with APM server of versions 6.7.x or 6.8.x that support such.
If APM server version is <6.7 or 7.0+, this should have no effect. Otherwise, upgrade the Java agent to 1.9.0+.
* `ApacheHttpAsyncClientInstrumentation` matching increases startup time considerably
* Log correlation feature is active when `active==false`
* Tomcat's memory leak prevention mechanism is causing a... memory leak. JDBC statement map is leaking in Tomcat if the application that first used it is undeployed/redeployed.
See https://discuss.elastic.co/t/elastic-apm-agent-jdbchelper-seems-to-use-a-lot-of-memory/195295[this related discussion].

[float]
==== Breaking Changes
* The `apm-agent-attach.jar` is not executable anymore.
Use `apm-agent-attach-standalone.jar` instead. 

[[release-notes-1.8.0]]
==== 1.8.0 - 2019/07/30

[float]
===== Features
* Added support for tracking https://www.elastic.co/guide/en/kibana/7.3/transactions.html[time spent by span type].
   Can be disabled by setting https://www.elastic.co/guide/en/apm/agent/java/current/config-core.html#config-breakdown-metrics[`breakdown_metrics`] to `false`. 
* Added support for https://www.elastic.co/guide/en/kibana/7.3/agent-configuration.html[central configuration].
   Can be disabled by setting https://www.elastic.co/guide/en/apm/agent/java/current/config-core.html#config-central-config[`central_config`] to `false`.
* Added support for Spring's JMS flavor - instrumenting `org.springframework.jms.listener.SessionAwareMessageListener`
* Added support to legacy ApacheHttpClient APIs (which adds support to Axis2 configured to use ApacheHttpClient)
* Added support for setting https://www.elastic.co/guide/en/apm/agent/java/1.x/config-reporter.html#config-server-urls[`server_urls`] dynamically via properties file {pull}723[#723]
* Added https://www.elastic.co/guide/en/apm/agent/java/current/config-core.html#config-config-file[`config_file`] option 
* Added option to use `@javax.ws.rs.Path` value as transaction name https://www.elastic.co/guide/en/apm/agent/java/current/config-jax-rs.html#config-use-jaxrs-path-as-transaction-name[`use_jaxrs_path_as_transaction_name`]
* Instrument quartz jobs https://www.elastic.co/guide/en/apm/agent/java/current/supported-technologies-details.html#supported-scheduling-frameworks[docs]
* SQL parsing improvements {pull}696[#696]
* Introduce priorities for transaction name {pull}748[#748].
   Now uses the path as transaction name if https://www.elastic.co/guide/en/apm/agent/java/current/config-http.html#config-use-path-as-transaction-name[`use_path_as_transaction_name`] is set to `true`
   rather than `ServletClass#doGet`.
   But if a name can be determined from a high level framework,
   like Spring MVC, that takes precedence.
   User-supplied names from the API always take precedence over any others.
* Use JSP path name as transaction name as opposed to the generated servlet class name {pull}751[#751]

[float]
===== Bug Fixes
* Some JMS Consumers and Producers are filtered due to class name filtering in instrumentation matching
* Jetty: When no display name is set and context path is "/" transaction service names will now correctly fall back to configured values
* JDBC's `executeBatch` is not traced
* Drops non-String labels when connected to APM Server < 6.7 to avoid validation errors {pull}687[#687]
* Parsing container ID in cloud foundry garden {pull}695[#695]
* Automatic instrumentation should not override manual results {pull}752[#752]

[float]
===== Breaking changes
* The log correlation feature does not add `span.id` to the MDC anymore but only `trace.id` and `transaction.id` {pull}742[#742].

[[release-notes-1.7.0]]
==== 1.7.0 - 2019/06/13

[float]
===== Features
* Added the `trace_methods_duration_threshold` config option. When using the `trace_methods` config option with wild cards,
this enables considerable reduction of overhead by limiting the number of spans captured and reported
(see more details in config documentation).
NOTE: Using wildcards is still not the recommended approach for the `trace_methods` feature.
* Add `Transaction#addCustomContext(String key, String|Number|boolean value)` to public API
* Added support for AsyncHttpClient 2.x
* Added https://www.elastic.co/guide/en/apm/agent/java/current/config-core.html#config-global-labels[`global_labels`] configuration option.
This requires APM Server 7.2+.
* Added basic support for JMS- distributed tracing for basic scenarios of `send`, `receive`, `receiveNoWait` and `onMessage`.
Both Queues and Topics are supported.
Async `send` APIs are not supported in this version. 
NOTE: This feature is currently marked as "experimental" and is disabled by default. In order to enable,
it is required to set the
https://www.elastic.co/guide/en/apm/agent/java/1.x/config-core.html#config-disable-instrumentations[`disable_instrumentations`] 
configuration property to an empty string.
* Improved OSGi support: added a configuration option for `bootdelegation` packages {pull}641[#641]
* Better span names for SQL spans. For example, `SELECT FROM user` instead of just `SELECT` {pull}633[#633]

[float]
===== Bug Fixes
* ClassCastException related to async instrumentation of Pilotfish Executor causing thread hang (applied workaround)
* NullPointerException when computing Servlet transaction name with null HTTP method name
* FileNotFoundException when trying to find implementation version of jar with encoded URL
* NullPointerException when closing Apache AsyncHttpClient request producer
* Fixes loading of `elasticapm.properties` for Spring Boot applications
* Fix startup error on WebLogic 12.2.1.2.0 {pull}649[#649]
* Disable metrics reporting and APM Server health check when active=false {pull}653[#653]

[[release-notes-1.6.1]]
==== 1.6.1 - 2019/04/26

[float]
===== Bug Fixes
* Fixes transaction name for non-sampled transactions https://github.com/elastic/apm-agent-java/issues/581[#581]
* Makes log_file option work again https://github.com/elastic/apm-agent-java/issues/594[#594]
* Async context propagation fixes
** Fixing some async mechanisms lifecycle issues https://github.com/elastic/apm-agent-java/issues/605[#605]
** Fixes exceptions when using WildFly managed executor services https://github.com/elastic/apm-agent-java/issues/589[#589]
** Exclude glassfish Executor which does not permit wrapped runnables https://github.com/elastic/apm-agent-java/issues/596[#596]
** Exclude DumbExecutor https://github.com/elastic/apm-agent-java/issues/598[#598]
* Fixes Manifest version reading error to support `jar:file` protocol https://github.com/elastic/apm-agent-java/issues/601[#601]
* Fixes transaction name for non-sampled transactions https://github.com/elastic/apm-agent-java/issues/597[#597]
* Fixes potential classloader deadlock by preloading `FileSystems.getDefault()` https://github.com/elastic/apm-agent-java/issues/603[#603]

[[release-notes-1.6.0]]
==== 1.6.0 - 2019/04/16

[float]
===== Related Announcements
* Java APM Agent became part of the Cloud Foundry Java Buildpack as of https://github.com/cloudfoundry/java-buildpack/releases/tag/v4.19[Release v4.19]
 
[float]
===== Features
* Support Apache HttpAsyncClient - span creation and cross-service trace context propagation
* Added the `jvm.thread.count` metric, indicating the number of live threads in the JVM (daemon and non-daemon) 
* Added support for WebLogic
* Added support for Spring `@Scheduled` and EJB `@Schedule` annotations - https://github.com/elastic/apm-agent-java/pull/569[#569]

[float]
===== Bug Fixes
* Avoid that the agent blocks server shutdown in case the APM Server is not available - https://github.com/elastic/apm-agent-java/pull/554[#554]
* Public API annotations improper retention prevents it from being used with Groovy - https://github.com/elastic/apm-agent-java/pull/567[#567]
* Eliminate side effects of class loading related to Instrumentation matching mechanism

[[release-notes-1.5.0]]
==== 1.5.0 - 2019/03/26

[float]
===== Potentially breaking changes
* If you didn't explicitly set the https://www.elastic.co/guide/en/apm/agent/java/master/config-core.html#config-service-name[`service_name`]
previously and you are dealing with a servlet-based application (including Spring Boot),
your `service_name` will change.
See the documentation for https://www.elastic.co/guide/en/apm/agent/java/master/config-core.html#config-service-name[`service_name`]
and the corresponding section in _Features_ for more information.
Note: this requires APM Server 7.0+. If using previous versions, nothing will change.

[float]
===== Features
* Added property `"allow_path_on_hierarchy"` to JAX-RS plugin, to lookup inherited usage of `@path`
* Support for number and boolean labels in the public API {pull}497[497].
This change also renames `tag` to `label` on the API level to be compliant with the https://github.com/elastic/ecs#-base-fields[Elastic Common Schema (ECS)].
The `addTag(String, String)` method is still supported but deprecated in favor of `addLabel(String, String)`.
As of version 7.x of the stack, labels will be stored under `labels` in Elasticsearch.
Previously, they were stored under `context.tags`.
* Support async queries made by Elasticsearch REST client 
* Added `setStartTimestamp(long epochMicros)` and `end(long epochMicros)` API methods to `Span` and `Transaction`,
allowing to set custom start and end timestamps.
* Auto-detection of the `service_name` based on the `<display-name>` element of the `web.xml` with a fallback to the servlet context path.
If you are using a spring-based application, the agent will use the setting for `spring.application.name` for its `service_name`.
See the documentation for https://www.elastic.co/guide/en/apm/agent/java/master/config-core.html#config-service-name[`service_name`]
for more information.
Note: this requires APM Server 7.0+. If using previous versions, nothing will change.
* Previously, enabling https://www.elastic.co/guide/en/apm/agent/java/master/config-core.html#config-capture-body[`capture_body`] could only capture form parameters.
Now it supports all UTF-8 encoded plain-text content types.
The option https://www.elastic.co/guide/en/apm/agent/java/master/config-http.html#config-capture-body-content-types[`capture_body_content_types`]
controls which `Content-Type`s should be captured.
* Support async calls made by OkHttp client (`Call#enqueue`)
* Added support for providing config options on agent attach.
** CLI example: `--config server_urls=http://localhost:8200,http://localhost:8201`
** API example: `ElasticApmAttacher.attach(Map.of("server_urls", "http://localhost:8200,http://localhost:8201"));`

[float]
===== Bug Fixes
* Logging integration through MDC is not working properly - https://github.com/elastic/apm-agent-java/issues/499[#499]
* ClassCastException with adoptopenjdk/openjdk11-openj9 - https://github.com/elastic/apm-agent-java/issues/505[#505]
* Span count limitation is not working properly - reported https://discuss.elastic.co/t/kibana-apm-not-showing-spans-which-are-visible-in-discover-too-many-spans/171690[in our forum]
* Java agent causes Exceptions in Alfresco cluster environment due to failure in the instrumentation of Hazelcast `Executor`s - reported https://discuss.elastic.co/t/cant-run-apm-java-agent-in-alfresco-cluster-environment/172962[in our forum]

[[release-notes-1.4.0]]
==== 1.4.0 - 2019/02/14

[float]
===== Features
* Added support for sync calls of OkHttp client
* Added support for context propagation for `java.util.concurrent.ExecutorService`s
* The `trace_methods` configuration now allows to omit the method matcher.
   Example: `com.example.*` traces all classes and methods within the `com.example` package and sub-packages.
* Added support for JSF. Tested on WildFly, WebSphere Liberty and Payara with embedded JSF implementation and on Tomcat and Jetty with
 MyFaces 2.2 and 2.3
* Introduces a new configuration option `disable_metrics` which disables the collection of metrics via a wildcard expression.
* Support for HttpUrlConnection
* Adds `subtype` and `action` to spans. This replaces former typing mechanism where type, subtype and action were all set through
   the type in an hierarchical dotted-syntax. In order to support existing API usages, dotted types are parsed into subtype and action, 
   however `Span.createSpan` and `Span.setType` are deprecated starting this version. Instead, type-less spans can be created using the new 
   `Span.startSpan` API and typed spans can be created using the new `Span.startSpan(String type, String subtype, String action)` API
* Support for JBoss EAP 6.4, 7.0, 7.1 and 7.2
* Improved startup times
* Support for SOAP (JAX-WS).
   SOAP client create spans and propagate context.
   Transactions are created for `@WebService` classes and `@WebMethod` methods.  

[float]
===== Bug Fixes
* Fixes a failure in BitBucket when agent deployed https://github.com/elastic/apm-agent-java/issues/349[#349]
* Fixes increased CPU consumption https://github.com/elastic/apm-agent-java/issues/453[#453] and https://github.com/elastic/apm-agent-java/issues/443[#443]
* Fixed some OpenTracing bridge functionalities that were not working when auto-instrumentation is disabled
* Fixed an error occurring when ending an OpenTracing span before deactivating
* Sending proper `null` for metrics that have a NaN value
* Fixes JVM crash with Java 7 https://github.com/elastic/apm-agent-java/issues/458[#458]
* Fixes an application deployment failure when using EclipseLink and `trace_methods` configuration https://github.com/elastic/apm-agent-java/issues/474[#474]

[[release-notes-1.3.0]]
==== 1.3.0 - 2019/01/10

[float]
===== Features
* The agent now collects system and JVM metrics https://github.com/elastic/apm-agent-java/pull/360[#360]
* Add API methods `ElasticApm#startTransactionWithRemoteParent` and `Span#injectTraceHeaders` to allow for manual context propagation https://github.com/elastic/apm-agent-java/pull/396[#396].
* Added `trace_methods` configuration option which lets you define which methods in your project or 3rd party libraries should be traced.
   To create spans for all `public` methods of classes whose name ends in `Service` which are in a sub-package of `org.example.services` use this matcher:
   `public org.example.services.*.*Service#*` https://github.com/elastic/apm-agent-java/pull/398[#398]
* Added span for `DispatcherServlet#render` https://github.com/elastic/apm-agent-java/pull/409[#409].
* Flush reporter on shutdown to make sure all recorded Spans are sent to the server before the program exits https://github.com/elastic/apm-agent-java/pull/397[#397]
* Adds Kubernetes https://github.com/elastic/apm-agent-java/issues/383[#383] and Docker metadata to, enabling correlation with the Kibana Infra UI.
* Improved error handling of the Servlet Async API https://github.com/elastic/apm-agent-java/issues/399[#399]
* Support async API’s used with AsyncContext.start https://github.com/elastic/apm-agent-java/issues/388[#388]

[float]
===== Bug Fixes
* Fixing a potential memory leak when there is no connection with APM server
* Fixes NoSuchMethodError CharBuffer.flip() which occurs when using the Elasticsearch RestClient and Java 7 or 8 https://github.com/elastic/apm-agent-java/pull/401[#401]

 
[[release-notes-1.2.0]]
==== 1.2.0 - 2018/12/19

[float]
===== Features
* Added `capture_headers` configuration option.
   Set to `false` to disable capturing request and response headers.
   This will reduce the allocation rate of the agent and can save you network bandwidth and disk space.
* Makes the API methods `addTag`, `setName`, `setType`, `setUser` and `setResult` fluent, so that calls can be chained. 

[float]
===== Bug Fixes
* Catch all errors thrown within agent injected code
* Enable public APIs and OpenTracing bridge to work properly in OSGi systems, fixes https://github.com/elastic/apm-agent-java/issues/362[this WildFly issue]
* Remove module-info.java to enable agent working on early Tomcat 8.5 versions
* Fix https://github.com/elastic/apm-agent-java/issues/371[async Servlet API issue]

[[release-notes-1.1.0]]
==== 1.1.0 - 2018/11/28

[float]
===== Features
* Some memory allocation improvements
* Enabling bootdelegation for agent classes in Atlassian OSGI systems

[float]
===== Bug Fixes
* Update dsl-json which fixes a memory leak.
 See https://github.com/ngs-doo/dsl-json/pull/102[ngs-doo/dsl-json#102] for details. 
* Avoid `VerifyError`s by non instrumenting classes compiled for Java 4 or earlier
* Enable APM Server URL configuration with path (fixes #339)
* Reverse `system.hostname` and `system.platform` order sent to APM server

[[release-notes-1.0.1]]
==== 1.0.1 - 2018/11/15

[float]
===== Bug Fixes
* Fixes NoSuchMethodError CharBuffer.flip() which occurs when using the Elasticsearch RestClient and Java 7 or 8 {pull}313[#313]

[[release-notes-1.0.0]]
==== 1.0.0 - 2018/11/14

[float]
===== Breaking changes
* Remove intake v1 support. This version requires APM Server 6.5.0+ which supports the intake api v2.
   Until the time the APM Server 6.5.0 is officially released,
   you can test with docker by pulling the APM Server image via
   `docker pull docker.elastic.co/apm/apm-server:6.5.0-SNAPSHOT`. 

[float]
===== Features
* Adds `@CaptureTransaction` and `@CaptureSpan` annotations which let you declaratively add custom transactions and spans.
   Note that it is required to configure the `application_packages` for this to work.
   See the https://www.elastic.co/guide/en/apm/agent/java/master/public-api.html#api-annotation[documentation] for more information.
* The public API now supports to activate a span on the current thread.
   This makes the span available via `ElasticApm#currentSpan()`
   Refer to the https://www.elastic.co/guide/en/apm/agent/java/master/public-api.html#api-span-activate[documentation] for more details.
* Capturing of Elasticsearch RestClient 5.0.2+ calls.
   Currently, the `*Async` methods are not supported, only their synchronous counterparts.
* Added API methods to enable correlating the spans created from the JavaScrip Real User Monitoring agent with the Java agent transaction.
   More information can be found in the https://www.elastic.co/guide/en/apm/agent/java/master/public-api.html#api-ensure-parent-id[documentation].
* Added `Transaction.isSampled()` and `Span.isSampled()` methods to the public API
* Added `Transaction#setResult` to the public API {pull}293[#293]

[float]
===== Bug Fixes
* Fix for situations where status code is reported as `200`, even though it actually was `500` {pull}225[#225]
* Capturing the username now properly works when using Spring security {pull}183[#183]

[[release-notes-1.0.0.rc1]]
==== 1.0.0.RC1 - 2018/11/06

[float]
===== Breaking changes
* Remove intake v1 support. This version requires APM Server 6.5.0+ which supports the intake api v2.
   Until the time the APM Server 6.5.0 is officially released,
   you can test with docker by pulling the APM Server image via
   `docker pull docker.elastic.co/apm/apm-server:6.5.0-SNAPSHOT`.
* Wildcard patterns are case insensitive by default. Prepend `(?-i)` to make the matching case sensitive.

[float]
===== Features
* Support for Distributed Tracing
* Adds `@CaptureTransaction` and `@CaptureSpan` annotations which let you declaratively add custom transactions and spans.
   Note that it is required to configure the `application_packages` for this to work.
   See the https://www.elastic.co/guide/en/apm/agent/java/master/public-api.html#api-annotation[documentation] for more information.
* The public API now supports to activate a span on the current thread.
   This makes the span available via `ElasticApm#currentSpan()`
   Refer to the https://www.elastic.co/guide/en/apm/agent/java/master/public-api.html#api-span-activate[documentation] for more details.
* Capturing of Elasticsearch RestClient 5.0.2+ calls.
   Currently, the `*Async` methods are not supported, only their synchronous counterparts.
* Added API methods to enable correlating the spans created from the JavaScrip Real User Monitoring agent with the Java agent transaction.
   More information can be found in the https://www.elastic.co/guide/en/apm/agent/java/master/public-api.html#api-ensure-parent-id[documentation].
* Microsecond accurate timestamps {pull}261[#261]
* Support for JAX-RS annotations.
Transactions are named based on your resources (`ResourceClass#resourceMethod`).

[float]
===== Bug Fixes
* Fix for situations where status code is reported as `200`, even though it actually was `500` {pull}225[#225]

[[release-notes-0.8.x]]
=== Java Agent version 0.8.x

[[release-notes-0.8.0]]
==== 0.8.0

[float]
===== Breaking changes
* Wildcard patterns are case insensitive by default. Prepend `(?-i)` to make the matching case sensitive.

[float]
===== Features
* Wildcard patterns are now not limited to only one wildcard in the middle and can be arbitrarily complex now.
   Example: `*foo*bar*baz`.
* Support for JAX-RS annotations.
   Transactions are named based on your resources (`ResourceClass#resourceMethod`).

[[release-notes-0.7.x]]
=== Java Agent version 0.7.x

[[release-notes-0.7.1]]
==== 0.7.1 - 2018/10/24

[float]
===== Bug Fixes
* Avoid recycling transactions twice {pull}178[#178]

[[release-notes-0.7.0]]
==== 0.7.0 - 2018/09/12

[float]
===== Breaking changes
* Removed `ElasticApm.startSpan`. Spans can now only be created from their transactions via `Transaction#createSpan`.
* `ElasticApm.startTransaction` and `Transaction#createSpan` don't activate the transaction and spans
   and are thus not available via `ElasticApm.activeTransaction` and `ElasticApm.activeSpan`.

[float]
===== Features
* Public API
** Add `Span#captureException` and `Transaction#captureException` to public API.
      `ElasticApm.captureException` is deprecated now. Use `ElasticApm.currentSpan().captureException(exception)` instead.
** Added `Transaction.getId` and `Span.getId` methods 
* Added support for async servlet requests
* Added support for Payara/Glassfish
* Incubating support for Apache HttpClient
* Support for Spring RestTemplate
* Added configuration options `use_path_as_transaction_name` and `url_groups`,
   which allow to use the URL path as the transaction name.
   As that could contain path parameters, like `/user/$userId` however,
   You can set the `url_groups` option to define a wildcard pattern, like `/user/*`,
   to group those paths together.
   This is especially helpful when using an unsupported Servlet API-based framework. 
* Support duration suffixes (`ms`, `s` and `m`) for duration configuration options.
   Not using the duration suffix logs out a deprecation warning and will not be supported in future versions.
* Add ability to add multiple APM server URLs, which enables client-side load balancing.
   The configuration option `server_url` has been renamed to `server_urls` to reflect this change.
   However, `server_url` still works for backwards compatibility.
* The configuration option `service_name` is now optional.
   It defaults to the main class name,
   the name of the executed jar file (removing the version number),
   or the application server name (for example `tomcat-application`).
   In a lot of cases,
   you will still want to set the `service_name` explicitly.
   But it helps getting started and seeing data easier,
   as there are no required configuration options anymore.
   In the future we will most likely determine more useful application names for Servlet API-based applications.<|MERGE_RESOLUTION|>--- conflicted
+++ resolved
@@ -20,17 +20,12 @@
 
 === Unreleased
 
-<<<<<<< HEAD
-[[release-notes-1.28.3]]
-==== 1.28.3 - YYYY/MM/DD
-
-[float]
-===== Features
-* Add the instance name to `context.destination.service.resource` to JDBC spans, if use_jdbc_service_resource_auto_inference is set to true - {pull}1928[#1928]
-=======
 [[release-notes-1.28.4]]
 ==== 1.28.4 - YYYY/MM/DD
->>>>>>> 6cd5ea8a
+
+[float]
+===== Features
+* Add the instance name to `context.destination.service.resource` to JDBC spans, if use_jdbc_service_resource_auto_inference is set to true - {pull}1928[#1928]
 
 [float]
 ===== Bug fixes
@@ -89,6 +84,7 @@
 ===== Features
 * Adding experimental support for <<aws-lambda, AWS Lambda>> - {pull}1951[#1951]
 * Now supporting tomcat 10 - {pull}2229[#2229]
+
 [float]
 ===== Bug fixes
 * Fix error with parsing APM Server version for 7.16+ - {pull}2313[#2313]
