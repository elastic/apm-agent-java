ifdef::env-github[]
NOTE: Release notes are best read in our documentation at
https://www.elastic.co/guide/en/apm/agent/java/current/release-notes.html[elastic.co]
endif::[]

////
[[release-notes-x.x.x]]
==== x.x.x - YYYY/MM/DD

[float]
===== Breaking changes

[float]
===== Features
* Cool new feature: {pull}2526[#2526]

[float]
===== Bug fixes
////

=== Unreleased

[[release-notes-1.29.1]]
==== 1.29.1 - YYYY/MM/DD

[float]
===== Potentially breaking changes
* Create the JDBC spans as exit spans- {pull}2484[#2484]

[float]
===== Refactorings
* Logging frameworks instrumentations - {pull}2428[#2428]. This refactoring includes:
** Log correlation now works based on instrumentation rather than `ActivationListener` that directly updates the MDC
** Merging the different instrumentations (log-correlation, error-capturing and ECS-reformatting) into a single plugin
** Module structure and package naming changes

[float]
===== Features
* Added support for setting service name and version for a transaction via the public api - {pull}2451[#2451]
* Added support for en-/disabling each public annotation on each own - {pull}2472[#2472]
* Added support for compressing spans - {pull}2477[#2477]
* Added microsecond durations with `us` as unit - {pull}2496[#2496]
* Added support for dropping fast exit spans - {pull}2491[#2491]
* Added support for collecting statistics about dropped exit spans - {pull}2505[#2505]
* Making AWS Lambda instrumentation GA - includes some changes in Lambda transaction metadata fields and a dedicated flush HTTP request
to the AWS Lambda extension - {pull}2424[#2424]
* Changed logging correlation to be on by default. This change includes the removal of the now redundant `enable_log_correlation` config
option. If there's a need to disable the log correlation mechanism, this can be done now through the `disable_instrumentations` config -
{pull}2428[#2428]
* Added automatic error event capturing for log4j1 and JBoss LogManager - {pull}2428[#2428]
* Add experimental OpenTelemetry API bridge - {pull}1631[#1631]

[float]
===== Performance improvements
* Proxy classes are excluded from instrumentation in more cases - {pull}2474[#2474]
* Only time type/method matching if the debug logging is enabled as the results are only used when debug logging is enabled - {pull}2471[#2471]

[float]
===== Bug fixes
* Fix cross-plugin dependencies triggering NoClassDefFound - {pull}2509[#2509]
* Fix status code setting in AWS Lambda transactions triggered by API Gateway V1 - {pull}2346[#2346]

[[release-notes-1.x]]
=== Java Agent version 1.x

[[release-notes-1.29.0]]
==== 1.29.0 - 2022/02/09

[float]
===== Breaking changes
* Changes in service name auto-discovery of jar files (see Features section)

[float]
===== Features
* Exceptions that are logged using the fatal log level are now captured (log4j2 only) - {pull}2377[#2377]
* Replaced `authorization` in the default value of `sanitize_field_names` with `*auth*` - {pull}2326[#2326]
* Unsampled transactions are dropped and not sent to the APM-Server if the APM-Server version is 8.0+ - {pull}2329[#2329]
* Adding agent logging capabilities to our SDK, making it available for external plugins - {pull}2390[#2390]
* Service name auto-discovery improvements
** For applications deployed to application servers (`war` files) and standalone jars that are started with `java -jar`,
   the agent now discovers the `META-INF/MANIFEST.MF` file.
** If the manifest contains the `Implementation-Title` attribute, it is used as the default service name - {pull}1921[#1921], {pull}2434[#2434] +
  *Note*: this may change your service names if you relied on the auto-discovery that uses the name of the jar file.
  If that jar file also contains an `Implementation-Title` attribute in the `MANIFEST.MF` file, the latter will take precedence.
** When the manifest contains the `Implementation-Version` attribute, it is used as the default service version - {pull}1726[#1726], {pull}1922[#1922], {pull}2434[#2434]
* Added support for instrumenting Struts 2 static resource requests - {pull}1949[#1949]
* Added support for Java/Jakarta WebSocket ServerEndpoint - {pull}2281[#2281]
* Added support for setting the service name on Log4j2's EcsLayout - {pull}2296[#2296]
* Print the used instrumentation groups when the application stops - {pull}2448[#2448]
* Add `elastic.apm.start_async` property that makes the agent start on a non-premain/main thread - {pull}2454[#2454]

[float]
===== Bug fixes
* Fix runtime attach with some docker images - {pull}2385[#2385]
* Restore dynamic capability to `log_level` config for plugin loggers - {pull}2384[#2384]
* Fix slf4j-related `LinkageError` - {pull}2390[#2390] and {pull}2376[#2376]
* Fix possible deadlock occurring when Byte Buddy reads System properties by warming up bytecode instrumentation code
paths. The BCI warmup is on by default and may be disabled through the internal `warmup_byte_buddy` config option - {pull}2368[#2368]
* Fixed few dubbo plugin issues - {pull}2149[#2149]
** Dubbo transaction will should be created at the provider side
** APM headers conversion issue within dubbo transaction
* Fix External plugins automatic setting of span outcome - {pull}2376[#2376]
* Avoid early initialization of JMX on Weblogic - {pull}2420[#2420]
* Automatically disable class sharing on AWS lambda layer - {pull}2438[#2438]
* Avoid standalone spring applications to have two different service names, one based on the jar name, the other based on `spring.application.name`.

[[release-notes-1.28.4]]
==== 1.28.4 - 2021/12/30

[float]
===== Bug fixes
* Fix `@Traced` annotation to return proper outcome instead of `failed` - {pull}2370[#2370]

[float]
===== Dependency updates
* Update Log4j to 2.12.4 and log4j2-ecs-layout to 1.3.2 - {pull}2378[#2378]

[[release-notes-1.28.3]]
==== 1.28.3 - 2021/12/22

[float]
===== Dependency updates
* Update Log4j to 2.12.3
* Update ecs-logging-java to 1.3.0

[float]
===== Potentially breaking changes
* If the agent cannot discover a service name, it now uses `unknown-java-service` instead of `my-service` - {pull}2325[#2325]

[float]
===== Bug fixes
* Gracefully handle JDBC drivers which don't support `Connection#getCatalog` - {pull}2340[#2340]
* Fix using JVM keystore options for communication with APM Server - {pull}2362[#2362]

[[release-notes-1.28.2]]
==== 1.28.2 - 2021/12/16

[float]
===== Dependency updates
* Update Log4j to 2.12.2

[float]
===== Bug fixes
* Fix module loading errors on J9 JVM - {pull}2341[#2341]
* Fixing log4j configuration error - {pull}2343[#2343]

[[release-notes-1.28.1]]
==== 1.28.1 - 2021/12/10

[float]
===== Security
* Fix for "Log4Shell" RCE 0-day exploit in log4j https://nvd.nist.gov/vuln/detail/CVE-2021-44228[CVE-2021-44228] - {pull}2332[#2332]

[float]
===== Features
* Added support to selectively enable instrumentations - {pull}2292[#2292]

[float]
===== Bug fixes
* Preferring controller names for Spring MVC transactions, `use_path_as_transaction_name` only as a fallback - {pull}2320[#2320]

[[release-notes-1.28.0]]
==== 1.28.0 - 2021/12/07

[float]
===== Features
* Adding experimental support for <<aws-lambda, AWS Lambda>> - {pull}1951[#1951]
* Now supporting tomcat 10 - {pull}2229[#2229]

[float]
===== Bug fixes
* Fix error with parsing APM Server version for 7.16+ - {pull}2313[#2313]

[[release-notes-1.27.1]]
==== 1.27.1 - 2021/11/30

[float]
===== Security
* Resolves Local Privilege Escalation issue https://discuss.elastic.co/t/apm-java-agent-security-update/291355[ESA-2021-30] https://cve.mitre.org/cgi-bin/cvename.cgi?name=CVE-2021-37942[CVE-2021-37942]

[float]
===== Features
* Add support to Jakarta EE for JSF - {pull}2254[#2254]

[float]
===== Bug fixes
* Fixing missing Micrometer metrics in Spring boot due to premature initialization - {pull}2255[#2255]
* Fixing hostname trimming of FQDN too aggressive - {pull}2286[#2286]
* Fixing agent `unknown` version - {pull}2289[#2289]
* Improve runtime attach configuration reliability - {pull}2283[#2283]

[[release-notes-1.27.0]]
==== 1.27.0 - 2021/11/15

[float]
===== Security
* Resolves Local Privilege Escalation issue https://discuss.elastic.co/t/apm-java-agent-security-update/289627[ESA-2021-29] https://cve.mitre.org/cgi-bin/cvename.cgi?name=CVE-2021-37941[CVE-2021-37941]

[float]
===== Potentially breaking changes
* `transaction_ignore_urls` now relies on full request URL path - {pull}2146[#2146]
** On a typical application server like Tomcat, deploying an `app.war` application to the non-ROOT context makes it accessible with `http://localhost:8080/app/`
** Ignoring the whole webapp through `/app/*` was not possible until now.
** Existing configuration may need to be updated to include the deployment context, thus for example `/static/*.js` used to
exclude known static files in all applications might be changed to `/app/static/*.js` or `*/static/*.js`.
** It only impacts prefix patterns due to the additional context path in pattern.
** It does not impact deployment within the `ROOT` context like Spring-boot which do not have such context path prefix.
* The metrics `transaction.duration.sum.us`, `transaction.duration.count` and `transaciton.breakdown.count` are no longer recorded - {pull}2194[#2194]
* Automatic hostname discovery mechanism had changed, so the resulted `host.name` and `host.hostname` in events reported
by the agent may be different. This was done in order to improve the integration with host metrics in the APM UI.

[float]
===== Features
* Improved capturing of logged exceptions when using Log4j2 - {pull}2139[#2139]
* Update to async-profiler 1.8.7 and set configured `safemode` at load time though a new system property - {pull}2165[#2165]
* Added support to capture `context.message.routing-key` in rabbitmq, spring amqp instrumentations - {pull}1767[#1767]
* Breakdown metrics are now tracked per service (when using APM Server 8.0) - {pull}2208[#2208]
* Add support for Spring AMQP batch API - {pull}1716[#1716]
* Add the (current) transaction name to the error (when using APM Server 8.0) - {pull}2235[#2235]
* The JVM/JMX metrics are reported for each service name individually (when using APM Server 8.0) - {pull}2233[#2233]
* Added <<config-span-stack-trace-min-duration,`span_stack_trace_min_duration`>> option.
 This replaces the now deprecated `span_frames_min_duration` option.
 The difference is that the new option has more intuitive semantics for negative values (never collect stack trace) and zero (always collect stack trace). - {pull}2220[#2220]
* Add support to Jakarta EE for JAX-WS - {pull}2247[#2247]
* Add support to Jakarta EE for JAX-RS - {pull}2248[#2248]
* Add support for Jakarta EE EJB annotations `@Schedule`, `@Schedules` - {pull}2250[#2250]
* Add support to Jakarta EE for Servlets - {pull}1912[#1912]
* Added support to Quartz 1.x - {pull}2219[#2219]

[float]
===== Performance improvements
* Disable compression when sending data to a local APM Server
* Reducing startup contention related to instrumentation through `ensureInstrumented` - {pull}2150[#2150]

[float]
===== Bug fixes
* Fix k8s metadata discovery for containerd-cri envs - {pull}2126[#2126]
* Fixing/reducing startup delays related to `ensureInstrumented` - {pull}2150[#2150]
* Fix runtime attach when bytebuddy is in application classpath - {pull}2116[#2116]
* Fix failed integration between agent traces and host metrics coming from Beats/Elastic-Agent due to incorrect hostname
discovery - {pull}2205[#2205]
* Fix infinitely kept-alive transactions in Hikari connection pool - {pull}2210[#2210]
* Fix few Webflux exceptions and missing reactor module - {pull}2207[#2207]

[float]
===== Refactorings
* Loading the agent from an isolated class loader - {pull}2109[#2109]
* Refactorings in the `apm-agent-plugin-sdk` that may imply breaking changes for beta users of the external plugin mechanism
** `WeakMapSupplier.createMap()` is now `WeakConcurrent.buildMap()` and contains more builders - {pull}2136[#2136]
** `GlobalThreadLocal` has been removed in favor of `DetachedThreadLocal`. To make it global, use `GlobalVariables` - {pull}2136[#2136]
** `DynamicTransformer.Accessor.get().ensureInstrumented` is now `DynamicTransformer.ensureInstrumented` - {pull}2164[#2164]
** The `@AssignTo.*` annotations have been removed.
   Use the `@Advice.AssignReturned.*` annotations that come with the latest version of Byte Buddy.
   If your plugin uses the old annotations, it will be skipped.
   {pull}2171[#2171]
* Switching last instrumentations (`trace_methods`, sparkjava, JDK `HttpServer` and Struts 2) to
`TracerAwareInstrumentation` - {pull}2170[#2170]
* Replace concurrency plugin maps to `SpanConcurrentHashMap` ones - {pull}2173[#2173]
* Align User-Agent HTTP header with other APM agents - {pull}2177[#2177]

[[release-notes-1.26.2]]
==== 1.26.2 - 2021/12/30

[float]
===== Dependency updates
* Update Log4j to 2.12.4 and log4j2-ecs-layout to 1.3.2 - {pull}2378[#2378]

[[release-notes-1.26.1]]
==== 1.26.1 - 2021/12/22

[float]
===== Dependency updates
* Update Log4j to 2.12.3
* Update ecs-logging-java to 1.3.0

[[release-notes-1.26.0]]
==== 1.26.0 - 2021/09/14

===== Potentially breaking changes
* If you rely on Database span subtype and use Microsoft SQL Server, the span subtype has been changed from `sqlserver`
to `mssql` to align with other agents.

[float]
===== Breaking changes
* Stop collecting the field `http.request.socket.encrypted` in http requests - {pull}2136[#2136]

[float]
===== Features
* Improved naming for Spring controllers - {pull}1906[#1906]
* ECS log reformatting improvements - {pull}1910[#1910]
** Automatically sets `service.node.name` in all log events if set through agent configuration
** Add `log_ecs_reformatting_additional_fields` option to support arbitrary fields in logs
** Automatically serialize markers as tags where relevant (log4j2 and logback)
* gRPC spans (client and server) can detect errors or cancellation through custom listeners - {pull}2067[#2067]
* Add `-download-agent-version` to the agent <<setup-attach-cli-usage-options, attach CLI tool options>>, allowing the
user to configure an arbitrary agent version that will be downloaded from maven and attached - {pull}1959[#1959]
* Add extra check to detect improper agent setup - {pull}2076[#2076]
* In redis tests - embedded RedisServer is replaced by testcontainers - {pull}2221[#2221]

[float]
===== Performance improvements
* Reduce GC time overhead caused by WeakReferences - {pull}2086[#2086], {pull}2081[#2081]
* Reduced memory overhead by a smarter type pool caching strategy - {pull}2102[#2102]. +
  The type pool cache improves the startup times by speeding up type matching
  (determining whether a class that's about to be loaded should be instrumented).
  Generally, the more types that are cached, the faster the startup. +
  The old strategy did not impose a limit to the cache but cleared it after it hasn't been accessed in a while.
  However, load test have discovered that the cache may never be cleared and leave a permanent overhead of 23mb.
  The actual size of the cache highly depends on the application and loosely correlates with the number of loaded classes. +
  The new caching strategy targets to allocate 1% of the committed heap, at least 0.5mb and max 10mb.
  If a particular entry hasn't been accessed within 20s, it will be removed from the cache. +
  The results based on load testing are very positive:
** Equivalent startup times (within the margins of error of the previous strategy)
** Equivalent allocation rate (within the margins of error of the previous strategy)
** Reduced avg heap utilization from 10%/15mb (previous strategy) to within margins of error without the agent
** Reduced GC time due to the additional headroom that the application can utilize.
** Based on heap dump analysis, after warmup, the cache size is now around 59kb (down from 23mb with the previous strategy).

[float]
===== Bug fixes
* Fix failure to parse some forms of the `Implementation-Version` property from jar manifest files - {pull}1931[#1931]
* Ensure single value for context-propagation header - {pull}1937[#1937]
* Fix gRPC non-terminated (therefore non-reported) client spans - {pull}2067[#2067]
* Fix Webflux response status code - {pull}1948[#1948]
* Ensure path filtering is applied when Servlet path is not available - {pull}2099[#2099]
* Align span subtype for MS SqlServer - {pull}2112[#2112]
* Fix potential destination host name corruption in OkHttp client spans - {pull}2118[#2118]

[float]
===== Refactorings
* Migrate several plugins to indy dispatcher {pull}2087[#2087], {pull}2088[#2088], {pull}2090[#2090], {pull}2094[#2094], {pull}2095[#2095]

[[release-notes-1.25.0]]
==== 1.25.0 - 2021/07/22

[float]
===== Potentially breaking changes
* If you rely on instrumentations that are in the `experimental` group, you must now set `enable_experimental_instrumentations=true` otherwise
the experimental instrumentations will be disabled by default. Up to version `1.24.0` using an empty value for `disable_instrumentations` was
the recommended way to override the default `disable_instrumentations=experimental`.

[float]
===== Features
* Support for inheritance of public API annotations - {pull}1805[#1805]
* JDBC instrumentation sets `context.db.instance` - {pull}1820[#1820]
* Add support for Vert.x web client- {pull}1824[#1824]
* Avoid recycling of spans and transactions that are using through the public API, so to avoid
reference-counting-related errors - {pull}1859[#1859]
* Add <<config-enable-experimental-instrumentations>> configuration option to enable experimental features - {pull}1863[#1863]
** Previously, when adding an instrumentation group to `disable_instrumentations`, we had to make sure to not forget the
default `experimental` value, for example when disabling `jdbc` instrumentation we had to set `disable_instrumentations=experimental,jdbc` otherwise
setting `disable_instrumentations=jdbc` would disable jdbc and also enable experimental features, which would not be the desired effect.
** Previously, by default `disable_instrumentations` contained `experimental`
** Now by default `disable_instrumentations` is empty and `enable_experimental_instrumentations=false`
** Set `enable_experimental_instrumentations=true` to enable experimental instrumentations
* Eliminating concerns related to log4j2 vulnerability - https://nvd.nist.gov/vuln/detail/CVE-2020-9488#vulnCurrentDescriptionTitle.
We cannot upgrade to version above 2.12.1 because this is the last version of log4j that is compatible with Java 7.
Instead, we exclude the SMTP appender (which is the vulnerable one) from our artifacts. Note that older versions of
our agent are not vulnerable as well, as the SMTP appender was never used, this is only to further reduce our users' concerns.
* Adding public APIs for setting `destination.service.resource`, `destination.address` and `destination.port` fields
for exit spans - {pull}1788[#1788]
* Only use emulated runtime attachment as fallback, remove the `--without-emulated-attach` option - {pull}1865[#1865]
* Instrument `javax.servlet.Filter` the same way as `javax.servlet.FilterChain` - {pull}1858[#1858]
* Propagate trace context headers in HTTP calls occurring from within traced exit points, for example - when using
Elasticsearch's REST client - {pull}1883[#1883]
* Added support for naming sparkjava (not Apache Spark) transactions {pull}1894[#1894]
* Added the ability to manually create exit spans, which will result with the auto creation of service nodes in the
service map and downstream service in the dependencies table - {pull}1898[#1898]
* Basic support for `com.sun.net.httpserver.HttpServer` - {pull}1854[#1854]
* Update to async-profiler 1.8.6 {pull}1907[#1907]
* Added support for setting the framework using the public api (#1908) - {pull}1909[#1909]

[float]
===== Bug fixes
* Fix NPE with `null` binary header values + properly serialize them - {pull}1842[#1842]
* Fix `ListenerExecutionFailedException` when using Spring AMQP's ReplyTo container - {pull}1872[#1872]
* Enabling log ECS reformatting when using Logback configured with `LayoutWrappingEncoder` and a pattern layout - {pull}1879[#1879]
* Fix NPE with Webflux + context propagation headers - {pull}1871[#1871]
* Fix `ClassCastException` with `ConnnectionMetaData` and multiple classloaders - {pull}1864[#1864]
* Fix NPE in `co.elastic.apm.agent.servlet.helper.ServletTransactionCreationHelper.getClassloader` - {pull}1861[#1861]
* Fix for Jboss JMX unexpected notifications - {pull}1895[#1895]

[[release-notes-1.24.0]]
==== 1.24.0 - 2021/05/31

[float]
===== Features
* Basic support for Apache Struts 2 {pull}1763[#1763]
* Extending the <<config-log-ecs-reformatting>> config option to enable the overriding of logs with ECS-reformatted
events. With the new `OVERRIDE` option, non-file logs can be ECS-reformatted automatically as well - {pull}1793[#1793]
* Instrumentation for Vert.x Web {pull}1697[#1697]
* Changed log level of vm arguments to debug
* Giving precedence for the W3C `tracecontext` header over the `elastic-apm-traceparent` header - {pull}1821[#1821]
* Add instrumentation for Webflux - {pull}1305[#1305]
* Add instrumentation for Javalin {pull}1822[#1822]

[float]
===== Bug fixes
* Fix another error related to instrumentation plugins loading on Windows - {pull}1785[#1785]
* Load Spring AMQP plugin- {pull}1784[#1784]
* Avoid `IllegalStateException` when multiple `tracestate` headers are used - {pull}1808[#1808]
* Ensure CLI attach avoids `sudo` only when required and avoid blocking - {pull}1819[#1819]
* Avoid sending metric-sets without samples, so to adhere to the intake API - {pull}1826[#1826]
* Fixing our type-pool cache, so that it can't cause OOM (softly-referenced), and it gets cleared when not used for
a while - {pull}1828[#1828]

[float]
===== Refactors
* Remove single-package limitation for embedded plugins - {pull}1780[#1780]

[[release-notes-1.23.0]]
==== 1.23.0 - 2021/04/22

[float]
===== Breaking changes
* There are breaking changes in the <<setup-attach-cli,attacher cli>>.
  See the Features section for more information.

[float]
===== Features
* Overhaul of the <<setup-attach-cli,attacher cli>> application that allows to attach the agent to running JVMs - {pull}1667[#1667]
** The artifact of the standalone cli application is now called `apm-agent-attach-cli`. The attacher API is still called `apm-agent-attach`.
** There is also a slim version of the cli application that does not bundle the Java agent.
It requires the `--agent-jar` option to be set.
** Improved logging +
The application uses {ecs-logging-java-ref}/intro.html[Java ECS logging] to emit JSON logs.
The log level can be configured with the `--log-level` option.
By default, the program is logging to the console but using the `--log-file` option, it can also log to a file.
** Attach to JVMs running under a different user (unix only) +
The JVM requires the attacher to be running under the same user as the target VM (the attachee).
The `apm-agent-attach-standalone.jar` can now be run with a user that has permissions to switch to the user that runs the target VM.
On Windows, the attacher can still only attach to JVMs that are running with under the same user.
** New include/exclude discovery rules +
*** `--include-all`: Attach to all discovered JVMs. If no matchers are provided, it will not attach to any JVMs.
*** `--include-user`/`--exclude-user`: Attach to all JVMs of a given operating system user.
*** `--include-main`/`--exclude-main`: Attach to all JVMs that whose main class/jar name, or system properties match the provided regex.
*** `--include-vmargs`/`--exclude-vmargs`: Attach to all JVMs that whose main class/jar name, or system properties match the provided regex.
** Removal of options +
*** The deprecated `--arg` option has been removed.
*** The `-i`/`--include`, `-e`/`exclude` options have been removed in favor of the `--<include|exclude>-<main|vmargs>` options.
*** The `-p`/`--pid` options have been removed in favor of the `--include-pid` option.
** Changed behavior of  the `-l`/`--list` option +
The option now only lists JVMs that match the include/exclude discovery rules.
Thus, it can be used to do a dry-run of the matchers without actually performing an attachment.
It even works in combination with `--continuous` now.
By default, the VM arguments are not printed, but only when the `-a`/`--list-vmargs` option is set.
** Remove dependency on `jps` +
Even when matching on the main class name or on system properties,
** Checks the Java version before attaching to avoid attachment on unsupported JVMs.
* Cassandra instrumentation - {pull}1712[#1712]
* Log correlation supports JBoss Logging - {pull}1737[#1737]
* Update Byte-buddy to `1.11.0` - {pull}1769[#1769]
* Support for user.domain {pull}1756[#1756]
* JAX-RS supports javax.ws.rs.PATCH
* Enabling build and unit tests on Windows - {pull}1671[#1671]

[float]
===== Bug fixes
* Fixed log correlation for log4j2 - {pull}1720[#1720]
* Fix apm-log4j1-plugin and apm-log4j2-plugin dependency on slf4j - {pull}1723[#1723]
* Avoid systematic `MessageNotWriteableException` error logging, now only visible in `debug` - {pull}1715[#1715] and {pull}1730[#1730]
* Fix rounded number format for non-english locales - {pull}1728[#1728]
* Fix `NullPointerException` on legacy Apache client instrumentation when host is `null` - {pull}1746[#1746]
* Apply consistent proxy class exclusion heuristic - {pull}1738[#1738]
* Fix micrometer serialization error - {pull}1741[#1741]
* Optimize & avoid `ensureInstrumented` deadlock by skipping stack-frame computation for Java7+ bytecode - {pull}1758[#1758]
* Fix instrumentation plugins loading on Windows - {pull}1671[#1671]

[float]
===== Refactors
* Migrate some plugins to indy dispatcher {pull}1369[#1369] {pull}1410[#1410] {pull}1374[#1374]

[[release-notes-1.22.0]]
==== 1.22.0 - 2021/03/24

[float]
===== Breaking changes
* Dots in metric names of Micrometer metrics get replaced with underscores to avoid mapping conflicts.
De-dotting be disabled via <<config-dedot-custom-metrics, `dedot_custom_metrics`>>. - {pull}1700[#1700]

[float]
===== Features
* Introducing a new mechanism to ease the development of community instrumentation plugins. See <<config-plugins-dir>> for
more details. This configuration was already added in 1.18.0, but more extensive and continuous integration testing
allows us to expose it now. It is still marked as "experimental" though, meaning that future changes in the mechanism
may break early contributed plugins. However, we highly encourage our community to try it out and we will do our best
to assist with such efforts.
* Deprecating `ignore_user_agents` in favour of `transaction_ignore_user_agents`, maintaining the same functionality -
{pull}1644[#1644]
* Update existing Hibernate Search 6 instrumentation to the final relase
* The <<config-use-path-as-transaction-name, `use_path_as_transaction_name`>> option is now dynamic
* Flushing internal and micrometer metrics before the agent shuts down - {pull}1658[#1658]
* Support for OkHttp 4.4+ -  {pull}1672[#1672]
* Adding capability to automatically create ECS-JSON-formatted version of the original application log files, through
the <<config-log-ecs-reformatting>> config option. This allows effortless ingestion of logs to Elasticsearch without
any further configuration. Supports log4j1, log4j2 and Logback. {pull}1261[#1261]
* Add support to Spring AMQP - {pull}1657[#1657]
* Adds the ability to automatically configure usage of the OpenTracing bridge in systems using ServiceLoader - {pull}1708[#1708]
* Update to async-profiler 1.8.5 - includes a fix to a Java 7 crash and enhanced safe mode to better deal with
corrupted stack frames.
* Add a warning on startup when `-Xverify:none` or `-noverify` flags are set as this can lead to crashes that are very
difficult to debug - {pull}1593[#1593]. In an upcoming version, the agent will not start when these flags are set,
unless the system property `elastic.apm.disable_bootstrap_checks` is set to true.

[float]
===== Bug fixes
* fix sample rate rounded to zero when lower than precision - {pull}1655[#1655]
* fixed a couple of bugs with the external plugin mechanism (not documented until now) - {pull}1660[#1660]
* Fix runtime attach conflict with multiple users - {pull}1704[#1704]

[[release-notes-1.21.0]]
==== 1.21.0 - 2021/02/09

[float]
===== Breaking changes
* Following PR {pull}1650[#1650], there are two slight changes with the <<config-server-url>> and <<config-server-urls>>
configuration options:
    1.  So far, setting `server_urls` with an empty string would allow the agent to work normally, apart from any action
        that requires communication with the APM Server, including the attempt to fetch a central configuration.
        Starting in this agent version, setting `server_urls` to empty string doesn't have any special meaning, it is
        the default expected configuration, where `server_url` will be used instead. In order to achieve the same
        behaviour, use the new <<config-disable-send>> configuration.
    2.  Up to this version, `server_url` was used as an alias to `server_urls`, meaning that one could potentially set
        the `server_url` config with a comma-separated list of multiple APM Server addresses, and that would have been a
        valid configuration. Starting in this agent version, `server_url` is a separate configuration, and it only accepts
        Strings that represent a single valid URL. Specifically, empty strings and commas are invalid.

[float]
===== Features
* Add cloud provider metadata to reported events, see
https://github.com/elastic/apm/blob/master/specs/agents/metadata.md#cloud-provider-metadata[spec] for details.
By default, the agent will try to automatically detect the cloud provider on startup, but this can be
configured through the <<config-cloud-provider, `cloud_provider`>> config option - {pull}1599[#1599]
* Add span & transaction `outcome` field to improve error rate calculations - {pull}1613[#1613]

[float]
===== Bug fixes
* Fixing crashes observed in Java 7 at sporadic timing by applying a few seconds delay on bootstrap - {pull}1594[#1594]
* Fallback to using "TLS" `SSLContext` when "SSL" is not available - {pull}1633[#1633]
* Fixing agent startup failure with `NullPointerException` thrown by Byte-buddy's `MultipleParentClassLoader` - {pull}1647[#1647]
* Fix cached type resolution triggering `ClassCastException` - {pull}1649[#1649]

[[release-notes-1.20.0]]
==== 1.20.0 - 2021/01/07

[float]
===== Breaking changes
* The following public API types were `public` so far and became package-private: `NoopScope`, `ScopeImpl` and `AbstractSpanImpl`.
  If your code is using them, you will need to change that when upgrading to this version.
  Related PR: {pull}1532[#1532]

[float]
===== Features
* Add support for RabbitMQ clients - {pull}1328[#1328]

[float]
===== Bug fixes
* Fix small memory allocation regression introduced with tracestate header {pull}1508[#1508]
* Fix `NullPointerException` from `WeakConcurrentMap.put` through the Elasticsearch client instrumentation - {pull}1531[#1531]
* Sending `transaction_id` and `parent_id` only for events that contain a valid `trace_id` as well - {pull}1537[#1537]
* Fix `ClassNotFoundError` with old versions of Spring resttemplate {pull}1524[#1524]
* Fix Micrometer-driven metrics validation errors by the APM Server when sending with illegal values - {pull}1559[#1559]
* Serialize all stack trace frames when setting `stack_trace_limit=-1` instead of none - {pull}1571[#1571]
* Fix `UnsupportedOperationException` when calling `ServletContext.getClassLoader()` - {pull}1576[#1576]
* Fix improper request body capturing - {pull}1579[#1579]
* Avoid `NullPointerException` due to null return values instrumentation advices - {pull}1601[#1601]
* Update async-profiler to 1.8.3 {pull}1602[1602]
* Use null-safe data structures to avoid `NullPointerException` {pull}1597[1597]
* Fix memory leak in sampling profiler mechanism - {pull}1592[#1592]

[float]
===== Refactors
* Migrate some plugins to indy dispatcher {pull}1405[#1405] {pull}1394[#1394]

[[release-notes-1.19.0]]
==== 1.19.0 - 2020/11/10

[float]
===== Features
* The agent version now includes a git hash if it's a snapshot version.
  This makes it easier to differ distinct snapshot builds of the same version.
  Example: `1.18.1-SNAPSHOT.4655910`
* Add support for sampling weight with propagation in `tracestate` W3C header {pull}1384[#1384]
* Adding two more valid options to the `log_level` config: `WARNING` (equivalent to `WARN`) and `CRITICAL`
  (will be treated as `ERROR`) - {pull}1431[1431]
* Add the ability to disable Servlet-related spans for `INCLUDE`, `FORWARD` and `ERROR` dispatches (without affecting
  basic Servlet capturing) by adding `servlet-api-dispatch` to <<config-disable-instrumentations>> - {pull}1448[1448]
* Add Sampling Profiler support for AArch64 architectures - {pull}1443[1443]
* Support proper transaction naming when using Spring's `ServletWrappingController` - {pull}1461[#1461]
* Update async-profiler to 1.8.2 {pull}1471[1471]
* Update existing Hibernate Search 6 instrumentation to work with the latest CR1 release
* Deprecating the `addLabel` public API in favor of `setLabel` (still supporting `addLabel`) - {pull}1449[#1449]

[float]
===== Bug fixes
* Fix `HttpUrlConnection` instrumentation issue (affecting distributed tracing as well) when using HTTPS without using
  `java.net.HttpURLConnection#disconnect` - {pull}1447[1447]
* Fixes class loading issue that can occur when deploying multiple applications to the same application server - {pull}1458[#1458]
* Fix ability to disable agent on startup wasn't working for runtime attach {pull}1444[1444]
* Avoid `UnsupportedOperationException` on some spring application startup {pull}1464[1464]
* Fix ignored runtime attach `config_file` {pull}1469[1469]
* Fix `IllegalAccessError: Module 'java.base' no access to: package 'java.lang'...` in J9 VMs of Java version >= 9 -
  {pull}1468[#1468]
* Fix JVM version parsing on HP-UX {pull}1477[#1477]
* Fix Spring-JMS transactions lifecycle management when using multiple concurrent consumers - {pull}1496[#1496]

[float]
===== Refactors
* Migrate some plugins to indy dispatcher {pull}1404[1404] {pull}1411[1411]
* Replace System Rules with System Lambda {pull}1434[#1434]

[[release-notes-1.18.1]]
==== 1.18.1 - 2020/10/06

[float]
===== Refactors
* Migrate some plugins to indy dispatcher {pull}1362[1362] {pull}1366[1366] {pull}1363[1363] {pull}1383[1383] {pull}1368[1368] {pull}1364[1364] {pull}1365[1365] {pull}1367[1367] {pull}1371[1371]

[float]
===== Bug fixes
* Fix instrumentation error for HttpClient - {pull}1402[#1402]
* Eliminate `unsupported class version error` messages related to loading the Java 11 HttpClient plugin in pre-Java-11 JVMs {pull}1397[1397]
* Fix rejected metric events by APM Server with response code 400 due to data validation error - sanitizing Micrometer
metricset tag keys - {pull}1413[1413]
* Fix invalid micrometer metrics with non-numeric values {pull}1419[1419]
* Fix `NoClassDefFoundError` with JDBC instrumentation plugin {pull}1409[1409]
* Apply `disable_metrics` config to Micrometer metrics - {pull}1421[1421]
* Remove cgroup `inactive_file.bytes` metric according to spec {pull}1422[1422]

[[release-notes-1.18.0]]
==== 1.18.0 - 2020/09/08

[float]
===== Features
* Deprecating `ignore_urls` config in favour of <<config-transaction-ignore-urls, `transaction_ignore_urls`>> to align
  with other agents, while still allowing the old config name for backward compatibility - {pull}1315[#1315]
* Enabling instrumentation of classes compiled with Java 1.4. This is reverting the restriction of instrumenting only
  bytecode of Java 1.5 or higher ({pull}320[#320]), which was added due to potential `VerifyError`. Such errors should be
  avoided now by the usage of `TypeConstantAdjustment` - {pull}1317[#1317]
* Enabling agent to work without attempting any communication with APM server, by allowing setting `server_urls` with
  an empty string - {pull}1295[#1295]
* Add <<metrics-micrometer, micrometer support>> - {pull}1303[#1303]
* Add `profiling_inferred_spans_lib_directory` option to override the default temp directory used for exporting the async-profiler library.
  This is useful for server-hardened environments where `/tmp` is often configured with `noexec`, leading to `java.lang.UnsatisfiedLinkError` errors - {pull}1350[#1350]
* Create spans for Servlet dispatches to FORWARD, INCLUDE and ERROR - {pull}1212[#1212]
* Support JDK 11 HTTPClient - {pull}1307[#1307]
* Lazily create profiler temporary files {pull}1360[#1360]
* Convert the followings to Indy Plugins (see details in <<release-notes-1.18.0.rc1, 1.18.0-rc1 relase notes>>): gRPC,
  AsyncHttpClient, Apache HttpClient
* The agent now collects cgroup memory metrics (see details in <<metrics-cgroup,Metrics page>>)
* Update async-profiler to 1.8.1 {pull}1382[#1382]
* Runtime attach install option is promoted to 'beta' status (was experimental).

[float]
===== Bug fixes
* Fixes a `NoClassDefFoundError` in the JMS instrumentation of `MessageListener` - {pull}1287[#1287]
* Fix `/ by zero` error message when setting `server_urls` with an empty string - {pull}1295[#1295]
* Fix `ClassNotFoundException` or `ClassCastException` in some cases where special log4j configurations are used - {pull}1322[#1322]
* Fix `NumberFormatException` when using early access Java version - {pull}1325[#1325]
* Fix `service_name` config being ignored when set to the same auto-discovered default value - {pull}1324[#1324]
* Fix service name error when updating a web app on a Servlet container - {pull}1326[#1326]
* Fix remote attach 'jps' executable not found when 'java' binary is symlinked ot a JRE - {pull}1352[#1352]

[[release-notes-1.18.0.rc1]]
==== 1.18.0.RC1 - 2020/07/22

This release candidate adds some highly anticipated features:
It’s now possible to attach the agent at runtime in more cases than before.
Most notably, it enables runtime attachment on JBoss, WildFly, Glassfish/Payara,
and other OSGi runtimes such as Atlassian Jira and Confluence.

To make this and other significant features, such as https://github.com/elastic/apm-agent-java/issues/937[external plugins], possible,
we have implemented major changes to the architecture of the agent.
The agent now relies on the `invokedynamic` bytecode instruction to make plugin development easier, safer, and more efficient.
As early versions of Java 7 and Java 8 have unreliable support for invokedynamic,
we now require a minimum update level of 60 for Java 7 (7u60+) in addition to the existing minimum update level of 40 for Java 8 (8u40+).

We’re looking for users who would like to try this out to give feedback.
If we see that the `invokedynamic`-based approach (https://github.com/elastic/apm-agent-java/pull/1230[indy plugins]) works well, we can continue and migrate the rest of the plugins.
After the migration has completed, we can move forward with external plugins and remove the experimental label from runtime attachment.

If all works like in our testing, you would not see `NoClassDefFoundError` s anymore when, for example, trying to attach the agent at runtime to an OSGi container or a JBoss server.
Also, non-standard OSGi containers, such as Atlassian Jira and other technologies with restrictive class loading policies, such as MuleSoft ESB, will benefit from this change.

In the worst case, there might be JVM crashes due to `invokedynamic`-related JVM bugs.
However, we already disable the agent when attached to JVM versions that are known to be problematic.
Another potentially problematic area is that we now dynamically raise the bytecode version of instrumented classes to be at least bytecode version 51 (Java 7).
This is needed in order to be able to use the `invokedynamic` instruction.
This requires re-computation of stack map frames which makes instrumentation a bit slower.
We don't anticipate notable slowdowns unless you extensively (over-)use <<config-trace-methods, `trace_methods`>>.

[float]
===== Breaking changes
* Early Java 7 versions, prior to update 60, are not supported anymore.
  When trying to attach to a non-supported version, the agent will disable itself and not apply any instrumentations.

[float]
===== Features
* Experimental support for runtime attachment now also for OSGi containers, JBoss, and WildFly
* New mitigation of OSGi bootdelegation errors (`NoClassDefFoundError`).
  You can remove any `org.osgi.framework.bootdelegation` related configuration.
  This release also removes the configuration option `boot_delegation_packages`.
* Overhaul of the `ExecutorService` instrumentation that avoids `ClassCastException` issues - {pull}1206[#1206]
* Support for `ForkJoinPool` and `ScheduledExecutorService` (see <<supported-async-frameworks>>)
* Support for `ExecutorService#invokeAny` and `ExecutorService#invokeAll`
* Added support for `java.util.TimerTask` - {pull}1235[#1235]
* Add capturing of request body in Elasticsearch queries: `_msearch`, `_count`, `_msearch/template`, `_search/template`, `_rollup_search` - {pull}1222[#1222]
* Add <<config-enabled,`enabled`>> flag
* Add experimental support for Scala Futures
* The agent now collects heap memory pools metrics - {pull}1228[#1228]

[float]
===== Bug fixes
* Fixes error capturing for log4j2 loggers. Version 1.17.0 introduced a regression.
* Fixes `NullPointerException` related to JAX-RS and Quartz instrumentation - {pull}1249[#1249]
* Expanding k8s pod ID discovery to some formerly non-supported environments
* When `recording` is set to `false`, the agent will not send captured errors anymore.
* Fixes NPE in Dubbo instrumentation that occurs when the application is acting both as a provider and as a consumer - {pull}1260[#1260]
* Adding a delay by default what attaching the agent to Tomcat using the premain route to work around the JUL
  deadlock issue - {pull}1262[#1262]
* Fixes missing `jboss.as:*` MBeans on JBoss - {pull}1257[#1257]


[[release-notes-1.17.0]]
==== 1.17.0 - 2020/06/17

[float]
===== Features
* Log files are now rotated after they reach <<config-log-file-size>>.
There will always be one history file `${log_file}.1`.
* Add <<config-log-format-sout>> and <<config-log-format-file>> with the options `PLAIN_TEXT` and `JSON`.
The latter uses https://github.com/elastic/ecs-logging-java[ecs-logging-java] to format the logs.
* Exposing <<config-classes-excluded-from-instrumentation>> config - {pull}1187[#1187]
* Add support for naming transactions based on Grails controllers. Supports Grails 3+ - {pull}1171[#1171]
* Add support for the Apache/Alibaba Dubbo RPC framework
* Async Profiler version upgraded to 1.7.1, with a new debugging flag for the stack frame recovery mechanism - {pull}1173[#1173]

[float]
===== Bug fixes
* Fixes `IndexOutOfBoundsException` that can occur when profiler-inferred spans are enabled.
  This also makes the profiler more resilient by just removing the call tree related to the exception (which might be in an invalid state)
  as opposed to stopping the profiler when an exception occurs.
* Fix `NumberFormatException` when parsing Ingres/Actian JDBC connection strings - {pull}1198[#1198]
* Prevent agent from overriding JVM configured truststore when not using HTTPS for communication with APM server - {pull}1203[#1203]
* Fix `java.lang.IllegalStateException` with `jps` JVM when using continuous runtime attach - {pull}1205[1205]
* Fix agent trying to load log4j2 plugins from application - {pull}1214[1214]
* Fix memory leak in gRPC instrumentation plugin - {pull}1196[1196]
* Fix HTTPS connection failures when agent is configured to use HTTPS to communicate with APM server {pull}1209[1209]

[[release-notes-1.16.0]]
==== 1.16.0 - 2020/05/13

[float]
===== Features

* The log correlation feature now adds `error.id` to the MDC. See <<supported-logging-frameworks>> for details. - {pull}1050[#1050]
* Deprecating the `incubating` tag in favour of the `experimental` tag. This is not a breaking change, so former
<<config-disable-instrumentations,`disable_instrumentation`>> configuration containing the `incubating` tag will still be respected - {pull}1123[#1123]
* Add a `--without-emulated-attach` option for runtime attachment to allow disabling this feature as a workaround.
* Add workaround for JDK bug JDK-8236039 with TLS 1.3 {pull}1149[#1149]
* Add log level `OFF` to silence agent logging
* Adds <<config-span-min-duration,`span_min_duration`>> option to exclude fast executing spans.
  When set together with one of the more specific thresholds - `trace_methods_duration_threshold` or `profiling_inferred_spans_min_duration`,
  the higher threshold will determine which spans will be discarded.
* Automatically instrument quartz jobs from the quartz-jobs artifact {pull}1170[#1170]
* Perform re-parenting of regular spans to be a child of profiler-inferred spans. Requires APM Server and Kibana 7.8.0. {pull}1117[#1117]
* Upgrade Async Profiler version to 1.7.0

[float]
===== Bug fixes

* When Servlet-related Exceptions are handled through exception handlers that return a 200 status code, agent shouldn't override with 500 - {pull}1103[#1103]
* Exclude Quartz 1 from instrumentation to avoid
  `IncompatibleClassChangeError: Found class org.quartz.JobExecutionContext, but interface was expected` - {pull}1108[#1108]
* Fix breakdown metrics span sub-types {pull}1113[#1113]
* Fix flaky gRPC server instrumentation {pull}1122[#1122]
* Fix side effect of calling `Statement.getUpdateCount` more than once {pull}1139[#1139]
* Stop capturing JDBC affected rows count using `Statement.getUpdateCount` to prevent unreliable side-effects {pull}1147[#1147]
* Fix OpenTracing error tag handling (set transaction error result when tag value is `true`) {pull}1159[#1159]
* Due to a bug in the build we didn't include the gRPC plugin in the build so far
* `java.lang.ClassNotFoundException: Unable to load class 'jdk.internal...'` is thrown when tracing specific versions of Atlassian systems {pull}1168[#1168]
* Make sure spans are kept active during `AsyncHandler` methods in the `AsyncHttpClient`
* CPU and memory metrics are sometimes not reported properly when using IBM J9 {pull}1148[#1148]
* `NullPointerException` thrown by the agent on WebLogic {pull}1142[#1142]

[[release-notes-1.15.0]]
==== 1.15.0 - 2020/03/27

[float]
===== Breaking changes

* Ordering of configuration sources has slightly changed, please review <<configuration>>:
** `elasticapm.properties` file now has higher priority over java system properties and environment variables, +
This change allows to change dynamic options values at runtime by editing file, previously values set in java properties
or environment variables could not be overridden, even if they were dynamic.
* Renamed some configuration options related to the experimental profiler-inferred spans feature ({pull}1084[#1084]):
** `profiling_spans_enabled` -> `profiling_inferred_spans_enabled`
** `profiling_sampling_interval` -> `profiling_inferred_spans_sampling_interval`
** `profiling_spans_min_duration` -> `profiling_inferred_spans_min_duration`
** `profiling_included_classes` -> `profiling_inferred_spans_included_classes`
** `profiling_excluded_classes` -> `profiling_inferred_spans_excluded_classes`
** Removed `profiling_interval` and `profiling_duration` (both are fixed to 5s now)

[float]
===== Features

* Gracefully abort agent init when running on a known Java 8 buggy JVM {pull}1075[#1075].
* Add support for <<supported-databases, Redis Redisson client>>
* Makes <<config-instrument>>, <<config-trace-methods>>, and <<config-disable-instrumentations>> dynamic.
Note that changing these values at runtime can slow down the application temporarily.
* Do not instrument Servlet API before 3.0 {pull}1077[#1077]
* Add support for API keys for apm backend authentication {pull}1083[#1083]
* Add support for <<supported-rpc-frameworks, gRPC>> client & server instrumentation {pull}1019[#1019]
* Deprecating `active` configuration option in favor of `recording`.
  Setting `active` still works as it's now an alias for `recording`.

[float]
===== Bug fixes

* When JAX-RS-annotated method delegates to another JAX-RS-annotated method, transaction name should include method A - {pull}1062[#1062]
* Fixed bug that prevented an APM Error from being created when calling `org.slf4j.Logger#error` - {pull}1049[#1049]
* Wrong address in JDBC spans for Oracle, MySQL and MariaDB when multiple hosts are configured - {pull}1082[#1082]
* Document and re-order configuration priorities {pull}1087[#1087]
* Improve heuristic for `service_name` when not set through config {pull}1097[#1097]


[[release-notes-1.14.0]]
==== 1.14.0 - 2020/03/04

[float]
===== Features

* Support for the official https://www.w3.org/TR/trace-context[W3C] `traceparent` and `tracestate` headers. +
  The agent now accepts both the `elastic-apm-traceparent` and the official `traceparent` header.
By default, it sends both headers on outgoing requests, unless <<config-use-elastic-traceparent-header, `use_elastic_traceparent_header`>> is set to false.
* Creating spans for slow methods with the help of the sampling profiler https://github.com/jvm-profiling-tools/async-profiler[async-profiler].
This is a low-overhead way of seeing which methods make your transactions slow and a replacement for the `trace_methods` configuration option.
See <<supported-java-methods>> for more details
* Adding a Circuit Breaker to pause the agent when stress is detected on the system and resume when the stress is relieved.
See <<circuit-breaker>> and {pull}1040[#1040] for more info.
* `Span#captureException` and `Transaction#captureException` in public API return reported error id - {pull}1015[#1015]

[float]
===== Bug fixes

* java.lang.IllegalStateException: Cannot resolve type description for <com.another.commercial.apm.agent.Class> - {pull}1037[#1037]
* properly handle `java.sql.SQLException` for unsupported JDBC features {pull}[#1035] https://github.com/elastic/apm-agent-java/issues/1025[#1025]

[[release-notes-1.13.0]]
==== 1.13.0 - 2020/02/11

[float]
===== Features

* Add support for <<supported-databases, Redis Lettuce client>>
* Add `context.message.age.ms` field for JMS message receiving spans and transactions - {pull}970[#970]
* Instrument log4j2 Logger#error(String, Throwable) ({pull}919[#919]) Automatically captures exceptions when calling `logger.error("message", exception)`
* Add instrumentation for external process execution through `java.lang.Process` and Apache `commons-exec` - {pull}903[#903]
* Add `destination` fields to exit span contexts - {pull}976[#976]
* Removed `context.message.topic.name` field - {pull}993[#993]
* Add support for Kafka clients - {pull}981[#981]
* Add support for binary `traceparent` header format (see the https://github.com/elastic/apm/blob/master/docs/agent-development.md#Binary-Fields[spec]
for more details) - {pull}1009[#1009]
* Add support for log correlation for log4j and log4j2, even when not used in combination with slf4j.
  See <<supported-logging-frameworks>> for details.

[float]
===== Bug Fixes

* Fix parsing value of `trace_methods` configuration property {pull}930[#930]
* Workaround for `java.util.logging` deadlock {pull}965[#965]
* JMS should propagate traceparent header when transactions are not sampled {pull}999[#999]
* Spans are not closed if JDBC implementation does not support `getUpdateCount` {pull}1008[#1008]

[[release-notes-1.12.0]]
==== 1.12.0 - 2019/11/21

[float]
===== Features
* JMS Enhancements {pull}911[#911]:
** Add special handling for temporary queues/topics
** Capture message bodies of text Messages
*** Rely on the existing `ELASTIC_APM_CAPTURE_BODY` agent config option (off by default).
*** Send as `context.message.body`
*** Limit size to 10000 characters. If longer than this size, trim to 9999 and append with ellipsis
** Introduce the `ignore_message_queues` configuration to disable instrumentation (message tagging) for specific
      queues/topics as suggested in {pull}710[#710]
** Capture predefined message headers and all properties
*** Rely on the existing `ELASTIC_APM_CAPTURE_HEADERS` agent config option.
*** Send as `context.message.headers`
*** Sanitize sensitive headers/properties based on the `sanitize_field_names` config option
* Added support for the MongoDB sync driver. See <<supported-databases, supported data stores>>.

[float]
===== Bug Fixes
* JDBC regression- `PreparedStatement#executeUpdate()` and `PreparedStatement#executeLargeUpdate()` are not traced {pull}918[#918]
* When systemd cgroup driver is used, the discovered Kubernetes pod UID contains "_" instead of "-" {pull}920[#920]
* DB2 jcc4 driver is not traced properly {pull}926[#926]

[[release-notes-1.11.0]]
==== 1.11.0 - 2019/10/31

[float]
===== Features
* Add the ability to configure a unique name for a JVM within a service through the
<<config-service-node-name, `service_node_name`>>
config option]
<<<<<<< HEAD
* Add ability to ignore some exceptions to be reported as errors https://www.elastic.co/guide/en/apm/agent/java/master/config-core.html#config-ignore-exceptions[ignore_exceptions]
* Applying new logic for JMS `javax.jms.MessageConsumer#receive` so that, instead of the transaction created for the
   polling method itself (ie from `receive` start to end), the agent will create a transaction attempting to capture
=======
* Add ability to ignore some exceptions to be reported as errors <<config-ignore-exceptions[ignore_exceptions]
* Applying new logic for JMS `javax.jms.MessageConsumer#receive` so that, instead of the transaction created for the 
   polling method itself (ie from `receive` start to end), the agent will create a transaction attempting to capture 
>>>>>>> 06e2309d
   the code executed during actual message handling.
   This logic is suitable for environments where polling APIs are invoked within dedicated polling threads.
   This polling transaction creation strategy can be reversed through a configuration option (`message_polling_transaction_strategy`)
   that is not exposed in the properties file by default.
* Send IP obtained through `javax.servlet.ServletRequest#getRemoteAddr()` in `context.request.socket.remote_address`
   instead of parsing from headers {pull}889[#889]
* Added `ElasticApmAttacher.attach(String propertiesLocation)` to specify a custom properties location
* Logs message when `transaction_max_spans` has been exceeded {pull}849[#849]
* Report the number of affected rows by a SQL statement (UPDATE,DELETE,INSERT) in 'affected_rows' span attribute {pull}707[#707]
<<<<<<< HEAD
* Add <<api-traced, `@Traced`>> annotation which either creates a span or a transaction, depending on the context
=======
* Add <<public-api, `@Traced`>> annotation which either creates a span or a transaction, depending on the context
>>>>>>> 06e2309d
* Report JMS destination as a span/transaction context field {pull}906[#906]
* Added <<config-capture-jmx-metrics, `capture_jmx_metrics`>> configuration option

[float]
===== Bug Fixes
* JMS creates polling transactions even when the API invocations return without a message
* Support registering MBeans which are added after agent startup

[[release-notes-1.10.0]]
==== 1.10.0 - 2019/09/30

[float]
===== Features
* Add ability to manually specify reported <<config-hostname, hostname>>
* Add support for <<supported-databases, Redis Jedis client>>.
* Add support for identifying target JVM to attach apm agent to using JVM property. See also the documentation of the <<setup-attach-cli-usage-options, `--include` and `--exclude` flags>>
* Added <<config-capture-jmx-metrics, `capture_jmx_metrics`>> configuration option
* Improve servlet error capture {pull}812[#812]
  Among others, now also takes Spring MVC `@ExceptionHandler`s into account
* Instrument Logger#error(String, Throwable) {pull}821[#821]
  Automatically captures exceptions when calling `logger.error("message", exception)`
* Easier log correlation with https://github.com/elastic/java-ecs-logging. See <<log-correlation, docs>>.
* Avoid creating a temp agent file for each attachment {pull}859[#859]
* Instrument `View#render` instead of `DispatcherServlet#render` {pull}829[#829]
  This makes the transaction breakdown graph more useful. Instead of `dispatcher-servlet`, the graph now shows a type which is based on the view name, for example, `FreeMarker` or `Thymeleaf`.

[float]
===== Bug Fixes
<<<<<<< HEAD
* Error in log when setting https://www.elastic.co/guide/en/apm/agent/java/current/config-reporter.html#config-server-urls[server_urls]
=======
* Error in log when setting <<config-server-urls, server_urls>>
>>>>>>> 06e2309d
 to an empty string - `co.elastic.apm.agent.configuration.ApmServerConfigurationSource - Expected previousException not to be null`
* Avoid terminating the TCP connection to APM Server when polling for configuration updates {pull}823[#823]

[[release-notes-1.9.0]]
==== 1.9.0 - 2019/08/22

[float]
===== Features
* Upgrading supported OpenTracing version from 0.31 to 0.33
* Added annotation and meta-annotation matching support for `trace_methods`, for example:
** `public @java.inject.* org.example.*` (for annotation)
** `public @@javax.enterprise.context.NormalScope org.example.*` (for meta-annotation)
* The runtime attachment now also works when the `tools.jar` or the `jdk.attach` module is not available.
This means you don't need a full JDK installation - the JRE is sufficient.
This makes the runtime attachment work in more environments such as minimal Docker containers.
Note that the runtime attachment currently does not work for OSGi containers like those used in many application servers such as JBoss and WildFly.
See the <<setup-attach-cli, documentation>> for more information.
* Support for Hibernate Search

[float]
===== Bug Fixes
* A warning in logs saying APM server is not available when using 1.8 with APM server 6.x.
Due to that, agent 1.8.0 will silently ignore non-string labels, even if used with APM server of versions 6.7.x or 6.8.x that support such.
If APM server version is <6.7 or 7.0+, this should have no effect. Otherwise, upgrade the Java agent to 1.9.0+.
* `ApacheHttpAsyncClientInstrumentation` matching increases startup time considerably
* Log correlation feature is active when `active==false`
* Tomcat's memory leak prevention mechanism is causing a... memory leak. JDBC statement map is leaking in Tomcat if the application that first used it is undeployed/redeployed.
See https://discuss.elastic.co/t/elastic-apm-agent-jdbchelper-seems-to-use-a-lot-of-memory/195295[this related discussion].

[float]
==== Breaking Changes
* The `apm-agent-attach.jar` is not executable anymore.
Use `apm-agent-attach-standalone.jar` instead.

[[release-notes-1.8.0]]
==== 1.8.0 - 2019/07/30

[float]
===== Features
* Added support for tracking https://www.elastic.co/guide/en/kibana/7.3/transactions.html[time spent by span type].
   Can be disabled by setting https://www.elastic.co/guide/en/apm/agent/java/current/config-core.html#config-breakdown-metrics[`breakdown_metrics`] to `false`.
* Added support for https://www.elastic.co/guide/en/kibana/7.3/agent-configuration.html[central configuration].
   Can be disabled by setting <<config-central-config, `central_config`>> to `false`.
* Added support for Spring's JMS flavor - instrumenting `org.springframework.jms.listener.SessionAwareMessageListener`
* Added support to legacy ApacheHttpClient APIs (which adds support to Axis2 configured to use ApacheHttpClient)
<<<<<<< HEAD
* Added support for setting https://www.elastic.co/guide/en/apm/agent/java/1.x/config-reporter.html#config-server-urls[`server_urls`] dynamically via properties file {pull}723[#723]
* Added https://www.elastic.co/guide/en/apm/agent/java/current/config-core.html#config-config-file[`config_file`] option
* Added option to use `@javax.ws.rs.Path` value as transaction name https://www.elastic.co/guide/en/apm/agent/java/current/config-jax-rs.html#config-use-jaxrs-path-as-transaction-name[`use_jaxrs_path_as_transaction_name`]
* Instrument quartz jobs https://www.elastic.co/guide/en/apm/agent/java/current/supported-technologies-details.html#supported-scheduling-frameworks[docs]
=======
* Added support for setting <<config-server-urls, `server_urls`>> dynamically via properties file {pull}723[#723]
* Added <<config-config-file, `config_file`>> option
* Added option to use `@javax.ws.rs.Path` value as transaction name <<config-use-jaxrs-path-as-transaction-name, `use_jaxrs_path_as_transaction_name`>>
* Instrument quartz jobs <<supported-scheduling-frameworks, docs>>
>>>>>>> 06e2309d
* SQL parsing improvements {pull}696[#696]
* Introduce priorities for transaction name {pull}748[#748].
   Now uses the path as transaction name if <<config-use-path-as-transaction-name, `use_path_as_transaction_name`>> is set to `true`
   rather than `ServletClass#doGet`.
   But if a name can be determined from a high level framework,
   like Spring MVC, that takes precedence.
   User-supplied names from the API always take precedence over any others.
* Use JSP path name as transaction name as opposed to the generated servlet class name {pull}751[#751]

[float]
===== Bug Fixes
* Some JMS Consumers and Producers are filtered due to class name filtering in instrumentation matching
* Jetty: When no display name is set and context path is "/" transaction service names will now correctly fall back to configured values
* JDBC's `executeBatch` is not traced
* Drops non-String labels when connected to APM Server < 6.7 to avoid validation errors {pull}687[#687]
* Parsing container ID in cloud foundry garden {pull}695[#695]
* Automatic instrumentation should not override manual results {pull}752[#752]

[float]
===== Breaking changes
* The log correlation feature does not add `span.id` to the MDC anymore but only `trace.id` and `transaction.id` {pull}742[#742].

[[release-notes-1.7.0]]
==== 1.7.0 - 2019/06/13

[float]
===== Features
* Added the `trace_methods_duration_threshold` config option. When using the `trace_methods` config option with wild cards,
this enables considerable reduction of overhead by limiting the number of spans captured and reported
(see more details in config documentation).
NOTE: Using wildcards is still not the recommended approach for the `trace_methods` feature.
* Add `Transaction#addCustomContext(String key, String|Number|boolean value)` to public API
* Added support for AsyncHttpClient 2.x
* Added <<config-global-labels, `global_labels`>> configuration option.
This requires APM Server 7.2+.
* Added basic support for JMS- distributed tracing for basic scenarios of `send`, `receive`, `receiveNoWait` and `onMessage`.
Both Queues and Topics are supported.
Async `send` APIs are not supported in this version.
NOTE: This feature is currently marked as "experimental" and is disabled by default. In order to enable,
it is required to set the
<<<<<<< HEAD
https://www.elastic.co/guide/en/apm/agent/java/1.x/config-core.html#config-disable-instrumentations[`disable_instrumentations`]
=======
<<config-disable-instrumentations, `disable_instrumentations`>>
>>>>>>> 06e2309d
configuration property to an empty string.
* Improved OSGi support: added a configuration option for `bootdelegation` packages {pull}641[#641]
* Better span names for SQL spans. For example, `SELECT FROM user` instead of just `SELECT` {pull}633[#633]

[float]
===== Bug Fixes
* ClassCastException related to async instrumentation of Pilotfish Executor causing thread hang (applied workaround)
* NullPointerException when computing Servlet transaction name with null HTTP method name
* FileNotFoundException when trying to find implementation version of jar with encoded URL
* NullPointerException when closing Apache AsyncHttpClient request producer
* Fixes loading of `elasticapm.properties` for Spring Boot applications
* Fix startup error on WebLogic 12.2.1.2.0 {pull}649[#649]
* Disable metrics reporting and APM Server health check when active=false {pull}653[#653]

[[release-notes-1.6.1]]
==== 1.6.1 - 2019/04/26

[float]
===== Bug Fixes
* Fixes transaction name for non-sampled transactions https://github.com/elastic/apm-agent-java/issues/581[#581]
* Makes log_file option work again https://github.com/elastic/apm-agent-java/issues/594[#594]
* Async context propagation fixes
** Fixing some async mechanisms lifecycle issues https://github.com/elastic/apm-agent-java/issues/605[#605]
** Fixes exceptions when using WildFly managed executor services https://github.com/elastic/apm-agent-java/issues/589[#589]
** Exclude glassfish Executor which does not permit wrapped runnables https://github.com/elastic/apm-agent-java/issues/596[#596]
** Exclude DumbExecutor https://github.com/elastic/apm-agent-java/issues/598[#598]
* Fixes Manifest version reading error to support `jar:file` protocol https://github.com/elastic/apm-agent-java/issues/601[#601]
* Fixes transaction name for non-sampled transactions https://github.com/elastic/apm-agent-java/issues/597[#597]
* Fixes potential classloader deadlock by preloading `FileSystems.getDefault()` https://github.com/elastic/apm-agent-java/issues/603[#603]

[[release-notes-1.6.0]]
==== 1.6.0 - 2019/04/16

[float]
===== Related Announcements
* Java APM Agent became part of the Cloud Foundry Java Buildpack as of https://github.com/cloudfoundry/java-buildpack/releases/tag/v4.19[Release v4.19]

[float]
===== Features
* Support Apache HttpAsyncClient - span creation and cross-service trace context propagation
* Added the `jvm.thread.count` metric, indicating the number of live threads in the JVM (daemon and non-daemon)
* Added support for WebLogic
* Added support for Spring `@Scheduled` and EJB `@Schedule` annotations - https://github.com/elastic/apm-agent-java/pull/569[#569]

[float]
===== Bug Fixes
* Avoid that the agent blocks server shutdown in case the APM Server is not available - https://github.com/elastic/apm-agent-java/pull/554[#554]
* Public API annotations improper retention prevents it from being used with Groovy - https://github.com/elastic/apm-agent-java/pull/567[#567]
* Eliminate side effects of class loading related to Instrumentation matching mechanism

[[release-notes-1.5.0]]
==== 1.5.0 - 2019/03/26

[float]
===== Potentially breaking changes
* If you didn't explicitly set the <<config-service-name, `service_name`>>
previously and you are dealing with a servlet-based application (including Spring Boot),
your `service_name` will change.
See the documentation for <<config-service-name[`service_name`]
and the corresponding section in _Features_ for more information.
Note: this requires APM Server 7.0+. If using previous versions, nothing will change.

[float]
===== Features
* Added property `"allow_path_on_hierarchy"` to JAX-RS plugin, to lookup inherited usage of `@path`
* Support for number and boolean labels in the public API {pull}497[497].
This change also renames `tag` to `label` on the API level to be compliant with the https://github.com/elastic/ecs#-base-fields[Elastic Common Schema (ECS)].
The `addTag(String, String)` method is still supported but deprecated in favor of `addLabel(String, String)`.
As of version 7.x of the stack, labels will be stored under `labels` in Elasticsearch.
Previously, they were stored under `context.tags`.
* Support async queries made by Elasticsearch REST client
* Added `setStartTimestamp(long epochMicros)` and `end(long epochMicros)` API methods to `Span` and `Transaction`,
allowing to set custom start and end timestamps.
* Auto-detection of the `service_name` based on the `<display-name>` element of the `web.xml` with a fallback to the servlet context path.
If you are using a spring-based application, the agent will use the setting for `spring.application.name` for its `service_name`.
See the documentation for <<config-service-name, `service_name`>>
for more information.
Note: this requires APM Server 7.0+. If using previous versions, nothing will change.
* Previously, enabling <<config-capture-body, `capture_body`>> could only capture form parameters.
Now it supports all UTF-8 encoded plain-text content types.
The option <<config-capture-body-content-types, `capture_body_content_types`>>
controls which `Content-Type`s should be captured.
* Support async calls made by OkHttp client (`Call#enqueue`)
* Added support for providing config options on agent attach.
** CLI example: `--config server_urls=http://localhost:8200,http://localhost:8201`
** API example: `ElasticApmAttacher.attach(Map.of("server_urls", "http://localhost:8200,http://localhost:8201"));`

[float]
===== Bug Fixes
* Logging integration through MDC is not working properly - https://github.com/elastic/apm-agent-java/issues/499[#499]
* ClassCastException with adoptopenjdk/openjdk11-openj9 - https://github.com/elastic/apm-agent-java/issues/505[#505]
* Span count limitation is not working properly - reported https://discuss.elastic.co/t/kibana-apm-not-showing-spans-which-are-visible-in-discover-too-many-spans/171690[in our forum]
* Java agent causes Exceptions in Alfresco cluster environment due to failure in the instrumentation of Hazelcast `Executor`s - reported https://discuss.elastic.co/t/cant-run-apm-java-agent-in-alfresco-cluster-environment/172962[in our forum]

[[release-notes-1.4.0]]
==== 1.4.0 - 2019/02/14

[float]
===== Features
* Added support for sync calls of OkHttp client
* Added support for context propagation for `java.util.concurrent.ExecutorService`s
* The `trace_methods` configuration now allows to omit the method matcher.
   Example: `com.example.*` traces all classes and methods within the `com.example` package and sub-packages.
* Added support for JSF. Tested on WildFly, WebSphere Liberty and Payara with embedded JSF implementation and on Tomcat and Jetty with
 MyFaces 2.2 and 2.3
* Introduces a new configuration option `disable_metrics` which disables the collection of metrics via a wildcard expression.
* Support for HttpUrlConnection
* Adds `subtype` and `action` to spans. This replaces former typing mechanism where type, subtype and action were all set through
   the type in an hierarchical dotted-syntax. In order to support existing API usages, dotted types are parsed into subtype and action,
   however `Span.createSpan` and `Span.setType` are deprecated starting this version. Instead, type-less spans can be created using the new
   `Span.startSpan` API and typed spans can be created using the new `Span.startSpan(String type, String subtype, String action)` API
* Support for JBoss EAP 6.4, 7.0, 7.1 and 7.2
* Improved startup times
* Support for SOAP (JAX-WS).
   SOAP client create spans and propagate context.
   Transactions are created for `@WebService` classes and `@WebMethod` methods.

[float]
===== Bug Fixes
* Fixes a failure in BitBucket when agent deployed https://github.com/elastic/apm-agent-java/issues/349[#349]
* Fixes increased CPU consumption https://github.com/elastic/apm-agent-java/issues/453[#453] and https://github.com/elastic/apm-agent-java/issues/443[#443]
* Fixed some OpenTracing bridge functionalities that were not working when auto-instrumentation is disabled
* Fixed an error occurring when ending an OpenTracing span before deactivating
* Sending proper `null` for metrics that have a NaN value
* Fixes JVM crash with Java 7 https://github.com/elastic/apm-agent-java/issues/458[#458]
* Fixes an application deployment failure when using EclipseLink and `trace_methods` configuration https://github.com/elastic/apm-agent-java/issues/474[#474]

[[release-notes-1.3.0]]
==== 1.3.0 - 2019/01/10

[float]
===== Features
* The agent now collects system and JVM metrics https://github.com/elastic/apm-agent-java/pull/360[#360]
* Add API methods `ElasticApm#startTransactionWithRemoteParent` and `Span#injectTraceHeaders` to allow for manual context propagation https://github.com/elastic/apm-agent-java/pull/396[#396].
* Added `trace_methods` configuration option which lets you define which methods in your project or 3rd party libraries should be traced.
   To create spans for all `public` methods of classes whose name ends in `Service` which are in a sub-package of `org.example.services` use this matcher:
   `public org.example.services.*.*Service#*` https://github.com/elastic/apm-agent-java/pull/398[#398]
* Added span for `DispatcherServlet#render` https://github.com/elastic/apm-agent-java/pull/409[#409].
* Flush reporter on shutdown to make sure all recorded Spans are sent to the server before the program exits https://github.com/elastic/apm-agent-java/pull/397[#397]
* Adds Kubernetes https://github.com/elastic/apm-agent-java/issues/383[#383] and Docker metadata to, enabling correlation with the Kibana Infra UI.
* Improved error handling of the Servlet Async API https://github.com/elastic/apm-agent-java/issues/399[#399]
* Support async API’s used with AsyncContext.start https://github.com/elastic/apm-agent-java/issues/388[#388]

[float]
===== Bug Fixes
* Fixing a potential memory leak when there is no connection with APM server
* Fixes NoSuchMethodError CharBuffer.flip() which occurs when using the Elasticsearch RestClient and Java 7 or 8 https://github.com/elastic/apm-agent-java/pull/401[#401]


[[release-notes-1.2.0]]
==== 1.2.0 - 2018/12/19

[float]
===== Features
* Added `capture_headers` configuration option.
   Set to `false` to disable capturing request and response headers.
   This will reduce the allocation rate of the agent and can save you network bandwidth and disk space.
* Makes the API methods `addTag`, `setName`, `setType`, `setUser` and `setResult` fluent, so that calls can be chained.

[float]
===== Bug Fixes
* Catch all errors thrown within agent injected code
* Enable public APIs and OpenTracing bridge to work properly in OSGi systems, fixes https://github.com/elastic/apm-agent-java/issues/362[this WildFly issue]
* Remove module-info.java to enable agent working on early Tomcat 8.5 versions
* Fix https://github.com/elastic/apm-agent-java/issues/371[async Servlet API issue]

[[release-notes-1.1.0]]
==== 1.1.0 - 2018/11/28

[float]
===== Features
* Some memory allocation improvements
* Enabling bootdelegation for agent classes in Atlassian OSGI systems

[float]
===== Bug Fixes
* Update dsl-json which fixes a memory leak.
 See https://github.com/ngs-doo/dsl-json/pull/102[ngs-doo/dsl-json#102] for details.
* Avoid `VerifyError`s by non instrumenting classes compiled for Java 4 or earlier
* Enable APM Server URL configuration with path (fixes #339)
* Reverse `system.hostname` and `system.platform` order sent to APM server

[[release-notes-1.0.1]]
==== 1.0.1 - 2018/11/15

[float]
===== Bug Fixes
* Fixes NoSuchMethodError CharBuffer.flip() which occurs when using the Elasticsearch RestClient and Java 7 or 8 {pull}313[#313]

[[release-notes-1.0.0]]
==== 1.0.0 - 2018/11/14

[float]
===== Breaking changes
* Remove intake v1 support. This version requires APM Server 6.5.0+ which supports the intake api v2.
   Until the time the APM Server 6.5.0 is officially released,
   you can test with docker by pulling the APM Server image via
   `docker pull docker.elastic.co/apm/apm-server:6.5.0-SNAPSHOT`.

[float]
===== Features
* Adds `@CaptureTransaction` and `@CaptureSpan` annotations which let you declaratively add custom transactions and spans.
   Note that it is required to configure the `application_packages` for this to work.
   See the <<api-annotation, documentation>> for more information.
* The public API now supports to activate a span on the current thread.
   This makes the span available via `ElasticApm#currentSpan()`
<<<<<<< HEAD
   Refer to <<api-span-activate, documentation>> for more details.
=======
   Refer to the <<api-span-activate, documentation>> for more details.
>>>>>>> 06e2309d
* Capturing of Elasticsearch RestClient 5.0.2+ calls.
   Currently, the `*Async` methods are not supported, only their synchronous counterparts.
* Added API methods to enable correlating the spans created from the JavaScrip Real User Monitoring agent with the Java agent transaction.
   More information can be found in the <<api-ensure-parent-id, documentation>>.
* Added `Transaction.isSampled()` and `Span.isSampled()` methods to the public API
* Added `Transaction#setResult` to the public API {pull}293[#293]

[float]
===== Bug Fixes
* Fix for situations where status code is reported as `200`, even though it actually was `500` {pull}225[#225]
* Capturing the username now properly works when using Spring security {pull}183[#183]

[[release-notes-1.0.0.rc1]]
==== 1.0.0.RC1 - 2018/11/06

[float]
===== Breaking changes
* Remove intake v1 support. This version requires APM Server 6.5.0+ which supports the intake api v2.
   Until the time the APM Server 6.5.0 is officially released,
   you can test with docker by pulling the APM Server image via
   `docker pull docker.elastic.co/apm/apm-server:6.5.0-SNAPSHOT`.
* Wildcard patterns are case insensitive by default. Prepend `(?-i)` to make the matching case sensitive.

[float]
===== Features
* Support for Distributed Tracing
* Adds `@CaptureTransaction` and `@CaptureSpan` annotations which let you declaratively add custom transactions and spans.
   Note that it is required to configure the `application_packages` for this to work.
   See the <<api-annotation, documentation>> for more information.
* The public API now supports to activate a span on the current thread.
   This makes the span available via `ElasticApm#currentSpan()`
   Refer to the <<api-span-activate, documentation>> for more details.
* Capturing of Elasticsearch RestClient 5.0.2+ calls.
   Currently, the `*Async` methods are not supported, only their synchronous counterparts.
* Added API methods to enable correlating the spans created from the JavaScrip Real User Monitoring agent with the Java agent transaction.
   More information can be found in the <<api-ensure-parent-id, documentation>>.
* Microsecond accurate timestamps {pull}261[#261]
* Support for JAX-RS annotations.
Transactions are named based on your resources (`ResourceClass#resourceMethod`).

[float]
===== Bug Fixes
* Fix for situations where status code is reported as `200`, even though it actually was `500` {pull}225[#225]

[[release-notes-0.8.x]]
=== Java Agent version 0.8.x

[[release-notes-0.8.0]]
==== 0.8.0

[float]
===== Breaking changes
* Wildcard patterns are case insensitive by default. Prepend `(?-i)` to make the matching case sensitive.

[float]
===== Features
* Wildcard patterns are now not limited to only one wildcard in the middle and can be arbitrarily complex now.
   Example: `*foo*bar*baz`.
* Support for JAX-RS annotations.
   Transactions are named based on your resources (`ResourceClass#resourceMethod`).

[[release-notes-0.7.x]]
=== Java Agent version 0.7.x

[[release-notes-0.7.1]]
==== 0.7.1 - 2018/10/24

[float]
===== Bug Fixes
* Avoid recycling transactions twice {pull}178[#178]

[[release-notes-0.7.0]]
==== 0.7.0 - 2018/09/12

[float]
===== Breaking changes
* Removed `ElasticApm.startSpan`. Spans can now only be created from their transactions via `Transaction#createSpan`.
* `ElasticApm.startTransaction` and `Transaction#createSpan` don't activate the transaction and spans
   and are thus not available via `ElasticApm.activeTransaction` and `ElasticApm.activeSpan`.

[float]
===== Features
* Public API
** Add `Span#captureException` and `Transaction#captureException` to public API.
      `ElasticApm.captureException` is deprecated now. Use `ElasticApm.currentSpan().captureException(exception)` instead.
** Added `Transaction.getId` and `Span.getId` methods
* Added support for async servlet requests
* Added support for Payara/Glassfish
* Incubating support for Apache HttpClient
* Support for Spring RestTemplate
* Added configuration options `use_path_as_transaction_name` and `url_groups`,
   which allow to use the URL path as the transaction name.
   As that could contain path parameters, like `/user/$userId` however,
   You can set the `url_groups` option to define a wildcard pattern, like `/user/*`,
   to group those paths together.
   This is especially helpful when using an unsupported Servlet API-based framework.
* Support duration suffixes (`ms`, `s` and `m`) for duration configuration options.
   Not using the duration suffix logs out a deprecation warning and will not be supported in future versions.
* Add ability to add multiple APM server URLs, which enables client-side load balancing.
   The configuration option `server_url` has been renamed to `server_urls` to reflect this change.
   However, `server_url` still works for backwards compatibility.
* The configuration option `service_name` is now optional.
   It defaults to the main class name,
   the name of the executed jar file (removing the version number),
   or the application server name (for example `tomcat-application`).
   In a lot of cases,
   you will still want to set the `service_name` explicitly.
   But it helps getting started and seeing data easier,
   as there are no required configuration options anymore.
   In the future we will most likely determine more useful application names for Servlet API-based applications.<|MERGE_RESOLUTION|>--- conflicted
+++ resolved
@@ -905,15 +905,9 @@
 * Add the ability to configure a unique name for a JVM within a service through the
 <<config-service-node-name, `service_node_name`>>
 config option]
-<<<<<<< HEAD
-* Add ability to ignore some exceptions to be reported as errors https://www.elastic.co/guide/en/apm/agent/java/master/config-core.html#config-ignore-exceptions[ignore_exceptions]
-* Applying new logic for JMS `javax.jms.MessageConsumer#receive` so that, instead of the transaction created for the
-   polling method itself (ie from `receive` start to end), the agent will create a transaction attempting to capture
-=======
 * Add ability to ignore some exceptions to be reported as errors <<config-ignore-exceptions[ignore_exceptions]
 * Applying new logic for JMS `javax.jms.MessageConsumer#receive` so that, instead of the transaction created for the 
-   polling method itself (ie from `receive` start to end), the agent will create a transaction attempting to capture 
->>>>>>> 06e2309d
+   polling method itself (ie from `receive` start to end), the agent will create a transaction attempting to capture
    the code executed during actual message handling.
    This logic is suitable for environments where polling APIs are invoked within dedicated polling threads.
    This polling transaction creation strategy can be reversed through a configuration option (`message_polling_transaction_strategy`)
@@ -923,11 +917,7 @@
 * Added `ElasticApmAttacher.attach(String propertiesLocation)` to specify a custom properties location
 * Logs message when `transaction_max_spans` has been exceeded {pull}849[#849]
 * Report the number of affected rows by a SQL statement (UPDATE,DELETE,INSERT) in 'affected_rows' span attribute {pull}707[#707]
-<<<<<<< HEAD
-* Add <<api-traced, `@Traced`>> annotation which either creates a span or a transaction, depending on the context
-=======
 * Add <<public-api, `@Traced`>> annotation which either creates a span or a transaction, depending on the context
->>>>>>> 06e2309d
 * Report JMS destination as a span/transaction context field {pull}906[#906]
 * Added <<config-capture-jmx-metrics, `capture_jmx_metrics`>> configuration option
 
@@ -956,11 +946,7 @@
 
 [float]
 ===== Bug Fixes
-<<<<<<< HEAD
-* Error in log when setting https://www.elastic.co/guide/en/apm/agent/java/current/config-reporter.html#config-server-urls[server_urls]
-=======
 * Error in log when setting <<config-server-urls, server_urls>>
->>>>>>> 06e2309d
  to an empty string - `co.elastic.apm.agent.configuration.ApmServerConfigurationSource - Expected previousException not to be null`
 * Avoid terminating the TCP connection to APM Server when polling for configuration updates {pull}823[#823]
 
@@ -1006,17 +992,10 @@
    Can be disabled by setting <<config-central-config, `central_config`>> to `false`.
 * Added support for Spring's JMS flavor - instrumenting `org.springframework.jms.listener.SessionAwareMessageListener`
 * Added support to legacy ApacheHttpClient APIs (which adds support to Axis2 configured to use ApacheHttpClient)
-<<<<<<< HEAD
-* Added support for setting https://www.elastic.co/guide/en/apm/agent/java/1.x/config-reporter.html#config-server-urls[`server_urls`] dynamically via properties file {pull}723[#723]
-* Added https://www.elastic.co/guide/en/apm/agent/java/current/config-core.html#config-config-file[`config_file`] option
-* Added option to use `@javax.ws.rs.Path` value as transaction name https://www.elastic.co/guide/en/apm/agent/java/current/config-jax-rs.html#config-use-jaxrs-path-as-transaction-name[`use_jaxrs_path_as_transaction_name`]
-* Instrument quartz jobs https://www.elastic.co/guide/en/apm/agent/java/current/supported-technologies-details.html#supported-scheduling-frameworks[docs]
-=======
 * Added support for setting <<config-server-urls, `server_urls`>> dynamically via properties file {pull}723[#723]
 * Added <<config-config-file, `config_file`>> option
 * Added option to use `@javax.ws.rs.Path` value as transaction name <<config-use-jaxrs-path-as-transaction-name, `use_jaxrs_path_as_transaction_name`>>
 * Instrument quartz jobs <<supported-scheduling-frameworks, docs>>
->>>>>>> 06e2309d
 * SQL parsing improvements {pull}696[#696]
 * Introduce priorities for transaction name {pull}748[#748].
    Now uses the path as transaction name if <<config-use-path-as-transaction-name, `use_path_as_transaction_name`>> is set to `true`
@@ -1057,11 +1036,7 @@
 Async `send` APIs are not supported in this version.
 NOTE: This feature is currently marked as "experimental" and is disabled by default. In order to enable,
 it is required to set the
-<<<<<<< HEAD
-https://www.elastic.co/guide/en/apm/agent/java/1.x/config-core.html#config-disable-instrumentations[`disable_instrumentations`]
-=======
 <<config-disable-instrumentations, `disable_instrumentations`>>
->>>>>>> 06e2309d
 configuration property to an empty string.
 * Improved OSGi support: added a configuration option for `bootdelegation` packages {pull}641[#641]
 * Better span names for SQL spans. For example, `SELECT FROM user` instead of just `SELECT` {pull}633[#633]
@@ -1268,11 +1243,7 @@
    See the <<api-annotation, documentation>> for more information.
 * The public API now supports to activate a span on the current thread.
    This makes the span available via `ElasticApm#currentSpan()`
-<<<<<<< HEAD
-   Refer to <<api-span-activate, documentation>> for more details.
-=======
    Refer to the <<api-span-activate, documentation>> for more details.
->>>>>>> 06e2309d
 * Capturing of Elasticsearch RestClient 5.0.2+ calls.
    Currently, the `*Async` methods are not supported, only their synchronous counterparts.
 * Added API methods to enable correlating the spans created from the JavaScrip Real User Monitoring agent with the Java agent transaction.
