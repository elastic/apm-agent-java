--- conflicted
+++ resolved
@@ -25,6 +25,7 @@
 
 [float]
 ===== Features
+* Add experimental OpenTelemetry API bridge - {pull}1631[#1631]
 
 [[release-notes-1.x]]
 === Java Agent version 1.x
@@ -52,12 +53,8 @@
 * Added support for instrumenting Struts 2 static resource requests - {pull}1949[#1949]
 * Added support for Java/Jakarta WebSocket ServerEndpoint - {pull}2281[#2281]
 * Added support for setting the service name on Log4j2's EcsLayout - {pull}2296[#2296]
-<<<<<<< HEAD
-* Add experimental OpenTelemetry API bridge - {pull}1631[#1631]
-=======
 * Print the used instrumentation groups when the application stops - {pull}2448[#2448]
 * Add `elastic.apm.start_async` property that makes the agent start on a non-premain/main thread - {pull}2454[#2454]
->>>>>>> fa172d44
 
 [float]
 ===== Bug fixes
