ifdef::env-github[]
NOTE: Release notes are best read in our documentation at
https://www.elastic.co/guide/en/apm/agent/java/current/release-notes.html[elastic.co]
endif::[]

////
[[release-notes-x.x.x]]
==== x.x.x - YYYY/MM/DD

[float]
===== Breaking changes

[float]
===== Features
* Cool new feature: {pull}2526[#2526]

[float]
===== Bug fixes
////

=== Unreleased

[[release-notes-1.30.1]]
==== 1.30.1 - YYYY/MM/DD

[float]
===== Bug fixes
* Fixed AWS Lambda instrumentation for AWS handler classes with input object types that are not AWS Events classes  - {pull}2551[#2551]
* Fixed service name discovery based on MANIFEST.MF file through `ServletContainerInitializer#onStartup` on Jakarta Servlet containers -
{pull}2546[#2546]
* Fix shaded classloader package definition - {pull}2566[#2566]
* Fix logging initialization with Security Manager - {pull}2568[#2568]
* normalize empty `transaction.type` and `span.type` - {pull}2525[#2525]
* Allowing square brackets within the <<config-capture-jmx-metrics>> config value - {pull}2547[#2547]


[[release-notes-1.x]]
=== Java Agent version 1.x

[[release-notes-1.30.0]]
==== 1.30.0 - 2022/03/22

[float]
===== Potentially breaking changes
* Create the JDBC spans as exit spans- {pull}2484[#2484]
* WebSocket requests are now captured with transaction type request instead of custom - {pull}2501[#2501]

[float]
===== Refactorings
* Logging frameworks instrumentations - {pull}2428[#2428]. This refactoring includes:
** Log correlation now works based on bytecode instrumentation rather than `ActivationListener` that directly updates the MDC
** Merging the different instrumentations (log-correlation, error-capturing and ECS-reformatting) into a single plugin
** Module structure and package naming changes

[float]
===== Features
* Added support for setting service name and version for a transaction via the public api - {pull}2451[#2451]
* Added support for en-/disabling each public annotation on each own - {pull}2472[#2472]
* Added support for compressing spans - {pull}2477[#2477]
* Added microsecond durations with `us` as unit - {pull}2496[#2496]
* Added support for dropping fast exit spans - {pull}2491[#2491]
<<<<<<< HEAD
* Added tests for elasticsearch-java client - {pull}2211[#2211]
=======
* Added support for collecting statistics about dropped exit spans - {pull}2505[#2505]
* Making AWS Lambda instrumentation GA - includes some changes in Lambda transaction metadata fields and a dedicated flush HTTP request
to the AWS Lambda extension - {pull}2424[#2424]
* Changed logging correlation to be on by default. This change includes the removal of the now redundant `enable_log_correlation` config
option. If there's a need to disable the log correlation mechanism, this can be done now through the `disable_instrumentations` config -
{pull}2428[#2428]
* Added automatic error event capturing for log4j1 and JBoss LogManager - {pull}2428[#2428]
* Issue a warning when security manager is mis-configured - {pull}2510[#2510]
* Add experimental OpenTelemetry API bridge - {pull}1631[#1631]
>>>>>>> 870a4fd0

[float]
===== Performance improvements
* Proxy classes are excluded from instrumentation in more cases - {pull}2474[#2474]
* Only time type/method matching if the debug logging is enabled as the results are only used when debug logging is enabled - {pull}2471[#2471]

[float]
===== Bug fixes
* Fix cross-plugin dependencies triggering NoClassDefFound - {pull}2509[#2509]
* Fix status code setting in AWS Lambda transactions triggered by API Gateway V1 - {pull}2346[#2346]
* Fix classloading OSGi bundles with partial dependency on Servlet API + avoid SecurityException with Apache Sling - {pull}2418[2418]
* Respect `transaction_ignore_urls` and `transaction_ignore_user_agents` when creating transactions in the spring webflux instrumentation - {pull}2515[#2515]

[[release-notes-1.29.0]]
==== 1.29.0 - 2022/02/09

[float]
===== Breaking changes
* Changes in service name auto-discovery of jar files (see Features section)

[float]
===== Features
* Exceptions that are logged using the fatal log level are now captured (log4j2 only) - {pull}2377[#2377]
* Replaced `authorization` in the default value of `sanitize_field_names` with `*auth*` - {pull}2326[#2326]
* Unsampled transactions are dropped and not sent to the APM-Server if the APM-Server version is 8.0+ - {pull}2329[#2329]
* Adding agent logging capabilities to our SDK, making it available for external plugins - {pull}2390[#2390]
* Service name auto-discovery improvements
** For applications deployed to application servers (`war` files) and standalone jars that are started with `java -jar`,
   the agent now discovers the `META-INF/MANIFEST.MF` file.
** If the manifest contains the `Implementation-Title` attribute, it is used as the default service name - {pull}1921[#1921], {pull}2434[#2434] +
  *Note*: this may change your service names if you relied on the auto-discovery that uses the name of the jar file.
  If that jar file also contains an `Implementation-Title` attribute in the `MANIFEST.MF` file, the latter will take precedence.
** When the manifest contains the `Implementation-Version` attribute, it is used as the default service version - {pull}1726[#1726], {pull}1922[#1922], {pull}2434[#2434]
* Added support for instrumenting Struts 2 static resource requests - {pull}1949[#1949]
* Added support for Java/Jakarta WebSocket ServerEndpoint - {pull}2281[#2281]
* Added support for setting the service name on Log4j2's EcsLayout - {pull}2296[#2296]
* Print the used instrumentation groups when the application stops - {pull}2448[#2448]
* Add `elastic.apm.start_async` property that makes the agent start on a non-premain/main thread - {pull}2454[#2454]

[float]
===== Bug fixes
* Fix runtime attach with some docker images - {pull}2385[#2385]
* Restore dynamic capability to `log_level` config for plugin loggers - {pull}2384[#2384]
* Fix slf4j-related `LinkageError` - {pull}2390[#2390] and {pull}2376[#2376]
* Fix possible deadlock occurring when Byte Buddy reads System properties by warming up bytecode instrumentation code
paths. The BCI warmup is on by default and may be disabled through the internal `warmup_byte_buddy` config option - {pull}2368[#2368]
* Fixed few dubbo plugin issues - {pull}2149[#2149]
** Dubbo transaction will should be created at the provider side
** APM headers conversion issue within dubbo transaction
* Fix External plugins automatic setting of span outcome - {pull}2376[#2376]
* Avoid early initialization of JMX on Weblogic - {pull}2420[#2420]
* Automatically disable class sharing on AWS lambda layer - {pull}2438[#2438]
* Avoid standalone spring applications to have two different service names, one based on the jar name, the other based on `spring.application.name`.

[[release-notes-1.28.4]]
==== 1.28.4 - 2021/12/30

[float]
===== Bug fixes
* Fix `@Traced` annotation to return proper outcome instead of `failed` - {pull}2370[#2370]

[float]
===== Dependency updates
* Update Log4j to 2.12.4 and log4j2-ecs-layout to 1.3.2 - {pull}2378[#2378]

[[release-notes-1.28.3]]
==== 1.28.3 - 2021/12/22

[float]
===== Dependency updates
* Update Log4j to 2.12.3
* Update ecs-logging-java to 1.3.0

[float]
===== Potentially breaking changes
* If the agent cannot discover a service name, it now uses `unknown-java-service` instead of `my-service` - {pull}2325[#2325]

[float]
===== Bug fixes
* Gracefully handle JDBC drivers which don't support `Connection#getCatalog` - {pull}2340[#2340]
* Fix using JVM keystore options for communication with APM Server - {pull}2362[#2362]

[[release-notes-1.28.2]]
==== 1.28.2 - 2021/12/16

[float]
===== Dependency updates
* Update Log4j to 2.12.2

[float]
===== Bug fixes
* Fix module loading errors on J9 JVM - {pull}2341[#2341]
* Fixing log4j configuration error - {pull}2343[#2343]

[[release-notes-1.28.1]]
==== 1.28.1 - 2021/12/10

[float]
===== Security
* Fix for "Log4Shell" RCE 0-day exploit in log4j https://nvd.nist.gov/vuln/detail/CVE-2021-44228[CVE-2021-44228] - {pull}2332[#2332]

[float]
===== Features
* Added support to selectively enable instrumentations - {pull}2292[#2292]

[float]
===== Bug fixes
* Preferring controller names for Spring MVC transactions, `use_path_as_transaction_name` only as a fallback - {pull}2320[#2320]

[[release-notes-1.28.0]]
==== 1.28.0 - 2021/12/07

[float]
===== Features
* Adding experimental support for <<aws-lambda, AWS Lambda>> - {pull}1951[#1951]
* Now supporting tomcat 10 - {pull}2229[#2229]

[float]
===== Bug fixes
* Fix error with parsing APM Server version for 7.16+ - {pull}2313[#2313]

[[release-notes-1.27.1]]
==== 1.27.1 - 2021/11/30

[float]
===== Security
* Resolves Local Privilege Escalation issue https://discuss.elastic.co/t/apm-java-agent-security-update/291355[ESA-2021-30] https://cve.mitre.org/cgi-bin/cvename.cgi?name=CVE-2021-37942[CVE-2021-37942]

[float]
===== Features
* Add support to Jakarta EE for JSF - {pull}2254[#2254]

[float]
===== Bug fixes
* Fixing missing Micrometer metrics in Spring boot due to premature initialization - {pull}2255[#2255]
* Fixing hostname trimming of FQDN too aggressive - {pull}2286[#2286]
* Fixing agent `unknown` version - {pull}2289[#2289]
* Improve runtime attach configuration reliability - {pull}2283[#2283]

[[release-notes-1.27.0]]
==== 1.27.0 - 2021/11/15

[float]
===== Security
* Resolves Local Privilege Escalation issue https://discuss.elastic.co/t/apm-java-agent-security-update/289627[ESA-2021-29] https://cve.mitre.org/cgi-bin/cvename.cgi?name=CVE-2021-37941[CVE-2021-37941]

[float]
===== Potentially breaking changes
* `transaction_ignore_urls` now relies on full request URL path - {pull}2146[#2146]
** On a typical application server like Tomcat, deploying an `app.war` application to the non-ROOT context makes it accessible with `http://localhost:8080/app/`
** Ignoring the whole webapp through `/app/*` was not possible until now.
** Existing configuration may need to be updated to include the deployment context, thus for example `/static/*.js` used to
exclude known static files in all applications might be changed to `/app/static/*.js` or `*/static/*.js`.
** It only impacts prefix patterns due to the additional context path in pattern.
** It does not impact deployment within the `ROOT` context like Spring-boot which do not have such context path prefix.
* The metrics `transaction.duration.sum.us`, `transaction.duration.count` and `transaciton.breakdown.count` are no longer recorded - {pull}2194[#2194]
* Automatic hostname discovery mechanism had changed, so the resulted `host.name` and `host.hostname` in events reported
by the agent may be different. This was done in order to improve the integration with host metrics in the APM UI.

[float]
===== Features
* Improved capturing of logged exceptions when using Log4j2 - {pull}2139[#2139]
* Update to async-profiler 1.8.7 and set configured `safemode` at load time though a new system property - {pull}2165[#2165]
* Added support to capture `context.message.routing-key` in rabbitmq, spring amqp instrumentations - {pull}1767[#1767]
* Breakdown metrics are now tracked per service (when using APM Server 8.0) - {pull}2208[#2208]
* Add support for Spring AMQP batch API - {pull}1716[#1716]
* Add the (current) transaction name to the error (when using APM Server 8.0) - {pull}2235[#2235]
* The JVM/JMX metrics are reported for each service name individually (when using APM Server 8.0) - {pull}2233[#2233]
* Added <<config-span-stack-trace-min-duration,`span_stack_trace_min_duration`>> option.
 This replaces the now deprecated `span_frames_min_duration` option.
 The difference is that the new option has more intuitive semantics for negative values (never collect stack trace) and zero (always collect stack trace). - {pull}2220[#2220]
* Add support to Jakarta EE for JAX-WS - {pull}2247[#2247]
* Add support to Jakarta EE for JAX-RS - {pull}2248[#2248]
* Add support for Jakarta EE EJB annotations `@Schedule`, `@Schedules` - {pull}2250[#2250]
* Add support to Jakarta EE for Servlets - {pull}1912[#1912]
* Added support to Quartz 1.x - {pull}2219[#2219]

[float]
===== Performance improvements
* Disable compression when sending data to a local APM Server
* Reducing startup contention related to instrumentation through `ensureInstrumented` - {pull}2150[#2150]

[float]
===== Bug fixes
* Fix k8s metadata discovery for containerd-cri envs - {pull}2126[#2126]
* Fixing/reducing startup delays related to `ensureInstrumented` - {pull}2150[#2150]
* Fix runtime attach when bytebuddy is in application classpath - {pull}2116[#2116]
* Fix failed integration between agent traces and host metrics coming from Beats/Elastic-Agent due to incorrect hostname
discovery - {pull}2205[#2205]
* Fix infinitely kept-alive transactions in Hikari connection pool - {pull}2210[#2210]
* Fix few Webflux exceptions and missing reactor module - {pull}2207[#2207]

[float]
===== Refactorings
* Loading the agent from an isolated class loader - {pull}2109[#2109]
* Refactorings in the `apm-agent-plugin-sdk` that may imply breaking changes for beta users of the external plugin mechanism
** `WeakMapSupplier.createMap()` is now `WeakConcurrent.buildMap()` and contains more builders - {pull}2136[#2136]
** `GlobalThreadLocal` has been removed in favor of `DetachedThreadLocal`. To make it global, use `GlobalVariables` - {pull}2136[#2136]
** `DynamicTransformer.Accessor.get().ensureInstrumented` is now `DynamicTransformer.ensureInstrumented` - {pull}2164[#2164]
** The `@AssignTo.*` annotations have been removed.
   Use the `@Advice.AssignReturned.*` annotations that come with the latest version of Byte Buddy.
   If your plugin uses the old annotations, it will be skipped.
   {pull}2171[#2171]
* Switching last instrumentations (`trace_methods`, sparkjava, JDK `HttpServer` and Struts 2) to
`TracerAwareInstrumentation` - {pull}2170[#2170]
* Replace concurrency plugin maps to `SpanConcurrentHashMap` ones - {pull}2173[#2173]
* Align User-Agent HTTP header with other APM agents - {pull}2177[#2177]

[[release-notes-1.26.2]]
==== 1.26.2 - 2021/12/30

[float]
===== Dependency updates
* Update Log4j to 2.12.4 and log4j2-ecs-layout to 1.3.2 - {pull}2378[#2378]

[[release-notes-1.26.1]]
==== 1.26.1 - 2021/12/22

[float]
===== Dependency updates
* Update Log4j to 2.12.3
* Update ecs-logging-java to 1.3.0

[[release-notes-1.26.0]]
==== 1.26.0 - 2021/09/14

===== Potentially breaking changes
* If you rely on Database span subtype and use Microsoft SQL Server, the span subtype has been changed from `sqlserver`
to `mssql` to align with other agents.

[float]
===== Breaking changes
* Stop collecting the field `http.request.socket.encrypted` in http requests - {pull}2136[#2136]

[float]
===== Features
* Improved naming for Spring controllers - {pull}1906[#1906]
* ECS log reformatting improvements - {pull}1910[#1910]
** Automatically sets `service.node.name` in all log events if set through agent configuration
** Add `log_ecs_reformatting_additional_fields` option to support arbitrary fields in logs
** Automatically serialize markers as tags where relevant (log4j2 and logback)
* gRPC spans (client and server) can detect errors or cancellation through custom listeners - {pull}2067[#2067]
* Add `-download-agent-version` to the agent <<setup-attach-cli-usage-options, attach CLI tool options>>, allowing the
user to configure an arbitrary agent version that will be downloaded from maven and attached - {pull}1959[#1959]
* Add extra check to detect improper agent setup - {pull}2076[#2076]
* In redis tests - embedded RedisServer is replaced by testcontainers - {pull}2221[#2221]

[float]
===== Performance improvements
* Reduce GC time overhead caused by WeakReferences - {pull}2086[#2086], {pull}2081[#2081]
* Reduced memory overhead by a smarter type pool caching strategy - {pull}2102[#2102]. +
  The type pool cache improves the startup times by speeding up type matching
  (determining whether a class that's about to be loaded should be instrumented).
  Generally, the more types that are cached, the faster the startup. +
  The old strategy did not impose a limit to the cache but cleared it after it hasn't been accessed in a while.
  However, load test have discovered that the cache may never be cleared and leave a permanent overhead of 23mb.
  The actual size of the cache highly depends on the application and loosely correlates with the number of loaded classes. +
  The new caching strategy targets to allocate 1% of the committed heap, at least 0.5mb and max 10mb.
  If a particular entry hasn't been accessed within 20s, it will be removed from the cache. +
  The results based on load testing are very positive:
** Equivalent startup times (within the margins of error of the previous strategy)
** Equivalent allocation rate (within the margins of error of the previous strategy)
** Reduced avg heap utilization from 10%/15mb (previous strategy) to within margins of error without the agent
** Reduced GC time due to the additional headroom that the application can utilize.
** Based on heap dump analysis, after warmup, the cache size is now around 59kb (down from 23mb with the previous strategy).

[float]
===== Bug fixes
* Fix failure to parse some forms of the `Implementation-Version` property from jar manifest files - {pull}1931[#1931]
* Ensure single value for context-propagation header - {pull}1937[#1937]
* Fix gRPC non-terminated (therefore non-reported) client spans - {pull}2067[#2067]
* Fix Webflux response status code - {pull}1948[#1948]
* Ensure path filtering is applied when Servlet path is not available - {pull}2099[#2099]
* Align span subtype for MS SqlServer - {pull}2112[#2112]
* Fix potential destination host name corruption in OkHttp client spans - {pull}2118[#2118]

[float]
===== Refactorings
* Migrate several plugins to indy dispatcher {pull}2087[#2087], {pull}2088[#2088], {pull}2090[#2090], {pull}2094[#2094], {pull}2095[#2095]

[[release-notes-1.25.0]]
==== 1.25.0 - 2021/07/22

[float]
===== Potentially breaking changes
* If you rely on instrumentations that are in the `experimental` group, you must now set `enable_experimental_instrumentations=true` otherwise
the experimental instrumentations will be disabled by default. Up to version `1.24.0` using an empty value for `disable_instrumentations` was
the recommended way to override the default `disable_instrumentations=experimental`.

[float]
===== Features
* Support for inheritance of public API annotations - {pull}1805[#1805]
* JDBC instrumentation sets `context.db.instance` - {pull}1820[#1820]
* Add support for Vert.x web client- {pull}1824[#1824]
* Avoid recycling of spans and transactions that are using through the public API, so to avoid
reference-counting-related errors - {pull}1859[#1859]
* Add <<config-enable-experimental-instrumentations>> configuration option to enable experimental features - {pull}1863[#1863]
** Previously, when adding an instrumentation group to `disable_instrumentations`, we had to make sure to not forget the
default `experimental` value, for example when disabling `jdbc` instrumentation we had to set `disable_instrumentations=experimental,jdbc` otherwise
setting `disable_instrumentations=jdbc` would disable jdbc and also enable experimental features, which would not be the desired effect.
** Previously, by default `disable_instrumentations` contained `experimental`
** Now by default `disable_instrumentations` is empty and `enable_experimental_instrumentations=false`
** Set `enable_experimental_instrumentations=true` to enable experimental instrumentations
* Eliminating concerns related to log4j2 vulnerability - https://nvd.nist.gov/vuln/detail/CVE-2020-9488#vulnCurrentDescriptionTitle.
We cannot upgrade to version above 2.12.1 because this is the last version of log4j that is compatible with Java 7.
Instead, we exclude the SMTP appender (which is the vulnerable one) from our artifacts. Note that older versions of
our agent are not vulnerable as well, as the SMTP appender was never used, this is only to further reduce our users' concerns.
* Adding public APIs for setting `destination.service.resource`, `destination.address` and `destination.port` fields
for exit spans - {pull}1788[#1788]
* Only use emulated runtime attachment as fallback, remove the `--without-emulated-attach` option - {pull}1865[#1865]
* Instrument `javax.servlet.Filter` the same way as `javax.servlet.FilterChain` - {pull}1858[#1858]
* Propagate trace context headers in HTTP calls occurring from within traced exit points, for example - when using
Elasticsearch's REST client - {pull}1883[#1883]
* Added support for naming sparkjava (not Apache Spark) transactions {pull}1894[#1894]
* Added the ability to manually create exit spans, which will result with the auto creation of service nodes in the
service map and downstream service in the dependencies table - {pull}1898[#1898]
* Basic support for `com.sun.net.httpserver.HttpServer` - {pull}1854[#1854]
* Update to async-profiler 1.8.6 {pull}1907[#1907]
* Added support for setting the framework using the public api (#1908) - {pull}1909[#1909]

[float]
===== Bug fixes
* Fix NPE with `null` binary header values + properly serialize them - {pull}1842[#1842]
* Fix `ListenerExecutionFailedException` when using Spring AMQP's ReplyTo container - {pull}1872[#1872]
* Enabling log ECS reformatting when using Logback configured with `LayoutWrappingEncoder` and a pattern layout - {pull}1879[#1879]
* Fix NPE with Webflux + context propagation headers - {pull}1871[#1871]
* Fix `ClassCastException` with `ConnnectionMetaData` and multiple classloaders - {pull}1864[#1864]
* Fix NPE in `co.elastic.apm.agent.servlet.helper.ServletTransactionCreationHelper.getClassloader` - {pull}1861[#1861]
* Fix for Jboss JMX unexpected notifications - {pull}1895[#1895]

[[release-notes-1.24.0]]
==== 1.24.0 - 2021/05/31

[float]
===== Features
* Basic support for Apache Struts 2 {pull}1763[#1763]
* Extending the <<config-log-ecs-reformatting>> config option to enable the overriding of logs with ECS-reformatted
events. With the new `OVERRIDE` option, non-file logs can be ECS-reformatted automatically as well - {pull}1793[#1793]
* Instrumentation for Vert.x Web {pull}1697[#1697]
* Changed log level of vm arguments to debug
* Giving precedence for the W3C `tracecontext` header over the `elastic-apm-traceparent` header - {pull}1821[#1821]
* Add instrumentation for Webflux - {pull}1305[#1305]
* Add instrumentation for Javalin {pull}1822[#1822]

[float]
===== Bug fixes
* Fix another error related to instrumentation plugins loading on Windows - {pull}1785[#1785]
* Load Spring AMQP plugin- {pull}1784[#1784]
* Avoid `IllegalStateException` when multiple `tracestate` headers are used - {pull}1808[#1808]
* Ensure CLI attach avoids `sudo` only when required and avoid blocking - {pull}1819[#1819]
* Avoid sending metric-sets without samples, so to adhere to the intake API - {pull}1826[#1826]
* Fixing our type-pool cache, so that it can't cause OOM (softly-referenced), and it gets cleared when not used for
a while - {pull}1828[#1828]

[float]
===== Refactors
* Remove single-package limitation for embedded plugins - {pull}1780[#1780]

[[release-notes-1.23.0]]
==== 1.23.0 - 2021/04/22

[float]
===== Breaking changes
* There are breaking changes in the <<setup-attach-cli,attacher cli>>.
  See the Features section for more information.

[float]
===== Features
* Overhaul of the <<setup-attach-cli,attacher cli>> application that allows to attach the agent to running JVMs - {pull}1667[#1667]
** The artifact of the standalone cli application is now called `apm-agent-attach-cli`. The attacher API is still called `apm-agent-attach`.
** There is also a slim version of the cli application that does not bundle the Java agent.
It requires the `--agent-jar` option to be set.
** Improved logging +
The application uses {ecs-logging-java-ref}/intro.html[Java ECS logging] to emit JSON logs.
The log level can be configured with the `--log-level` option.
By default, the program is logging to the console but using the `--log-file` option, it can also log to a file.
** Attach to JVMs running under a different user (unix only) +
The JVM requires the attacher to be running under the same user as the target VM (the attachee).
The `apm-agent-attach-standalone.jar` can now be run with a user that has permissions to switch to the user that runs the target VM.
On Windows, the attacher can still only attach to JVMs that are running with under the same user.
** New include/exclude discovery rules +
*** `--include-all`: Attach to all discovered JVMs. If no matchers are provided, it will not attach to any JVMs.
*** `--include-user`/`--exclude-user`: Attach to all JVMs of a given operating system user.
*** `--include-main`/`--exclude-main`: Attach to all JVMs that whose main class/jar name, or system properties match the provided regex.
*** `--include-vmargs`/`--exclude-vmargs`: Attach to all JVMs that whose main class/jar name, or system properties match the provided regex.
** Removal of options +
*** The deprecated `--arg` option has been removed.
*** The `-i`/`--include`, `-e`/`exclude` options have been removed in favor of the `--<include|exclude>-<main|vmargs>` options.
*** The `-p`/`--pid` options have been removed in favor of the `--include-pid` option.
** Changed behavior of  the `-l`/`--list` option +
The option now only lists JVMs that match the include/exclude discovery rules.
Thus, it can be used to do a dry-run of the matchers without actually performing an attachment.
It even works in combination with `--continuous` now.
By default, the VM arguments are not printed, but only when the `-a`/`--list-vmargs` option is set.
** Remove dependency on `jps` +
Even when matching on the main class name or on system properties,
** Checks the Java version before attaching to avoid attachment on unsupported JVMs.
* Cassandra instrumentation - {pull}1712[#1712]
* Log correlation supports JBoss Logging - {pull}1737[#1737]
* Update Byte-buddy to `1.11.0` - {pull}1769[#1769]
* Support for user.domain {pull}1756[#1756]
* JAX-RS supports javax.ws.rs.PATCH
* Enabling build and unit tests on Windows - {pull}1671[#1671]

[float]
===== Bug fixes
* Fixed log correlation for log4j2 - {pull}1720[#1720]
* Fix apm-log4j1-plugin and apm-log4j2-plugin dependency on slf4j - {pull}1723[#1723]
* Avoid systematic `MessageNotWriteableException` error logging, now only visible in `debug` - {pull}1715[#1715] and {pull}1730[#1730]
* Fix rounded number format for non-english locales - {pull}1728[#1728]
* Fix `NullPointerException` on legacy Apache client instrumentation when host is `null` - {pull}1746[#1746]
* Apply consistent proxy class exclusion heuristic - {pull}1738[#1738]
* Fix micrometer serialization error - {pull}1741[#1741]
* Optimize & avoid `ensureInstrumented` deadlock by skipping stack-frame computation for Java7+ bytecode - {pull}1758[#1758]
* Fix instrumentation plugins loading on Windows - {pull}1671[#1671]

[float]
===== Refactors
* Migrate some plugins to indy dispatcher {pull}1369[#1369] {pull}1410[#1410] {pull}1374[#1374]

[[release-notes-1.22.0]]
==== 1.22.0 - 2021/03/24

[float]
===== Breaking changes
* Dots in metric names of Micrometer metrics get replaced with underscores to avoid mapping conflicts.
De-dotting be disabled via <<config-dedot-custom-metrics, `dedot_custom_metrics`>>. - {pull}1700[#1700]

[float]
===== Features
* Introducing a new mechanism to ease the development of community instrumentation plugins. See <<config-plugins-dir>> for
more details. This configuration was already added in 1.18.0, but more extensive and continuous integration testing
allows us to expose it now. It is still marked as "experimental" though, meaning that future changes in the mechanism
may break early contributed plugins. However, we highly encourage our community to try it out and we will do our best
to assist with such efforts.
* Deprecating `ignore_user_agents` in favour of `transaction_ignore_user_agents`, maintaining the same functionality -
{pull}1644[#1644]
* Update existing Hibernate Search 6 instrumentation to the final relase
* The <<config-use-path-as-transaction-name, `use_path_as_transaction_name`>> option is now dynamic
* Flushing internal and micrometer metrics before the agent shuts down - {pull}1658[#1658]
* Support for OkHttp 4.4+ -  {pull}1672[#1672]
* Adding capability to automatically create ECS-JSON-formatted version of the original application log files, through
the <<config-log-ecs-reformatting>> config option. This allows effortless ingestion of logs to Elasticsearch without
any further configuration. Supports log4j1, log4j2 and Logback. {pull}1261[#1261]
* Add support to Spring AMQP - {pull}1657[#1657]
* Adds the ability to automatically configure usage of the OpenTracing bridge in systems using ServiceLoader - {pull}1708[#1708]
* Update to async-profiler 1.8.5 - includes a fix to a Java 7 crash and enhanced safe mode to better deal with
corrupted stack frames.
* Add a warning on startup when `-Xverify:none` or `-noverify` flags are set as this can lead to crashes that are very
difficult to debug - {pull}1593[#1593]. In an upcoming version, the agent will not start when these flags are set,
unless the system property `elastic.apm.disable_bootstrap_checks` is set to true.

[float]
===== Bug fixes
* fix sample rate rounded to zero when lower than precision - {pull}1655[#1655]
* fixed a couple of bugs with the external plugin mechanism (not documented until now) - {pull}1660[#1660]
* Fix runtime attach conflict with multiple users - {pull}1704[#1704]

[[release-notes-1.21.0]]
==== 1.21.0 - 2021/02/09

[float]
===== Breaking changes
* Following PR {pull}1650[#1650], there are two slight changes with the <<config-server-url>> and <<config-server-urls>>
configuration options:
    1.  So far, setting `server_urls` with an empty string would allow the agent to work normally, apart from any action
        that requires communication with the APM Server, including the attempt to fetch a central configuration.
        Starting in this agent version, setting `server_urls` to empty string doesn't have any special meaning, it is
        the default expected configuration, where `server_url` will be used instead. In order to achieve the same
        behaviour, use the new <<config-disable-send>> configuration.
    2.  Up to this version, `server_url` was used as an alias to `server_urls`, meaning that one could potentially set
        the `server_url` config with a comma-separated list of multiple APM Server addresses, and that would have been a
        valid configuration. Starting in this agent version, `server_url` is a separate configuration, and it only accepts
        Strings that represent a single valid URL. Specifically, empty strings and commas are invalid.

[float]
===== Features
* Add cloud provider metadata to reported events, see
https://github.com/elastic/apm/blob/master/specs/agents/metadata.md#cloud-provider-metadata[spec] for details.
By default, the agent will try to automatically detect the cloud provider on startup, but this can be
configured through the <<config-cloud-provider, `cloud_provider`>> config option - {pull}1599[#1599]
* Add span & transaction `outcome` field to improve error rate calculations - {pull}1613[#1613]

[float]
===== Bug fixes
* Fixing crashes observed in Java 7 at sporadic timing by applying a few seconds delay on bootstrap - {pull}1594[#1594]
* Fallback to using "TLS" `SSLContext` when "SSL" is not available - {pull}1633[#1633]
* Fixing agent startup failure with `NullPointerException` thrown by Byte-buddy's `MultipleParentClassLoader` - {pull}1647[#1647]
* Fix cached type resolution triggering `ClassCastException` - {pull}1649[#1649]

[[release-notes-1.20.0]]
==== 1.20.0 - 2021/01/07

[float]
===== Breaking changes
* The following public API types were `public` so far and became package-private: `NoopScope`, `ScopeImpl` and `AbstractSpanImpl`.
  If your code is using them, you will need to change that when upgrading to this version.
  Related PR: {pull}1532[#1532]

[float]
===== Features
* Add support for RabbitMQ clients - {pull}1328[#1328]

[float]
===== Bug fixes
* Fix small memory allocation regression introduced with tracestate header {pull}1508[#1508]
* Fix `NullPointerException` from `WeakConcurrentMap.put` through the Elasticsearch client instrumentation - {pull}1531[#1531]
* Sending `transaction_id` and `parent_id` only for events that contain a valid `trace_id` as well - {pull}1537[#1537]
* Fix `ClassNotFoundError` with old versions of Spring resttemplate {pull}1524[#1524]
* Fix Micrometer-driven metrics validation errors by the APM Server when sending with illegal values - {pull}1559[#1559]
* Serialize all stack trace frames when setting `stack_trace_limit=-1` instead of none - {pull}1571[#1571]
* Fix `UnsupportedOperationException` when calling `ServletContext.getClassLoader()` - {pull}1576[#1576]
* Fix improper request body capturing - {pull}1579[#1579]
* Avoid `NullPointerException` due to null return values instrumentation advices - {pull}1601[#1601]
* Update async-profiler to 1.8.3 {pull}1602[1602]
* Use null-safe data structures to avoid `NullPointerException` {pull}1597[1597]
* Fix memory leak in sampling profiler mechanism - {pull}1592[#1592]

[float]
===== Refactors
* Migrate some plugins to indy dispatcher {pull}1405[#1405] {pull}1394[#1394]

[[release-notes-1.19.0]]
==== 1.19.0 - 2020/11/10

[float]
===== Features
* The agent version now includes a git hash if it's a snapshot version.
  This makes it easier to differ distinct snapshot builds of the same version.
  Example: `1.18.1-SNAPSHOT.4655910`
* Add support for sampling weight with propagation in `tracestate` W3C header {pull}1384[#1384]
* Adding two more valid options to the `log_level` config: `WARNING` (equivalent to `WARN`) and `CRITICAL`
  (will be treated as `ERROR`) - {pull}1431[1431]
* Add the ability to disable Servlet-related spans for `INCLUDE`, `FORWARD` and `ERROR` dispatches (without affecting
  basic Servlet capturing) by adding `servlet-api-dispatch` to <<config-disable-instrumentations>> - {pull}1448[1448]
* Add Sampling Profiler support for AArch64 architectures - {pull}1443[1443]
* Support proper transaction naming when using Spring's `ServletWrappingController` - {pull}1461[#1461]
* Update async-profiler to 1.8.2 {pull}1471[1471]
* Update existing Hibernate Search 6 instrumentation to work with the latest CR1 release
* Deprecating the `addLabel` public API in favor of `setLabel` (still supporting `addLabel`) - {pull}1449[#1449]

[float]
===== Bug fixes
* Fix `HttpUrlConnection` instrumentation issue (affecting distributed tracing as well) when using HTTPS without using
  `java.net.HttpURLConnection#disconnect` - {pull}1447[1447]
* Fixes class loading issue that can occur when deploying multiple applications to the same application server - {pull}1458[#1458]
* Fix ability to disable agent on startup wasn't working for runtime attach {pull}1444[1444]
* Avoid `UnsupportedOperationException` on some spring application startup {pull}1464[1464]
* Fix ignored runtime attach `config_file` {pull}1469[1469]
* Fix `IllegalAccessError: Module 'java.base' no access to: package 'java.lang'...` in J9 VMs of Java version >= 9 -
  {pull}1468[#1468]
* Fix JVM version parsing on HP-UX {pull}1477[#1477]
* Fix Spring-JMS transactions lifecycle management when using multiple concurrent consumers - {pull}1496[#1496]

[float]
===== Refactors
* Migrate some plugins to indy dispatcher {pull}1404[1404] {pull}1411[1411]
* Replace System Rules with System Lambda {pull}1434[#1434]

[[release-notes-1.18.1]]
==== 1.18.1 - 2020/10/06

[float]
===== Refactors
* Migrate some plugins to indy dispatcher {pull}1362[1362] {pull}1366[1366] {pull}1363[1363] {pull}1383[1383] {pull}1368[1368] {pull}1364[1364] {pull}1365[1365] {pull}1367[1367] {pull}1371[1371]

[float]
===== Bug fixes
* Fix instrumentation error for HttpClient - {pull}1402[#1402]
* Eliminate `unsupported class version error` messages related to loading the Java 11 HttpClient plugin in pre-Java-11 JVMs {pull}1397[1397]
* Fix rejected metric events by APM Server with response code 400 due to data validation error - sanitizing Micrometer
metricset tag keys - {pull}1413[1413]
* Fix invalid micrometer metrics with non-numeric values {pull}1419[1419]
* Fix `NoClassDefFoundError` with JDBC instrumentation plugin {pull}1409[1409]
* Apply `disable_metrics` config to Micrometer metrics - {pull}1421[1421]
* Remove cgroup `inactive_file.bytes` metric according to spec {pull}1422[1422]

[[release-notes-1.18.0]]
==== 1.18.0 - 2020/09/08

[float]
===== Features
* Deprecating `ignore_urls` config in favour of <<config-transaction-ignore-urls, `transaction_ignore_urls`>> to align
  with other agents, while still allowing the old config name for backward compatibility - {pull}1315[#1315]
* Enabling instrumentation of classes compiled with Java 1.4. This is reverting the restriction of instrumenting only
  bytecode of Java 1.5 or higher ({pull}320[#320]), which was added due to potential `VerifyError`. Such errors should be
  avoided now by the usage of `TypeConstantAdjustment` - {pull}1317[#1317]
* Enabling agent to work without attempting any communication with APM server, by allowing setting `server_urls` with
  an empty string - {pull}1295[#1295]
* Add <<metrics-micrometer, micrometer support>> - {pull}1303[#1303]
* Add `profiling_inferred_spans_lib_directory` option to override the default temp directory used for exporting the async-profiler library.
  This is useful for server-hardened environments where `/tmp` is often configured with `noexec`, leading to `java.lang.UnsatisfiedLinkError` errors - {pull}1350[#1350]
* Create spans for Servlet dispatches to FORWARD, INCLUDE and ERROR - {pull}1212[#1212]
* Support JDK 11 HTTPClient - {pull}1307[#1307]
* Lazily create profiler temporary files {pull}1360[#1360]
* Convert the followings to Indy Plugins (see details in <<release-notes-1.18.0.rc1, 1.18.0-rc1 relase notes>>): gRPC,
  AsyncHttpClient, Apache HttpClient
* The agent now collects cgroup memory metrics (see details in <<metrics-cgroup,Metrics page>>)
* Update async-profiler to 1.8.1 {pull}1382[#1382]
* Runtime attach install option is promoted to 'beta' status (was experimental).

[float]
===== Bug fixes
* Fixes a `NoClassDefFoundError` in the JMS instrumentation of `MessageListener` - {pull}1287[#1287]
* Fix `/ by zero` error message when setting `server_urls` with an empty string - {pull}1295[#1295]
* Fix `ClassNotFoundException` or `ClassCastException` in some cases where special log4j configurations are used - {pull}1322[#1322]
* Fix `NumberFormatException` when using early access Java version - {pull}1325[#1325]
* Fix `service_name` config being ignored when set to the same auto-discovered default value - {pull}1324[#1324]
* Fix service name error when updating a web app on a Servlet container - {pull}1326[#1326]
* Fix remote attach 'jps' executable not found when 'java' binary is symlinked ot a JRE - {pull}1352[#1352]

[[release-notes-1.18.0.rc1]]
==== 1.18.0.RC1 - 2020/07/22

This release candidate adds some highly anticipated features:
It’s now possible to attach the agent at runtime in more cases than before.
Most notably, it enables runtime attachment on JBoss, WildFly, Glassfish/Payara,
and other OSGi runtimes such as Atlassian Jira and Confluence.

To make this and other significant features, such as https://github.com/elastic/apm-agent-java/issues/937[external plugins], possible,
we have implemented major changes to the architecture of the agent.
The agent now relies on the `invokedynamic` bytecode instruction to make plugin development easier, safer, and more efficient.
As early versions of Java 7 and Java 8 have unreliable support for invokedynamic,
we now require a minimum update level of 60 for Java 7 (7u60+) in addition to the existing minimum update level of 40 for Java 8 (8u40+).

We’re looking for users who would like to try this out to give feedback.
If we see that the `invokedynamic`-based approach (https://github.com/elastic/apm-agent-java/pull/1230[indy plugins]) works well, we can continue and migrate the rest of the plugins.
After the migration has completed, we can move forward with external plugins and remove the experimental label from runtime attachment.

If all works like in our testing, you would not see `NoClassDefFoundError` s anymore when, for example, trying to attach the agent at runtime to an OSGi container or a JBoss server.
Also, non-standard OSGi containers, such as Atlassian Jira and other technologies with restrictive class loading policies, such as MuleSoft ESB, will benefit from this change.

In the worst case, there might be JVM crashes due to `invokedynamic`-related JVM bugs.
However, we already disable the agent when attached to JVM versions that are known to be problematic.
Another potentially problematic area is that we now dynamically raise the bytecode version of instrumented classes to be at least bytecode version 51 (Java 7).
This is needed in order to be able to use the `invokedynamic` instruction.
This requires re-computation of stack map frames which makes instrumentation a bit slower.
We don't anticipate notable slowdowns unless you extensively (over-)use <<config-trace-methods, `trace_methods`>>.

[float]
===== Breaking changes
* Early Java 7 versions, prior to update 60, are not supported anymore.
  When trying to attach to a non-supported version, the agent will disable itself and not apply any instrumentations.

[float]
===== Features
* Experimental support for runtime attachment now also for OSGi containers, JBoss, and WildFly
* New mitigation of OSGi bootdelegation errors (`NoClassDefFoundError`).
  You can remove any `org.osgi.framework.bootdelegation` related configuration.
  This release also removes the configuration option `boot_delegation_packages`.
* Overhaul of the `ExecutorService` instrumentation that avoids `ClassCastException` issues - {pull}1206[#1206]
* Support for `ForkJoinPool` and `ScheduledExecutorService` (see <<supported-async-frameworks>>)
* Support for `ExecutorService#invokeAny` and `ExecutorService#invokeAll`
* Added support for `java.util.TimerTask` - {pull}1235[#1235]
* Add capturing of request body in Elasticsearch queries: `_msearch`, `_count`, `_msearch/template`, `_search/template`, `_rollup_search` - {pull}1222[#1222]
* Add <<config-enabled,`enabled`>> flag
* Add experimental support for Scala Futures
* The agent now collects heap memory pools metrics - {pull}1228[#1228]

[float]
===== Bug fixes
* Fixes error capturing for log4j2 loggers. Version 1.17.0 introduced a regression.
* Fixes `NullPointerException` related to JAX-RS and Quartz instrumentation - {pull}1249[#1249]
* Expanding k8s pod ID discovery to some formerly non-supported environments
* When `recording` is set to `false`, the agent will not send captured errors anymore.
* Fixes NPE in Dubbo instrumentation that occurs when the application is acting both as a provider and as a consumer - {pull}1260[#1260]
* Adding a delay by default what attaching the agent to Tomcat using the premain route to work around the JUL
  deadlock issue - {pull}1262[#1262]
* Fixes missing `jboss.as:*` MBeans on JBoss - {pull}1257[#1257]


[[release-notes-1.17.0]]
==== 1.17.0 - 2020/06/17

[float]
===== Features
* Log files are now rotated after they reach <<config-log-file-size>>.
There will always be one history file `${log_file}.1`.
* Add <<config-log-format-sout>> and <<config-log-format-file>> with the options `PLAIN_TEXT` and `JSON`.
The latter uses https://github.com/elastic/ecs-logging-java[ecs-logging-java] to format the logs.
* Exposing <<config-classes-excluded-from-instrumentation>> config - {pull}1187[#1187]
* Add support for naming transactions based on Grails controllers. Supports Grails 3+ - {pull}1171[#1171]
* Add support for the Apache/Alibaba Dubbo RPC framework
* Async Profiler version upgraded to 1.7.1, with a new debugging flag for the stack frame recovery mechanism - {pull}1173[#1173]

[float]
===== Bug fixes
* Fixes `IndexOutOfBoundsException` that can occur when profiler-inferred spans are enabled.
  This also makes the profiler more resilient by just removing the call tree related to the exception (which might be in an invalid state)
  as opposed to stopping the profiler when an exception occurs.
* Fix `NumberFormatException` when parsing Ingres/Actian JDBC connection strings - {pull}1198[#1198]
* Prevent agent from overriding JVM configured truststore when not using HTTPS for communication with APM server - {pull}1203[#1203]
* Fix `java.lang.IllegalStateException` with `jps` JVM when using continuous runtime attach - {pull}1205[1205]
* Fix agent trying to load log4j2 plugins from application - {pull}1214[1214]
* Fix memory leak in gRPC instrumentation plugin - {pull}1196[1196]
* Fix HTTPS connection failures when agent is configured to use HTTPS to communicate with APM server {pull}1209[1209]

[[release-notes-1.16.0]]
==== 1.16.0 - 2020/05/13

[float]
===== Features

* The log correlation feature now adds `error.id` to the MDC. See <<supported-logging-frameworks>> for details. - {pull}1050[#1050]
* Deprecating the `incubating` tag in favour of the `experimental` tag. This is not a breaking change, so former
<<config-disable-instrumentations,`disable_instrumentation`>> configuration containing the `incubating` tag will still be respected - {pull}1123[#1123]
* Add a `--without-emulated-attach` option for runtime attachment to allow disabling this feature as a workaround.
* Add workaround for JDK bug JDK-8236039 with TLS 1.3 {pull}1149[#1149]
* Add log level `OFF` to silence agent logging
* Adds <<config-span-min-duration,`span_min_duration`>> option to exclude fast executing spans.
  When set together with one of the more specific thresholds - `trace_methods_duration_threshold` or `profiling_inferred_spans_min_duration`,
  the higher threshold will determine which spans will be discarded.
* Automatically instrument quartz jobs from the quartz-jobs artifact {pull}1170[#1170]
* Perform re-parenting of regular spans to be a child of profiler-inferred spans. Requires APM Server and Kibana 7.8.0. {pull}1117[#1117]
* Upgrade Async Profiler version to 1.7.0

[float]
===== Bug fixes

* When Servlet-related Exceptions are handled through exception handlers that return a 200 status code, agent shouldn't override with 500 - {pull}1103[#1103]
* Exclude Quartz 1 from instrumentation to avoid
  `IncompatibleClassChangeError: Found class org.quartz.JobExecutionContext, but interface was expected` - {pull}1108[#1108]
* Fix breakdown metrics span sub-types {pull}1113[#1113]
* Fix flaky gRPC server instrumentation {pull}1122[#1122]
* Fix side effect of calling `Statement.getUpdateCount` more than once {pull}1139[#1139]
* Stop capturing JDBC affected rows count using `Statement.getUpdateCount` to prevent unreliable side-effects {pull}1147[#1147]
* Fix OpenTracing error tag handling (set transaction error result when tag value is `true`) {pull}1159[#1159]
* Due to a bug in the build we didn't include the gRPC plugin in the build so far
* `java.lang.ClassNotFoundException: Unable to load class 'jdk.internal...'` is thrown when tracing specific versions of Atlassian systems {pull}1168[#1168]
* Make sure spans are kept active during `AsyncHandler` methods in the `AsyncHttpClient`
* CPU and memory metrics are sometimes not reported properly when using IBM J9 {pull}1148[#1148]
* `NullPointerException` thrown by the agent on WebLogic {pull}1142[#1142]

[[release-notes-1.15.0]]
==== 1.15.0 - 2020/03/27

[float]
===== Breaking changes

* Ordering of configuration sources has slightly changed, please review <<configuration>>:
** `elasticapm.properties` file now has higher priority over java system properties and environment variables, +
This change allows to change dynamic options values at runtime by editing file, previously values set in java properties
or environment variables could not be overridden, even if they were dynamic.
* Renamed some configuration options related to the experimental profiler-inferred spans feature ({pull}1084[#1084]):
** `profiling_spans_enabled` -> `profiling_inferred_spans_enabled`
** `profiling_sampling_interval` -> `profiling_inferred_spans_sampling_interval`
** `profiling_spans_min_duration` -> `profiling_inferred_spans_min_duration`
** `profiling_included_classes` -> `profiling_inferred_spans_included_classes`
** `profiling_excluded_classes` -> `profiling_inferred_spans_excluded_classes`
** Removed `profiling_interval` and `profiling_duration` (both are fixed to 5s now)

[float]
===== Features

* Gracefully abort agent init when running on a known Java 8 buggy JVM {pull}1075[#1075].
* Add support for <<supported-databases, Redis Redisson client>>
* Makes <<config-instrument>>, <<config-trace-methods>>, and <<config-disable-instrumentations>> dynamic.
Note that changing these values at runtime can slow down the application temporarily.
* Do not instrument Servlet API before 3.0 {pull}1077[#1077]
* Add support for API keys for apm backend authentication {pull}1083[#1083]
* Add support for <<supported-rpc-frameworks, gRPC>> client & server instrumentation {pull}1019[#1019]
* Deprecating `active` configuration option in favor of `recording`.
  Setting `active` still works as it's now an alias for `recording`.

[float]
===== Bug fixes

* When JAX-RS-annotated method delegates to another JAX-RS-annotated method, transaction name should include method A - {pull}1062[#1062]
* Fixed bug that prevented an APM Error from being created when calling `org.slf4j.Logger#error` - {pull}1049[#1049]
* Wrong address in JDBC spans for Oracle, MySQL and MariaDB when multiple hosts are configured - {pull}1082[#1082]
* Document and re-order configuration priorities {pull}1087[#1087]
* Improve heuristic for `service_name` when not set through config {pull}1097[#1097]


[[release-notes-1.14.0]]
==== 1.14.0 - 2020/03/04

[float]
===== Features

* Support for the official https://www.w3.org/TR/trace-context[W3C] `traceparent` and `tracestate` headers. +
  The agent now accepts both the `elastic-apm-traceparent` and the official `traceparent` header.
By default, it sends both headers on outgoing requests, unless <<config-use-elastic-traceparent-header, `use_elastic_traceparent_header`>> is set to false.
* Creating spans for slow methods with the help of the sampling profiler https://github.com/jvm-profiling-tools/async-profiler[async-profiler].
This is a low-overhead way of seeing which methods make your transactions slow and a replacement for the `trace_methods` configuration option.
See <<supported-java-methods>> for more details
* Adding a Circuit Breaker to pause the agent when stress is detected on the system and resume when the stress is relieved.
See <<circuit-breaker>> and {pull}1040[#1040] for more info.
* `Span#captureException` and `Transaction#captureException` in public API return reported error id - {pull}1015[#1015]

[float]
===== Bug fixes

* java.lang.IllegalStateException: Cannot resolve type description for <com.another.commercial.apm.agent.Class> - {pull}1037[#1037]
* properly handle `java.sql.SQLException` for unsupported JDBC features {pull}[#1035] https://github.com/elastic/apm-agent-java/issues/1025[#1025]

[[release-notes-1.13.0]]
==== 1.13.0 - 2020/02/11

[float]
===== Features

* Add support for <<supported-databases, Redis Lettuce client>>
* Add `context.message.age.ms` field for JMS message receiving spans and transactions - {pull}970[#970]
* Instrument log4j2 Logger#error(String, Throwable) ({pull}919[#919]) Automatically captures exceptions when calling `logger.error("message", exception)`
* Add instrumentation for external process execution through `java.lang.Process` and Apache `commons-exec` - {pull}903[#903]
* Add `destination` fields to exit span contexts - {pull}976[#976]
* Removed `context.message.topic.name` field - {pull}993[#993]
* Add support for Kafka clients - {pull}981[#981]
* Add support for binary `traceparent` header format (see the https://github.com/elastic/apm/blob/master/docs/agent-development.md#Binary-Fields[spec]
for more details) - {pull}1009[#1009]
* Add support for log correlation for log4j and log4j2, even when not used in combination with slf4j.
  See <<supported-logging-frameworks>> for details.

[float]
===== Bug Fixes

* Fix parsing value of `trace_methods` configuration property {pull}930[#930]
* Workaround for `java.util.logging` deadlock {pull}965[#965]
* JMS should propagate traceparent header when transactions are not sampled {pull}999[#999]
* Spans are not closed if JDBC implementation does not support `getUpdateCount` {pull}1008[#1008]

[[release-notes-1.12.0]]
==== 1.12.0 - 2019/11/21

[float]
===== Features
* JMS Enhancements {pull}911[#911]:
** Add special handling for temporary queues/topics
** Capture message bodies of text Messages
*** Rely on the existing `ELASTIC_APM_CAPTURE_BODY` agent config option (off by default).
*** Send as `context.message.body`
*** Limit size to 10000 characters. If longer than this size, trim to 9999 and append with ellipsis
** Introduce the `ignore_message_queues` configuration to disable instrumentation (message tagging) for specific
      queues/topics as suggested in {pull}710[#710]
** Capture predefined message headers and all properties
*** Rely on the existing `ELASTIC_APM_CAPTURE_HEADERS` agent config option.
*** Send as `context.message.headers`
*** Sanitize sensitive headers/properties based on the `sanitize_field_names` config option
* Added support for the MongoDB sync driver. See <<supported-databases, supported data stores>>.

[float]
===== Bug Fixes
* JDBC regression- `PreparedStatement#executeUpdate()` and `PreparedStatement#executeLargeUpdate()` are not traced {pull}918[#918]
* When systemd cgroup driver is used, the discovered Kubernetes pod UID contains "_" instead of "-" {pull}920[#920]
* DB2 jcc4 driver is not traced properly {pull}926[#926]

[[release-notes-1.11.0]]
==== 1.11.0 - 2019/10/31

[float]
===== Features
* Add the ability to configure a unique name for a JVM within a service through the
<<config-service-node-name, `service_node_name`>>
config option]
* Add ability to ignore some exceptions to be reported as errors <<config-ignore-exceptions[ignore_exceptions]
* Applying new logic for JMS `javax.jms.MessageConsumer#receive` so that, instead of the transaction created for the 
   polling method itself (ie from `receive` start to end), the agent will create a transaction attempting to capture
   the code executed during actual message handling.
   This logic is suitable for environments where polling APIs are invoked within dedicated polling threads.
   This polling transaction creation strategy can be reversed through a configuration option (`message_polling_transaction_strategy`)
   that is not exposed in the properties file by default.
* Send IP obtained through `javax.servlet.ServletRequest#getRemoteAddr()` in `context.request.socket.remote_address`
   instead of parsing from headers {pull}889[#889]
* Added `ElasticApmAttacher.attach(String propertiesLocation)` to specify a custom properties location
* Logs message when `transaction_max_spans` has been exceeded {pull}849[#849]
* Report the number of affected rows by a SQL statement (UPDATE,DELETE,INSERT) in 'affected_rows' span attribute {pull}707[#707]
* Add <<public-api, `@Traced`>> annotation which either creates a span or a transaction, depending on the context
* Report JMS destination as a span/transaction context field {pull}906[#906]
* Added <<config-capture-jmx-metrics, `capture_jmx_metrics`>> configuration option

[float]
===== Bug Fixes
* JMS creates polling transactions even when the API invocations return without a message
* Support registering MBeans which are added after agent startup

[[release-notes-1.10.0]]
==== 1.10.0 - 2019/09/30

[float]
===== Features
* Add ability to manually specify reported <<config-hostname, hostname>>
* Add support for <<supported-databases, Redis Jedis client>>.
* Add support for identifying target JVM to attach apm agent to using JVM property. See also the documentation of the <<setup-attach-cli-usage-options, `--include` and `--exclude` flags>>
* Added <<config-capture-jmx-metrics, `capture_jmx_metrics`>> configuration option
* Improve servlet error capture {pull}812[#812]
  Among others, now also takes Spring MVC `@ExceptionHandler`s into account
* Instrument Logger#error(String, Throwable) {pull}821[#821]
  Automatically captures exceptions when calling `logger.error("message", exception)`
* Easier log correlation with https://github.com/elastic/java-ecs-logging. See <<log-correlation, docs>>.
* Avoid creating a temp agent file for each attachment {pull}859[#859]
* Instrument `View#render` instead of `DispatcherServlet#render` {pull}829[#829]
  This makes the transaction breakdown graph more useful. Instead of `dispatcher-servlet`, the graph now shows a type which is based on the view name, for example, `FreeMarker` or `Thymeleaf`.

[float]
===== Bug Fixes
* Error in log when setting <<config-server-urls, server_urls>>
 to an empty string - `co.elastic.apm.agent.configuration.ApmServerConfigurationSource - Expected previousException not to be null`
* Avoid terminating the TCP connection to APM Server when polling for configuration updates {pull}823[#823]

[[release-notes-1.9.0]]
==== 1.9.0 - 2019/08/22

[float]
===== Features
* Upgrading supported OpenTracing version from 0.31 to 0.33
* Added annotation and meta-annotation matching support for `trace_methods`, for example:
** `public @java.inject.* org.example.*` (for annotation)
** `public @@javax.enterprise.context.NormalScope org.example.*` (for meta-annotation)
* The runtime attachment now also works when the `tools.jar` or the `jdk.attach` module is not available.
This means you don't need a full JDK installation - the JRE is sufficient.
This makes the runtime attachment work in more environments such as minimal Docker containers.
Note that the runtime attachment currently does not work for OSGi containers like those used in many application servers such as JBoss and WildFly.
See the <<setup-attach-cli, documentation>> for more information.
* Support for Hibernate Search

[float]
===== Bug Fixes
* A warning in logs saying APM server is not available when using 1.8 with APM server 6.x.
Due to that, agent 1.8.0 will silently ignore non-string labels, even if used with APM server of versions 6.7.x or 6.8.x that support such.
If APM server version is <6.7 or 7.0+, this should have no effect. Otherwise, upgrade the Java agent to 1.9.0+.
* `ApacheHttpAsyncClientInstrumentation` matching increases startup time considerably
* Log correlation feature is active when `active==false`
* Tomcat's memory leak prevention mechanism is causing a... memory leak. JDBC statement map is leaking in Tomcat if the application that first used it is undeployed/redeployed.
See https://discuss.elastic.co/t/elastic-apm-agent-jdbchelper-seems-to-use-a-lot-of-memory/195295[this related discussion].

[float]
==== Breaking Changes
* The `apm-agent-attach.jar` is not executable anymore.
Use `apm-agent-attach-standalone.jar` instead.

[[release-notes-1.8.0]]
==== 1.8.0 - 2019/07/30

[float]
===== Features
* Added support for tracking https://www.elastic.co/guide/en/kibana/7.3/transactions.html[time spent by span type].
   Can be disabled by setting https://www.elastic.co/guide/en/apm/agent/java/current/config-core.html#config-breakdown-metrics[`breakdown_metrics`] to `false`.
* Added support for https://www.elastic.co/guide/en/kibana/7.3/agent-configuration.html[central configuration].
   Can be disabled by setting <<config-central-config, `central_config`>> to `false`.
* Added support for Spring's JMS flavor - instrumenting `org.springframework.jms.listener.SessionAwareMessageListener`
* Added support to legacy ApacheHttpClient APIs (which adds support to Axis2 configured to use ApacheHttpClient)
* Added support for setting <<config-server-urls, `server_urls`>> dynamically via properties file {pull}723[#723]
* Added <<config-config-file, `config_file`>> option
* Added option to use `@javax.ws.rs.Path` value as transaction name <<config-use-jaxrs-path-as-transaction-name, `use_jaxrs_path_as_transaction_name`>>
* Instrument quartz jobs <<supported-scheduling-frameworks, docs>>
* SQL parsing improvements {pull}696[#696]
* Introduce priorities for transaction name {pull}748[#748].
   Now uses the path as transaction name if <<config-use-path-as-transaction-name, `use_path_as_transaction_name`>> is set to `true`
   rather than `ServletClass#doGet`.
   But if a name can be determined from a high level framework,
   like Spring MVC, that takes precedence.
   User-supplied names from the API always take precedence over any others.
* Use JSP path name as transaction name as opposed to the generated servlet class name {pull}751[#751]

[float]
===== Bug Fixes
* Some JMS Consumers and Producers are filtered due to class name filtering in instrumentation matching
* Jetty: When no display name is set and context path is "/" transaction service names will now correctly fall back to configured values
* JDBC's `executeBatch` is not traced
* Drops non-String labels when connected to APM Server < 6.7 to avoid validation errors {pull}687[#687]
* Parsing container ID in cloud foundry garden {pull}695[#695]
* Automatic instrumentation should not override manual results {pull}752[#752]

[float]
===== Breaking changes
* The log correlation feature does not add `span.id` to the MDC anymore but only `trace.id` and `transaction.id` {pull}742[#742].

[[release-notes-1.7.0]]
==== 1.7.0 - 2019/06/13

[float]
===== Features
* Added the `trace_methods_duration_threshold` config option. When using the `trace_methods` config option with wild cards,
this enables considerable reduction of overhead by limiting the number of spans captured and reported
(see more details in config documentation).
NOTE: Using wildcards is still not the recommended approach for the `trace_methods` feature.
* Add `Transaction#addCustomContext(String key, String|Number|boolean value)` to public API
* Added support for AsyncHttpClient 2.x
* Added <<config-global-labels, `global_labels`>> configuration option.
This requires APM Server 7.2+.
* Added basic support for JMS- distributed tracing for basic scenarios of `send`, `receive`, `receiveNoWait` and `onMessage`.
Both Queues and Topics are supported.
Async `send` APIs are not supported in this version.
NOTE: This feature is currently marked as "experimental" and is disabled by default. In order to enable,
it is required to set the
<<config-disable-instrumentations, `disable_instrumentations`>>
configuration property to an empty string.
* Improved OSGi support: added a configuration option for `bootdelegation` packages {pull}641[#641]
* Better span names for SQL spans. For example, `SELECT FROM user` instead of just `SELECT` {pull}633[#633]

[float]
===== Bug Fixes
* ClassCastException related to async instrumentation of Pilotfish Executor causing thread hang (applied workaround)
* NullPointerException when computing Servlet transaction name with null HTTP method name
* FileNotFoundException when trying to find implementation version of jar with encoded URL
* NullPointerException when closing Apache AsyncHttpClient request producer
* Fixes loading of `elasticapm.properties` for Spring Boot applications
* Fix startup error on WebLogic 12.2.1.2.0 {pull}649[#649]
* Disable metrics reporting and APM Server health check when active=false {pull}653[#653]

[[release-notes-1.6.1]]
==== 1.6.1 - 2019/04/26

[float]
===== Bug Fixes
* Fixes transaction name for non-sampled transactions https://github.com/elastic/apm-agent-java/issues/581[#581]
* Makes log_file option work again https://github.com/elastic/apm-agent-java/issues/594[#594]
* Async context propagation fixes
** Fixing some async mechanisms lifecycle issues https://github.com/elastic/apm-agent-java/issues/605[#605]
** Fixes exceptions when using WildFly managed executor services https://github.com/elastic/apm-agent-java/issues/589[#589]
** Exclude glassfish Executor which does not permit wrapped runnables https://github.com/elastic/apm-agent-java/issues/596[#596]
** Exclude DumbExecutor https://github.com/elastic/apm-agent-java/issues/598[#598]
* Fixes Manifest version reading error to support `jar:file` protocol https://github.com/elastic/apm-agent-java/issues/601[#601]
* Fixes transaction name for non-sampled transactions https://github.com/elastic/apm-agent-java/issues/597[#597]
* Fixes potential classloader deadlock by preloading `FileSystems.getDefault()` https://github.com/elastic/apm-agent-java/issues/603[#603]

[[release-notes-1.6.0]]
==== 1.6.0 - 2019/04/16

[float]
===== Related Announcements
* Java APM Agent became part of the Cloud Foundry Java Buildpack as of https://github.com/cloudfoundry/java-buildpack/releases/tag/v4.19[Release v4.19]

[float]
===== Features
* Support Apache HttpAsyncClient - span creation and cross-service trace context propagation
* Added the `jvm.thread.count` metric, indicating the number of live threads in the JVM (daemon and non-daemon)
* Added support for WebLogic
* Added support for Spring `@Scheduled` and EJB `@Schedule` annotations - https://github.com/elastic/apm-agent-java/pull/569[#569]

[float]
===== Bug Fixes
* Avoid that the agent blocks server shutdown in case the APM Server is not available - https://github.com/elastic/apm-agent-java/pull/554[#554]
* Public API annotations improper retention prevents it from being used with Groovy - https://github.com/elastic/apm-agent-java/pull/567[#567]
* Eliminate side effects of class loading related to Instrumentation matching mechanism

[[release-notes-1.5.0]]
==== 1.5.0 - 2019/03/26

[float]
===== Potentially breaking changes
* If you didn't explicitly set the <<config-service-name, `service_name`>>
previously and you are dealing with a servlet-based application (including Spring Boot),
your `service_name` will change.
See the documentation for <<config-service-name[`service_name`]
and the corresponding section in _Features_ for more information.
Note: this requires APM Server 7.0+. If using previous versions, nothing will change.

[float]
===== Features
* Added property `"allow_path_on_hierarchy"` to JAX-RS plugin, to lookup inherited usage of `@path`
* Support for number and boolean labels in the public API {pull}497[497].
This change also renames `tag` to `label` on the API level to be compliant with the https://github.com/elastic/ecs#-base-fields[Elastic Common Schema (ECS)].
The `addTag(String, String)` method is still supported but deprecated in favor of `addLabel(String, String)`.
As of version 7.x of the stack, labels will be stored under `labels` in Elasticsearch.
Previously, they were stored under `context.tags`.
* Support async queries made by Elasticsearch REST client
* Added `setStartTimestamp(long epochMicros)` and `end(long epochMicros)` API methods to `Span` and `Transaction`,
allowing to set custom start and end timestamps.
* Auto-detection of the `service_name` based on the `<display-name>` element of the `web.xml` with a fallback to the servlet context path.
If you are using a spring-based application, the agent will use the setting for `spring.application.name` for its `service_name`.
See the documentation for <<config-service-name, `service_name`>>
for more information.
Note: this requires APM Server 7.0+. If using previous versions, nothing will change.
* Previously, enabling <<config-capture-body, `capture_body`>> could only capture form parameters.
Now it supports all UTF-8 encoded plain-text content types.
The option <<config-capture-body-content-types, `capture_body_content_types`>>
controls which `Content-Type`s should be captured.
* Support async calls made by OkHttp client (`Call#enqueue`)
* Added support for providing config options on agent attach.
** CLI example: `--config server_urls=http://localhost:8200,http://localhost:8201`
** API example: `ElasticApmAttacher.attach(Map.of("server_urls", "http://localhost:8200,http://localhost:8201"));`

[float]
===== Bug Fixes
* Logging integration through MDC is not working properly - https://github.com/elastic/apm-agent-java/issues/499[#499]
* ClassCastException with adoptopenjdk/openjdk11-openj9 - https://github.com/elastic/apm-agent-java/issues/505[#505]
* Span count limitation is not working properly - reported https://discuss.elastic.co/t/kibana-apm-not-showing-spans-which-are-visible-in-discover-too-many-spans/171690[in our forum]
* Java agent causes Exceptions in Alfresco cluster environment due to failure in the instrumentation of Hazelcast `Executor`s - reported https://discuss.elastic.co/t/cant-run-apm-java-agent-in-alfresco-cluster-environment/172962[in our forum]

[[release-notes-1.4.0]]
==== 1.4.0 - 2019/02/14

[float]
===== Features
* Added support for sync calls of OkHttp client
* Added support for context propagation for `java.util.concurrent.ExecutorService`s
* The `trace_methods` configuration now allows to omit the method matcher.
   Example: `com.example.*` traces all classes and methods within the `com.example` package and sub-packages.
* Added support for JSF. Tested on WildFly, WebSphere Liberty and Payara with embedded JSF implementation and on Tomcat and Jetty with
 MyFaces 2.2 and 2.3
* Introduces a new configuration option `disable_metrics` which disables the collection of metrics via a wildcard expression.
* Support for HttpUrlConnection
* Adds `subtype` and `action` to spans. This replaces former typing mechanism where type, subtype and action were all set through
   the type in an hierarchical dotted-syntax. In order to support existing API usages, dotted types are parsed into subtype and action,
   however `Span.createSpan` and `Span.setType` are deprecated starting this version. Instead, type-less spans can be created using the new
   `Span.startSpan` API and typed spans can be created using the new `Span.startSpan(String type, String subtype, String action)` API
* Support for JBoss EAP 6.4, 7.0, 7.1 and 7.2
* Improved startup times
* Support for SOAP (JAX-WS).
   SOAP client create spans and propagate context.
   Transactions are created for `@WebService` classes and `@WebMethod` methods.

[float]
===== Bug Fixes
* Fixes a failure in BitBucket when agent deployed https://github.com/elastic/apm-agent-java/issues/349[#349]
* Fixes increased CPU consumption https://github.com/elastic/apm-agent-java/issues/453[#453] and https://github.com/elastic/apm-agent-java/issues/443[#443]
* Fixed some OpenTracing bridge functionalities that were not working when auto-instrumentation is disabled
* Fixed an error occurring when ending an OpenTracing span before deactivating
* Sending proper `null` for metrics that have a NaN value
* Fixes JVM crash with Java 7 https://github.com/elastic/apm-agent-java/issues/458[#458]
* Fixes an application deployment failure when using EclipseLink and `trace_methods` configuration https://github.com/elastic/apm-agent-java/issues/474[#474]

[[release-notes-1.3.0]]
==== 1.3.0 - 2019/01/10

[float]
===== Features
* The agent now collects system and JVM metrics https://github.com/elastic/apm-agent-java/pull/360[#360]
* Add API methods `ElasticApm#startTransactionWithRemoteParent` and `Span#injectTraceHeaders` to allow for manual context propagation https://github.com/elastic/apm-agent-java/pull/396[#396].
* Added `trace_methods` configuration option which lets you define which methods in your project or 3rd party libraries should be traced.
   To create spans for all `public` methods of classes whose name ends in `Service` which are in a sub-package of `org.example.services` use this matcher:
   `public org.example.services.*.*Service#*` https://github.com/elastic/apm-agent-java/pull/398[#398]
* Added span for `DispatcherServlet#render` https://github.com/elastic/apm-agent-java/pull/409[#409].
* Flush reporter on shutdown to make sure all recorded Spans are sent to the server before the program exits https://github.com/elastic/apm-agent-java/pull/397[#397]
* Adds Kubernetes https://github.com/elastic/apm-agent-java/issues/383[#383] and Docker metadata to, enabling correlation with the Kibana Infra UI.
* Improved error handling of the Servlet Async API https://github.com/elastic/apm-agent-java/issues/399[#399]
* Support async API’s used with AsyncContext.start https://github.com/elastic/apm-agent-java/issues/388[#388]

[float]
===== Bug Fixes
* Fixing a potential memory leak when there is no connection with APM server
* Fixes NoSuchMethodError CharBuffer.flip() which occurs when using the Elasticsearch RestClient and Java 7 or 8 https://github.com/elastic/apm-agent-java/pull/401[#401]


[[release-notes-1.2.0]]
==== 1.2.0 - 2018/12/19

[float]
===== Features
* Added `capture_headers` configuration option.
   Set to `false` to disable capturing request and response headers.
   This will reduce the allocation rate of the agent and can save you network bandwidth and disk space.
* Makes the API methods `addTag`, `setName`, `setType`, `setUser` and `setResult` fluent, so that calls can be chained.

[float]
===== Bug Fixes
* Catch all errors thrown within agent injected code
* Enable public APIs and OpenTracing bridge to work properly in OSGi systems, fixes https://github.com/elastic/apm-agent-java/issues/362[this WildFly issue]
* Remove module-info.java to enable agent working on early Tomcat 8.5 versions
* Fix https://github.com/elastic/apm-agent-java/issues/371[async Servlet API issue]

[[release-notes-1.1.0]]
==== 1.1.0 - 2018/11/28

[float]
===== Features
* Some memory allocation improvements
* Enabling bootdelegation for agent classes in Atlassian OSGI systems

[float]
===== Bug Fixes
* Update dsl-json which fixes a memory leak.
 See https://github.com/ngs-doo/dsl-json/pull/102[ngs-doo/dsl-json#102] for details.
* Avoid `VerifyError`s by non instrumenting classes compiled for Java 4 or earlier
* Enable APM Server URL configuration with path (fixes #339)
* Reverse `system.hostname` and `system.platform` order sent to APM server

[[release-notes-1.0.1]]
==== 1.0.1 - 2018/11/15

[float]
===== Bug Fixes
* Fixes NoSuchMethodError CharBuffer.flip() which occurs when using the Elasticsearch RestClient and Java 7 or 8 {pull}313[#313]

[[release-notes-1.0.0]]
==== 1.0.0 - 2018/11/14

[float]
===== Breaking changes
* Remove intake v1 support. This version requires APM Server 6.5.0+ which supports the intake api v2.
   Until the time the APM Server 6.5.0 is officially released,
   you can test with docker by pulling the APM Server image via
   `docker pull docker.elastic.co/apm/apm-server:6.5.0-SNAPSHOT`.

[float]
===== Features
* Adds `@CaptureTransaction` and `@CaptureSpan` annotations which let you declaratively add custom transactions and spans.
   Note that it is required to configure the `application_packages` for this to work.
   See the <<api-annotation, documentation>> for more information.
* The public API now supports to activate a span on the current thread.
   This makes the span available via `ElasticApm#currentSpan()`
   Refer to the <<api-span-activate, documentation>> for more details.
* Capturing of Elasticsearch RestClient 5.0.2+ calls.
   Currently, the `*Async` methods are not supported, only their synchronous counterparts.
* Added API methods to enable correlating the spans created from the JavaScrip Real User Monitoring agent with the Java agent transaction.
   More information can be found in the <<api-ensure-parent-id, documentation>>.
* Added `Transaction.isSampled()` and `Span.isSampled()` methods to the public API
* Added `Transaction#setResult` to the public API {pull}293[#293]

[float]
===== Bug Fixes
* Fix for situations where status code is reported as `200`, even though it actually was `500` {pull}225[#225]
* Capturing the username now properly works when using Spring security {pull}183[#183]

[[release-notes-1.0.0.rc1]]
==== 1.0.0.RC1 - 2018/11/06

[float]
===== Breaking changes
* Remove intake v1 support. This version requires APM Server 6.5.0+ which supports the intake api v2.
   Until the time the APM Server 6.5.0 is officially released,
   you can test with docker by pulling the APM Server image via
   `docker pull docker.elastic.co/apm/apm-server:6.5.0-SNAPSHOT`.
* Wildcard patterns are case insensitive by default. Prepend `(?-i)` to make the matching case sensitive.

[float]
===== Features
* Support for Distributed Tracing
* Adds `@CaptureTransaction` and `@CaptureSpan` annotations which let you declaratively add custom transactions and spans.
   Note that it is required to configure the `application_packages` for this to work.
   See the <<api-annotation, documentation>> for more information.
* The public API now supports to activate a span on the current thread.
   This makes the span available via `ElasticApm#currentSpan()`
   Refer to the <<api-span-activate, documentation>> for more details.
* Capturing of Elasticsearch RestClient 5.0.2+ calls.
   Currently, the `*Async` methods are not supported, only their synchronous counterparts.
* Added API methods to enable correlating the spans created from the JavaScrip Real User Monitoring agent with the Java agent transaction.
   More information can be found in the <<api-ensure-parent-id, documentation>>.
* Microsecond accurate timestamps {pull}261[#261]
* Support for JAX-RS annotations.
Transactions are named based on your resources (`ResourceClass#resourceMethod`).

[float]
===== Bug Fixes
* Fix for situations where status code is reported as `200`, even though it actually was `500` {pull}225[#225]

[[release-notes-0.8.x]]
=== Java Agent version 0.8.x

[[release-notes-0.8.0]]
==== 0.8.0

[float]
===== Breaking changes
* Wildcard patterns are case insensitive by default. Prepend `(?-i)` to make the matching case sensitive.

[float]
===== Features
* Wildcard patterns are now not limited to only one wildcard in the middle and can be arbitrarily complex now.
   Example: `*foo*bar*baz`.
* Support for JAX-RS annotations.
   Transactions are named based on your resources (`ResourceClass#resourceMethod`).

[[release-notes-0.7.x]]
=== Java Agent version 0.7.x

[[release-notes-0.7.1]]
==== 0.7.1 - 2018/10/24

[float]
===== Bug Fixes
* Avoid recycling transactions twice {pull}178[#178]

[[release-notes-0.7.0]]
==== 0.7.0 - 2018/09/12

[float]
===== Breaking changes
* Removed `ElasticApm.startSpan`. Spans can now only be created from their transactions via `Transaction#createSpan`.
* `ElasticApm.startTransaction` and `Transaction#createSpan` don't activate the transaction and spans
   and are thus not available via `ElasticApm.activeTransaction` and `ElasticApm.activeSpan`.

[float]
===== Features
* Public API
** Add `Span#captureException` and `Transaction#captureException` to public API.
      `ElasticApm.captureException` is deprecated now. Use `ElasticApm.currentSpan().captureException(exception)` instead.
** Added `Transaction.getId` and `Span.getId` methods
* Added support for async servlet requests
* Added support for Payara/Glassfish
* Incubating support for Apache HttpClient
* Support for Spring RestTemplate
* Added configuration options `use_path_as_transaction_name` and `url_groups`,
   which allow to use the URL path as the transaction name.
   As that could contain path parameters, like `/user/$userId` however,
   You can set the `url_groups` option to define a wildcard pattern, like `/user/*`,
   to group those paths together.
   This is especially helpful when using an unsupported Servlet API-based framework.
* Support duration suffixes (`ms`, `s` and `m`) for duration configuration options.
   Not using the duration suffix logs out a deprecation warning and will not be supported in future versions.
* Add ability to add multiple APM server URLs, which enables client-side load balancing.
   The configuration option `server_url` has been renamed to `server_urls` to reflect this change.
   However, `server_url` still works for backwards compatibility.
* The configuration option `service_name` is now optional.
   It defaults to the main class name,
   the name of the executed jar file (removing the version number),
   or the application server name (for example `tomcat-application`).
   In a lot of cases,
   you will still want to set the `service_name` explicitly.
   But it helps getting started and seeing data easier,
   as there are no required configuration options anymore.
   In the future we will most likely determine more useful application names for Servlet API-based applications.<|MERGE_RESOLUTION|>--- conflicted
+++ resolved
@@ -22,6 +22,10 @@
 
 [[release-notes-1.30.1]]
 ==== 1.30.1 - YYYY/MM/DD
+
+[float]
+===== Features
+* Added tests for elasticsearch-java client - {pull}2211[#2211]
 
 [float]
 ===== Bug fixes
@@ -59,9 +63,6 @@
 * Added support for compressing spans - {pull}2477[#2477]
 * Added microsecond durations with `us` as unit - {pull}2496[#2496]
 * Added support for dropping fast exit spans - {pull}2491[#2491]
-<<<<<<< HEAD
-* Added tests for elasticsearch-java client - {pull}2211[#2211]
-=======
 * Added support for collecting statistics about dropped exit spans - {pull}2505[#2505]
 * Making AWS Lambda instrumentation GA - includes some changes in Lambda transaction metadata fields and a dedicated flush HTTP request
 to the AWS Lambda extension - {pull}2424[#2424]
@@ -71,7 +72,6 @@
 * Added automatic error event capturing for log4j1 and JBoss LogManager - {pull}2428[#2428]
 * Issue a warning when security manager is mis-configured - {pull}2510[#2510]
 * Add experimental OpenTelemetry API bridge - {pull}1631[#1631]
->>>>>>> 870a4fd0
 
 [float]
 ===== Performance improvements
