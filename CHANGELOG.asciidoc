--- conflicted
+++ resolved
@@ -49,11 +49,8 @@
  This replaces the now deprecated `span_frames_min_duration` option.
  The difference is that the new option has more intuitive semantics for negative values (never collect stack trace) and zero (always collect stack trace). - {pull}2220[#2220]
 * Add support to Jakarta EE for JAX-WS - {pull}2247[#2247]
-<<<<<<< HEAD
+* Add support to Jakarta EE for JAX-RS - {pull}2248[#2248]
 * Added support to Quartz 1.x - {pull}2219[#2219]
-=======
-* Add support to Jakarta EE for JAX-RS - {pull}2248[#2248]
->>>>>>> c0754095
 
 [float]
 ===== Performance improvements
