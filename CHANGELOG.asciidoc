--- conflicted
+++ resolved
@@ -34,16 +34,13 @@
 
 [float]
 ===== Bug fixes
-<<<<<<< HEAD
-* Fix `ClassNotFoundError` with old versions of Spring resttemplate {pull}1524[#1524]
-=======
 * Fix small memory allocation regression introduced with tracestate header {pull}1508[#1508]
 * Fix `NullPointerException` from `WeakConcurrentMap.put` through the Elasticsearch client instrumentation - {pull}1531[1531]
+* Fix `ClassNotFoundError` with old versions of Spring resttemplate {pull}1524[#1524]
 
 [float]
 ===== Refactors
 * Migrate some plugins to indy dispatcher {pull}1405[1405]
->>>>>>> c6b13974
 
 [[release-notes-1.x]]
 === Java Agent version 1.x
