ifdef::env-github[]
NOTE: Release notes are best read in our documentation at
https://www.elastic.co/guide/en/apm/agent/java/current/release-notes.html[elastic.co]
endif::[]

////
[[release-notes-x.x.x]]
==== x.x.x - YYYY/MM/DD

[float]
===== Breaking changes

[float]
===== Features
* Cool new feature: {pull}2526[#2526]

[float]
===== Bug fixes
////

=== Unreleased

[[release-notes-1.28.5]]
==== 1.28.5 - YYYY/MM/DD

[float]
===== Features
* Exceptions that are logged using the fatal log level are now captured (log4j2 only) - {pull}2377[#2377]
* Replaced `authorization` in the default value of `sanitize_field_names` with `*auth*` - {pull}2326[#2326]
* Unsampled transactions are dropped and not sent to the APM-Server if the APM-Server version is 8.0+ - {pull}2329[#2329]
* Adding agent logging capabilities to our SDK, making it available for external plugins - {pull}2390[#2390]
* When the `MANIFEST.MF` of the main jar contains the `Implementation-Title` attribute, it is used as the default service name - {pull}1921[#1921]
  Note: this may change your service names if you relied on the auto-discovery that uses the name of the jar file. If that jar file also contains an `Implementation-Title` attribute in the `MANIFEST.MF` file, the latter will take precedence.
* When the `MANIFEST.MF` of the main jar contains the `Implementation-Version` attribute, it is used as the default service version (except for application servers) - {pull}1922[#1922]
* Added support for overwritting the service version per classloader - {pull}1726[#1726]
* Added support for instrumenting Struts 2 static resource requests - {pull}1949[#1949]
<<<<<<< HEAD
* Added support for setting the service name on Log4j2's EcsLayout - {pull}2296[#2296]
=======
* Added support for Java/Jakarta WebSocket ServerEndpoint - {pull}2281[#2281]
>>>>>>> 53204c69

[float]
===== Bug fixes
* Fix runtime attach with some docker images - {pull}2385[#2385]
* Restore dynamic capability to `log_level` config for plugin loggers - {pull}2384[#2384]
* Fix slf4j-related `LinkageError` - {pull}2390[#2390] and {pull}2376[#2376]
* Fix possible deadlock occurring when Byte Buddy reads System properties by warming up bytecode instrumentation code
paths. The BCI warmup is on by default and may be disabled through the internal `warmup_byte_buddy` config option - {pull}2368[#2368]
* Fixed few dubbo plugin issues - {pull}2149[#2149]
** Dubbo transaction will should be created at the provider side
** APM headers conversion issue within dubbo transaction
* Fix External plugins automatic setting of span outcome - {pull}2376[#2376]
* Avoid early initialization of JMX on Weblogic - {pull}2420[#2420]

[[release-notes-1.x]]
=== Java Agent version 1.x

[[release-notes-1.28.4]]
==== 1.28.4 - 2021/12/30

[float]
===== Bug fixes
* Fix `@Traced` annotation to return proper outcome instead of `failed` - {pull}2370[#2370]

[float]
===== Dependency updates
* Update Log4j to 2.12.4 and log4j2-ecs-layout to 1.3.2 - {pull}2378[#2378]

[[release-notes-1.28.3]]
==== 1.28.3 - 2021/12/22

[float]
===== Dependency updates
* Update Log4j to 2.12.3
* Update ecs-logging-java to 1.3.0

[float]
===== Potentially breaking changes
* If the agent cannot discover a service name, it now uses `unknown-java-service` instead of `my-service` - {pull}2325[#2325]

[float]
===== Bug fixes
* Gracefully handle JDBC drivers which don't support `Connection#getCatalog` - {pull}2340[#2340]
* Fix using JVM keystore options for communication with APM Server - {pull}2362[#2362]

[[release-notes-1.28.2]]
==== 1.28.2 - 2021/12/16

[float]
===== Dependency updates
* Update Log4j to 2.12.2

[float]
===== Bug fixes
* Fix module loading errors on J9 JVM - {pull}2341[#2341]
* Fixing log4j configuration error - {pull}2343[#2343]

[[release-notes-1.28.1]]
==== 1.28.1 - 2021/12/10

[float]
===== Security 
* Fix for "Log4Shell" RCE 0-day exploit in log4j https://nvd.nist.gov/vuln/detail/CVE-2021-44228[CVE-2021-44228] - {pull}2332[#2332]

[float]
===== Features
* Added support to selectively enable instrumentations - {pull}2292[#2292]

[float]
===== Bug fixes
* Preferring controller names for Spring MVC transactions, `use_path_as_transaction_name` only as a fallback - {pull}2320[#2320]

[[release-notes-1.28.0]]
==== 1.28.0 - 2021/12/07

[float]
===== Features
* Adding experimental support for <<aws-lambda, AWS Lambda>> - {pull}1951[#1951]
* Now supporting tomcat 10 - {pull}2229[#2229]

[float]
===== Bug fixes
* Fix error with parsing APM Server version for 7.16+ - {pull}2313[#2313]

[[release-notes-1.27.1]]
==== 1.27.1 - 2021/11/30

[float]
===== Security
* Resolves Local Privilege Escalation issue https://discuss.elastic.co/t/apm-java-agent-security-update/291355[ESA-2021-30] https://cve.mitre.org/cgi-bin/cvename.cgi?name=CVE-2021-37942[CVE-2021-37942]

[float]
===== Features
* Add support to Jakarta EE for JSF - {pull}2254[#2254]

[float]
===== Bug fixes
* Fixing missing Micrometer metrics in Spring boot due to premature initialization - {pull}2255[#2255]
* Fixing hostname trimming of FQDN too aggressive - {pull}2286[#2286]
* Fixing agent `unknown` version - {pull}2289[#2289]
* Improve runtime attach configuration reliability - {pull}2283[#2283]

[[release-notes-1.27.0]]
==== 1.27.0 - 2021/11/15

[float]
===== Security
* Resolves Local Privilege Escalation issue https://discuss.elastic.co/t/apm-java-agent-security-update/289627[ESA-2021-29] https://cve.mitre.org/cgi-bin/cvename.cgi?name=CVE-2021-37941[CVE-2021-37941]

[float]
===== Potentially breaking changes
* `transaction_ignore_urls` now relies on full request URL path - {pull}2146[#2146]
** On a typical application server like Tomcat, deploying an `app.war` application to the non-ROOT context makes it accessible with `http://localhost:8080/app/`
** Ignoring the whole webapp through `/app/*` was not possible until now.
** Existing configuration may need to be updated to include the deployment context, thus for example `/static/*.js` used to
exclude known static files in all applications might be changed to `/app/static/*.js` or `*/static/*.js`.
** It only impacts prefix patterns due to the additional context path in pattern.
** It does not impact deployment within the `ROOT` context like Spring-boot which do not have such context path prefix.
* The metrics `transaction.duration.sum.us`, `transaction.duration.count` and `transaciton.breakdown.count` are no longer recorded - {pull}2194[#2194]
* Automatic hostname discovery mechanism had changed, so the resulted `host.name` and `host.hostname` in events reported
by the agent may be different. This was done in order to improve the integration with host metrics in the APM UI.

[float]
===== Features
* Improved capturing of logged exceptions when using Log4j2 - {pull}2139[#2139]
* Update to async-profiler 1.8.7 and set configured `safemode` at load time though a new system property - {pull}2165[#2165]
* Added support to capture `context.message.routing-key` in rabbitmq, spring amqp instrumentations - {pull}1767[#1767]
* Breakdown metrics are now tracked per service (when using APM Server 8.0) - {pull}2208[#2208]
* Add support for Spring AMQP batch API - {pull}1716[#1716]
* Add the (current) transaction name to the error (when using APM Server 8.0) - {pull}2235[#2235]
* The JVM/JMX metrics are reported for each service name individually (when using APM Server 8.0) - {pull}2233[#2233]
* Added <<config-span-stack-trace-min-duration,`span_stack_trace_min_duration`>> option.
 This replaces the now deprecated `span_frames_min_duration` option.
 The difference is that the new option has more intuitive semantics for negative values (never collect stack trace) and zero (always collect stack trace). - {pull}2220[#2220]
* Add support to Jakarta EE for JAX-WS - {pull}2247[#2247]
* Add support to Jakarta EE for JAX-RS - {pull}2248[#2248]
* Add support for Jakarta EE EJB annotations `@Schedule`, `@Schedules` - {pull}2250[#2250]
* Add support to Jakarta EE for Servlets - {pull}1912[#1912]
* Added support to Quartz 1.x - {pull}2219[#2219]

[float]
===== Performance improvements
* Disable compression when sending data to a local APM Server
* Reducing startup contention related to instrumentation through `ensureInstrumented` - {pull}2150[#2150]

[float]
===== Bug fixes
* Fix k8s metadata discovery for containerd-cri envs - {pull}2126[#2126]
* Fixing/reducing startup delays related to `ensureInstrumented` - {pull}2150[#2150]
* Fix runtime attach when bytebuddy is in application classpath - {pull}2116[#2116]
* Fix failed integration between agent traces and host metrics coming from Beats/Elastic-Agent due to incorrect hostname
discovery - {pull}2205[#2205]
* Fix infinitely kept-alive transactions in Hikari connection pool - {pull}2210[#2210]
* Fix few Webflux exceptions and missing reactor module - {pull}2207[#2207]

[float]
===== Refactorings
* Loading the agent from an isolated class loader - {pull}2109[#2109]
* Refactorings in the `apm-agent-plugin-sdk` that may imply breaking changes for beta users of the external plugin mechanism
** `WeakMapSupplier.createMap()` is now `WeakConcurrent.buildMap()` and contains more builders - {pull}2136[#2136]
** `GlobalThreadLocal` has been removed in favor of `DetachedThreadLocal`. To make it global, use `GlobalVariables` - {pull}2136[#2136]
** `DynamicTransformer.Accessor.get().ensureInstrumented` is now `DynamicTransformer.ensureInstrumented` - {pull}2164[#2164]
** The `@AssignTo.*` annotations have been removed.
   Use the `@Advice.AssignReturned.*` annotations that come with the latest version of Byte Buddy.
   If your plugin uses the old annotations, it will be skipped.
   {pull}2171[#2171]
* Switching last instrumentations (`trace_methods`, sparkjava, JDK `HttpServer` and Struts 2) to
`TracerAwareInstrumentation` - {pull}2170[#2170]
* Replace concurrency plugin maps to `SpanConcurrentHashMap` ones - {pull}2173[#2173]
* Align User-Agent HTTP header with other APM agents - {pull}2177[#2177]

[[release-notes-1.26.2]]
==== 1.26.2 - 2021/12/30

[float]
===== Dependency updates
* Update Log4j to 2.12.4 and log4j2-ecs-layout to 1.3.2 - {pull}2378[#2378]

[[release-notes-1.26.1]]
==== 1.26.1 - 2021/12/22

[float]
===== Dependency updates
* Update Log4j to 2.12.3
* Update ecs-logging-java to 1.3.0

[[release-notes-1.26.0]]
==== 1.26.0 - 2021/09/14

===== Potentially breaking changes
* If you rely on Database span subtype and use Microsoft SQL Server, the span subtype has been changed from `sqlserver`
to `mssql` to align with other agents.

[float]
===== Breaking changes
* Stop collecting the field `http.request.socket.encrypted` in http requests - {pull}2136[#2136]

[float]
===== Features
* Improved naming for Spring controllers - {pull}1906[#1906]
* ECS log reformatting improvements - {pull}1910[#1910]
** Automatically sets `service.node.name` in all log events if set through agent configuration
** Add `log_ecs_reformatting_additional_fields` option to support arbitrary fields in logs
** Automatically serialize markers as tags where relevant (log4j2 and logback)
* gRPC spans (client and server) can detect errors or cancellation through custom listeners - {pull}2067[#2067]
* Add `-download-agent-version` to the agent <<setup-attach-cli-usage-options, attach CLI tool options>>, allowing the
user to configure an arbitrary agent version that will be downloaded from maven and attached - {pull}1959[#1959]
* Add extra check to detect improper agent setup - {pull}2076[#2076]
* In redis tests - embedded RedisServer is replaced by testcontainers - {pull}2221[#2221]

[float]
===== Performance improvements
* Reduce GC time overhead caused by WeakReferences - {pull}2086[#2086], {pull}2081[#2081]
* Reduced memory overhead by a smarter type pool caching strategy - {pull}2102[#2102]. +
  The type pool cache improves the startup times by speeding up type matching
  (determining whether a class that's about to be loaded should be instrumented).
  Generally, the more types that are cached, the faster the startup. +
  The old strategy did not impose a limit to the cache but cleared it after it hasn't been accessed in a while.
  However, load test have discovered that the cache may never be cleared and leave a permanent overhead of 23mb.
  The actual size of the cache highly depends on the application and loosely correlates with the number of loaded classes. +
  The new caching strategy targets to allocate 1% of the committed heap, at least 0.5mb and max 10mb.
  If a particular entry hasn't been accessed within 20s, it will be removed from the cache. +
  The results based on load testing are very positive:
** Equivalent startup times (within the margins of error of the previous strategy)
** Equivalent allocation rate (within the margins of error of the previous strategy)
** Reduced avg heap utilization from 10%/15mb (previous strategy) to within margins of error without the agent
** Reduced GC time due to the additional headroom that the application can utilize.
** Based on heap dump analysis, after warmup, the cache size is now around 59kb (down from 23mb with the previous strategy).

[float]
===== Bug fixes
* Fix failure to parse some forms of the `Implementation-Version` property from jar manifest files - {pull}1931[#1931]
* Ensure single value for context-propagation header - {pull}1937[#1937]
* Fix gRPC non-terminated (therefore non-reported) client spans - {pull}2067[#2067]
* Fix Webflux response status code - {pull}1948[#1948]
* Ensure path filtering is applied when Servlet path is not available - {pull}2099[#2099]
* Align span subtype for MS SqlServer - {pull}2112[#2112]
* Fix potential destination host name corruption in OkHttp client spans - {pull}2118[#2118]

[float]
===== Refactorings
* Migrate several plugins to indy dispatcher {pull}2087[#2087], {pull}2088[#2088], {pull}2090[#2090], {pull}2094[#2094], {pull}2095[#2095]

[[release-notes-1.25.0]]
==== 1.25.0 - 2021/07/22

[float]
===== Potentially breaking changes
* If you rely on instrumentations that are in the `experimental` group, you must now set `enable_experimental_instrumentations=true` otherwise
the experimental instrumentations will be disabled by default. Up to version `1.24.0` using an empty value for `disable_instrumentations` was
the recommended way to override the default `disable_instrumentations=experimental`.

[float]
===== Features
* Support for inheritance of public API annotations - {pull}1805[#1805]
* JDBC instrumentation sets `context.db.instance` - {pull}1820[#1820]
* Add support for Vert.x web client- {pull}1824[#1824]
* Avoid recycling of spans and transactions that are using through the public API, so to avoid
reference-counting-related errors - {pull}1859[#1859]
* Add <<config-enable-experimental-instrumentations>> configuration option to enable experimental features - {pull}1863[#1863]
** Previously, when adding an instrumentation group to `disable_instrumentations`, we had to make sure to not forget the
default `experimental` value, for example when disabling `jdbc` instrumentation we had to set `disable_instrumentations=experimental,jdbc` otherwise
setting `disable_instrumentations=jdbc` would disable jdbc and also enable experimental features, which would not be the desired effect.
** Previously, by default `disable_instrumentations` contained `experimental`
** Now by default `disable_instrumentations` is empty and `enable_experimental_instrumentations=false`
** Set `enable_experimental_instrumentations=true` to enable experimental instrumentations
* Eliminating concerns related to log4j2 vulnerability - https://nvd.nist.gov/vuln/detail/CVE-2020-9488#vulnCurrentDescriptionTitle.
We cannot upgrade to version above 2.12.1 because this is the last version of log4j that is compatible with Java 7.
Instead, we exclude the SMTP appender (which is the vulnerable one) from our artifacts. Note that older versions of
our agent are not vulnerable as well, as the SMTP appender was never used, this is only to further reduce our users' concerns.
* Adding public APIs for setting `destination.service.resource`, `destination.address` and `destination.port` fields
for exit spans - {pull}1788[#1788]
* Only use emulated runtime attachment as fallback, remove the `--without-emulated-attach` option - {pull}1865[#1865]
* Instrument `javax.servlet.Filter` the same way as `javax.servlet.FilterChain` - {pull}1858[#1858]
* Propagate trace context headers in HTTP calls occurring from within traced exit points, for example - when using
Elasticsearch's REST client - {pull}1883[#1883]
* Added support for naming sparkjava (not Apache Spark) transactions {pull}1894[#1894]
* Added the ability to manually create exit spans, which will result with the auto creation of service nodes in the
service map and downstream service in the dependencies table - {pull}1898[#1898]
* Basic support for `com.sun.net.httpserver.HttpServer` - {pull}1854[#1854]
* Update to async-profiler 1.8.6 {pull}1907[#1907]
* Added support for setting the framework using the public api (#1908) - {pull}1909[#1909]

[float]
===== Bug fixes
* Fix NPE with `null` binary header values + properly serialize them - {pull}1842[#1842]
* Fix `ListenerExecutionFailedException` when using Spring AMQP's ReplyTo container - {pull}1872[#1872]
* Enabling log ECS reformatting when using Logback configured with `LayoutWrappingEncoder` and a pattern layout - {pull}1879[#1879]
* Fix NPE with Webflux + context propagation headers - {pull}1871[#1871]
* Fix `ClassCastException` with `ConnnectionMetaData` and multiple classloaders - {pull}1864[#1864]
* Fix NPE in `co.elastic.apm.agent.servlet.helper.ServletTransactionCreationHelper.getClassloader` - {pull}1861[#1861]
* Fix for Jboss JMX unexpected notifications - {pull}1895[#1895]

[[release-notes-1.24.0]]
==== 1.24.0 - 2021/05/31

[float]
===== Features
* Basic support for Apache Struts 2 {pull}1763[#1763]
* Extending the <<config-log-ecs-reformatting>> config option to enable the overriding of logs with ECS-reformatted
events. With the new `OVERRIDE` option, non-file logs can be ECS-reformatted automatically as well - {pull}1793[#1793]
* Instrumentation for Vert.x Web {pull}1697[#1697]
* Changed log level of vm arguments to debug
* Giving precedence for the W3C `tracecontext` header over the `elastic-apm-traceparent` header - {pull}1821[#1821]
* Add instrumentation for Webflux - {pull}1305[#1305]
* Add instrumentation for Javalin {pull}1822[#1822]

[float]
===== Bug fixes
* Fix another error related to instrumentation plugins loading on Windows - {pull}1785[#1785]
* Load Spring AMQP plugin- {pull}1784[#1784]
* Avoid `IllegalStateException` when multiple `tracestate` headers are used - {pull}1808[#1808]
* Ensure CLI attach avoids `sudo` only when required and avoid blocking - {pull}1819[#1819]
* Avoid sending metric-sets without samples, so to adhere to the intake API - {pull}1826[#1826]
* Fixing our type-pool cache, so that it can't cause OOM (softly-referenced), and it gets cleared when not used for
a while - {pull}1828[#1828]

[float]
===== Refactors
* Remove single-package limitation for embedded plugins - {pull}1780[#1780]

[[release-notes-1.23.0]]
==== 1.23.0 - 2021/04/22

[float]
===== Breaking changes
* There are breaking changes in the <<setup-attach-cli,attacher cli>>.
  See the Features section for more information.

[float]
===== Features
* Overhaul of the <<setup-attach-cli,attacher cli>> application that allows to attach the agent to running JVMs - {pull}1667[#1667]
** The artifact of the standalone cli application is now called `apm-agent-attach-cli`. The attacher API is still called `apm-agent-attach`.
** There is also a slim version of the cli application that does not bundle the Java agent.
It requires the `--agent-jar` option to be set.
** Improved logging +
The application uses {ecs-logging-java-ref}/intro.html[Java ECS logging] to emit JSON logs.
The log level can be configured with the `--log-level` option.
By default, the program is logging to the console but using the `--log-file` option, it can also log to a file.
** Attach to JVMs running under a different user (unix only) +
The JVM requires the attacher to be running under the same user as the target VM (the attachee).
The `apm-agent-attach-standalone.jar` can now be run with a user that has permissions to switch to the user that runs the target VM.
On Windows, the attacher can still only attach to JVMs that are running with under the same user.
** New include/exclude discovery rules +
*** `--include-all`: Attach to all discovered JVMs. If no matchers are provided, it will not attach to any JVMs.
*** `--include-user`/`--exclude-user`: Attach to all JVMs of a given operating system user.
*** `--include-main`/`--exclude-main`: Attach to all JVMs that whose main class/jar name, or system properties match the provided regex.
*** `--include-vmargs`/`--exclude-vmargs`: Attach to all JVMs that whose main class/jar name, or system properties match the provided regex.
** Removal of options +
*** The deprecated `--arg` option has been removed.
*** The `-i`/`--include`, `-e`/`exclude` options have been removed in favor of the `--<include|exclude>-<main|vmargs>` options.
*** The `-p`/`--pid` options have been removed in favor of the `--include-pid` option.
** Changed behavior of  the `-l`/`--list` option +
The option now only lists JVMs that match the include/exclude discovery rules.
Thus, it can be used to do a dry-run of the matchers without actually performing an attachment.
It even works in combination with `--continuous` now.
By default, the VM arguments are not printed, but only when the `-a`/`--list-vmargs` option is set.
** Remove dependency on `jps` +
Even when matching on the main class name or on system properties,
** Checks the Java version before attaching to avoid attachment on unsupported JVMs.
* Cassandra instrumentation - {pull}1712[#1712]
* Log correlation supports JBoss Logging - {pull}1737[#1737]
* Update Byte-buddy to `1.11.0` - {pull}1769[#1769]
* Support for user.domain {pull}1756[#1756]
* JAX-RS supports javax.ws.rs.PATCH
* Enabling build and unit tests on Windows - {pull}1671[#1671]

[float]
===== Bug fixes
* Fixed log correlation for log4j2 - {pull}1720[#1720]
* Fix apm-log4j1-plugin and apm-log4j2-plugin dependency on slf4j - {pull}1723[#1723]
* Avoid systematic `MessageNotWriteableException` error logging, now only visible in `debug` - {pull}1715[#1715] and {pull}1730[#1730]
* Fix rounded number format for non-english locales - {pull}1728[#1728]
* Fix `NullPointerException` on legacy Apache client instrumentation when host is `null` - {pull}1746[#1746]
* Apply consistent proxy class exclusion heuristic - {pull}1738[#1738]
* Fix micrometer serialization error - {pull}1741[#1741]
* Optimize & avoid `ensureInstrumented` deadlock by skipping stack-frame computation for Java7+ bytecode - {pull}1758[#1758]
* Fix instrumentation plugins loading on Windows - {pull}1671[#1671]

[float]
===== Refactors
* Migrate some plugins to indy dispatcher {pull}1369[#1369] {pull}1410[#1410] {pull}1374[#1374]

[[release-notes-1.22.0]]
==== 1.22.0 - 2021/03/24

[float]
===== Breaking changes
* Dots in metric names of Micrometer metrics get replaced with underscores to avoid mapping conflicts.
De-dotting be disabled via <<config-dedot-custom-metrics, `dedot_custom_metrics`>>. - {pull}1700[#1700]

[float]
===== Features
* Introducing a new mechanism to ease the development of community instrumentation plugins. See <<config-plugins-dir>> for
more details. This configuration was already added in 1.18.0, but more extensive and continuous integration testing
allows us to expose it now. It is still marked as "experimental" though, meaning that future changes in the mechanism
may break early contributed plugins. However, we highly encourage our community to try it out and we will do our best
to assist with such efforts.
* Deprecating `ignore_user_agents` in favour of `transaction_ignore_user_agents`, maintaining the same functionality -
{pull}1644[#1644]
* Update existing Hibernate Search 6 instrumentation to the final relase
* The <<config-use-path-as-transaction-name, `use_path_as_transaction_name`>> option is now dynamic
* Flushing internal and micrometer metrics before the agent shuts down - {pull}1658[#1658]
* Support for OkHttp 4.4+ -  {pull}1672[#1672]
* Adding capability to automatically create ECS-JSON-formatted version of the original application log files, through
the <<config-log-ecs-reformatting>> config option. This allows effortless ingestion of logs to Elasticsearch without
any further configuration. Supports log4j1, log4j2 and Logback. {pull}1261[#1261]
* Add support to Spring AMQP - {pull}1657[#1657]
* Adds the ability to automatically configure usage of the OpenTracing bridge in systems using ServiceLoader - {pull}1708[#1708]
* Update to async-profiler 1.8.5 - includes a fix to a Java 7 crash and enhanced safe mode to better deal with
corrupted stack frames.
* Add a warning on startup when `-Xverify:none` or `-noverify` flags are set as this can lead to crashes that are very
difficult to debug - {pull}1593[#1593]. In an upcoming version, the agent will not start when these flags are set,
unless the system property `elastic.apm.disable_bootstrap_checks` is set to true.

[float]
===== Bug fixes
* fix sample rate rounded to zero when lower than precision - {pull}1655[#1655]
* fixed a couple of bugs with the external plugin mechanism (not documented until now) - {pull}1660[#1660]
* Fix runtime attach conflict with multiple users - {pull}1704[#1704]

[[release-notes-1.21.0]]
==== 1.21.0 - 2021/02/09

[float]
===== Breaking changes
* Following PR {pull}1650[#1650], there are two slight changes with the <<config-server-url>> and <<config-server-urls>>
configuration options:
    1.  So far, setting `server_urls` with an empty string would allow the agent to work normally, apart from any action
        that requires communication with the APM Server, including the attempt to fetch a central configuration.
        Starting in this agent version, setting `server_urls` to empty string doesn't have any special meaning, it is
        the default expected configuration, where `server_url` will be used instead. In order to achieve the same
        behaviour, use the new <<config-disable-send>> configuration.
    2.  Up to this version, `server_url` was used as an alias to `server_urls`, meaning that one could potentially set
        the `server_url` config with a comma-separated list of multiple APM Server addresses, and that would have been a
        valid configuration. Starting in this agent version, `server_url` is a separate configuration, and it only accepts
        Strings that represent a single valid URL. Specifically, empty strings and commas are invalid.

[float]
===== Features
* Add cloud provider metadata to reported events, see
https://github.com/elastic/apm/blob/master/specs/agents/metadata.md#cloud-provider-metadata[spec] for details.
By default, the agent will try to automatically detect the cloud provider on startup, but this can be
configured through the <<config-cloud-provider, `cloud_provider`>> config option - {pull}1599[#1599]
* Add span & transaction `outcome` field to improve error rate calculations - {pull}1613[#1613]

[float]
===== Bug fixes
* Fixing crashes observed in Java 7 at sporadic timing by applying a few seconds delay on bootstrap - {pull}1594[#1594]
* Fallback to using "TLS" `SSLContext` when "SSL" is not available - {pull}1633[#1633]
* Fixing agent startup failure with `NullPointerException` thrown by Byte-buddy's `MultipleParentClassLoader` - {pull}1647[#1647]
* Fix cached type resolution triggering `ClassCastException` - {pull}1649[#1649]

[[release-notes-1.20.0]]
==== 1.20.0 - 2021/01/07

[float]
===== Breaking changes
* The following public API types were `public` so far and became package-private: `NoopScope`, `ScopeImpl` and `AbstractSpanImpl`.
  If your code is using them, you will need to change that when upgrading to this version.
  Related PR: {pull}1532[#1532]

[float]
===== Features
* Add support for RabbitMQ clients - {pull}1328[#1328]

[float]
===== Bug fixes
* Fix small memory allocation regression introduced with tracestate header {pull}1508[#1508]
* Fix `NullPointerException` from `WeakConcurrentMap.put` through the Elasticsearch client instrumentation - {pull}1531[#1531]
* Sending `transaction_id` and `parent_id` only for events that contain a valid `trace_id` as well - {pull}1537[#1537]
* Fix `ClassNotFoundError` with old versions of Spring resttemplate {pull}1524[#1524]
* Fix Micrometer-driven metrics validation errors by the APM Server when sending with illegal values - {pull}1559[#1559]
* Serialize all stack trace frames when setting `stack_trace_limit=-1` instead of none - {pull}1571[#1571]
* Fix `UnsupportedOperationException` when calling `ServletContext.getClassLoader()` - {pull}1576[#1576]
* Fix improper request body capturing - {pull}1579[#1579]
* Avoid `NullPointerException` due to null return values instrumentation advices - {pull}1601[#1601]
* Update async-profiler to 1.8.3 {pull}1602[1602]
* Use null-safe data structures to avoid `NullPointerException` {pull}1597[1597]
* Fix memory leak in sampling profiler mechanism - {pull}1592[#1592]

[float]
===== Refactors
* Migrate some plugins to indy dispatcher {pull}1405[#1405] {pull}1394[#1394]

[[release-notes-1.19.0]]
==== 1.19.0 - 2020/11/10

[float]
===== Features
* The agent version now includes a git hash if it's a snapshot version.
  This makes it easier to differ distinct snapshot builds of the same version.
  Example: `1.18.1-SNAPSHOT.4655910`
* Add support for sampling weight with propagation in `tracestate` W3C header {pull}1384[#1384]
* Adding two more valid options to the `log_level` config: `WARNING` (equivalent to `WARN`) and `CRITICAL`
  (will be treated as `ERROR`) - {pull}1431[1431]
* Add the ability to disable Servlet-related spans for `INCLUDE`, `FORWARD` and `ERROR` dispatches (without affecting
  basic Servlet capturing) by adding `servlet-api-dispatch` to <<config-disable-instrumentations>> - {pull}1448[1448]
* Add Sampling Profiler support for AArch64 architectures - {pull}1443[1443]
* Support proper transaction naming when using Spring's `ServletWrappingController` - {pull}1461[#1461]
* Update async-profiler to 1.8.2 {pull}1471[1471]
* Update existing Hibernate Search 6 instrumentation to work with the latest CR1 release
* Deprecating the `addLabel` public API in favor of `setLabel` (still supporting `addLabel`) - {pull}1449[#1449]

[float]
===== Bug fixes
* Fix `HttpUrlConnection` instrumentation issue (affecting distributed tracing as well) when using HTTPS without using
  `java.net.HttpURLConnection#disconnect` - {pull}1447[1447]
* Fixes class loading issue that can occur when deploying multiple applications to the same application server - {pull}1458[#1458]
* Fix ability to disable agent on startup wasn't working for runtime attach {pull}1444[1444]
* Avoid `UnsupportedOperationException` on some spring application startup {pull}1464[1464]
* Fix ignored runtime attach `config_file` {pull}1469[1469]
* Fix `IllegalAccessError: Module 'java.base' no access to: package 'java.lang'...` in J9 VMs of Java version >= 9 -
  {pull}1468[#1468]
* Fix JVM version parsing on HP-UX {pull}1477[#1477]
* Fix Spring-JMS transactions lifecycle management when using multiple concurrent consumers - {pull}1496[#1496]

[float]
===== Refactors
* Migrate some plugins to indy dispatcher {pull}1404[1404] {pull}1411[1411]
* Replace System Rules with System Lambda {pull}1434[#1434]

[[release-notes-1.18.1]]
==== 1.18.1 - 2020/10/06

[float]
===== Refactors
* Migrate some plugins to indy dispatcher {pull}1362[1362] {pull}1366[1366] {pull}1363[1363] {pull}1383[1383] {pull}1368[1368] {pull}1364[1364] {pull}1365[1365] {pull}1367[1367] {pull}1371[1371]

[float]
===== Bug fixes
* Fix instrumentation error for HttpClient - {pull}1402[#1402]
* Eliminate `unsupported class version error` messages related to loading the Java 11 HttpClient plugin in pre-Java-11 JVMs {pull}1397[1397]
* Fix rejected metric events by APM Server with response code 400 due to data validation error - sanitizing Micrometer
metricset tag keys - {pull}1413[1413]
* Fix invalid micrometer metrics with non-numeric values {pull}1419[1419]
* Fix `NoClassDefFoundError` with JDBC instrumentation plugin {pull}1409[1409]
* Apply `disable_metrics` config to Micrometer metrics - {pull}1421[1421]
* Remove cgroup `inactive_file.bytes` metric according to spec {pull}1422[1422]

[[release-notes-1.18.0]]
==== 1.18.0 - 2020/09/08

[float]
===== Features
* Deprecating `ignore_urls` config in favour of <<config-transaction-ignore-urls, `transaction_ignore_urls`>> to align
  with other agents, while still allowing the old config name for backward compatibility - {pull}1315[#1315]
* Enabling instrumentation of classes compiled with Java 1.4. This is reverting the restriction of instrumenting only
  bytecode of Java 1.5 or higher ({pull}320[#320]), which was added due to potential `VerifyError`. Such errors should be
  avoided now by the usage of `TypeConstantAdjustment` - {pull}1317[#1317]
* Enabling agent to work without attempting any communication with APM server, by allowing setting `server_urls` with
  an empty string - {pull}1295[#1295]
* Add <<metrics-micrometer, micrometer support>> - {pull}1303[#1303]
* Add `profiling_inferred_spans_lib_directory` option to override the default temp directory used for exporting the async-profiler library.
  This is useful for server-hardened environments where `/tmp` is often configured with `noexec`, leading to `java.lang.UnsatisfiedLinkError` errors - {pull}1350[#1350]
* Create spans for Servlet dispatches to FORWARD, INCLUDE and ERROR - {pull}1212[#1212]
* Support JDK 11 HTTPClient - {pull}1307[#1307]
* Lazily create profiler temporary files {pull}1360[#1360]
* Convert the followings to Indy Plugins (see details in <<release-notes-1.18.0.rc1, 1.18.0-rc1 relase notes>>): gRPC,
  AsyncHttpClient, Apache HttpClient
* The agent now collects cgroup memory metrics (see details in <<metrics-cgroup,Metrics page>>)
* Update async-profiler to 1.8.1 {pull}1382[#1382]
* Runtime attach install option is promoted to 'beta' status (was experimental).

[float]
===== Bug fixes
* Fixes a `NoClassDefFoundError` in the JMS instrumentation of `MessageListener` - {pull}1287[#1287]
* Fix `/ by zero` error message when setting `server_urls` with an empty string - {pull}1295[#1295]
* Fix `ClassNotFoundException` or `ClassCastException` in some cases where special log4j configurations are used - {pull}1322[#1322]
* Fix `NumberFormatException` when using early access Java version - {pull}1325[#1325]
* Fix `service_name` config being ignored when set to the same auto-discovered default value - {pull}1324[#1324]
* Fix service name error when updating a web app on a Servlet container - {pull}1326[#1326]
* Fix remote attach 'jps' executable not found when 'java' binary is symlinked ot a JRE - {pull}1352[#1352]

[[release-notes-1.18.0.rc1]]
==== 1.18.0.RC1 - 2020/07/22

This release candidate adds some highly anticipated features:
It’s now possible to attach the agent at runtime in more cases than before.
Most notably, it enables runtime attachment on JBoss, WildFly, Glassfish/Payara,
and other OSGi runtimes such as Atlassian Jira and Confluence.

To make this and other significant features, such as https://github.com/elastic/apm-agent-java/issues/937[external plugins], possible,
we have implemented major changes to the architecture of the agent.
The agent now relies on the `invokedynamic` bytecode instruction to make plugin development easier, safer, and more efficient.
As early versions of Java 7 and Java 8 have unreliable support for invokedynamic,
we now require a minimum update level of 60 for Java 7 (7u60+) in addition to the existing minimum update level of 40 for Java 8 (8u40+).

We’re looking for users who would like to try this out to give feedback.
If we see that the `invokedynamic`-based approach (https://github.com/elastic/apm-agent-java/pull/1230[indy plugins]) works well, we can continue and migrate the rest of the plugins.
After the migration has completed, we can move forward with external plugins and remove the experimental label from runtime attachment.

If all works like in our testing, you would not see `NoClassDefFoundError` s anymore when, for example, trying to attach the agent at runtime to an OSGi container or a JBoss server.
Also, non-standard OSGi containers, such as Atlassian Jira and other technologies with restrictive class loading policies, such as MuleSoft ESB, will benefit from this change.

In the worst case, there might be JVM crashes due to `invokedynamic`-related JVM bugs.
However, we already disable the agent when attached to JVM versions that are known to be problematic.
Another potentially problematic area is that we now dynamically raise the bytecode version of instrumented classes to be at least bytecode version 51 (Java 7).
This is needed in order to be able to use the `invokedynamic` instruction.
This requires re-computation of stack map frames which makes instrumentation a bit slower.
We don't anticipate notable slowdowns unless you extensively (over-)use <<config-trace-methods, `trace_methods`>>.

[float]
===== Breaking changes
* Early Java 7 versions, prior to update 60, are not supported anymore.
  When trying to attach to a non-supported version, the agent will disable itself and not apply any instrumentations.

[float]
===== Features
* Experimental support for runtime attachment now also for OSGi containers, JBoss, and WildFly
* New mitigation of OSGi bootdelegation errors (`NoClassDefFoundError`).
  You can remove any `org.osgi.framework.bootdelegation` related configuration.
  This release also removes the configuration option `boot_delegation_packages`.
* Overhaul of the `ExecutorService` instrumentation that avoids `ClassCastException` issues - {pull}1206[#1206]
* Support for `ForkJoinPool` and `ScheduledExecutorService` (see <<supported-async-frameworks>>)
* Support for `ExecutorService#invokeAny` and `ExecutorService#invokeAll`
* Added support for `java.util.TimerTask` - {pull}1235[#1235]
* Add capturing of request body in Elasticsearch queries: `_msearch`, `_count`, `_msearch/template`, `_search/template`, `_rollup_search` - {pull}1222[#1222]
* Add <<config-enabled,`enabled`>> flag
* Add experimental support for Scala Futures
* The agent now collects heap memory pools metrics - {pull}1228[#1228]

[float]
===== Bug fixes
* Fixes error capturing for log4j2 loggers. Version 1.17.0 introduced a regression.
* Fixes `NullPointerException` related to JAX-RS and Quartz instrumentation - {pull}1249[#1249]
* Expanding k8s pod ID discovery to some formerly non-supported environments
* When `recording` is set to `false`, the agent will not send captured errors anymore.
* Fixes NPE in Dubbo instrumentation that occurs when the application is acting both as a provider and as a consumer - {pull}1260[#1260]
* Adding a delay by default what attaching the agent to Tomcat using the premain route to work around the JUL
  deadlock issue - {pull}1262[#1262]
* Fixes missing `jboss.as:*` MBeans on JBoss - {pull}1257[#1257]


[[release-notes-1.17.0]]
==== 1.17.0 - 2020/06/17

[float]
===== Features
* Log files are now rotated after they reach <<config-log-file-size>>.
There will always be one history file `${log_file}.1`.
* Add <<config-log-format-sout>> and <<config-log-format-file>> with the options `PLAIN_TEXT` and `JSON`.
The latter uses https://github.com/elastic/ecs-logging-java[ecs-logging-java] to format the logs.
* Exposing <<config-classes-excluded-from-instrumentation>> config - {pull}1187[#1187]
* Add support for naming transactions based on Grails controllers. Supports Grails 3+ - {pull}1171[#1171]
* Add support for the Apache/Alibaba Dubbo RPC framework
* Async Profiler version upgraded to 1.7.1, with a new debugging flag for the stack frame recovery mechanism - {pull}1173[#1173]

[float]
===== Bug fixes
* Fixes `IndexOutOfBoundsException` that can occur when profiler-inferred spans are enabled.
  This also makes the profiler more resilient by just removing the call tree related to the exception (which might be in an invalid state)
  as opposed to stopping the profiler when an exception occurs.
* Fix `NumberFormatException` when parsing Ingres/Actian JDBC connection strings - {pull}1198[#1198]
* Prevent agent from overriding JVM configured truststore when not using HTTPS for communication with APM server - {pull}1203[#1203]
* Fix `java.lang.IllegalStateException` with `jps` JVM when using continuous runtime attach - {pull}1205[1205]
* Fix agent trying to load log4j2 plugins from application - {pull}1214[1214]
* Fix memory leak in gRPC instrumentation plugin - {pull}1196[1196]
* Fix HTTPS connection failures when agent is configured to use HTTPS to communicate with APM server {pull}1209[1209]

[[release-notes-1.16.0]]
==== 1.16.0 - 2020/05/13

[float]
===== Features

* The log correlation feature now adds `error.id` to the MDC. See <<supported-logging-frameworks>> for details. - {pull}1050[#1050]
* Deprecating the `incubating` tag in favour of the `experimental` tag. This is not a breaking change, so former
<<config-disable-instrumentations,`disable_instrumentation`>> configuration containing the `incubating` tag will still be respected - {pull}1123[#1123]
* Add a `--without-emulated-attach` option for runtime attachment to allow disabling this feature as a workaround.
* Add workaround for JDK bug JDK-8236039 with TLS 1.3 {pull}1149[#1149]
* Add log level `OFF` to silence agent logging
* Adds <<config-span-min-duration,`span_min_duration`>> option to exclude fast executing spans.
  When set together with one of the more specific thresholds - `trace_methods_duration_threshold` or `profiling_inferred_spans_min_duration`,
  the higher threshold will determine which spans will be discarded.
* Automatically instrument quartz jobs from the quartz-jobs artifact {pull}1170[#1170]
* Perform re-parenting of regular spans to be a child of profiler-inferred spans. Requires APM Server and Kibana 7.8.0. {pull}1117[#1117]
* Upgrade Async Profiler version to 1.7.0

[float]
===== Bug fixes

* When Servlet-related Exceptions are handled through exception handlers that return a 200 status code, agent shouldn't override with 500 - {pull}1103[#1103]
* Exclude Quartz 1 from instrumentation to avoid
  `IncompatibleClassChangeError: Found class org.quartz.JobExecutionContext, but interface was expected` - {pull}1108[#1108]
* Fix breakdown metrics span sub-types {pull}1113[#1113]
* Fix flaky gRPC server instrumentation {pull}1122[#1122]
* Fix side effect of calling `Statement.getUpdateCount` more than once {pull}1139[#1139]
* Stop capturing JDBC affected rows count using `Statement.getUpdateCount` to prevent unreliable side-effects {pull}1147[#1147]
* Fix OpenTracing error tag handling (set transaction error result when tag value is `true`) {pull}1159[#1159]
* Due to a bug in the build we didn't include the gRPC plugin in the build so far
* `java.lang.ClassNotFoundException: Unable to load class 'jdk.internal...'` is thrown when tracing specific versions of Atlassian systems {pull}1168[#1168]
* Make sure spans are kept active during `AsyncHandler` methods in the `AsyncHttpClient`
* CPU and memory metrics are sometimes not reported properly when using IBM J9 {pull}1148[#1148]
* `NullPointerException` thrown by the agent on WebLogic {pull}1142[#1142]

[[release-notes-1.15.0]]
==== 1.15.0 - 2020/03/27

[float]
===== Breaking changes

* Ordering of configuration sources has slightly changed, please review <<configuration>>:
** `elasticapm.properties` file now has higher priority over java system properties and environment variables, +
This change allows to change dynamic options values at runtime by editing file, previously values set in java properties
or environment variables could not be overridden, even if they were dynamic.
* Renamed some configuration options related to the experimental profiler-inferred spans feature ({pull}1084[#1084]):
** `profiling_spans_enabled` -> `profiling_inferred_spans_enabled`
** `profiling_sampling_interval` -> `profiling_inferred_spans_sampling_interval`
** `profiling_spans_min_duration` -> `profiling_inferred_spans_min_duration`
** `profiling_included_classes` -> `profiling_inferred_spans_included_classes`
** `profiling_excluded_classes` -> `profiling_inferred_spans_excluded_classes`
** Removed `profiling_interval` and `profiling_duration` (both are fixed to 5s now)

[float]
===== Features

* Gracefully abort agent init when running on a known Java 8 buggy JVM {pull}1075[#1075].
* Add support for <<supported-databases, Redis Redisson client>>
* Makes <<config-instrument>>, <<config-trace-methods>>, and <<config-disable-instrumentations>> dynamic.
Note that changing these values at runtime can slow down the application temporarily.
* Do not instrument Servlet API before 3.0 {pull}1077[#1077]
* Add support for API keys for apm backend authentication {pull}1083[#1083]
* Add support for <<supported-rpc-frameworks, gRPC>> client & server instrumentation {pull}1019[#1019]
* Deprecating `active` configuration option in favor of `recording`.
  Setting `active` still works as it's now an alias for `recording`.

[float]
===== Bug fixes

* When JAX-RS-annotated method delegates to another JAX-RS-annotated method, transaction name should include method A - {pull}1062[#1062]
* Fixed bug that prevented an APM Error from being created when calling `org.slf4j.Logger#error` - {pull}1049[#1049]
* Wrong address in JDBC spans for Oracle, MySQL and MariaDB when multiple hosts are configured - {pull}1082[#1082]
* Document and re-order configuration priorities {pull}1087[#1087]
* Improve heuristic for `service_name` when not set through config {pull}1097[#1097]


[[release-notes-1.14.0]]
==== 1.14.0 - 2020/03/04

[float]
===== Features

* Support for the official https://www.w3.org/TR/trace-context[W3C] `traceparent` and `tracestate` headers. +
  The agent now accepts both the `elastic-apm-traceparent` and the official `traceparent` header.
By default, it sends both headers on outgoing requests, unless <<config-use-elastic-traceparent-header, `use_elastic_traceparent_header`>> is set to false.
* Creating spans for slow methods with the help of the sampling profiler https://github.com/jvm-profiling-tools/async-profiler[async-profiler].
This is a low-overhead way of seeing which methods make your transactions slow and a replacement for the `trace_methods` configuration option.
See <<supported-java-methods>> for more details
* Adding a Circuit Breaker to pause the agent when stress is detected on the system and resume when the stress is relieved.
See <<circuit-breaker>> and {pull}1040[#1040] for more info.
* `Span#captureException` and `Transaction#captureException` in public API return reported error id - {pull}1015[#1015]

[float]
===== Bug fixes

* java.lang.IllegalStateException: Cannot resolve type description for <com.another.commercial.apm.agent.Class> - {pull}1037[#1037]
* properly handle `java.sql.SQLException` for unsupported JDBC features {pull}[#1035] https://github.com/elastic/apm-agent-java/issues/1025[#1025]

[[release-notes-1.13.0]]
==== 1.13.0 - 2020/02/11

[float]
===== Features

* Add support for <<supported-databases, Redis Lettuce client>>
* Add `context.message.age.ms` field for JMS message receiving spans and transactions - {pull}970[#970]
* Instrument log4j2 Logger#error(String, Throwable) ({pull}919[#919]) Automatically captures exceptions when calling `logger.error("message", exception)`
* Add instrumentation for external process execution through `java.lang.Process` and Apache `commons-exec` - {pull}903[#903]
* Add `destination` fields to exit span contexts - {pull}976[#976]
* Removed `context.message.topic.name` field - {pull}993[#993]
* Add support for Kafka clients - {pull}981[#981]
* Add support for binary `traceparent` header format (see the https://github.com/elastic/apm/blob/master/docs/agent-development.md#Binary-Fields[spec]
for more details) - {pull}1009[#1009]
* Add support for log correlation for log4j and log4j2, even when not used in combination with slf4j.
  See <<supported-logging-frameworks>> for details.

[float]
===== Bug Fixes

* Fix parsing value of `trace_methods` configuration property {pull}930[#930]
* Workaround for `java.util.logging` deadlock {pull}965[#965]
* JMS should propagate traceparent header when transactions are not sampled {pull}999[#999]
* Spans are not closed if JDBC implementation does not support `getUpdateCount` {pull}1008[#1008]

[[release-notes-1.12.0]]
==== 1.12.0 - 2019/11/21

[float]
===== Features
* JMS Enhancements {pull}911[#911]:
** Add special handling for temporary queues/topics
** Capture message bodies of text Messages
*** Rely on the existing `ELASTIC_APM_CAPTURE_BODY` agent config option (off by default).
*** Send as `context.message.body`
*** Limit size to 10000 characters. If longer than this size, trim to 9999 and append with ellipsis
** Introduce the `ignore_message_queues` configuration to disable instrumentation (message tagging) for specific 
      queues/topics as suggested in {pull}710[#710]
** Capture predefined message headers and all properties
*** Rely on the existing `ELASTIC_APM_CAPTURE_HEADERS` agent config option.
*** Send as `context.message.headers`
*** Sanitize sensitive headers/properties based on the `sanitize_field_names` config option
* Added support for the MongoDB sync driver. See https://www.elastic.co/guide/en/apm/agent/java/master/supported-technologies-details.html#supported-databases[supported data stores].

[float]
===== Bug Fixes
* JDBC regression- `PreparedStatement#executeUpdate()` and `PreparedStatement#executeLargeUpdate()` are not traced {pull}918[#918]
* When systemd cgroup driver is used, the discovered Kubernetes pod UID contains "_" instead of "-" {pull}920[#920]
* DB2 jcc4 driver is not traced properly {pull}926[#926]

[[release-notes-1.11.0]]
==== 1.11.0 - 2019/10/31

[float]
===== Features
* Add the ability to configure a unique name for a JVM within a service through the
https://www.elastic.co/guide/en/apm/agent/java/master/config-core.html#config-service-node-name[`service_node_name`]
config option]
* Add ability to ignore some exceptions to be reported as errors https://www.elastic.co/guide/en/apm/agent/java/master/config-core.html#config-ignore-exceptions[ignore_exceptions]
* Applying new logic for JMS `javax.jms.MessageConsumer#receive` so that, instead of the transaction created for the 
   polling method itself (ie from `receive` start to end), the agent will create a transaction attempting to capture 
   the code executed during actual message handling.
   This logic is suitable for environments where polling APIs are invoked within dedicated polling threads.
   This polling transaction creation strategy can be reversed through a configuration option (`message_polling_transaction_strategy`) 
   that is not exposed in the properties file by default.  
* Send IP obtained through `javax.servlet.ServletRequest#getRemoteAddr()` in `context.request.socket.remote_address` 
   instead of parsing from headers {pull}889[#889]
* Added `ElasticApmAttacher.attach(String propertiesLocation)` to specify a custom properties location
* Logs message when `transaction_max_spans` has been exceeded {pull}849[#849]
* Report the number of affected rows by a SQL statement (UPDATE,DELETE,INSERT) in 'affected_rows' span attribute {pull}707[#707]
* Add https://www.elastic.co/guide/en/apm/agent/java/master/public-api.html#api-traced[`@Traced`] annotation which either creates a span or a transaction, depending on the context
* Report JMS destination as a span/transaction context field {pull}906[#906]
* Added https://www.elastic.co/guide/en/apm/agent/java/master/config-jmx.html#config-capture-jmx-metrics[`capture_jmx_metrics`] configuration option

[float]
===== Bug Fixes
* JMS creates polling transactions even when the API invocations return without a message
* Support registering MBeans which are added after agent startup

[[release-notes-1.10.0]]
==== 1.10.0 - 2019/09/30

[float]
===== Features
* Add ability to manually specify reported https://www.elastic.co/guide/en/apm/agent/java/master/config-core.html#config-hostname[hostname]
* Add support for https://www.elastic.co/guide/en/apm/agent/java/master/supported-technologies-details.html#supported-databases[Redis Jedis client]
* Add support for identifying target JVM to attach apm agent to using JVM property. See also the documentation of the <<setup-attach-cli-usage-options, `--include` and `--exclude` flags>>
* Added https://www.elastic.co/guide/en/apm/agent/java/master/config-jmx.html#config-capture-jmx-metrics[`capture_jmx_metrics`] configuration option
* Improve servlet error capture {pull}812[#812]
  Among others, now also takes Spring MVC `@ExceptionHandler`s into account 
* Instrument Logger#error(String, Throwable) {pull}821[#821]
  Automatically captures exceptions when calling `logger.error("message", exception)`
* Easier log correlation with https://github.com/elastic/java-ecs-logging. See https://www.elastic.co/guide/en/apm/agent/java/master/log-correlation.html[docs].
* Avoid creating a temp agent file for each attachment {pull}859[#859]
* Instrument `View#render` instead of `DispatcherServlet#render` {pull}829[#829]
  This makes the transaction breakdown graph more useful. Instead of `dispatcher-servlet`, the graph now shows a type which is based on the view name, for example, `FreeMarker` or `Thymeleaf`.

[float]
===== Bug Fixes
* Error in log when setting https://www.elastic.co/guide/en/apm/agent/java/current/config-reporter.html#config-server-urls[server_urls] 
 to an empty string - `co.elastic.apm.agent.configuration.ApmServerConfigurationSource - Expected previousException not to be null`
* Avoid terminating the TCP connection to APM Server when polling for configuration updates {pull}823[#823]
 
[[release-notes-1.9.0]]
==== 1.9.0 - 2019/08/22

[float]
===== Features
* Upgrading supported OpenTracing version from 0.31 to 0.33
* Added annotation and meta-annotation matching support for `trace_methods`, for example:
** `public @java.inject.* org.example.*` (for annotation)
** `public @@javax.enterprise.context.NormalScope org.example.*` (for meta-annotation)
* The runtime attachment now also works when the `tools.jar` or the `jdk.attach` module is not available.
This means you don't need a full JDK installation - the JRE is sufficient.
This makes the runtime attachment work in more environments such as minimal Docker containers.
Note that the runtime attachment currently does not work for OSGi containers like those used in many application servers such as JBoss and WildFly.
See the https://www.elastic.co/guide/en/apm/agent/java/master/setup-attach-cli.html[documentation] for more information.
* Support for Hibernate Search

[float]
===== Bug Fixes
* A warning in logs saying APM server is not available when using 1.8 with APM server 6.x.
Due to that, agent 1.8.0 will silently ignore non-string labels, even if used with APM server of versions 6.7.x or 6.8.x that support such.
If APM server version is <6.7 or 7.0+, this should have no effect. Otherwise, upgrade the Java agent to 1.9.0+.
* `ApacheHttpAsyncClientInstrumentation` matching increases startup time considerably
* Log correlation feature is active when `active==false`
* Tomcat's memory leak prevention mechanism is causing a... memory leak. JDBC statement map is leaking in Tomcat if the application that first used it is undeployed/redeployed.
See https://discuss.elastic.co/t/elastic-apm-agent-jdbchelper-seems-to-use-a-lot-of-memory/195295[this related discussion].

[float]
==== Breaking Changes
* The `apm-agent-attach.jar` is not executable anymore.
Use `apm-agent-attach-standalone.jar` instead. 

[[release-notes-1.8.0]]
==== 1.8.0 - 2019/07/30

[float]
===== Features
* Added support for tracking https://www.elastic.co/guide/en/kibana/7.3/transactions.html[time spent by span type].
   Can be disabled by setting https://www.elastic.co/guide/en/apm/agent/java/current/config-core.html#config-breakdown-metrics[`breakdown_metrics`] to `false`. 
* Added support for https://www.elastic.co/guide/en/kibana/7.3/agent-configuration.html[central configuration].
   Can be disabled by setting https://www.elastic.co/guide/en/apm/agent/java/current/config-core.html#config-central-config[`central_config`] to `false`.
* Added support for Spring's JMS flavor - instrumenting `org.springframework.jms.listener.SessionAwareMessageListener`
* Added support to legacy ApacheHttpClient APIs (which adds support to Axis2 configured to use ApacheHttpClient)
* Added support for setting https://www.elastic.co/guide/en/apm/agent/java/1.x/config-reporter.html#config-server-urls[`server_urls`] dynamically via properties file {pull}723[#723]
* Added https://www.elastic.co/guide/en/apm/agent/java/current/config-core.html#config-config-file[`config_file`] option 
* Added option to use `@javax.ws.rs.Path` value as transaction name https://www.elastic.co/guide/en/apm/agent/java/current/config-jax-rs.html#config-use-jaxrs-path-as-transaction-name[`use_jaxrs_path_as_transaction_name`]
* Instrument quartz jobs https://www.elastic.co/guide/en/apm/agent/java/current/supported-technologies-details.html#supported-scheduling-frameworks[docs]
* SQL parsing improvements {pull}696[#696]
* Introduce priorities for transaction name {pull}748[#748].
   Now uses the path as transaction name if https://www.elastic.co/guide/en/apm/agent/java/current/config-http.html#config-use-path-as-transaction-name[`use_path_as_transaction_name`] is set to `true`
   rather than `ServletClass#doGet`.
   But if a name can be determined from a high level framework,
   like Spring MVC, that takes precedence.
   User-supplied names from the API always take precedence over any others.
* Use JSP path name as transaction name as opposed to the generated servlet class name {pull}751[#751]

[float]
===== Bug Fixes
* Some JMS Consumers and Producers are filtered due to class name filtering in instrumentation matching
* Jetty: When no display name is set and context path is "/" transaction service names will now correctly fall back to configured values
* JDBC's `executeBatch` is not traced
* Drops non-String labels when connected to APM Server < 6.7 to avoid validation errors {pull}687[#687]
* Parsing container ID in cloud foundry garden {pull}695[#695]
* Automatic instrumentation should not override manual results {pull}752[#752]

[float]
===== Breaking changes
* The log correlation feature does not add `span.id` to the MDC anymore but only `trace.id` and `transaction.id` {pull}742[#742].

[[release-notes-1.7.0]]
==== 1.7.0 - 2019/06/13

[float]
===== Features
* Added the `trace_methods_duration_threshold` config option. When using the `trace_methods` config option with wild cards,
this enables considerable reduction of overhead by limiting the number of spans captured and reported
(see more details in config documentation).
NOTE: Using wildcards is still not the recommended approach for the `trace_methods` feature.
* Add `Transaction#addCustomContext(String key, String|Number|boolean value)` to public API
* Added support for AsyncHttpClient 2.x
* Added https://www.elastic.co/guide/en/apm/agent/java/current/config-core.html#config-global-labels[`global_labels`] configuration option.
This requires APM Server 7.2+.
* Added basic support for JMS- distributed tracing for basic scenarios of `send`, `receive`, `receiveNoWait` and `onMessage`.
Both Queues and Topics are supported.
Async `send` APIs are not supported in this version. 
NOTE: This feature is currently marked as "experimental" and is disabled by default. In order to enable,
it is required to set the
https://www.elastic.co/guide/en/apm/agent/java/1.x/config-core.html#config-disable-instrumentations[`disable_instrumentations`] 
configuration property to an empty string.
* Improved OSGi support: added a configuration option for `bootdelegation` packages {pull}641[#641]
* Better span names for SQL spans. For example, `SELECT FROM user` instead of just `SELECT` {pull}633[#633]

[float]
===== Bug Fixes
* ClassCastException related to async instrumentation of Pilotfish Executor causing thread hang (applied workaround)
* NullPointerException when computing Servlet transaction name with null HTTP method name
* FileNotFoundException when trying to find implementation version of jar with encoded URL
* NullPointerException when closing Apache AsyncHttpClient request producer
* Fixes loading of `elasticapm.properties` for Spring Boot applications
* Fix startup error on WebLogic 12.2.1.2.0 {pull}649[#649]
* Disable metrics reporting and APM Server health check when active=false {pull}653[#653]

[[release-notes-1.6.1]]
==== 1.6.1 - 2019/04/26

[float]
===== Bug Fixes
* Fixes transaction name for non-sampled transactions https://github.com/elastic/apm-agent-java/issues/581[#581]
* Makes log_file option work again https://github.com/elastic/apm-agent-java/issues/594[#594]
* Async context propagation fixes
** Fixing some async mechanisms lifecycle issues https://github.com/elastic/apm-agent-java/issues/605[#605]
** Fixes exceptions when using WildFly managed executor services https://github.com/elastic/apm-agent-java/issues/589[#589]
** Exclude glassfish Executor which does not permit wrapped runnables https://github.com/elastic/apm-agent-java/issues/596[#596]
** Exclude DumbExecutor https://github.com/elastic/apm-agent-java/issues/598[#598]
* Fixes Manifest version reading error to support `jar:file` protocol https://github.com/elastic/apm-agent-java/issues/601[#601]
* Fixes transaction name for non-sampled transactions https://github.com/elastic/apm-agent-java/issues/597[#597]
* Fixes potential classloader deadlock by preloading `FileSystems.getDefault()` https://github.com/elastic/apm-agent-java/issues/603[#603]

[[release-notes-1.6.0]]
==== 1.6.0 - 2019/04/16

[float]
===== Related Announcements
* Java APM Agent became part of the Cloud Foundry Java Buildpack as of https://github.com/cloudfoundry/java-buildpack/releases/tag/v4.19[Release v4.19]
 
[float]
===== Features
* Support Apache HttpAsyncClient - span creation and cross-service trace context propagation
* Added the `jvm.thread.count` metric, indicating the number of live threads in the JVM (daemon and non-daemon) 
* Added support for WebLogic
* Added support for Spring `@Scheduled` and EJB `@Schedule` annotations - https://github.com/elastic/apm-agent-java/pull/569[#569]

[float]
===== Bug Fixes
* Avoid that the agent blocks server shutdown in case the APM Server is not available - https://github.com/elastic/apm-agent-java/pull/554[#554]
* Public API annotations improper retention prevents it from being used with Groovy - https://github.com/elastic/apm-agent-java/pull/567[#567]
* Eliminate side effects of class loading related to Instrumentation matching mechanism

[[release-notes-1.5.0]]
==== 1.5.0 - 2019/03/26

[float]
===== Potentially breaking changes
* If you didn't explicitly set the https://www.elastic.co/guide/en/apm/agent/java/master/config-core.html#config-service-name[`service_name`]
previously and you are dealing with a servlet-based application (including Spring Boot),
your `service_name` will change.
See the documentation for https://www.elastic.co/guide/en/apm/agent/java/master/config-core.html#config-service-name[`service_name`]
and the corresponding section in _Features_ for more information.
Note: this requires APM Server 7.0+. If using previous versions, nothing will change.

[float]
===== Features
* Added property `"allow_path_on_hierarchy"` to JAX-RS plugin, to lookup inherited usage of `@path`
* Support for number and boolean labels in the public API {pull}497[497].
This change also renames `tag` to `label` on the API level to be compliant with the https://github.com/elastic/ecs#-base-fields[Elastic Common Schema (ECS)].
The `addTag(String, String)` method is still supported but deprecated in favor of `addLabel(String, String)`.
As of version 7.x of the stack, labels will be stored under `labels` in Elasticsearch.
Previously, they were stored under `context.tags`.
* Support async queries made by Elasticsearch REST client 
* Added `setStartTimestamp(long epochMicros)` and `end(long epochMicros)` API methods to `Span` and `Transaction`,
allowing to set custom start and end timestamps.
* Auto-detection of the `service_name` based on the `<display-name>` element of the `web.xml` with a fallback to the servlet context path.
If you are using a spring-based application, the agent will use the setting for `spring.application.name` for its `service_name`.
See the documentation for https://www.elastic.co/guide/en/apm/agent/java/master/config-core.html#config-service-name[`service_name`]
for more information.
Note: this requires APM Server 7.0+. If using previous versions, nothing will change.
* Previously, enabling https://www.elastic.co/guide/en/apm/agent/java/master/config-core.html#config-capture-body[`capture_body`] could only capture form parameters.
Now it supports all UTF-8 encoded plain-text content types.
The option https://www.elastic.co/guide/en/apm/agent/java/master/config-http.html#config-capture-body-content-types[`capture_body_content_types`]
controls which `Content-Type`s should be captured.
* Support async calls made by OkHttp client (`Call#enqueue`)
* Added support for providing config options on agent attach.
** CLI example: `--config server_urls=http://localhost:8200,http://localhost:8201`
** API example: `ElasticApmAttacher.attach(Map.of("server_urls", "http://localhost:8200,http://localhost:8201"));`

[float]
===== Bug Fixes
* Logging integration through MDC is not working properly - https://github.com/elastic/apm-agent-java/issues/499[#499]
* ClassCastException with adoptopenjdk/openjdk11-openj9 - https://github.com/elastic/apm-agent-java/issues/505[#505]
* Span count limitation is not working properly - reported https://discuss.elastic.co/t/kibana-apm-not-showing-spans-which-are-visible-in-discover-too-many-spans/171690[in our forum]
* Java agent causes Exceptions in Alfresco cluster environment due to failure in the instrumentation of Hazelcast `Executor`s - reported https://discuss.elastic.co/t/cant-run-apm-java-agent-in-alfresco-cluster-environment/172962[in our forum]

[[release-notes-1.4.0]]
==== 1.4.0 - 2019/02/14

[float]
===== Features
* Added support for sync calls of OkHttp client
* Added support for context propagation for `java.util.concurrent.ExecutorService`s
* The `trace_methods` configuration now allows to omit the method matcher.
   Example: `com.example.*` traces all classes and methods within the `com.example` package and sub-packages.
* Added support for JSF. Tested on WildFly, WebSphere Liberty and Payara with embedded JSF implementation and on Tomcat and Jetty with
 MyFaces 2.2 and 2.3
* Introduces a new configuration option `disable_metrics` which disables the collection of metrics via a wildcard expression.
* Support for HttpUrlConnection
* Adds `subtype` and `action` to spans. This replaces former typing mechanism where type, subtype and action were all set through
   the type in an hierarchical dotted-syntax. In order to support existing API usages, dotted types are parsed into subtype and action, 
   however `Span.createSpan` and `Span.setType` are deprecated starting this version. Instead, type-less spans can be created using the new 
   `Span.startSpan` API and typed spans can be created using the new `Span.startSpan(String type, String subtype, String action)` API
* Support for JBoss EAP 6.4, 7.0, 7.1 and 7.2
* Improved startup times
* Support for SOAP (JAX-WS).
   SOAP client create spans and propagate context.
   Transactions are created for `@WebService` classes and `@WebMethod` methods.  

[float]
===== Bug Fixes
* Fixes a failure in BitBucket when agent deployed https://github.com/elastic/apm-agent-java/issues/349[#349]
* Fixes increased CPU consumption https://github.com/elastic/apm-agent-java/issues/453[#453] and https://github.com/elastic/apm-agent-java/issues/443[#443]
* Fixed some OpenTracing bridge functionalities that were not working when auto-instrumentation is disabled
* Fixed an error occurring when ending an OpenTracing span before deactivating
* Sending proper `null` for metrics that have a NaN value
* Fixes JVM crash with Java 7 https://github.com/elastic/apm-agent-java/issues/458[#458]
* Fixes an application deployment failure when using EclipseLink and `trace_methods` configuration https://github.com/elastic/apm-agent-java/issues/474[#474]

[[release-notes-1.3.0]]
==== 1.3.0 - 2019/01/10

[float]
===== Features
* The agent now collects system and JVM metrics https://github.com/elastic/apm-agent-java/pull/360[#360]
* Add API methods `ElasticApm#startTransactionWithRemoteParent` and `Span#injectTraceHeaders` to allow for manual context propagation https://github.com/elastic/apm-agent-java/pull/396[#396].
* Added `trace_methods` configuration option which lets you define which methods in your project or 3rd party libraries should be traced.
   To create spans for all `public` methods of classes whose name ends in `Service` which are in a sub-package of `org.example.services` use this matcher:
   `public org.example.services.*.*Service#*` https://github.com/elastic/apm-agent-java/pull/398[#398]
* Added span for `DispatcherServlet#render` https://github.com/elastic/apm-agent-java/pull/409[#409].
* Flush reporter on shutdown to make sure all recorded Spans are sent to the server before the program exits https://github.com/elastic/apm-agent-java/pull/397[#397]
* Adds Kubernetes https://github.com/elastic/apm-agent-java/issues/383[#383] and Docker metadata to, enabling correlation with the Kibana Infra UI.
* Improved error handling of the Servlet Async API https://github.com/elastic/apm-agent-java/issues/399[#399]
* Support async API’s used with AsyncContext.start https://github.com/elastic/apm-agent-java/issues/388[#388]

[float]
===== Bug Fixes
* Fixing a potential memory leak when there is no connection with APM server
* Fixes NoSuchMethodError CharBuffer.flip() which occurs when using the Elasticsearch RestClient and Java 7 or 8 https://github.com/elastic/apm-agent-java/pull/401[#401]

 
[[release-notes-1.2.0]]
==== 1.2.0 - 2018/12/19

[float]
===== Features
* Added `capture_headers` configuration option.
   Set to `false` to disable capturing request and response headers.
   This will reduce the allocation rate of the agent and can save you network bandwidth and disk space.
* Makes the API methods `addTag`, `setName`, `setType`, `setUser` and `setResult` fluent, so that calls can be chained. 

[float]
===== Bug Fixes
* Catch all errors thrown within agent injected code
* Enable public APIs and OpenTracing bridge to work properly in OSGi systems, fixes https://github.com/elastic/apm-agent-java/issues/362[this WildFly issue]
* Remove module-info.java to enable agent working on early Tomcat 8.5 versions
* Fix https://github.com/elastic/apm-agent-java/issues/371[async Servlet API issue]

[[release-notes-1.1.0]]
==== 1.1.0 - 2018/11/28

[float]
===== Features
* Some memory allocation improvements
* Enabling bootdelegation for agent classes in Atlassian OSGI systems

[float]
===== Bug Fixes
* Update dsl-json which fixes a memory leak.
 See https://github.com/ngs-doo/dsl-json/pull/102[ngs-doo/dsl-json#102] for details. 
* Avoid `VerifyError`s by non instrumenting classes compiled for Java 4 or earlier
* Enable APM Server URL configuration with path (fixes #339)
* Reverse `system.hostname` and `system.platform` order sent to APM server

[[release-notes-1.0.1]]
==== 1.0.1 - 2018/11/15

[float]
===== Bug Fixes
* Fixes NoSuchMethodError CharBuffer.flip() which occurs when using the Elasticsearch RestClient and Java 7 or 8 {pull}313[#313]

[[release-notes-1.0.0]]
==== 1.0.0 - 2018/11/14

[float]
===== Breaking changes
* Remove intake v1 support. This version requires APM Server 6.5.0+ which supports the intake api v2.
   Until the time the APM Server 6.5.0 is officially released,
   you can test with docker by pulling the APM Server image via
   `docker pull docker.elastic.co/apm/apm-server:6.5.0-SNAPSHOT`. 

[float]
===== Features
* Adds `@CaptureTransaction` and `@CaptureSpan` annotations which let you declaratively add custom transactions and spans.
   Note that it is required to configure the `application_packages` for this to work.
   See the https://www.elastic.co/guide/en/apm/agent/java/master/public-api.html#api-annotation[documentation] for more information.
* The public API now supports to activate a span on the current thread.
   This makes the span available via `ElasticApm#currentSpan()`
   Refer to the https://www.elastic.co/guide/en/apm/agent/java/master/public-api.html#api-span-activate[documentation] for more details.
* Capturing of Elasticsearch RestClient 5.0.2+ calls.
   Currently, the `*Async` methods are not supported, only their synchronous counterparts.
* Added API methods to enable correlating the spans created from the JavaScrip Real User Monitoring agent with the Java agent transaction.
   More information can be found in the https://www.elastic.co/guide/en/apm/agent/java/master/public-api.html#api-ensure-parent-id[documentation].
* Added `Transaction.isSampled()` and `Span.isSampled()` methods to the public API
* Added `Transaction#setResult` to the public API {pull}293[#293]

[float]
===== Bug Fixes
* Fix for situations where status code is reported as `200`, even though it actually was `500` {pull}225[#225]
* Capturing the username now properly works when using Spring security {pull}183[#183]

[[release-notes-1.0.0.rc1]]
==== 1.0.0.RC1 - 2018/11/06

[float]
===== Breaking changes
* Remove intake v1 support. This version requires APM Server 6.5.0+ which supports the intake api v2.
   Until the time the APM Server 6.5.0 is officially released,
   you can test with docker by pulling the APM Server image via
   `docker pull docker.elastic.co/apm/apm-server:6.5.0-SNAPSHOT`.
* Wildcard patterns are case insensitive by default. Prepend `(?-i)` to make the matching case sensitive.

[float]
===== Features
* Support for Distributed Tracing
* Adds `@CaptureTransaction` and `@CaptureSpan` annotations which let you declaratively add custom transactions and spans.
   Note that it is required to configure the `application_packages` for this to work.
   See the https://www.elastic.co/guide/en/apm/agent/java/master/public-api.html#api-annotation[documentation] for more information.
* The public API now supports to activate a span on the current thread.
   This makes the span available via `ElasticApm#currentSpan()`
   Refer to the https://www.elastic.co/guide/en/apm/agent/java/master/public-api.html#api-span-activate[documentation] for more details.
* Capturing of Elasticsearch RestClient 5.0.2+ calls.
   Currently, the `*Async` methods are not supported, only their synchronous counterparts.
* Added API methods to enable correlating the spans created from the JavaScrip Real User Monitoring agent with the Java agent transaction.
   More information can be found in the https://www.elastic.co/guide/en/apm/agent/java/master/public-api.html#api-ensure-parent-id[documentation].
* Microsecond accurate timestamps {pull}261[#261]
* Support for JAX-RS annotations.
Transactions are named based on your resources (`ResourceClass#resourceMethod`).

[float]
===== Bug Fixes
* Fix for situations where status code is reported as `200`, even though it actually was `500` {pull}225[#225]

[[release-notes-0.8.x]]
=== Java Agent version 0.8.x

[[release-notes-0.8.0]]
==== 0.8.0

[float]
===== Breaking changes
* Wildcard patterns are case insensitive by default. Prepend `(?-i)` to make the matching case sensitive.

[float]
===== Features
* Wildcard patterns are now not limited to only one wildcard in the middle and can be arbitrarily complex now.
   Example: `*foo*bar*baz`.
* Support for JAX-RS annotations.
   Transactions are named based on your resources (`ResourceClass#resourceMethod`).

[[release-notes-0.7.x]]
=== Java Agent version 0.7.x

[[release-notes-0.7.1]]
==== 0.7.1 - 2018/10/24

[float]
===== Bug Fixes
* Avoid recycling transactions twice {pull}178[#178]

[[release-notes-0.7.0]]
==== 0.7.0 - 2018/09/12

[float]
===== Breaking changes
* Removed `ElasticApm.startSpan`. Spans can now only be created from their transactions via `Transaction#createSpan`.
* `ElasticApm.startTransaction` and `Transaction#createSpan` don't activate the transaction and spans
   and are thus not available via `ElasticApm.activeTransaction` and `ElasticApm.activeSpan`.

[float]
===== Features
* Public API
** Add `Span#captureException` and `Transaction#captureException` to public API.
      `ElasticApm.captureException` is deprecated now. Use `ElasticApm.currentSpan().captureException(exception)` instead.
** Added `Transaction.getId` and `Span.getId` methods 
* Added support for async servlet requests
* Added support for Payara/Glassfish
* Incubating support for Apache HttpClient
* Support for Spring RestTemplate
* Added configuration options `use_path_as_transaction_name` and `url_groups`,
   which allow to use the URL path as the transaction name.
   As that could contain path parameters, like `/user/$userId` however,
   You can set the `url_groups` option to define a wildcard pattern, like `/user/*`,
   to group those paths together.
   This is especially helpful when using an unsupported Servlet API-based framework. 
* Support duration suffixes (`ms`, `s` and `m`) for duration configuration options.
   Not using the duration suffix logs out a deprecation warning and will not be supported in future versions.
* Add ability to add multiple APM server URLs, which enables client-side load balancing.
   The configuration option `server_url` has been renamed to `server_urls` to reflect this change.
   However, `server_url` still works for backwards compatibility.
* The configuration option `service_name` is now optional.
   It defaults to the main class name,
   the name of the executed jar file (removing the version number),
   or the application server name (for example `tomcat-application`).
   In a lot of cases,
   you will still want to set the `service_name` explicitly.
   But it helps getting started and seeing data easier,
   as there are no required configuration options anymore.
   In the future we will most likely determine more useful application names for Servlet API-based applications.<|MERGE_RESOLUTION|>--- conflicted
+++ resolved
@@ -34,11 +34,8 @@
 * When the `MANIFEST.MF` of the main jar contains the `Implementation-Version` attribute, it is used as the default service version (except for application servers) - {pull}1922[#1922]
 * Added support for overwritting the service version per classloader - {pull}1726[#1726]
 * Added support for instrumenting Struts 2 static resource requests - {pull}1949[#1949]
-<<<<<<< HEAD
+* Added support for Java/Jakarta WebSocket ServerEndpoint - {pull}2281[#2281]
 * Added support for setting the service name on Log4j2's EcsLayout - {pull}2296[#2296]
-=======
-* Added support for Java/Jakarta WebSocket ServerEndpoint - {pull}2281[#2281]
->>>>>>> 53204c69
 
 [float]
 ===== Bug fixes
