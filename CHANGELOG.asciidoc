ifdef::env-github[]
NOTE: Release notes are best read in our documentation at
https://www.elastic.co/guide/en/apm/agent/java/current/release-notes.html[elastic.co]
endif::[]

////
[[release-notes-x.x.x]]
==== x.x.x - YYYY/MM/DD

[float]
===== Breaking changes

[float]
===== Features
* Cool new feature: {pull}2526[#2526]

[float]
===== Bug fixes
////

=== Unreleased

[[release-notes-x.x.x]]
==== x.x.x - YYYY/MM/DD

===== Potentially breaking changes
* Previously, agent instrumented all implementations of `javax.jms.MessageListener`, which could cause performance issues.
  From now on, the instrumention is limited to implementations that fit at least one of the following critera:
  * have `Message` or `Listener` in their class name
  * is an anonymous inner class or a lambda
  * is within a package provided by the `jms_listener_packages` configuration.

[float]
===== Features
* Add experimental log sending from the agent with `log_sending` - {pull}2694[#2694]
* Added support for LDAP - {pull}2977[#2977]

[float]
===== Bug fixes
<<<<<<< HEAD
* Use `127.0.0.1` as default for `server_url` to prevent ipv6 ambiguity - {pull}2927[#2927]
=======

* Use `127.0.0.1` as defaut for `server_url` to prevent ipv6 ambiguity - {pull}2927[#2927]
>>>>>>> 5be15212
* Fix some span-compression concurrency issues - {pull}2865[#2865]
* Add warning when agent is accidentally started on a JVM/JDK command-line tool - {pull}2924[#2924]
* Fix `NullPointerException` caused by the Elasticsearch REST client instrumentation when collecting dropped span metrics - {pull}2959[#2959]
* Fix SQS Instrumentation for Non-MessageReceive actions to avoid NoSuchElementException - {pull}2979[#2979]
* Fix `java.lang.NoSuchMethodError` when using the agent with WebFlux and Spring 6.x/Spring Boot 3.x - {pull}2935[#2935]
* Optimize JMS listener matcher - {pull}2930[#2930]

===== Potentially breaking changes

* The `context.destination.service.resource` span field has been changed for AWS S3, SQS and DynamoDB.
As a result, the history of metrics relying on this field might break. - {pull}2947[#2947]

[[release-notes-1.x]]
=== Java Agent version 1.x

[[release-notes-1.35.0]]
==== 1.35.0 - 2022/12/06

[float]
===== Features

* Add support for log correlation for `java.util.logging` (JUL) - {pull}2724[#2724]
* Add support for spring-kafka batch listeners - {pull}2815[#2815]
* Improved instrumentation for legacy Apache HttpClient (when not using an `HttpUriRequest`, such as `BasicHttpRequest`)
* Prevented exclusion of agent-packages via `classes_excluded_from_instrumentation` to avoid unintended side effects
* Add Tomcat support for log reformatting - {pull}2839[#2839]
* Capture Elastic cluster name on Elastic Cloud - {pull}2796[#2796]
* Attacher CLI: added a `--no-fork` config to opt out from executing a forked process as different user.If `--no-fork` is used alongside discovery rules that contain only `--include-pid` rules, the attacher will not execute JVM discovery - {pull}2863[#2863]
* Add the option to instrument very old bytecode through the <<config-instrument-ancient-bytecode, `instrument_ancient_bytecode`>> config option - {pull}2866[#2866]
* Capture MongoDB statements - {pull}2806[#2806]
* Added agent health and background overhead metrics (experimental) - {pull}2864[#2864], {pull}2888[#2888]
* Added support for Finagle Http Client - {pull}2795[#2795]
* Add support for Apache HTTP client 3.x - {pull}2853[#2853]
* Made `api_key` and `secret_token` configuration options dynamic - {pull}2889[#2889]
* Misaligned micrometer interval vs Elastic agent metrics reporting interval now handled - {pull}2801[#2801]
* Histograms now reported from micrometer metrics - {pull}2895[#2895]

[float]
===== Bug fixes
* Remove `context.db` fields from S3 instrumentation - {pull}2821[#2821]
* Allowed OpenTelemetry `Span.updateName` to update names provided by elastic - {pull}2838[#2838]
* Prevent random `NullPointerException` when span compression is not possible - {pull}2859[#2859]
* Fix security manager issues on OpenJDK 17, with errors like: `java.lang.UnsupportedOperationException: Could not access Unsafe class` -
{pull}2874[#2874]
* Fix security manager compatibility with Tomcat - {pull}2871[#2871] and {pull}2883[#2883]
* Fix NPE with Spring MVC - {pull}2896[#2896]

[[release-notes-1.34.1]]
==== 1.34.1 - 2022/09/29

[float]
===== Features
* Redact `*principal*` headers by default - {pull}2798[#2798]

[float]
===== Refactorings
* Activation stack was extracted from `ElasticApmTracer` into a separate class, where it also enforces a stack depth to eliminate
activation leaks - {pull}2783[#2783]

[float]
===== Bug fixes
* Fix imports (leading to `NoClassDefFoundError`) in the AWS SDK instrumentation - {pull}2800[#2800]

[[release-notes-1.34.0]]
==== 1.34.0 - 2022/09/14

[float]
===== Refactorings
* Changed the main agent class loader to work in a child-first delegation model, thus making it more isolated by preferring self packaged
version of classes that are available also in the parent (bootstrap) class loader - {pull}2728[#2728]

[float]
===== Features
* Capture Oracle SID in connection string - {pull}2709[#2709]
* Implemented span links in the OTel bridge - {pull}2685[#2685]
* Added support for MongoDB 4.x Sync Driver - {pull}2241{#2241}
* Capture keyspace in `db.instance` for Cassandra database - {pull}2684[#2684]
* Added support for AWS SQS - {pull}2637[#2637]
* Add <<config-trace-continuation-strategy, `trace_continuation_strategy`>> configuration option - {pull}2760[#2760]
* Capture user from Azure SSO with Servlet-based app containers - {pull}2767[#2767]
* Promote WebFlux & Reactor to GA and enable it by default - {pull}2782[#2782]

[float]
===== Bug fixes
* Fix unexpected side effects of `toString` calls within reactor instrumentation - {pull}2708[#2708]
* Fix Vert.x instrumentation for 4.3.2 - {pull}2700[#2700]
* Fix `NullPointerException` in `AmazonHttpClientInstrumentation` - {pull}2740[#2740]
* Fix stack frame exclusion patterns - {pull}2758[#2758]
* Fix `NullPointerException` with compressed spans - {pull}2755[#2755]
* Fix empty Servlet path with proper fallback - {pull}2748[#2748]
* Fix `ClosedByInterruptException` during indy bootstrap method resolution - {pull}2752[#2752]
* Enhance exclusion of other APM agents - {pull}2766[#2766]
* Avoid warning when log correlation option is provided in remote config - {pull}2765[#2765]
* Update `async-profiler` to 1.8.8 to avoid missing symbol log spam - {pull}2775[#2775]
* Fix container ID discovery for containers managed through AWS Fargate - {pull}2772[#2772]
* Make `traceparent` header computation thread-safe - {pull}2747[#2747]
* Fix OTel bridge with multiple OTel APIs or external plugins - {pull}2735[#2735]

[[release-notes-1.33.0]]
==== 1.33.0 - 2022/07/08

[float]
===== Breaking changes
As of version 1.33.0, Java 7 support is deprecated and will be removed in a future release (not expected to be removed before January 2024) - {pull}2677[#2677]

[float]
===== Features
* Add support for Spring WebClient - {pull}2229[#2229]
* Added undocumented and unsupported configuration `metric_set_limit` to increase the metric set limit - {pull}2148[#2148]
* Added <<config-transaction-name-groups, `transaction_name_groups`>> configuration option  - {pull}2676[#2676]
** Deprecated <<config-url-groups, `url_groups`>> in favor of <<config-transaction-name-groups, `transaction_name_groups`>>.

[float]
===== Bug fixes
* Fix for JAX-WS (SOAP) transaction names. The agent now properly names transaction for web service methods that are not annotated with `@WebMethod`. - {pull}2667[#2667]
* Fix public API backward compatibility that was broken in 1.32.0. With this version you can use any version of the public API once again - {pull}2682[#2682]
* Fix flaky transaction name with Webflux+Servlet - {pull}2695[#2695]

[[release-notes-1.32.0]]
==== 1.32.0 - 2022/06/13

===== Potentially breaking changes
* If using the public API of version < 1.32.0 and using the `@CaptureSpan` or `@Traced` annotations, upgrading the agent to 1.32.0
without upgrading the API version may cause `VerifyError`. This was fixed in version 1.33.0, which can once again be used with any
version of the public API.
* For relational databases, the agent now captures the database name and makes it part of service dependencies and service map.
For example, with a `MySQL` database, previously a single `mysql` item was shown in the map and in service dependencies,
the agent will now include the database name in the dependency, thus `mysql/my-db1`, `mysql/my-db2` will now be captured.

[float]
===== Features
* Promote mature agent features as Generaly Available (GA) - {pull}2632[#2632]
** <<opentelemetry-bridge,OpenTelemetry bridge>> is now enabled by default
** <<config-circuit-breaker,Circuit breaker>> marked as GA (still disabled by default)
** <<setup-attach-api,API Attach>> and <<setup-attach-cli,CLI Attach>> marked as GA
** <<config-use-path-as-transaction-name,`use_path_as_transaction_name`>> configuration option marked as GA
** Dubbo instrumentation is now enabled by default
** `com.sun.net.httpserver.HttpServer` instrumentation marked as GA
* Struts action invocations via an action chain result start a new span - {pull}2513[#2513]
* Added official support for Elasticsearch Java API client - {pull}2211[#2211]
* Added the ability to make spans non-discardable through the public API and the OpenTelemetry bridge - {pull}2632[#2632]
* Added support for the new service target fields - {pull}2578[#2578]
* Capture the database name from JDBC connection string - {pull}2642[#2642]
* Added an additional span around Javalin template renderers - {pull}2381[#2381]
* Added support for downloading the latest agent version through the attach CLI by setting `--download-agent-version latest`. In
addition, when using the `apm-agent-attach-cli-slim.jar`, which does not contain a bundled agent, the latest version will be downloaded
from maven at runtime unless configured otherwise through  `--download-agent-version` - {pull}2659[#2659]
* Added span-links to messaging systems instrumentation (supported by APM Server 8.3+ only) - {pull}2610[#2610]

[float]
===== Bug fixes
* Fix missing attributes in bridged OTel transactions - {pull}2657[#2657]
* Fix `transaction.result` with bridged OTel transactions - {pull}2660[#2660]

[[release-notes-1.31.0]]
==== 1.31.0 - 2022/05/17

[float]
===== Potentially breaking changes
* Starting this version, when using <<config-log-ecs-reformatting>>, the agent will automatically set the `service.version` field.
If you are using ECS-logging and set the `service.version` through a custom field, the behaviour is not strictly defined. Remove the
custom `service.name` field setting and either allow the agent to automatically discover and set it, or use the
<<config-service-version>> config option to set it manually.

[float]
===== Refactorings
* Vert.x 3.x instrumentation was refactored to remove constructor instrumentation as well as wrapping of response handler. In addition, in
HTTP 2 request handling, transactions are ended when the request end event occurs and are kept alive until response end, when they are allowed
to recycle. This allows for spans representing asynchronous handling of requests for which the corresponding transaction has ended -
{pull}2564[#2564]
* Jedis clients instrumentation was changed

[float]
===== Features
* Set the service version when using the ECS reformatting of the application logs: {pull}2603[#2603]
* Add ECS-reformatting support for `java.util.logging` - {pull}2591[#2591]
* Added support for setting the service version on Log4j2's EcsLayout - {pull}2604[#2604]
* Added support for AWS S3 and DynamoDB - {pull}2606[#2606]
* Added support for Jedis 4.x clients - {pull}2626[#2626]

[float]
===== Bug fixes
* Fixed multiple dropped stats types in a transaction producing invalid JSON: {pull}2589[#2589]
* Fixed NoClassDefFoundError when using OTel bridge and span.*current() : {pull}2596[#2596]
* Fallback to standard output when Security Manager prevents writing to log file - {pull}2581[#2581]
* Fix missing transactions when using Vert.x 3.x with HTTP 1 - {pull}2564[#2564]
* Fix Vert.x `GET null` transactions to be named `GET unknown route`, according to spec - {pull}2564[#2564]
* Fix OpenTelemetry bridge span end with explicit timestamp - {pull}2615[#2615]
* Fix improper naming for `scheduled` transactions created by `java.util.TimerTask` instrumentation - {pull}2620[#2620]
* Properly handle `java.lang.IllegalStateException` related to premature invocation of `ServletConfig#getServletContext()` in
`Servlet#init()` instrumentations - {pull}2627[#2627]

[[release-notes-1.30.1]]
==== 1.30.1 - 2022/04/12

[float]
===== Bug fixes
* Fixed AWS Lambda instrumentation for AWS handler classes with input object types that are not AWS Events classes  - {pull}2551[#2551]
* Fixed service name discovery based on MANIFEST.MF file through `ServletContainerInitializer#onStartup` on Jakarta Servlet containers -
{pull}2546[#2546]
* Fix shaded classloader package definition - {pull}2566[#2566]
* Fix logging initialization with Security Manager - {pull}2568[#2568]
* normalize empty `transaction.type` and `span.type` - {pull}2525[#2525]
* Allowing square brackets within the <<config-capture-jmx-metrics>> config value - {pull}2547[#2547]
* Fixed duplicated ending of `HttpUrlConnection` spans - {pull}2530[#2530]
* Compressed span fixes - {pull}2576[#2576], {pull}2552[#2552], {pull}2558[#2558]


[[release-notes-1.30.0]]
==== 1.30.0 - 2022/03/22

[float]
===== Potentially breaking changes
* Create the JDBC spans as exit spans- {pull}2484[#2484]
* WebSocket requests are now captured with transaction type request instead of custom - {pull}2501[#2501]

[float]
===== Refactorings
* Logging frameworks instrumentations - {pull}2428[#2428]. This refactoring includes:
** Log correlation now works based on bytecode instrumentation rather than `ActivationListener` that directly updates the MDC
** Merging the different instrumentations (log-correlation, error-capturing and ECS-reformatting) into a single plugin
** Module structure and package naming changes

[float]
===== Features
* Added support for setting service name and version for a transaction via the public api - {pull}2451[#2451]
* Added support for en-/disabling each public annotation on each own - {pull}2472[#2472]
* Added support for compressing spans - {pull}2477[#2477]
* Added microsecond durations with `us` as unit - {pull}2496[#2496]
* Added support for dropping fast exit spans - {pull}2491[#2491]
* Added support for collecting statistics about dropped exit spans - {pull}2505[#2505]
* Making AWS Lambda instrumentation GA - includes some changes in Lambda transaction metadata fields and a dedicated flush HTTP request
to the AWS Lambda extension - {pull}2424[#2424]
* Changed logging correlation to be on by default. This change includes the removal of the now redundant `enable_log_correlation` config
option. If there's a need to disable the log correlation mechanism, this can be done now through the `disable_instrumentations` config -
{pull}2428[#2428]
* Added automatic error event capturing for log4j1 and JBoss LogManager - {pull}2428[#2428]
* Issue a warning when security manager is mis-configured - {pull}2510[#2510]
* Add experimental OpenTelemetry API bridge - {pull}1631[#1631]

[float]
===== Performance improvements
* Proxy classes are excluded from instrumentation in more cases - {pull}2474[#2474]
* Only time type/method matching if the debug logging is enabled as the results are only used when debug logging is enabled - {pull}2471[#2471]

[float]
===== Bug fixes
* Fix cross-plugin dependencies triggering NoClassDefFound - {pull}2509[#2509]
* Fix status code setting in AWS Lambda transactions triggered by API Gateway V1 - {pull}2346[#2346]
* Fix classloading OSGi bundles with partial dependency on Servlet API + avoid SecurityException with Apache Sling - {pull}2418[2418]
* Respect `transaction_ignore_urls` and `transaction_ignore_user_agents` when creating transactions in the spring webflux instrumentation - {pull}2515[#2515]

[[release-notes-1.29.0]]
==== 1.29.0 - 2022/02/09

[float]
===== Breaking changes
* Changes in service name auto-discovery of jar files (see Features section)

[float]
===== Features
* Exceptions that are logged using the fatal log level are now captured (log4j2 only) - {pull}2377[#2377]
* Replaced `authorization` in the default value of `sanitize_field_names` with `*auth*` - {pull}2326[#2326]
* Unsampled transactions are dropped and not sent to the APM-Server if the APM-Server version is 8.0+ - {pull}2329[#2329]
* Adding agent logging capabilities to our SDK, making it available for external plugins - {pull}2390[#2390]
* Service name auto-discovery improvements
** For applications deployed to application servers (`war` files) and standalone jars that are started with `java -jar`,
   the agent now discovers the `META-INF/MANIFEST.MF` file.
** If the manifest contains the `Implementation-Title` attribute, it is used as the default service name - {pull}1921[#1921], {pull}2434[#2434] +
  *Note*: this may change your service names if you relied on the auto-discovery that uses the name of the jar file.
  If that jar file also contains an `Implementation-Title` attribute in the `MANIFEST.MF` file, the latter will take precedence.
** When the manifest contains the `Implementation-Version` attribute, it is used as the default service version - {pull}1726[#1726], {pull}1922[#1922], {pull}2434[#2434]
* Added support for instrumenting Struts 2 static resource requests - {pull}1949[#1949]
* Added support for Java/Jakarta WebSocket ServerEndpoint - {pull}2281[#2281]
* Added support for setting the service name on Log4j2's EcsLayout - {pull}2296[#2296]
* Print the used instrumentation groups when the application stops - {pull}2448[#2448]
* Add `elastic.apm.start_async` property that makes the agent start on a non-premain/main thread - {pull}2454[#2454]

[float]
===== Bug fixes
* Fix runtime attach with some docker images - {pull}2385[#2385]
* Restore dynamic capability to `log_level` config for plugin loggers - {pull}2384[#2384]
* Fix slf4j-related `LinkageError` - {pull}2390[#2390] and {pull}2376[#2376]
* Fix possible deadlock occurring when Byte Buddy reads System properties by warming up bytecode instrumentation code
paths. The BCI warmup is on by default and may be disabled through the internal `warmup_byte_buddy` config option - {pull}2368[#2368]
* Fixed few dubbo plugin issues - {pull}2149[#2149]
** Dubbo transaction will should be created at the provider side
** APM headers conversion issue within dubbo transaction
* Fix External plugins automatic setting of span outcome - {pull}2376[#2376]
* Avoid early initialization of JMX on Weblogic - {pull}2420[#2420]
* Automatically disable class sharing on AWS lambda layer - {pull}2438[#2438]
* Avoid standalone spring applications to have two different service names, one based on the jar name, the other based on `spring.application.name`.

[[release-notes-1.28.4]]
==== 1.28.4 - 2021/12/30

[float]
===== Bug fixes
* Fix `@Traced` annotation to return proper outcome instead of `failed` - {pull}2370[#2370]

[float]
===== Dependency updates
* Update Log4j to 2.12.4 and log4j2-ecs-layout to 1.3.2 - {pull}2378[#2378]

[[release-notes-1.28.3]]
==== 1.28.3 - 2021/12/22

[float]
===== Dependency updates
* Update Log4j to 2.12.3
* Update ecs-logging-java to 1.3.0

[float]
===== Potentially breaking changes
* If the agent cannot discover a service name, it now uses `unknown-java-service` instead of `my-service` - {pull}2325[#2325]

[float]
===== Bug fixes
* Gracefully handle JDBC drivers which don't support `Connection#getCatalog` - {pull}2340[#2340]
* Fix using JVM keystore options for communication with APM Server - {pull}2362[#2362]

[[release-notes-1.28.2]]
==== 1.28.2 - 2021/12/16

[float]
===== Dependency updates
* Update Log4j to 2.12.2

[float]
===== Bug fixes
* Fix module loading errors on J9 JVM - {pull}2341[#2341]
* Fixing log4j configuration error - {pull}2343[#2343]

[[release-notes-1.28.1]]
==== 1.28.1 - 2021/12/10

[float]
===== Security
* Fix for "Log4Shell" RCE 0-day exploit in log4j https://nvd.nist.gov/vuln/detail/CVE-2021-44228[CVE-2021-44228] - {pull}2332[#2332]

[float]
===== Features
* Added support to selectively enable instrumentations - {pull}2292[#2292]

[float]
===== Bug fixes
* Preferring controller names for Spring MVC transactions, `use_path_as_transaction_name` only as a fallback - {pull}2320[#2320]

[[release-notes-1.28.0]]
==== 1.28.0 - 2021/12/07

[float]
===== Features
* Adding experimental support for <<aws-lambda, AWS Lambda>> - {pull}1951[#1951]
* Now supporting tomcat 10 - {pull}2229[#2229]

[float]
===== Bug fixes
* Fix error with parsing APM Server version for 7.16+ - {pull}2313[#2313]

[[release-notes-1.27.1]]
==== 1.27.1 - 2021/11/30

[float]
===== Security
* Resolves Local Privilege Escalation issue https://discuss.elastic.co/t/apm-java-agent-security-update/291355[ESA-2021-30] https://cve.mitre.org/cgi-bin/cvename.cgi?name=CVE-2021-37942[CVE-2021-37942]

[float]
===== Features
* Add support to Jakarta EE for JSF - {pull}2254[#2254]

[float]
===== Bug fixes
* Fixing missing Micrometer metrics in Spring boot due to premature initialization - {pull}2255[#2255]
* Fixing hostname trimming of FQDN too aggressive - {pull}2286[#2286]
* Fixing agent `unknown` version - {pull}2289[#2289]
* Improve runtime attach configuration reliability - {pull}2283[#2283]

[[release-notes-1.27.0]]
==== 1.27.0 - 2021/11/15

[float]
===== Security
* Resolves Local Privilege Escalation issue https://discuss.elastic.co/t/apm-java-agent-security-update/289627[ESA-2021-29] https://cve.mitre.org/cgi-bin/cvename.cgi?name=CVE-2021-37941[CVE-2021-37941]

[float]
===== Potentially breaking changes
* `transaction_ignore_urls` now relies on full request URL path - {pull}2146[#2146]
** On a typical application server like Tomcat, deploying an `app.war` application to the non-ROOT context makes it accessible with `http://localhost:8080/app/`
** Ignoring the whole webapp through `/app/*` was not possible until now.
** Existing configuration may need to be updated to include the deployment context, thus for example `/static/*.js` used to
exclude known static files in all applications might be changed to `/app/static/*.js` or `*/static/*.js`.
** It only impacts prefix patterns due to the additional context path in pattern.
** It does not impact deployment within the `ROOT` context like Spring-boot which do not have such context path prefix.
* The metrics `transaction.duration.sum.us`, `transaction.duration.count` and `transaciton.breakdown.count` are no longer recorded - {pull}2194[#2194]
* Automatic hostname discovery mechanism had changed, so the resulted `host.name` and `host.hostname` in events reported
by the agent may be different. This was done in order to improve the integration with host metrics in the APM UI.

[float]
===== Features
* Improved capturing of logged exceptions when using Log4j2 - {pull}2139[#2139]
* Update to async-profiler 1.8.7 and set configured `safemode` at load time though a new system property - {pull}2165[#2165]
* Added support to capture `context.message.routing-key` in rabbitmq, spring amqp instrumentations - {pull}1767[#1767]
* Breakdown metrics are now tracked per service (when using APM Server 8.0) - {pull}2208[#2208]
* Add support for Spring AMQP batch API - {pull}1716[#1716]
* Add the (current) transaction name to the error (when using APM Server 8.0) - {pull}2235[#2235]
* The JVM/JMX metrics are reported for each service name individually (when using APM Server 8.0) - {pull}2233[#2233]
* Added <<config-span-stack-trace-min-duration,`span_stack_trace_min_duration`>> option.
 This replaces the now deprecated `span_frames_min_duration` option.
 The difference is that the new option has more intuitive semantics for negative values (never collect stack trace) and zero (always collect stack trace). - {pull}2220[#2220]
* Add support to Jakarta EE for JAX-WS - {pull}2247[#2247]
* Add support to Jakarta EE for JAX-RS - {pull}2248[#2248]
* Add support for Jakarta EE EJB annotations `@Schedule`, `@Schedules` - {pull}2250[#2250]
* Add support to Jakarta EE for Servlets - {pull}1912[#1912]
* Added support to Quartz 1.x - {pull}2219[#2219]

[float]
===== Performance improvements
* Disable compression when sending data to a local APM Server
* Reducing startup contention related to instrumentation through `ensureInstrumented` - {pull}2150[#2150]

[float]
===== Bug fixes
* Fix k8s metadata discovery for containerd-cri envs - {pull}2126[#2126]
* Fixing/reducing startup delays related to `ensureInstrumented` - {pull}2150[#2150]
* Fix runtime attach when bytebuddy is in application classpath - {pull}2116[#2116]
* Fix failed integration between agent traces and host metrics coming from Beats/Elastic-Agent due to incorrect hostname
discovery - {pull}2205[#2205]
* Fix infinitely kept-alive transactions in Hikari connection pool - {pull}2210[#2210]
* Fix few Webflux exceptions and missing reactor module - {pull}2207[#2207]

[float]
===== Refactorings
* Loading the agent from an isolated class loader - {pull}2109[#2109]
* Refactorings in the `apm-agent-plugin-sdk` that may imply breaking changes for beta users of the external plugin mechanism
** `WeakMapSupplier.createMap()` is now `WeakConcurrent.buildMap()` and contains more builders - {pull}2136[#2136]
** `GlobalThreadLocal` has been removed in favor of `DetachedThreadLocal`. To make it global, use `GlobalVariables` - {pull}2136[#2136]
** `DynamicTransformer.Accessor.get().ensureInstrumented` is now `DynamicTransformer.ensureInstrumented` - {pull}2164[#2164]
** The `@AssignTo.*` annotations have been removed.
   Use the `@Advice.AssignReturned.*` annotations that come with the latest version of Byte Buddy.
   If your plugin uses the old annotations, it will be skipped.
   {pull}2171[#2171]
* Switching last instrumentations (`trace_methods`, sparkjava, JDK `HttpServer` and Struts 2) to
`TracerAwareInstrumentation` - {pull}2170[#2170]
* Replace concurrency plugin maps to `SpanConcurrentHashMap` ones - {pull}2173[#2173]
* Align User-Agent HTTP header with other APM agents - {pull}2177[#2177]

[[release-notes-1.26.2]]
==== 1.26.2 - 2021/12/30

[float]
===== Dependency updates
* Update Log4j to 2.12.4 and log4j2-ecs-layout to 1.3.2 - {pull}2378[#2378]

[[release-notes-1.26.1]]
==== 1.26.1 - 2021/12/22

[float]
===== Dependency updates
* Update Log4j to 2.12.3
* Update ecs-logging-java to 1.3.0

[[release-notes-1.26.0]]
==== 1.26.0 - 2021/09/14

===== Potentially breaking changes
* If you rely on Database span subtype and use Microsoft SQL Server, the span subtype has been changed from `sqlserver`
to `mssql` to align with other agents.

[float]
===== Breaking changes
* Stop collecting the field `http.request.socket.encrypted` in http requests - {pull}2136[#2136]

[float]
===== Features
* Improved naming for Spring controllers - {pull}1906[#1906]
* ECS log reformatting improvements - {pull}1910[#1910]
** Automatically sets `service.node.name` in all log events if set through agent configuration
** Add `log_ecs_reformatting_additional_fields` option to support arbitrary fields in logs
** Automatically serialize markers as tags where relevant (log4j2 and logback)
* gRPC spans (client and server) can detect errors or cancellation through custom listeners - {pull}2067[#2067]
* Add `-download-agent-version` to the agent <<setup-attach-cli-usage-options, attach CLI tool options>>, allowing the
user to configure an arbitrary agent version that will be downloaded from maven and attached - {pull}1959[#1959]
* Add extra check to detect improper agent setup - {pull}2076[#2076]
* In redis tests - embedded RedisServer is replaced by testcontainers - {pull}2221[#2221]

[float]
===== Performance improvements
* Reduce GC time overhead caused by WeakReferences - {pull}2086[#2086], {pull}2081[#2081]
* Reduced memory overhead by a smarter type pool caching strategy - {pull}2102[#2102]. +
  The type pool cache improves the startup times by speeding up type matching
  (determining whether a class that's about to be loaded should be instrumented).
  Generally, the more types that are cached, the faster the startup. +
  The old strategy did not impose a limit to the cache but cleared it after it hasn't been accessed in a while.
  However, load test have discovered that the cache may never be cleared and leave a permanent overhead of 23mb.
  The actual size of the cache highly depends on the application and loosely correlates with the number of loaded classes. +
  The new caching strategy targets to allocate 1% of the committed heap, at least 0.5mb and max 10mb.
  If a particular entry hasn't been accessed within 20s, it will be removed from the cache. +
  The results based on load testing are very positive:
** Equivalent startup times (within the margins of error of the previous strategy)
** Equivalent allocation rate (within the margins of error of the previous strategy)
** Reduced avg heap utilization from 10%/15mb (previous strategy) to within margins of error without the agent
** Reduced GC time due to the additional headroom that the application can utilize.
** Based on heap dump analysis, after warmup, the cache size is now around 59kb (down from 23mb with the previous strategy).

[float]
===== Bug fixes
* Fix failure to parse some forms of the `Implementation-Version` property from jar manifest files - {pull}1931[#1931]
* Ensure single value for context-propagation header - {pull}1937[#1937]
* Fix gRPC non-terminated (therefore non-reported) client spans - {pull}2067[#2067]
* Fix Webflux response status code - {pull}1948[#1948]
* Ensure path filtering is applied when Servlet path is not available - {pull}2099[#2099]
* Align span subtype for MS SqlServer - {pull}2112[#2112]
* Fix potential destination host name corruption in OkHttp client spans - {pull}2118[#2118]

[float]
===== Refactorings
* Migrate several plugins to indy dispatcher {pull}2087[#2087], {pull}2088[#2088], {pull}2090[#2090], {pull}2094[#2094], {pull}2095[#2095]

[[release-notes-1.25.0]]
==== 1.25.0 - 2021/07/22

[float]
===== Potentially breaking changes
* If you rely on instrumentations that are in the `experimental` group, you must now set `enable_experimental_instrumentations=true` otherwise
the experimental instrumentations will be disabled by default. Up to version `1.24.0` using an empty value for `disable_instrumentations` was
the recommended way to override the default `disable_instrumentations=experimental`.

[float]
===== Features
* Support for inheritance of public API annotations - {pull}1805[#1805]
* JDBC instrumentation sets `context.db.instance` - {pull}1820[#1820]
* Add support for Vert.x web client- {pull}1824[#1824]
* Avoid recycling of spans and transactions that are using through the public API, so to avoid
reference-counting-related errors - {pull}1859[#1859]
* Add <<config-enable-experimental-instrumentations>> configuration option to enable experimental features - {pull}1863[#1863]
** Previously, when adding an instrumentation group to `disable_instrumentations`, we had to make sure to not forget the
default `experimental` value, for example when disabling `jdbc` instrumentation we had to set `disable_instrumentations=experimental,jdbc` otherwise
setting `disable_instrumentations=jdbc` would disable jdbc and also enable experimental features, which would not be the desired effect.
** Previously, by default `disable_instrumentations` contained `experimental`
** Now by default `disable_instrumentations` is empty and `enable_experimental_instrumentations=false`
** Set `enable_experimental_instrumentations=true` to enable experimental instrumentations
* Eliminating concerns related to log4j2 vulnerability - https://nvd.nist.gov/vuln/detail/CVE-2020-9488#vulnCurrentDescriptionTitle.
We cannot upgrade to version above 2.12.1 because this is the last version of log4j that is compatible with Java 7.
Instead, we exclude the SMTP appender (which is the vulnerable one) from our artifacts. Note that older versions of
our agent are not vulnerable as well, as the SMTP appender was never used, this is only to further reduce our users' concerns.
* Adding public APIs for setting `destination.service.resource`, `destination.address` and `destination.port` fields
for exit spans - {pull}1788[#1788]
* Only use emulated runtime attachment as fallback, remove the `--without-emulated-attach` option - {pull}1865[#1865]
* Instrument `javax.servlet.Filter` the same way as `javax.servlet.FilterChain` - {pull}1858[#1858]
* Propagate trace context headers in HTTP calls occurring from within traced exit points, for example - when using
Elasticsearch's REST client - {pull}1883[#1883]
* Added support for naming sparkjava (not Apache Spark) transactions {pull}1894[#1894]
* Added the ability to manually create exit spans, which will result with the auto creation of service nodes in the
service map and downstream service in the dependencies table - {pull}1898[#1898]
* Basic support for `com.sun.net.httpserver.HttpServer` - {pull}1854[#1854]
* Update to async-profiler 1.8.6 {pull}1907[#1907]
* Added support for setting the framework using the public api (#1908) - {pull}1909[#1909]

[float]
===== Bug fixes
* Fix NPE with `null` binary header values + properly serialize them - {pull}1842[#1842]
* Fix `ListenerExecutionFailedException` when using Spring AMQP's ReplyTo container - {pull}1872[#1872]
* Enabling log ECS reformatting when using Logback configured with `LayoutWrappingEncoder` and a pattern layout - {pull}1879[#1879]
* Fix NPE with Webflux + context propagation headers - {pull}1871[#1871]
* Fix `ClassCastException` with `ConnnectionMetaData` and multiple classloaders - {pull}1864[#1864]
* Fix NPE in `co.elastic.apm.agent.servlet.helper.ServletTransactionCreationHelper.getClassloader` - {pull}1861[#1861]
* Fix for Jboss JMX unexpected notifications - {pull}1895[#1895]

[[release-notes-1.24.0]]
==== 1.24.0 - 2021/05/31

[float]
===== Features
* Basic support for Apache Struts 2 {pull}1763[#1763]
* Extending the <<config-log-ecs-reformatting>> config option to enable the overriding of logs with ECS-reformatted
events. With the new `OVERRIDE` option, non-file logs can be ECS-reformatted automatically as well - {pull}1793[#1793]
* Instrumentation for Vert.x Web {pull}1697[#1697]
* Changed log level of vm arguments to debug
* Giving precedence for the W3C `tracecontext` header over the `elastic-apm-traceparent` header - {pull}1821[#1821]
* Add instrumentation for Webflux - {pull}1305[#1305]
* Add instrumentation for Javalin {pull}1822[#1822]

[float]
===== Bug fixes
* Fix another error related to instrumentation plugins loading on Windows - {pull}1785[#1785]
* Load Spring AMQP plugin- {pull}1784[#1784]
* Avoid `IllegalStateException` when multiple `tracestate` headers are used - {pull}1808[#1808]
* Ensure CLI attach avoids `sudo` only when required and avoid blocking - {pull}1819[#1819]
* Avoid sending metric-sets without samples, so to adhere to the intake API - {pull}1826[#1826]
* Fixing our type-pool cache, so that it can't cause OOM (softly-referenced), and it gets cleared when not used for
a while - {pull}1828[#1828]

[float]
===== Refactors
* Remove single-package limitation for embedded plugins - {pull}1780[#1780]

[[release-notes-1.23.0]]
==== 1.23.0 - 2021/04/22

[float]
===== Breaking changes
* There are breaking changes in the <<setup-attach-cli,attacher cli>>.
  See the Features section for more information.

[float]
===== Features
* Overhaul of the <<setup-attach-cli,attacher cli>> application that allows to attach the agent to running JVMs - {pull}1667[#1667]
** The artifact of the standalone cli application is now called `apm-agent-attach-cli`. The attacher API is still called `apm-agent-attach`.
** There is also a slim version of the cli application that does not bundle the Java agent.
It requires the `--agent-jar` option to be set.
** Improved logging +
The application uses {ecs-logging-java-ref}/intro.html[Java ECS logging] to emit JSON logs.
The log level can be configured with the `--log-level` option.
By default, the program is logging to the console but using the `--log-file` option, it can also log to a file.
** Attach to JVMs running under a different user (unix only) +
The JVM requires the attacher to be running under the same user as the target VM (the attachee).
The `apm-agent-attach-standalone.jar` can now be run with a user that has permissions to switch to the user that runs the target VM.
On Windows, the attacher can still only attach to JVMs that are running with under the same user.
** New include/exclude discovery rules +
*** `--include-all`: Attach to all discovered JVMs. If no matchers are provided, it will not attach to any JVMs.
*** `--include-user`/`--exclude-user`: Attach to all JVMs of a given operating system user.
*** `--include-main`/`--exclude-main`: Attach to all JVMs that whose main class/jar name, or system properties match the provided regex.
*** `--include-vmargs`/`--exclude-vmargs`: Attach to all JVMs that whose main class/jar name, or system properties match the provided regex.
** Removal of options +
*** The deprecated `--arg` option has been removed.
*** The `-i`/`--include`, `-e`/`exclude` options have been removed in favor of the `--<include|exclude>-<main|vmargs>` options.
*** The `-p`/`--pid` options have been removed in favor of the `--include-pid` option.
** Changed behavior of  the `-l`/`--list` option +
The option now only lists JVMs that match the include/exclude discovery rules.
Thus, it can be used to do a dry-run of the matchers without actually performing an attachment.
It even works in combination with `--continuous` now.
By default, the VM arguments are not printed, but only when the `-a`/`--list-vmargs` option is set.
** Remove dependency on `jps` +
Even when matching on the main class name or on system properties,
** Checks the Java version before attaching to avoid attachment on unsupported JVMs.
* Cassandra instrumentation - {pull}1712[#1712]
* Log correlation supports JBoss Logging - {pull}1737[#1737]
* Update Byte-buddy to `1.11.0` - {pull}1769[#1769]
* Support for user.domain {pull}1756[#1756]
* JAX-RS supports javax.ws.rs.PATCH
* Enabling build and unit tests on Windows - {pull}1671[#1671]

[float]
===== Bug fixes
* Fixed log correlation for log4j2 - {pull}1720[#1720]
* Fix apm-log4j1-plugin and apm-log4j2-plugin dependency on slf4j - {pull}1723[#1723]
* Avoid systematic `MessageNotWriteableException` error logging, now only visible in `debug` - {pull}1715[#1715] and {pull}1730[#1730]
* Fix rounded number format for non-english locales - {pull}1728[#1728]
* Fix `NullPointerException` on legacy Apache client instrumentation when host is `null` - {pull}1746[#1746]
* Apply consistent proxy class exclusion heuristic - {pull}1738[#1738]
* Fix micrometer serialization error - {pull}1741[#1741]
* Optimize & avoid `ensureInstrumented` deadlock by skipping stack-frame computation for Java7+ bytecode - {pull}1758[#1758]
* Fix instrumentation plugins loading on Windows - {pull}1671[#1671]

[float]
===== Refactors
* Migrate some plugins to indy dispatcher {pull}1369[#1369] {pull}1410[#1410] {pull}1374[#1374]

[[release-notes-1.22.0]]
==== 1.22.0 - 2021/03/24

[float]
===== Breaking changes
* Dots in metric names of Micrometer metrics get replaced with underscores to avoid mapping conflicts.
De-dotting be disabled via <<config-dedot-custom-metrics, `dedot_custom_metrics`>>. - {pull}1700[#1700]

[float]
===== Features
* Introducing a new mechanism to ease the development of community instrumentation plugins. See <<config-plugins-dir>> for
more details. This configuration was already added in 1.18.0, but more extensive and continuous integration testing
allows us to expose it now. It is still marked as "experimental" though, meaning that future changes in the mechanism
may break early contributed plugins. However, we highly encourage our community to try it out and we will do our best
to assist with such efforts.
* Deprecating `ignore_user_agents` in favour of `transaction_ignore_user_agents`, maintaining the same functionality -
{pull}1644[#1644]
* Update existing Hibernate Search 6 instrumentation to the final relase
* The <<config-use-path-as-transaction-name, `use_path_as_transaction_name`>> option is now dynamic
* Flushing internal and micrometer metrics before the agent shuts down - {pull}1658[#1658]
* Support for OkHttp 4.4+ -  {pull}1672[#1672]
* Adding capability to automatically create ECS-JSON-formatted version of the original application log files, through
the <<config-log-ecs-reformatting>> config option. This allows effortless ingestion of logs to Elasticsearch without
any further configuration. Supports log4j1, log4j2 and Logback. {pull}1261[#1261]
* Add support to Spring AMQP - {pull}1657[#1657]
* Adds the ability to automatically configure usage of the OpenTracing bridge in systems using ServiceLoader - {pull}1708[#1708]
* Update to async-profiler 1.8.5 - includes a fix to a Java 7 crash and enhanced safe mode to better deal with
corrupted stack frames.
* Add a warning on startup when `-Xverify:none` or `-noverify` flags are set as this can lead to crashes that are very
difficult to debug - {pull}1593[#1593]. In an upcoming version, the agent will not start when these flags are set,
unless the system property `elastic.apm.disable_bootstrap_checks` is set to true.

[float]
===== Bug fixes
* fix sample rate rounded to zero when lower than precision - {pull}1655[#1655]
* fixed a couple of bugs with the external plugin mechanism (not documented until now) - {pull}1660[#1660]
* Fix runtime attach conflict with multiple users - {pull}1704[#1704]

[[release-notes-1.21.0]]
==== 1.21.0 - 2021/02/09

[float]
===== Breaking changes
* Following PR {pull}1650[#1650], there are two slight changes with the <<config-server-url>> and <<config-server-urls>>
configuration options:
    1.  So far, setting `server_urls` with an empty string would allow the agent to work normally, apart from any action
        that requires communication with the APM Server, including the attempt to fetch a central configuration.
        Starting in this agent version, setting `server_urls` to empty string doesn't have any special meaning, it is
        the default expected configuration, where `server_url` will be used instead. In order to achieve the same
        behaviour, use the new <<config-disable-send>> configuration.
    2.  Up to this version, `server_url` was used as an alias to `server_urls`, meaning that one could potentially set
        the `server_url` config with a comma-separated list of multiple APM Server addresses, and that would have been a
        valid configuration. Starting in this agent version, `server_url` is a separate configuration, and it only accepts
        Strings that represent a single valid URL. Specifically, empty strings and commas are invalid.

[float]
===== Features
* Add cloud provider metadata to reported events, see
https://github.com/elastic/apm/blob/master/specs/agents/metadata.md#cloud-provider-metadata[spec] for details.
By default, the agent will try to automatically detect the cloud provider on startup, but this can be
configured through the <<config-cloud-provider, `cloud_provider`>> config option - {pull}1599[#1599]
* Add span & transaction `outcome` field to improve error rate calculations - {pull}1613[#1613]

[float]
===== Bug fixes
* Fixing crashes observed in Java 7 at sporadic timing by applying a few seconds delay on bootstrap - {pull}1594[#1594]
* Fallback to using "TLS" `SSLContext` when "SSL" is not available - {pull}1633[#1633]
* Fixing agent startup failure with `NullPointerException` thrown by Byte-buddy's `MultipleParentClassLoader` - {pull}1647[#1647]
* Fix cached type resolution triggering `ClassCastException` - {pull}1649[#1649]

[[release-notes-1.20.0]]
==== 1.20.0 - 2021/01/07

[float]
===== Breaking changes
* The following public API types were `public` so far and became package-private: `NoopScope`, `ScopeImpl` and `AbstractSpanImpl`.
  If your code is using them, you will need to change that when upgrading to this version.
  Related PR: {pull}1532[#1532]

[float]
===== Features
* Add support for RabbitMQ clients - {pull}1328[#1328]

[float]
===== Bug fixes
* Fix small memory allocation regression introduced with tracestate header {pull}1508[#1508]
* Fix `NullPointerException` from `WeakConcurrentMap.put` through the Elasticsearch client instrumentation - {pull}1531[#1531]
* Sending `transaction_id` and `parent_id` only for events that contain a valid `trace_id` as well - {pull}1537[#1537]
* Fix `ClassNotFoundError` with old versions of Spring resttemplate {pull}1524[#1524]
* Fix Micrometer-driven metrics validation errors by the APM Server when sending with illegal values - {pull}1559[#1559]
* Serialize all stack trace frames when setting `stack_trace_limit=-1` instead of none - {pull}1571[#1571]
* Fix `UnsupportedOperationException` when calling `ServletContext.getClassLoader()` - {pull}1576[#1576]
* Fix improper request body capturing - {pull}1579[#1579]
* Avoid `NullPointerException` due to null return values instrumentation advices - {pull}1601[#1601]
* Update async-profiler to 1.8.3 {pull}1602[1602]
* Use null-safe data structures to avoid `NullPointerException` {pull}1597[1597]
* Fix memory leak in sampling profiler mechanism - {pull}1592[#1592]

[float]
===== Refactors
* Migrate some plugins to indy dispatcher {pull}1405[#1405] {pull}1394[#1394]

[[release-notes-1.19.0]]
==== 1.19.0 - 2020/11/10

[float]
===== Features
* The agent version now includes a git hash if it's a snapshot version.
  This makes it easier to differ distinct snapshot builds of the same version.
  Example: `1.18.1-SNAPSHOT.4655910`
* Add support for sampling weight with propagation in `tracestate` W3C header {pull}1384[#1384]
* Adding two more valid options to the `log_level` config: `WARNING` (equivalent to `WARN`) and `CRITICAL`
  (will be treated as `ERROR`) - {pull}1431[1431]
* Add the ability to disable Servlet-related spans for `INCLUDE`, `FORWARD` and `ERROR` dispatches (without affecting
  basic Servlet capturing) by adding `servlet-api-dispatch` to <<config-disable-instrumentations>> - {pull}1448[1448]
* Add Sampling Profiler support for AArch64 architectures - {pull}1443[1443]
* Support proper transaction naming when using Spring's `ServletWrappingController` - {pull}1461[#1461]
* Update async-profiler to 1.8.2 {pull}1471[1471]
* Update existing Hibernate Search 6 instrumentation to work with the latest CR1 release
* Deprecating the `addLabel` public API in favor of `setLabel` (still supporting `addLabel`) - {pull}1449[#1449]

[float]
===== Bug fixes
* Fix `HttpUrlConnection` instrumentation issue (affecting distributed tracing as well) when using HTTPS without using
  `java.net.HttpURLConnection#disconnect` - {pull}1447[1447]
* Fixes class loading issue that can occur when deploying multiple applications to the same application server - {pull}1458[#1458]
* Fix ability to disable agent on startup wasn't working for runtime attach {pull}1444[1444]
* Avoid `UnsupportedOperationException` on some spring application startup {pull}1464[1464]
* Fix ignored runtime attach `config_file` {pull}1469[1469]
* Fix `IllegalAccessError: Module 'java.base' no access to: package 'java.lang'...` in J9 VMs of Java version >= 9 -
  {pull}1468[#1468]
* Fix JVM version parsing on HP-UX {pull}1477[#1477]
* Fix Spring-JMS transactions lifecycle management when using multiple concurrent consumers - {pull}1496[#1496]

[float]
===== Refactors
* Migrate some plugins to indy dispatcher {pull}1404[1404] {pull}1411[1411]
* Replace System Rules with System Lambda {pull}1434[#1434]

[[release-notes-1.18.1]]
==== 1.18.1 - 2020/10/06

[float]
===== Refactors
* Migrate some plugins to indy dispatcher {pull}1362[1362] {pull}1366[1366] {pull}1363[1363] {pull}1383[1383] {pull}1368[1368] {pull}1364[1364] {pull}1365[1365] {pull}1367[1367] {pull}1371[1371]

[float]
===== Bug fixes
* Fix instrumentation error for HttpClient - {pull}1402[#1402]
* Eliminate `unsupported class version error` messages related to loading the Java 11 HttpClient plugin in pre-Java-11 JVMs {pull}1397[1397]
* Fix rejected metric events by APM Server with response code 400 due to data validation error - sanitizing Micrometer
metricset tag keys - {pull}1413[1413]
* Fix invalid micrometer metrics with non-numeric values {pull}1419[1419]
* Fix `NoClassDefFoundError` with JDBC instrumentation plugin {pull}1409[1409]
* Apply `disable_metrics` config to Micrometer metrics - {pull}1421[1421]
* Remove cgroup `inactive_file.bytes` metric according to spec {pull}1422[1422]

[[release-notes-1.18.0]]
==== 1.18.0 - 2020/09/08

[float]
===== Features
* Deprecating `ignore_urls` config in favour of <<config-transaction-ignore-urls, `transaction_ignore_urls`>> to align
  with other agents, while still allowing the old config name for backward compatibility - {pull}1315[#1315]
* Enabling instrumentation of classes compiled with Java 1.4. This is reverting the restriction of instrumenting only
  bytecode of Java 1.5 or higher ({pull}320[#320]), which was added due to potential `VerifyError`. Such errors should be
  avoided now by the usage of `TypeConstantAdjustment` - {pull}1317[#1317]
* Enabling agent to work without attempting any communication with APM server, by allowing setting `server_urls` with
  an empty string - {pull}1295[#1295]
* Add <<metrics-micrometer, micrometer support>> - {pull}1303[#1303]
* Add `profiling_inferred_spans_lib_directory` option to override the default temp directory used for exporting the async-profiler library.
  This is useful for server-hardened environments where `/tmp` is often configured with `noexec`, leading to `java.lang.UnsatisfiedLinkError` errors - {pull}1350[#1350]
* Create spans for Servlet dispatches to FORWARD, INCLUDE and ERROR - {pull}1212[#1212]
* Support JDK 11 HTTPClient - {pull}1307[#1307]
* Lazily create profiler temporary files {pull}1360[#1360]
* Convert the followings to Indy Plugins (see details in <<release-notes-1.18.0.rc1, 1.18.0-rc1 relase notes>>): gRPC,
  AsyncHttpClient, Apache HttpClient
* The agent now collects cgroup memory metrics (see details in <<metrics-cgroup,Metrics page>>)
* Update async-profiler to 1.8.1 {pull}1382[#1382]
* Runtime attach install option is promoted to 'beta' status (was experimental).

[float]
===== Bug fixes
* Fixes a `NoClassDefFoundError` in the JMS instrumentation of `MessageListener` - {pull}1287[#1287]
* Fix `/ by zero` error message when setting `server_urls` with an empty string - {pull}1295[#1295]
* Fix `ClassNotFoundException` or `ClassCastException` in some cases where special log4j configurations are used - {pull}1322[#1322]
* Fix `NumberFormatException` when using early access Java version - {pull}1325[#1325]
* Fix `service_name` config being ignored when set to the same auto-discovered default value - {pull}1324[#1324]
* Fix service name error when updating a web app on a Servlet container - {pull}1326[#1326]
* Fix remote attach 'jps' executable not found when 'java' binary is symlinked ot a JRE - {pull}1352[#1352]

[[release-notes-1.18.0.rc1]]
==== 1.18.0.RC1 - 2020/07/22

This release candidate adds some highly anticipated features:
It’s now possible to attach the agent at runtime in more cases than before.
Most notably, it enables runtime attachment on JBoss, WildFly, Glassfish/Payara,
and other OSGi runtimes such as Atlassian Jira and Confluence.

To make this and other significant features, such as https://github.com/elastic/apm-agent-java/issues/937[external plugins], possible,
we have implemented major changes to the architecture of the agent.
The agent now relies on the `invokedynamic` bytecode instruction to make plugin development easier, safer, and more efficient.
As early versions of Java 7 and Java 8 have unreliable support for invokedynamic,
we now require a minimum update level of 60 for Java 7 (7u60+) in addition to the existing minimum update level of 40 for Java 8 (8u40+).

We’re looking for users who would like to try this out to give feedback.
If we see that the `invokedynamic`-based approach (https://github.com/elastic/apm-agent-java/pull/1230[indy plugins]) works well, we can continue and migrate the rest of the plugins.
After the migration has completed, we can move forward with external plugins and remove the experimental label from runtime attachment.

If all works like in our testing, you would not see `NoClassDefFoundError` s anymore when, for example, trying to attach the agent at runtime to an OSGi container or a JBoss server.
Also, non-standard OSGi containers, such as Atlassian Jira and other technologies with restrictive class loading policies, such as MuleSoft ESB, will benefit from this change.

In the worst case, there might be JVM crashes due to `invokedynamic`-related JVM bugs.
However, we already disable the agent when attached to JVM versions that are known to be problematic.
Another potentially problematic area is that we now dynamically raise the bytecode version of instrumented classes to be at least bytecode version 51 (Java 7).
This is needed in order to be able to use the `invokedynamic` instruction.
This requires re-computation of stack map frames which makes instrumentation a bit slower.
We don't anticipate notable slowdowns unless you extensively (over-)use <<config-trace-methods, `trace_methods`>>.

[float]
===== Breaking changes
* Early Java 7 versions, prior to update 60, are not supported anymore.
  When trying to attach to a non-supported version, the agent will disable itself and not apply any instrumentations.

[float]
===== Features
* Experimental support for runtime attachment now also for OSGi containers, JBoss, and WildFly
* New mitigation of OSGi bootdelegation errors (`NoClassDefFoundError`).
  You can remove any `org.osgi.framework.bootdelegation` related configuration.
  This release also removes the configuration option `boot_delegation_packages`.
* Overhaul of the `ExecutorService` instrumentation that avoids `ClassCastException` issues - {pull}1206[#1206]
* Support for `ForkJoinPool` and `ScheduledExecutorService` (see <<supported-async-frameworks>>)
* Support for `ExecutorService#invokeAny` and `ExecutorService#invokeAll`
* Added support for `java.util.TimerTask` - {pull}1235[#1235]
* Add capturing of request body in Elasticsearch queries: `_msearch`, `_count`, `_msearch/template`, `_search/template`, `_rollup_search` - {pull}1222[#1222]
* Add <<config-enabled,`enabled`>> flag
* Add experimental support for Scala Futures
* The agent now collects heap memory pools metrics - {pull}1228[#1228]

[float]
===== Bug fixes
* Fixes error capturing for log4j2 loggers. Version 1.17.0 introduced a regression.
* Fixes `NullPointerException` related to JAX-RS and Quartz instrumentation - {pull}1249[#1249]
* Expanding k8s pod ID discovery to some formerly non-supported environments
* When `recording` is set to `false`, the agent will not send captured errors anymore.
* Fixes NPE in Dubbo instrumentation that occurs when the application is acting both as a provider and as a consumer - {pull}1260[#1260]
* Adding a delay by default what attaching the agent to Tomcat using the premain route to work around the JUL
  deadlock issue - {pull}1262[#1262]
* Fixes missing `jboss.as:*` MBeans on JBoss - {pull}1257[#1257]


[[release-notes-1.17.0]]
==== 1.17.0 - 2020/06/17

[float]
===== Features
* Log files are now rotated after they reach <<config-log-file-size>>.
There will always be one history file `${log_file}.1`.
* Add <<config-log-format-sout>> and <<config-log-format-file>> with the options `PLAIN_TEXT` and `JSON`.
The latter uses https://github.com/elastic/ecs-logging-java[ecs-logging-java] to format the logs.
* Exposing <<config-classes-excluded-from-instrumentation>> config - {pull}1187[#1187]
* Add support for naming transactions based on Grails controllers. Supports Grails 3+ - {pull}1171[#1171]
* Add support for the Apache/Alibaba Dubbo RPC framework
* Async Profiler version upgraded to 1.7.1, with a new debugging flag for the stack frame recovery mechanism - {pull}1173[#1173]

[float]
===== Bug fixes
* Fixes `IndexOutOfBoundsException` that can occur when profiler-inferred spans are enabled.
  This also makes the profiler more resilient by just removing the call tree related to the exception (which might be in an invalid state)
  as opposed to stopping the profiler when an exception occurs.
* Fix `NumberFormatException` when parsing Ingres/Actian JDBC connection strings - {pull}1198[#1198]
* Prevent agent from overriding JVM configured truststore when not using HTTPS for communication with APM server - {pull}1203[#1203]
* Fix `java.lang.IllegalStateException` with `jps` JVM when using continuous runtime attach - {pull}1205[1205]
* Fix agent trying to load log4j2 plugins from application - {pull}1214[1214]
* Fix memory leak in gRPC instrumentation plugin - {pull}1196[1196]
* Fix HTTPS connection failures when agent is configured to use HTTPS to communicate with APM server {pull}1209[1209]

[[release-notes-1.16.0]]
==== 1.16.0 - 2020/05/13

[float]
===== Features

* The log correlation feature now adds `error.id` to the MDC. See <<supported-logging-frameworks>> for details. - {pull}1050[#1050]
* Deprecating the `incubating` tag in favour of the `experimental` tag. This is not a breaking change, so former
<<config-disable-instrumentations,`disable_instrumentation`>> configuration containing the `incubating` tag will still be respected - {pull}1123[#1123]
* Add a `--without-emulated-attach` option for runtime attachment to allow disabling this feature as a workaround.
* Add workaround for JDK bug JDK-8236039 with TLS 1.3 {pull}1149[#1149]
* Add log level `OFF` to silence agent logging
* Adds <<config-span-min-duration,`span_min_duration`>> option to exclude fast executing spans.
  When set together with one of the more specific thresholds - `trace_methods_duration_threshold` or `profiling_inferred_spans_min_duration`,
  the higher threshold will determine which spans will be discarded.
* Automatically instrument quartz jobs from the quartz-jobs artifact {pull}1170[#1170]
* Perform re-parenting of regular spans to be a child of profiler-inferred spans. Requires APM Server and Kibana 7.8.0. {pull}1117[#1117]
* Upgrade Async Profiler version to 1.7.0

[float]
===== Bug fixes

* When Servlet-related Exceptions are handled through exception handlers that return a 200 status code, agent shouldn't override with 500 - {pull}1103[#1103]
* Exclude Quartz 1 from instrumentation to avoid
  `IncompatibleClassChangeError: Found class org.quartz.JobExecutionContext, but interface was expected` - {pull}1108[#1108]
* Fix breakdown metrics span sub-types {pull}1113[#1113]
* Fix flaky gRPC server instrumentation {pull}1122[#1122]
* Fix side effect of calling `Statement.getUpdateCount` more than once {pull}1139[#1139]
* Stop capturing JDBC affected rows count using `Statement.getUpdateCount` to prevent unreliable side-effects {pull}1147[#1147]
* Fix OpenTracing error tag handling (set transaction error result when tag value is `true`) {pull}1159[#1159]
* Due to a bug in the build we didn't include the gRPC plugin in the build so far
* `java.lang.ClassNotFoundException: Unable to load class 'jdk.internal...'` is thrown when tracing specific versions of Atlassian systems {pull}1168[#1168]
* Make sure spans are kept active during `AsyncHandler` methods in the `AsyncHttpClient`
* CPU and memory metrics are sometimes not reported properly when using IBM J9 {pull}1148[#1148]
* `NullPointerException` thrown by the agent on WebLogic {pull}1142[#1142]

[[release-notes-1.15.0]]
==== 1.15.0 - 2020/03/27

[float]
===== Breaking changes

* Ordering of configuration sources has slightly changed, please review <<configuration>>:
** `elasticapm.properties` file now has higher priority over java system properties and environment variables, +
This change allows to change dynamic options values at runtime by editing file, previously values set in java properties
or environment variables could not be overridden, even if they were dynamic.
* Renamed some configuration options related to the experimental profiler-inferred spans feature ({pull}1084[#1084]):
** `profiling_spans_enabled` -> `profiling_inferred_spans_enabled`
** `profiling_sampling_interval` -> `profiling_inferred_spans_sampling_interval`
** `profiling_spans_min_duration` -> `profiling_inferred_spans_min_duration`
** `profiling_included_classes` -> `profiling_inferred_spans_included_classes`
** `profiling_excluded_classes` -> `profiling_inferred_spans_excluded_classes`
** Removed `profiling_interval` and `profiling_duration` (both are fixed to 5s now)

[float]
===== Features

* Gracefully abort agent init when running on a known Java 8 buggy JVM {pull}1075[#1075].
* Add support for <<supported-databases, Redis Redisson client>>
* Makes <<config-instrument>>, <<config-trace-methods>>, and <<config-disable-instrumentations>> dynamic.
Note that changing these values at runtime can slow down the application temporarily.
* Do not instrument Servlet API before 3.0 {pull}1077[#1077]
* Add support for API keys for apm backend authentication {pull}1083[#1083]
* Add support for <<supported-rpc-frameworks, gRPC>> client & server instrumentation {pull}1019[#1019]
* Deprecating `active` configuration option in favor of `recording`.
  Setting `active` still works as it's now an alias for `recording`.

[float]
===== Bug fixes

* When JAX-RS-annotated method delegates to another JAX-RS-annotated method, transaction name should include method A - {pull}1062[#1062]
* Fixed bug that prevented an APM Error from being created when calling `org.slf4j.Logger#error` - {pull}1049[#1049]
* Wrong address in JDBC spans for Oracle, MySQL and MariaDB when multiple hosts are configured - {pull}1082[#1082]
* Document and re-order configuration priorities {pull}1087[#1087]
* Improve heuristic for `service_name` when not set through config {pull}1097[#1097]


[[release-notes-1.14.0]]
==== 1.14.0 - 2020/03/04

[float]
===== Features

* Support for the official https://www.w3.org/TR/trace-context[W3C] `traceparent` and `tracestate` headers. +
  The agent now accepts both the `elastic-apm-traceparent` and the official `traceparent` header.
By default, it sends both headers on outgoing requests, unless <<config-use-elastic-traceparent-header, `use_elastic_traceparent_header`>> is set to false.
* Creating spans for slow methods with the help of the sampling profiler https://github.com/jvm-profiling-tools/async-profiler[async-profiler].
This is a low-overhead way of seeing which methods make your transactions slow and a replacement for the `trace_methods` configuration option.
See <<supported-java-methods>> for more details
* Adding a Circuit Breaker to pause the agent when stress is detected on the system and resume when the stress is relieved.
See <<circuit-breaker>> and {pull}1040[#1040] for more info.
* `Span#captureException` and `Transaction#captureException` in public API return reported error id - {pull}1015[#1015]

[float]
===== Bug fixes

* java.lang.IllegalStateException: Cannot resolve type description for <com.another.commercial.apm.agent.Class> - {pull}1037[#1037]
* properly handle `java.sql.SQLException` for unsupported JDBC features {pull}[#1035] https://github.com/elastic/apm-agent-java/issues/1025[#1025]

[[release-notes-1.13.0]]
==== 1.13.0 - 2020/02/11

[float]
===== Features

* Add support for <<supported-databases, Redis Lettuce client>>
* Add `context.message.age.ms` field for JMS message receiving spans and transactions - {pull}970[#970]
* Instrument log4j2 Logger#error(String, Throwable) ({pull}919[#919]) Automatically captures exceptions when calling `logger.error("message", exception)`
* Add instrumentation for external process execution through `java.lang.Process` and Apache `commons-exec` - {pull}903[#903]
* Add `destination` fields to exit span contexts - {pull}976[#976]
* Removed `context.message.topic.name` field - {pull}993[#993]
* Add support for Kafka clients - {pull}981[#981]
* Add support for binary `traceparent` header format (see the https://github.com/elastic/apm/blob/master/docs/agent-development.md#Binary-Fields[spec]
for more details) - {pull}1009[#1009]
* Add support for log correlation for log4j and log4j2, even when not used in combination with slf4j.
  See <<supported-logging-frameworks>> for details.

[float]
===== Bug Fixes

* Fix parsing value of `trace_methods` configuration property {pull}930[#930]
* Workaround for `java.util.logging` deadlock {pull}965[#965]
* JMS should propagate traceparent header when transactions are not sampled {pull}999[#999]
* Spans are not closed if JDBC implementation does not support `getUpdateCount` {pull}1008[#1008]

[[release-notes-1.12.0]]
==== 1.12.0 - 2019/11/21

[float]
===== Features
* JMS Enhancements {pull}911[#911]:
** Add special handling for temporary queues/topics
** Capture message bodies of text Messages
*** Rely on the existing `ELASTIC_APM_CAPTURE_BODY` agent config option (off by default).
*** Send as `context.message.body`
*** Limit size to 10000 characters. If longer than this size, trim to 9999 and append with ellipsis
** Introduce the `ignore_message_queues` configuration to disable instrumentation (message tagging) for specific
      queues/topics as suggested in {pull}710[#710]
** Capture predefined message headers and all properties
*** Rely on the existing `ELASTIC_APM_CAPTURE_HEADERS` agent config option.
*** Send as `context.message.headers`
*** Sanitize sensitive headers/properties based on the `sanitize_field_names` config option
* Added support for the MongoDB sync driver. See <<supported-databases, supported data stores>>.

[float]
===== Bug Fixes
* JDBC regression- `PreparedStatement#executeUpdate()` and `PreparedStatement#executeLargeUpdate()` are not traced {pull}918[#918]
* When systemd cgroup driver is used, the discovered Kubernetes pod UID contains "_" instead of "-" {pull}920[#920]
* DB2 jcc4 driver is not traced properly {pull}926[#926]

[[release-notes-1.11.0]]
==== 1.11.0 - 2019/10/31

[float]
===== Features
* Add the ability to configure a unique name for a JVM within a service through the
<<config-service-node-name, `service_node_name`>>
config option]
* Add ability to ignore some exceptions to be reported as errors <<config-ignore-exceptions[ignore_exceptions]
* Applying new logic for JMS `javax.jms.MessageConsumer#receive` so that, instead of the transaction created for the
   polling method itself (ie from `receive` start to end), the agent will create a transaction attempting to capture
   the code executed during actual message handling.
   This logic is suitable for environments where polling APIs are invoked within dedicated polling threads.
   This polling transaction creation strategy can be reversed through a configuration option (`message_polling_transaction_strategy`)
   that is not exposed in the properties file by default.
* Send IP obtained through `javax.servlet.ServletRequest#getRemoteAddr()` in `context.request.socket.remote_address`
   instead of parsing from headers {pull}889[#889]
* Added `ElasticApmAttacher.attach(String propertiesLocation)` to specify a custom properties location
* Logs message when `transaction_max_spans` has been exceeded {pull}849[#849]
* Report the number of affected rows by a SQL statement (UPDATE,DELETE,INSERT) in 'affected_rows' span attribute {pull}707[#707]
* Add <<public-api, `@Traced`>> annotation which either creates a span or a transaction, depending on the context
* Report JMS destination as a span/transaction context field {pull}906[#906]
* Added <<config-capture-jmx-metrics, `capture_jmx_metrics`>> configuration option

[float]
===== Bug Fixes
* JMS creates polling transactions even when the API invocations return without a message
* Support registering MBeans which are added after agent startup

[[release-notes-1.10.0]]
==== 1.10.0 - 2019/09/30

[float]
===== Features
* Add ability to manually specify reported <<config-hostname, hostname>>
* Add support for <<supported-databases, Redis Jedis client>>.
* Add support for identifying target JVM to attach apm agent to using JVM property. See also the documentation of the <<setup-attach-cli-usage-options, `--include` and `--exclude` flags>>
* Added <<config-capture-jmx-metrics, `capture_jmx_metrics`>> configuration option
* Improve servlet error capture {pull}812[#812]
  Among others, now also takes Spring MVC `@ExceptionHandler`s into account
* Instrument Logger#error(String, Throwable) {pull}821[#821]
  Automatically captures exceptions when calling `logger.error("message", exception)`
* Easier log correlation with https://github.com/elastic/java-ecs-logging. See <<log-correlation, docs>>.
* Avoid creating a temp agent file for each attachment {pull}859[#859]
* Instrument `View#render` instead of `DispatcherServlet#render` {pull}829[#829]
  This makes the transaction breakdown graph more useful. Instead of `dispatcher-servlet`, the graph now shows a type which is based on the view name, for example, `FreeMarker` or `Thymeleaf`.

[float]
===== Bug Fixes
* Error in log when setting <<config-server-urls, server_urls>>
 to an empty string - `co.elastic.apm.agent.configuration.ApmServerConfigurationSource - Expected previousException not to be null`
* Avoid terminating the TCP connection to APM Server when polling for configuration updates {pull}823[#823]

[[release-notes-1.9.0]]
==== 1.9.0 - 2019/08/22

[float]
===== Features
* Upgrading supported OpenTracing version from 0.31 to 0.33
* Added annotation and meta-annotation matching support for `trace_methods`, for example:
** `public @java.inject.* org.example.*` (for annotation)
** `public @@javax.enterprise.context.NormalScope org.example.*` (for meta-annotation)
* The runtime attachment now also works when the `tools.jar` or the `jdk.attach` module is not available.
This means you don't need a full JDK installation - the JRE is sufficient.
This makes the runtime attachment work in more environments such as minimal Docker containers.
Note that the runtime attachment currently does not work for OSGi containers like those used in many application servers such as JBoss and WildFly.
See the <<setup-attach-cli, documentation>> for more information.
* Support for Hibernate Search

[float]
===== Bug Fixes
* A warning in logs saying APM server is not available when using 1.8 with APM server 6.x.
Due to that, agent 1.8.0 will silently ignore non-string labels, even if used with APM server of versions 6.7.x or 6.8.x that support such.
If APM server version is <6.7 or 7.0+, this should have no effect. Otherwise, upgrade the Java agent to 1.9.0+.
* `ApacheHttpAsyncClientInstrumentation` matching increases startup time considerably
* Log correlation feature is active when `active==false`
* Tomcat's memory leak prevention mechanism is causing a... memory leak. JDBC statement map is leaking in Tomcat if the application that first used it is undeployed/redeployed.
See https://discuss.elastic.co/t/elastic-apm-agent-jdbchelper-seems-to-use-a-lot-of-memory/195295[this related discussion].

[float]
==== Breaking Changes
* The `apm-agent-attach.jar` is not executable anymore.
Use `apm-agent-attach-standalone.jar` instead.

[[release-notes-1.8.0]]
==== 1.8.0 - 2019/07/30

[float]
===== Features
* Added support for tracking https://www.elastic.co/guide/en/kibana/7.3/transactions.html[time spent by span type].
   Can be disabled by setting https://www.elastic.co/guide/en/apm/agent/java/current/config-core.html#config-breakdown-metrics[`breakdown_metrics`] to `false`.
* Added support for https://www.elastic.co/guide/en/kibana/7.3/agent-configuration.html[central configuration].
   Can be disabled by setting <<config-central-config, `central_config`>> to `false`.
* Added support for Spring's JMS flavor - instrumenting `org.springframework.jms.listener.SessionAwareMessageListener`
* Added support to legacy ApacheHttpClient APIs (which adds support to Axis2 configured to use ApacheHttpClient)
* Added support for setting <<config-server-urls, `server_urls`>> dynamically via properties file {pull}723[#723]
* Added <<config-config-file, `config_file`>> option
* Added option to use `@javax.ws.rs.Path` value as transaction name <<config-use-jaxrs-path-as-transaction-name, `use_jaxrs_path_as_transaction_name`>>
* Instrument quartz jobs <<supported-scheduling-frameworks, docs>>
* SQL parsing improvements {pull}696[#696]
* Introduce priorities for transaction name {pull}748[#748].
   Now uses the path as transaction name if <<config-use-path-as-transaction-name, `use_path_as_transaction_name`>> is set to `true`
   rather than `ServletClass#doGet`.
   But if a name can be determined from a high level framework,
   like Spring MVC, that takes precedence.
   User-supplied names from the API always take precedence over any others.
* Use JSP path name as transaction name as opposed to the generated servlet class name {pull}751[#751]

[float]
===== Bug Fixes
* Some JMS Consumers and Producers are filtered due to class name filtering in instrumentation matching
* Jetty: When no display name is set and context path is "/" transaction service names will now correctly fall back to configured values
* JDBC's `executeBatch` is not traced
* Drops non-String labels when connected to APM Server < 6.7 to avoid validation errors {pull}687[#687]
* Parsing container ID in cloud foundry garden {pull}695[#695]
* Automatic instrumentation should not override manual results {pull}752[#752]

[float]
===== Breaking changes
* The log correlation feature does not add `span.id` to the MDC anymore but only `trace.id` and `transaction.id` {pull}742[#742].

[[release-notes-1.7.0]]
==== 1.7.0 - 2019/06/13

[float]
===== Features
* Added the `trace_methods_duration_threshold` config option. When using the `trace_methods` config option with wild cards,
this enables considerable reduction of overhead by limiting the number of spans captured and reported
(see more details in config documentation).
NOTE: Using wildcards is still not the recommended approach for the `trace_methods` feature.
* Add `Transaction#addCustomContext(String key, String|Number|boolean value)` to public API
* Added support for AsyncHttpClient 2.x
* Added <<config-global-labels, `global_labels`>> configuration option.
This requires APM Server 7.2+.
* Added basic support for JMS- distributed tracing for basic scenarios of `send`, `receive`, `receiveNoWait` and `onMessage`.
Both Queues and Topics are supported.
Async `send` APIs are not supported in this version.
NOTE: This feature is currently marked as "experimental" and is disabled by default. In order to enable,
it is required to set the
<<config-disable-instrumentations, `disable_instrumentations`>>
configuration property to an empty string.
* Improved OSGi support: added a configuration option for `bootdelegation` packages {pull}641[#641]
* Better span names for SQL spans. For example, `SELECT FROM user` instead of just `SELECT` {pull}633[#633]

[float]
===== Bug Fixes
* ClassCastException related to async instrumentation of Pilotfish Executor causing thread hang (applied workaround)
* NullPointerException when computing Servlet transaction name with null HTTP method name
* FileNotFoundException when trying to find implementation version of jar with encoded URL
* NullPointerException when closing Apache AsyncHttpClient request producer
* Fixes loading of `elasticapm.properties` for Spring Boot applications
* Fix startup error on WebLogic 12.2.1.2.0 {pull}649[#649]
* Disable metrics reporting and APM Server health check when active=false {pull}653[#653]

[[release-notes-1.6.1]]
==== 1.6.1 - 2019/04/26

[float]
===== Bug Fixes
* Fixes transaction name for non-sampled transactions https://github.com/elastic/apm-agent-java/issues/581[#581]
* Makes log_file option work again https://github.com/elastic/apm-agent-java/issues/594[#594]
* Async context propagation fixes
** Fixing some async mechanisms lifecycle issues https://github.com/elastic/apm-agent-java/issues/605[#605]
** Fixes exceptions when using WildFly managed executor services https://github.com/elastic/apm-agent-java/issues/589[#589]
** Exclude glassfish Executor which does not permit wrapped runnables https://github.com/elastic/apm-agent-java/issues/596[#596]
** Exclude DumbExecutor https://github.com/elastic/apm-agent-java/issues/598[#598]
* Fixes Manifest version reading error to support `jar:file` protocol https://github.com/elastic/apm-agent-java/issues/601[#601]
* Fixes transaction name for non-sampled transactions https://github.com/elastic/apm-agent-java/issues/597[#597]
* Fixes potential classloader deadlock by preloading `FileSystems.getDefault()` https://github.com/elastic/apm-agent-java/issues/603[#603]

[[release-notes-1.6.0]]
==== 1.6.0 - 2019/04/16

[float]
===== Related Announcements
* Java APM Agent became part of the Cloud Foundry Java Buildpack as of https://github.com/cloudfoundry/java-buildpack/releases/tag/v4.19[Release v4.19]

[float]
===== Features
* Support Apache HttpAsyncClient - span creation and cross-service trace context propagation
* Added the `jvm.thread.count` metric, indicating the number of live threads in the JVM (daemon and non-daemon)
* Added support for WebLogic
* Added support for Spring `@Scheduled` and EJB `@Schedule` annotations - https://github.com/elastic/apm-agent-java/pull/569[#569]

[float]
===== Bug Fixes
* Avoid that the agent blocks server shutdown in case the APM Server is not available - https://github.com/elastic/apm-agent-java/pull/554[#554]
* Public API annotations improper retention prevents it from being used with Groovy - https://github.com/elastic/apm-agent-java/pull/567[#567]
* Eliminate side effects of class loading related to Instrumentation matching mechanism

[[release-notes-1.5.0]]
==== 1.5.0 - 2019/03/26

[float]
===== Potentially breaking changes
* If you didn't explicitly set the <<config-service-name, `service_name`>>
previously and you are dealing with a servlet-based application (including Spring Boot),
your `service_name` will change.
See the documentation for <<config-service-name[`service_name`]
and the corresponding section in _Features_ for more information.
Note: this requires APM Server 7.0+. If using previous versions, nothing will change.

[float]
===== Features
* Added property `"allow_path_on_hierarchy"` to JAX-RS plugin, to lookup inherited usage of `@path`
* Support for number and boolean labels in the public API {pull}497[497].
This change also renames `tag` to `label` on the API level to be compliant with the https://github.com/elastic/ecs#-base-fields[Elastic Common Schema (ECS)].
The `addTag(String, String)` method is still supported but deprecated in favor of `addLabel(String, String)`.
As of version 7.x of the stack, labels will be stored under `labels` in Elasticsearch.
Previously, they were stored under `context.tags`.
* Support async queries made by Elasticsearch REST client
* Added `setStartTimestamp(long epochMicros)` and `end(long epochMicros)` API methods to `Span` and `Transaction`,
allowing to set custom start and end timestamps.
* Auto-detection of the `service_name` based on the `<display-name>` element of the `web.xml` with a fallback to the servlet context path.
If you are using a spring-based application, the agent will use the setting for `spring.application.name` for its `service_name`.
See the documentation for <<config-service-name, `service_name`>>
for more information.
Note: this requires APM Server 7.0+. If using previous versions, nothing will change.
* Previously, enabling <<config-capture-body, `capture_body`>> could only capture form parameters.
Now it supports all UTF-8 encoded plain-text content types.
The option <<config-capture-body-content-types, `capture_body_content_types`>>
controls which `Content-Type`s should be captured.
* Support async calls made by OkHttp client (`Call#enqueue`)
* Added support for providing config options on agent attach.
** CLI example: `--config server_urls=http://localhost:8200,http://localhost:8201`
** API example: `ElasticApmAttacher.attach(Map.of("server_urls", "http://localhost:8200,http://localhost:8201"));`

[float]
===== Bug Fixes
* Logging integration through MDC is not working properly - https://github.com/elastic/apm-agent-java/issues/499[#499]
* ClassCastException with adoptopenjdk/openjdk11-openj9 - https://github.com/elastic/apm-agent-java/issues/505[#505]
* Span count limitation is not working properly - reported https://discuss.elastic.co/t/kibana-apm-not-showing-spans-which-are-visible-in-discover-too-many-spans/171690[in our forum]
* Java agent causes Exceptions in Alfresco cluster environment due to failure in the instrumentation of Hazelcast `Executor`s - reported https://discuss.elastic.co/t/cant-run-apm-java-agent-in-alfresco-cluster-environment/172962[in our forum]

[[release-notes-1.4.0]]
==== 1.4.0 - 2019/02/14

[float]
===== Features
* Added support for sync calls of OkHttp client
* Added support for context propagation for `java.util.concurrent.ExecutorService`s
* The `trace_methods` configuration now allows to omit the method matcher.
   Example: `com.example.*` traces all classes and methods within the `com.example` package and sub-packages.
* Added support for JSF. Tested on WildFly, WebSphere Liberty and Payara with embedded JSF implementation and on Tomcat and Jetty with
 MyFaces 2.2 and 2.3
* Introduces a new configuration option `disable_metrics` which disables the collection of metrics via a wildcard expression.
* Support for HttpUrlConnection
* Adds `subtype` and `action` to spans. This replaces former typing mechanism where type, subtype and action were all set through
   the type in an hierarchical dotted-syntax. In order to support existing API usages, dotted types are parsed into subtype and action,
   however `Span.createSpan` and `Span.setType` are deprecated starting this version. Instead, type-less spans can be created using the new
   `Span.startSpan` API and typed spans can be created using the new `Span.startSpan(String type, String subtype, String action)` API
* Support for JBoss EAP 6.4, 7.0, 7.1 and 7.2
* Improved startup times
* Support for SOAP (JAX-WS).
   SOAP client create spans and propagate context.
   Transactions are created for `@WebService` classes and `@WebMethod` methods.

[float]
===== Bug Fixes
* Fixes a failure in BitBucket when agent deployed https://github.com/elastic/apm-agent-java/issues/349[#349]
* Fixes increased CPU consumption https://github.com/elastic/apm-agent-java/issues/453[#453] and https://github.com/elastic/apm-agent-java/issues/443[#443]
* Fixed some OpenTracing bridge functionalities that were not working when auto-instrumentation is disabled
* Fixed an error occurring when ending an OpenTracing span before deactivating
* Sending proper `null` for metrics that have a NaN value
* Fixes JVM crash with Java 7 https://github.com/elastic/apm-agent-java/issues/458[#458]
* Fixes an application deployment failure when using EclipseLink and `trace_methods` configuration https://github.com/elastic/apm-agent-java/issues/474[#474]

[[release-notes-1.3.0]]
==== 1.3.0 - 2019/01/10

[float]
===== Features
* The agent now collects system and JVM metrics https://github.com/elastic/apm-agent-java/pull/360[#360]
* Add API methods `ElasticApm#startTransactionWithRemoteParent` and `Span#injectTraceHeaders` to allow for manual context propagation https://github.com/elastic/apm-agent-java/pull/396[#396].
* Added `trace_methods` configuration option which lets you define which methods in your project or 3rd party libraries should be traced.
   To create spans for all `public` methods of classes whose name ends in `Service` which are in a sub-package of `org.example.services` use this matcher:
   `public org.example.services.*.*Service#*` https://github.com/elastic/apm-agent-java/pull/398[#398]
* Added span for `DispatcherServlet#render` https://github.com/elastic/apm-agent-java/pull/409[#409].
* Flush reporter on shutdown to make sure all recorded Spans are sent to the server before the program exits https://github.com/elastic/apm-agent-java/pull/397[#397]
* Adds Kubernetes https://github.com/elastic/apm-agent-java/issues/383[#383] and Docker metadata to, enabling correlation with the Kibana Infra UI.
* Improved error handling of the Servlet Async API https://github.com/elastic/apm-agent-java/issues/399[#399]
* Support async API’s used with AsyncContext.start https://github.com/elastic/apm-agent-java/issues/388[#388]

[float]
===== Bug Fixes
* Fixing a potential memory leak when there is no connection with APM server
* Fixes NoSuchMethodError CharBuffer.flip() which occurs when using the Elasticsearch RestClient and Java 7 or 8 https://github.com/elastic/apm-agent-java/pull/401[#401]


[[release-notes-1.2.0]]
==== 1.2.0 - 2018/12/19

[float]
===== Features
* Added `capture_headers` configuration option.
   Set to `false` to disable capturing request and response headers.
   This will reduce the allocation rate of the agent and can save you network bandwidth and disk space.
* Makes the API methods `addTag`, `setName`, `setType`, `setUser` and `setResult` fluent, so that calls can be chained.

[float]
===== Bug Fixes
* Catch all errors thrown within agent injected code
* Enable public APIs and OpenTracing bridge to work properly in OSGi systems, fixes https://github.com/elastic/apm-agent-java/issues/362[this WildFly issue]
* Remove module-info.java to enable agent working on early Tomcat 8.5 versions
* Fix https://github.com/elastic/apm-agent-java/issues/371[async Servlet API issue]

[[release-notes-1.1.0]]
==== 1.1.0 - 2018/11/28

[float]
===== Features
* Some memory allocation improvements
* Enabling bootdelegation for agent classes in Atlassian OSGI systems

[float]
===== Bug Fixes
* Update dsl-json which fixes a memory leak.
 See https://github.com/ngs-doo/dsl-json/pull/102[ngs-doo/dsl-json#102] for details.
* Avoid `VerifyError`s by non instrumenting classes compiled for Java 4 or earlier
* Enable APM Server URL configuration with path (fixes #339)
* Reverse `system.hostname` and `system.platform` order sent to APM server

[[release-notes-1.0.1]]
==== 1.0.1 - 2018/11/15

[float]
===== Bug Fixes
* Fixes NoSuchMethodError CharBuffer.flip() which occurs when using the Elasticsearch RestClient and Java 7 or 8 {pull}313[#313]

[[release-notes-1.0.0]]
==== 1.0.0 - 2018/11/14

[float]
===== Breaking changes
* Remove intake v1 support. This version requires APM Server 6.5.0+ which supports the intake api v2.
   Until the time the APM Server 6.5.0 is officially released,
   you can test with docker by pulling the APM Server image via
   `docker pull docker.elastic.co/apm/apm-server:6.5.0-SNAPSHOT`.

[float]
===== Features
* Adds `@CaptureTransaction` and `@CaptureSpan` annotations which let you declaratively add custom transactions and spans.
   Note that it is required to configure the `application_packages` for this to work.
   See the <<api-annotation, documentation>> for more information.
* The public API now supports to activate a span on the current thread.
   This makes the span available via `ElasticApm#currentSpan()`
   Refer to the <<api-span-activate, documentation>> for more details.
* Capturing of Elasticsearch RestClient 5.0.2+ calls.
   Currently, the `*Async` methods are not supported, only their synchronous counterparts.
* Added API methods to enable correlating the spans created from the JavaScrip Real User Monitoring agent with the Java agent transaction.
   More information can be found in the <<api-ensure-parent-id, documentation>>.
* Added `Transaction.isSampled()` and `Span.isSampled()` methods to the public API
* Added `Transaction#setResult` to the public API {pull}293[#293]

[float]
===== Bug Fixes
* Fix for situations where status code is reported as `200`, even though it actually was `500` {pull}225[#225]
* Capturing the username now properly works when using Spring security {pull}183[#183]

[[release-notes-1.0.0.rc1]]
==== 1.0.0.RC1 - 2018/11/06

[float]
===== Breaking changes
* Remove intake v1 support. This version requires APM Server 6.5.0+ which supports the intake api v2.
   Until the time the APM Server 6.5.0 is officially released,
   you can test with docker by pulling the APM Server image via
   `docker pull docker.elastic.co/apm/apm-server:6.5.0-SNAPSHOT`.
* Wildcard patterns are case insensitive by default. Prepend `(?-i)` to make the matching case sensitive.

[float]
===== Features
* Support for Distributed Tracing
* Adds `@CaptureTransaction` and `@CaptureSpan` annotations which let you declaratively add custom transactions and spans.
   Note that it is required to configure the `application_packages` for this to work.
   See the <<api-annotation, documentation>> for more information.
* The public API now supports to activate a span on the current thread.
   This makes the span available via `ElasticApm#currentSpan()`
   Refer to the <<api-span-activate, documentation>> for more details.
* Capturing of Elasticsearch RestClient 5.0.2+ calls.
   Currently, the `*Async` methods are not supported, only their synchronous counterparts.
* Added API methods to enable correlating the spans created from the JavaScrip Real User Monitoring agent with the Java agent transaction.
   More information can be found in the <<api-ensure-parent-id, documentation>>.
* Microsecond accurate timestamps {pull}261[#261]
* Support for JAX-RS annotations.
Transactions are named based on your resources (`ResourceClass#resourceMethod`).

[float]
===== Bug Fixes
* Fix for situations where status code is reported as `200`, even though it actually was `500` {pull}225[#225]

[[release-notes-0.8.x]]
=== Java Agent version 0.8.x

[[release-notes-0.8.0]]
==== 0.8.0

[float]
===== Breaking changes
* Wildcard patterns are case insensitive by default. Prepend `(?-i)` to make the matching case sensitive.

[float]
===== Features
* Wildcard patterns are now not limited to only one wildcard in the middle and can be arbitrarily complex now.
   Example: `*foo*bar*baz`.
* Support for JAX-RS annotations.
   Transactions are named based on your resources (`ResourceClass#resourceMethod`).

[[release-notes-0.7.x]]
=== Java Agent version 0.7.x

[[release-notes-0.7.1]]
==== 0.7.1 - 2018/10/24

[float]
===== Bug Fixes
* Avoid recycling transactions twice {pull}178[#178]

[[release-notes-0.7.0]]
==== 0.7.0 - 2018/09/12

[float]
===== Breaking changes
* Removed `ElasticApm.startSpan`. Spans can now only be created from their transactions via `Transaction#createSpan`.
* `ElasticApm.startTransaction` and `Transaction#createSpan` don't activate the transaction and spans
   and are thus not available via `ElasticApm.activeTransaction` and `ElasticApm.activeSpan`.

[float]
===== Features
* Public API
** Add `Span#captureException` and `Transaction#captureException` to public API.
      `ElasticApm.captureException` is deprecated now. Use `ElasticApm.currentSpan().captureException(exception)` instead.
** Added `Transaction.getId` and `Span.getId` methods
* Added support for async servlet requests
* Added support for Payara/Glassfish
* Incubating support for Apache HttpClient
* Support for Spring RestTemplate
* Added configuration options `use_path_as_transaction_name` and `url_groups`,
   which allow to use the URL path as the transaction name.
   As that could contain path parameters, like `/user/$userId` however,
   You can set the `url_groups` option to define a wildcard pattern, like `/user/*`,
   to group those paths together.
   This is especially helpful when using an unsupported Servlet API-based framework.
* Support duration suffixes (`ms`, `s` and `m`) for duration configuration options.
   Not using the duration suffix logs out a deprecation warning and will not be supported in future versions.
* Add ability to add multiple APM server URLs, which enables client-side load balancing.
   The configuration option `server_url` has been renamed to `server_urls` to reflect this change.
   However, `server_url` still works for backwards compatibility.
* The configuration option `service_name` is now optional.
   It defaults to the main class name,
   the name of the executed jar file (removing the version number),
   or the application server name (for example `tomcat-application`).
   In a lot of cases,
   you will still want to set the `service_name` explicitly.
   But it helps getting started and seeing data easier,
   as there are no required configuration options anymore.
   In the future we will most likely determine more useful application names for Servlet API-based applications.<|MERGE_RESOLUTION|>--- conflicted
+++ resolved
@@ -37,12 +37,7 @@
 
 [float]
 ===== Bug fixes
-<<<<<<< HEAD
 * Use `127.0.0.1` as default for `server_url` to prevent ipv6 ambiguity - {pull}2927[#2927]
-=======
-
-* Use `127.0.0.1` as defaut for `server_url` to prevent ipv6 ambiguity - {pull}2927[#2927]
->>>>>>> 5be15212
 * Fix some span-compression concurrency issues - {pull}2865[#2865]
 * Add warning when agent is accidentally started on a JVM/JDK command-line tool - {pull}2924[#2924]
 * Fix `NullPointerException` caused by the Elasticsearch REST client instrumentation when collecting dropped span metrics - {pull}2959[#2959]
