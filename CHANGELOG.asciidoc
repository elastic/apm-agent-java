ifdef::env-github[]
NOTE: Release notes are best read in our documentation at
https://www.elastic.co/guide/en/apm/agent/java/current/release-notes.html[elastic.co]
endif::[]

////
[[release-notes-x.x.x]]
==== x.x.x - YYYY/MM/DD

[float]
===== Breaking changes

[float]
===== Features
* Cool new feature: {pull}2526[#2526]

[float]
===== Bug fixes
////

=== Unreleased

[[release-notes-1.15.0]]
==== 1.15.0 - YYYY/MM/DD

[float]
===== Breaking changes

[float]
===== Features
<<<<<<< HEAD
=======
* Support for the official https://www.w3.org/TR/trace-context[W3C] `traceparent` and `tracestate` headers. +
  The agent now accepts both the `elastic-apm-traceparent` and the official `traceparent` header.
  By default, it sends both headers on outgoing requests,
  unless <<config-use-elastic-traceparent-header, `use_elastic_traceparent_header`>> is set to false.
* Creating spans for slow methods with the help of the sampling profiler https://github.com/jvm-profiling-tools/async-profiler[async-profiler].
  This is a low-overhead way of seeing which methods make your transactions slow and a replacement for the `trace_methods` configuration option.
  See <<supported-java-methods>> for more details
* Adding a Circuit Breaker to pause the agent when stress is detected on the system and resume when the stress is relieved.
  See <<circuit-breaker>> and {pull}1040[#1040] for more info.
>>>>>>> 96b7d60e

[float]
===== Bug fixes

[[release-notes-1.x]]
=== Java Agent version 1.x

[[release-notes-1.14.0]]
==== 1.14.0 - 2020/03/04

[float]
===== Features

* Support for the official https://www.w3.org/TR/trace-context[W3C] `traceparent` and `tracestate` headers. +
  The agent now accepts both the `elastic-apm-traceparent` and the official `traceparent` header.
By default, it sends both headers on outgoing requests, unless <<config-use-elastic-traceparent-header, `use_elastic_traceparent_header`>> is set to false.
* Creating spans for slow methods with the help of the sampling profiler https://github.com/jvm-profiling-tools/async-profiler[async-profiler].
This is a low-overhead way of seeing which methods make your transactions slow and a replacement for the `trace_methods` configuration option.
See <<supported-java-methods>> for more details
* Adding a Circuit Breaker to pause the agent when stress is detected on the system and resume when the stress is relieved.
See <<circuit-breaker>> and {pull}1040[#1040] for more info.
* `Span#captureException` and `Transaction#captureException` in public API return reported error id - {pull}1015[#1015]

[float]
===== Bug fixes

* java.lang.IllegalStateException: Cannot resolve type description for <com.another.commercial.apm.agent.Class> - {pull}1037[#1037]
* properly handle `java.sql.SQLException` for unsupported JDBC features {pull}[#1035] https://github.com/elastic/apm-agent-java/issues/1025[#1025]

[[release-notes-1.13.0]]
==== 1.13.0 - 2020/02/11

[float]
===== Features

* Add support for <<supported-databases, Redis Lettuce client>>
* Add `context.message.age.ms` field for JMS message receiving spans and transactions - {pull}970[#970]
* Instrument log4j Logger#error(String, Throwable) ({pull}919[#919]) Automatically captures exceptions when calling `logger.error("message", exception)`
* Add instrumentation for external process execution through `java.lang.Process` and Apache `commons-exec` - {pull}903[#903]
* Add `destination` fields to exit span contexts - {pull}976[#976]
* Removed `context.message.topic.name` field - {pull}993[#993]
* Add support for Kafka clients - {pull}981[#981]
* Add support for binary `traceparent` header format (see the https://github.com/elastic/apm/blob/master/docs/agent-development.md#Binary-Fields[spec]
for more details) - {pull}1009[#1009]
* Add support for log correlation for log4j and log4j2, even when not used in combination with slf4j.
See <<supported-logging-frameworks>> for details.

[float]
===== Bug Fixes

* Fix parsing value of `trace_methods` configuration property {pull}930[#930]
* Workaround for `java.util.logging` deadlock {pull}965[#965]
* JMS should propagate traceparent header when transactions are not sampled {pull}999[#999]
* Spans are not closed if JDBC implementation does not support `getUpdateCount` {pull}1008[#1008]

[[release-notes-1.12.0]]
==== 1.12.0 - 2019/11/21

[float]
===== Features
* JMS Enhancements {pull}911[#911]:
** Add special handling for temporary queues/topics
** Capture message bodies of text Messages
*** Rely on the existing `ELASTIC_APM_CAPTURE_BODY` agent config option (off by default).
*** Send as `context.message.body`
*** Limit size to 10000 characters.If longer than this size, trim to 9999 and append with ellipsis
** Introduce the `ignore_message_queues` configuration to disable instrumentation (message tagging) for specific queues/topics as suggested in {pull}710[#710]
** Capture predefined message headers and all properties
*** Rely on the existing `ELASTIC_APM_CAPTURE_HEADERS` agent config option.
*** Send as `context.message.headers`
*** Sanitize sensitive headers/properties based on the `sanitize_field_names` config option
* Added support for the MongoDB sync driver.See https://www.elastic.co/guide/en/apm/agent/java/master/supported-technologies-details.html#supported-databases[supported data stores].

[float]
===== Bug Fixes
* JDBC regression- `PreparedStatement#executeUpdate()` and `PreparedStatement#executeLargeUpdate()` are not traced {pull}918[#918]
* When systemd cgroup driver is used, the discovered Kubernetes pod UID contains "_" instead of "-" {pull}920[#920]
* DB2 jcc4 driver is not traced properly {pull}926[#926]

[[release-notes-1.11.0]]
==== 1.11.0 - 2019/10/31

[float]
===== Features
* Add the ability to configure a unique name for a JVM within a service through the
https://www.elastic.co/guide/en/apm/agent/java/master/config-core.html#config-service-node-name[`service_node_name`]
config option]
* Add ability to ignore some exceptions to be reported as errors https://www.elastic.co/guide/en/apm/agent/java/master/config-core.html#config-ignore-exceptions[ignore_exceptions]
* Applying new logic for JMS `javax.jms.MessageConsumer#receive` so that, instead of the transaction created for the polling method itself (ie from `receive` start to end), the agent will create a transaction attempting to capture the code executed during actual message handling.
This logic is suitable for environments where polling APIs are invoked within dedicated polling threads.
This polling transaction creation strategy can be reversed through a configuration option (`message_polling_transaction_strategy`) that is not exposed in the properties file by default.
* Send IP obtained through `javax.servlet.ServletRequest#getRemoteAddr()` in `context.request.socket.remote_address`
instead of parsing from headers {pull}889[#889]
* Added `ElasticApmAttacher.attach(String propertiesLocation)` to specify a custom properties location
* Logs message when `transaction_max_spans` has been exceeded {pull}849[#849]
* Report the number of affected rows by a SQL statement (UPDATE,DELETE,INSERT) in 'affected_rows' span attribute {pull}707[#707]
* Add https://www.elastic.co/guide/en/apm/agent/java/master/public-api.html#api-traced[`@Traced`] annotation which either creates a span or a transaction, depending on the context
* Report JMS destination as a span/transaction context field {pull}906[#906]
* Added https://www.elastic.co/guide/en/apm/agent/java/master/config-jmx.html#config-capture-jmx-metrics[`capture_jmx_metrics`] configuration option

[float]
===== Bug Fixes
* JMS creates polling transactions even when the API invocations return without a message
* Support registering MBeans which are added after agent startup

[[release-notes-1.10.0]]
==== 1.10.0 - 2019/09/30

[float]
===== Features
* Add ability to manually specify reported https://www.elastic.co/guide/en/apm/agent/java/master/config-core.html#config-hostname[hostname]
* Add support for https://www.elastic.co/guide/en/apm/agent/java/master/supported-technologies-details.html#supported-databases[Redis Jedis client]
* Add support for identifying target JVM to attach apm agent to using JMV property.See also the documentation of the https://www.elastic.co/guide/en/apm/agent/java/master/setup-attach-cli.html#setup-attach-cli-usage-list[`--include` and `--exclude` flags]
* Added https://www.elastic.co/guide/en/apm/agent/java/master/config-jmx.html#config-capture-jmx-metrics[`capture_jmx_metrics`] configuration option
* Improve servlet error capture {pull}812[#812]
Among others, now also takes Spring MVC `@ExceptionHandler`s into account
* Instrument Logger#error(String, Throwable) {pull}821[#821]
Automatically captures exceptions when calling `logger.error("message", exception)`
* Easier log correlation with https://github.com/elastic/java-ecs-logging.See https://www.elastic.co/guide/en/apm/agent/java/master/log-correlation.html[docs].
* Avoid creating a temp agent file for each attachment {pull}859[#859]
* Instrument `View#render` instead of `DispatcherServlet#render` {pull}829[#829]
This makes the transaction breakdown graph more useful.Instead of `dispatcher-servlet`, the graph now shows a type which is based on the view name, for example, `FreeMarker` or `Thymeleaf`.

[float]
===== Bug Fixes
* Error in log when setting https://www.elastic.co/guide/en/apm/agent/java/current/config-reporter.html#config-server-urls[server_urls]
to an empty string - `co.elastic.apm.agent.configuration.ApmServerConfigurationSource - Expected previousException not to be null`
* Avoid terminating the TCP connection to APM Server when polling for configuration updates {pull}823[#823]

[[release-notes-1.9.0]]
==== 1.9.0 - 2019/08/22

[float]
===== Features
* Upgrading supported OpenTracing version from 0.31 to 0.33
* Added annotation and meta-annotation matching support for `trace_methods`, for example:
** `public @java.inject.* org.example.*` (for annotation)
** `public @@javax.enterprise.context.NormalScope org.example.*` (for meta-annotation)
* The runtime attachment now also works when the `tools.jar` or the `jdk.attach` module is not available.
This means you don't need a full JDK installation - the JRE is sufficient.
This makes the runtime attachment work in more environments such as minimal Docker containers.
Note that the runtime attachment currently does not work for OSGi containers like those used in many application servers such as JBoss and WildFly.
See the https://www.elastic.co/guide/en/apm/agent/java/master/setup-attach-cli.html[documentation] for more information.
* Support for Hibernate Search

[float]
===== Bug Fixes
* A warning in logs saying APM server is not available when using 1.8 with APM server 6.x.
Due to that, agent 1.8.0 will silently ignore non-string labels, even if used with APM server of versions 6.7.x or 6.8.x that support such.
If APM server version is <6.7 or 7.0+, this should have no effect.Otherwise, upgrade the Java agent to 1.9.0+.
* `ApacheHttpAsyncClientInstrumentation` matching increases startup time considerably
* Log correlation feature is active when `active==false`
* Tomcat's memory leak prevention mechanism is causing a... memory leak.JDBC statement map is leaking in Tomcat if the application that first used it is udeployed/redeployed.
See https://discuss.elastic.co/t/elastic-apm-agent-jdbchelper-seems-to-use-a-lot-of-memory/195295[this related discussion].

[float]
==== Breaking Changes
* The `apm-agent-attach.jar` is not executable anymore.
Use `apm-agent-attach-standalone.jar` instead.

[[release-notes-1.8.0]]
==== 1.8.0 - 2019/07/30

[float]
===== Features
* Added support for tracking https://www.elastic.co/guide/en/kibana/7.3/transactions.html[time spent by span type].
Can be disabled by setting https://www.elastic.co/guide/en/apm/agent/java/current/config-core.html#config-breakdown-metrics[`breakdown_metrics`] to `false`.
* Added support for https://www.elastic.co/guide/en/kibana/7.3/agent-configuration.html[central configuration].
Can be disabled by setting https://www.elastic.co/guide/en/apm/agent/java/current/config-core.html#config-central-config[`central_config`] to `false`.
* Added support for Spring's JMS flavor - instrumenting `org.springframework.jms.listener.SessionAwareMessageListener`
* Added support to legacy ApacheHttpClient APIs (which adds support to Axis2 configured to use ApacheHttpClient)
* Added support for setting https://www.elastic.co/guide/en/apm/agent/java/1.x/config-reporter.html#config-server-urls[`server_urls`] dynamically via properties file {pull}723[#723]
* Added https://www.elastic.co/guide/en/apm/agent/java/current/config-core.html#config-config-file[`config_file`] option
* Added option to use `@javax.ws.rs.Path` value as transaction name https://www.elastic.co/guide/en/apm/agent/java/current/config-jax-rs.html#config-use-jaxrs-path-as-transaction-name[`use_jaxrs_path_as_transaction_name`]
* Instrument quartz jobs https://www.elastic.co/guide/en/apm/agent/java/current/supported-technologies-details.html#supported-scheduling-frameworks[docs]
* SQL parsing improvements {pull}696[#696]
* Introduce priorities for transaction name {pull}748[#748].
Now uses the path as transaction name if https://www.elastic.co/guide/en/apm/agent/java/current/config-http.html#config-use-path-as-transaction-name[`use_path_as_transaction_name`] is set to `true`
rather than `ServletClass#doGet`.
But if a name can be determined from a high level framework, like Spring MVC, that takes precedence.
User-supplied names from the API always take precedence over any others.
* Use JSP path name as transaction name as opposed to the generated servlet class name {pull}751[#751]

[float]
===== Bug Fixes
* Some JMS Consumers and Producers are filtered due to class name filtering in instrumentation matching
* Jetty: When no display name is set and context path is "/" transaction service names will now correctly fall back to configured values
* JDBC's `executeBatch` is not traced
* Drops non-String labels when connected to APM Server < 6.7 to avoid validation errors {pull}687[#687]
* Parsing container ID in cloud foundry garden {pull}695[#695]
* Automatic instrumentation should not override manual results {pull}752[#752]

[float]
===== Breaking changes
* The log correlation feature does not add `span.id` to the MDC anymore but only `trace.id` and `transaction.id` {pull}742[#742].

[[release-notes-1.7.0]]
==== 1.7.0 - 2019/06/13

[float]
===== Features
* Added the `trace_methods_duration_threshold` config option.When using the `trace_methods` config option with wild cards,
this enables considerable reduction of overhead by limiting the number of spans captured and reported
(see more details in config documentation).
NOTE: Using wildcards is still not the recommended approach for the `trace_methods` feature.
* Add `Transaction#addCustomContext(String key, String|Number|boolean value)` to public API
* Added support for AsyncHttpClient 2.x
* Added https://www.elastic.co/guide/en/apm/agent/java/current/config-core.html#config-global-labels[`global_labels`] configuration option.
This requires APM Server 7.2+.
* Added basic support for JMS- distributed tracing for basic scenarios of `send`, `receive`, `receiveNoWait` and `onMessage`.
Both Queues and Topics are supported.
Async `send` APIs are not supported in this version.
NOTE: This feature is currently marked as "Incubating" and is disabled by default.In order to enable,
it is required to set the
https://www.elastic.co/guide/en/apm/agent/java/1.x/config-core.html#config-disable-instrumentations[`disable_instrumentations`]
configuration property to an empty string.
* Improved OSGi support: added a configuration option for `bootdelegation` packages {pull}641[#641]
* Better span names for SQL spans.For example, `SELECT FROM user` instead of just `SELECT` {pull}633[#633]

[float]
===== Bug Fixes
* ClassCastException related to async instrumentation of Pilotfish Executor causing thread hang (applied workaround)
* NullPointerException when computing Servlet transaction name with null HTTP method name
* FileNotFoundException when trying to find implementation version of jar with encoded URL
* NullPointerException when closing Apache AsyncHttpClient request producer
* Fixes loading of `elasticapm.properties` for Spring Boot applications
* Fix startup error on WebLogic 12.2.1.2.0 {pull}649[#649]
* Disable metrics reporting and APM Server health check when active=false {pull}653[#653]

[[release-notes-1.6.1]]
==== 1.6.1 - 2019/04/26

[float]
===== Bug Fixes
* Fixes transaction name for non-sampled transactions https://github.com/elastic/apm-agent-java/issues/581[#581]
* Makes log_file option work again https://github.com/elastic/apm-agent-java/issues/594[#594]
* Async context propagation fixes
** Fixing some async mechanisms lifecycle issues https://github.com/elastic/apm-agent-java/issues/605[#605]
** Fixes exceptions when using WildFly managed executor services https://github.com/elastic/apm-agent-java/issues/589[#589]
** Exclude glassfish Executor which does not permit wrapped runnables https://github.com/elastic/apm-agent-java/issues/596[#596]
** Exclude DumbExecutor https://github.com/elastic/apm-agent-java/issues/598[#598]
* Fixes Manifest version reading error to support `jar:file` protocol https://github.com/elastic/apm-agent-java/issues/601[#601]
* Fixes transaction name for non-sampled transactions https://github.com/elastic/apm-agent-java/issues/597[#597]
* Fixes potential classloader deadlock by preloading `FileSystems.getDefault()` https://github.com/elastic/apm-agent-java/issues/603[#603]

[[release-notes-1.6.0]]
==== 1.6.0 - 2019/04/16

[float]
===== Related Announcements
* Java APM Agent became part of the Cloud Foundry Java Buildpack as of https://github.com/cloudfoundry/java-buildpack/releases/tag/v4.19[Release v4.19]

[float]
===== Features
* Support Apache HttpAsyncClient - span creation and cross-service trace context propagation
* Added the `jvm.thread.count` metric, indicating the number of live threads in the JVM (daemon and non-daemon)
* Added support for WebLogic
* Added support for Spring `@Scheduled` and EJB `@Schedule` annotations - https://github.com/elastic/apm-agent-java/pull/569[#569]

[float]
===== Bug Fixes
* Avoid that the agent blocks server shutdown in case the APM Server is not available - https://github.com/elastic/apm-agent-java/pull/554[#554]
* Public API annotations improper retention prevents it from being used with Groovy - https://github.com/elastic/apm-agent-java/pull/567[#567]
* Eliminate side effects of class loading related to Instrumentation matching mechanism

[[release-notes-1.5.0]]
==== 1.5.0 - 2019/03/26

[float]
===== Potentially breaking changes
* If you didn't explicitly set the https://www.elastic.co/guide/en/apm/agent/java/master/config-core.html#config-service-name[`service_name`]
previously and you are dealing with a servlet-based application (including Spring Boot),
your `service_name` will change.
See the documentation for https://www.elastic.co/guide/en/apm/agent/java/master/config-core.html#config-service-name[`service_name`]
and the corresponding section in _Features_ for more information.
Note: this requires APM Server 7.0+.If using previous versions, nothing will change.

[float]
===== Features
* Added property `"allow_path_on_hierarchy"` to JAX-RS plugin, to lookup inherited usage of `@path`
* Support for number and boolean labels in the public API {pull}497[497].
This change also renames `tag` to `label` on the API level to be compliant with the https://github.com/elastic/ecs#-base-fields[Elastic Common Schema (ECS)].
The `addTag(String, String)` method is still supported but deprecated in favor of `addLabel(String, String)`.
As of version 7.x of the stack, labels will be stored under `labels` in Elasticsearch.
Previously, they were stored under `context.tags`.
* Support async queries made by Elasticsearch REST client
* Added `setStartTimestamp(long epochMicros)` and `end(long epochMicros)` API methods to `Span` and `Transaction`,
allowing to set custom start and end timestamps.
* Auto-detection of the `service_name` based on the `<display-name>` element of the `web.xml` with a fallback to the servlet context path.
If you are using a spring-based application, the agent will use the setting for `spring.application.name` for its `service_name`.
See the documentation for https://www.elastic.co/guide/en/apm/agent/java/master/config-core.html#config-service-name[`service_name`]
for more information.
Note: this requires APM Server 7.0+.If using previous versions, nothing will change.
* Previously, enabling https://www.elastic.co/guide/en/apm/agent/java/master/config-core.html#config-capture-body[`capture_body`] could only capture form parameters.
Now it supports all UTF-8 encoded plain-text content types.
The option https://www.elastic.co/guide/en/apm/agent/java/master/config-http.html#config-capture-body-content-types[`capture_body_content_types`]
controls which `Content-Type`s should be captured.
* Support async calls made by OkHttp client (`Call#enqueue`)
* Added support for providing config options on agent attach.
** CLI example: `--config server_urls=http://localhost:8200,http://localhost:8201`
** API example: `ElasticApmAttacher.attach(Map.of("server_urls", "http://localhost:8200,http://localhost:8201"));`

[float]
===== Bug Fixes
* Logging integration through MDC is not working properly - https://github.com/elastic/apm-agent-java/issues/499[#499]
* ClassCastException with adoptopenjdk/openjdk11-openj9 - https://github.com/elastic/apm-agent-java/issues/505[#505]
* Span count limitation is not working properly - reported https://discuss.elastic.co/t/kibana-apm-not-showing-spans-which-are-visible-in-discover-too-many-spans/171690[in our forum]
* Java agent causes Exceptions in Alfresco cluster environment due to failure in the instrumentation of Hazelcast `Executor`s - reported https://discuss.elastic.co/t/cant-run-apm-java-agent-in-alfresco-cluster-environment/172962[in our forum]

[[release-notes-1.4.0]]
==== 1.4.0 - 2019/02/14

[float]
===== Features
* Added support for sync calls of OkHttp client
* Added support for context propagation for `java.util.concurrent.ExecutorService`s
* The `trace_methods` configuration now allows to omit the method matcher.
Example: `com.example.*` traces all classes and methods within the `com.example` package and sub-packages.
* Added support for JSF. Tested on WildFly, WebSphere Liberty and Payara with embedded JSF implementation and on Tomcat and Jetty with MyFaces 2.2 and 2.3
* Introduces a new configuration option `disable_metrics` which disables the collection of metrics via a wildcard expression.
* Support for HttpUrlConnection
* Adds `subtype` and `action` to spans.This replaces former typing mechanism where type, subtype and action were all set through the type in an hierarchical dotted-syntax.In order to support existing API usages, dotted types are parsed into subtype and action, however `Span.createSpan` and `Span.setType` are deprecated starting this version.Instead, type-less spans can be created using the new
   `Span.startSpan` API and typed spans can be created using the new `Span.startSpan(String type, String subtype, String action)` API
* Support for JBoss EAP 6.4, 7.0, 7.1 and 7.2
* Improved startup times
* Support for SOAP (JAX-WS).
SOAP client create spans and propagate context.
Transactions are created for `@WebService` classes and `@WebMethod` methods.

[float]
===== Bug Fixes
* Fixes a failure in BitBucket when agent deployed https://github.com/elastic/apm-agent-java/issues/349[#349]
* Fixes increased CPU consumption https://github.com/elastic/apm-agent-java/issues/453[#453] and https://github.com/elastic/apm-agent-java/issues/443[#443]
* Fixed some OpenTracing bridge functionalities that were not working when auto-instrumentation is disabled
* Fixed an error occurring when ending an OpenTracing span before deactivating
* Sending proper `null` for metrics that have a NaN value
* Fixes JVM crash with Java 7 https://github.com/elastic/apm-agent-java/issues/458[#458]
* Fixes an application deployment failure when using EclipseLink and `trace_methods` configuration https://github.com/elastic/apm-agent-java/issues/474[#474]

[[release-notes-1.3.0]]
==== 1.3.0 - 2019/01/10

[float]
===== Features
* The agent now collects system and JVM metrics https://github.com/elastic/apm-agent-java/pull/360[#360]
* Add API methods `ElasticApm#startTransactionWithRemoteParent` and `Span#injectTraceHeaders` to allow for manual context propagation https://github.com/elastic/apm-agent-java/pull/396[#396].
* Added `trace_methods` configuration option which lets you define which methods in your project or 3rd party libraries should be traced.
To create spans for all `public` methods of classes whose name ends in `Service` which are in a sub-package of `org.example.services` use this matcher:
   `public org.example.services.*.*Service#*` https://github.com/elastic/apm-agent-java/pull/398[#398]
* Added span for `DispatcherServlet#render` https://github.com/elastic/apm-agent-java/pull/409[#409].
* Flush reporter on shutdown to make sure all recorded Spans are sent to the server before the programm exits https://github.com/elastic/apm-agent-java/pull/397[#397]
* Adds Kubernetes https://github.com/elastic/apm-agent-java/issues/383[#383] and Docker metadata to, enabling correlation with the Kibana Infra UI.
* Improved error handling of the Servlet Async API https://github.com/elastic/apm-agent-java/issues/399[#399]
* Support async API’s used with AsyncContext.start https://github.com/elastic/apm-agent-java/issues/388[#388]

[float]
===== Bug Fixes
* Fixing a potential memory leak when there is no connection with APM server
* Fixes NoSuchMethodError CharBuffer.flip() which occurs when using the Elasticsearch RestClient and Java 7 or 8 https://github.com/elastic/apm-agent-java/pull/401[#401]

[[release-notes-1.2.0]]
==== 1.2.0 - 2018/12/19

[float]
===== Features
* Added `capture_headers` configuration option.
Set to `false` to disable capturing request and response headers.
This will reduce the allocation rate of the agent and can save you network bandwidth and disk space.
* Makes the API methods `addTag`, `setName`, `setType`, `setUser` and `setResult` fluent, so that calls can be chained.

[float]
===== Bug Fixes
* Catch all errors thrown within agent injected code
* Enable public APIs and OpenTracing bridge to work properly in OSGi systems, fixes https://github.com/elastic/apm-agent-java/issues/362[this WildFly issue]
* Remove module-info.java to enable agent working on early Tomcat 8.5 versions
* Fix https://github.com/elastic/apm-agent-java/issues/371[async Servlet API issue]

[[release-notes-1.1.0]]
==== 1.1.0 - 2018/11/28

[float]
===== Features
* Some memory allocation improvements
* Enabling bootdelegation for agent classes in Atlassian OSGI systems

[float]
===== Bug Fixes
* Update dsl-json which fixes a memory leak.
See https://github.com/ngs-doo/dsl-json/pull/102[ngs-doo/dsl-json#102] for details.
* Avoid `VerifyError`s by non instrumenting classes compiled for Java 4 or earlier
* Enable APM Server URL configuration with path (fixes #339)
* Reverse `system.hostname` and `system.platform` order sent to APM server

[[release-notes-1.0.1]]
==== 1.0.1 - 2018/11/15

[float]
===== Bug Fixes
* Fixes NoSuchMethodError CharBuffer.flip() which occurs when using the Elasticsearch RestClient and Java 7 or 8 {pull}313[#313]

[[release-notes-1.0.0]]
==== 1.0.0 - 2018/11/14

[float]
===== Breaking changes
* Remove intake v1 support.This version requires APM Server 6.5.0+ which supports the intake api v2. Until the time the APM Server 6.5.0 is officially released, you can test with docker by pulling the APM Server image via
   `docker pull docker.elastic.co/apm/apm-server:6.5.0-SNAPSHOT`.

[float]
===== Features
* Adds `@CaptureTransaction` and `@CaptureSpan` annotations which let you declaratively add custom transactions and spans.
Note that it is required to configure the `application_packages` for this to work.
See the https://www.elastic.co/guide/en/apm/agent/java/master/public-api.html#api-annotation[documentation] for more information.
* The public API now supports to activate a span on the current thread.
This makes the span available via `ElasticApm#currentSpan()`
Refer to the https://www.elastic.co/guide/en/apm/agent/java/master/public-api.html#api-span-activate[documentation] for more details.
* Capturing of Elasticsearch RestClient 5.0.2+ calls.
Currently, the `*Async` methods are not supported, only their synchronous counterparts.
* Added API methods to enable correlating the spans created from the JavaScrip Real User Monitoring agent with the Java agent transaction.
More information can be found in the https://www.elastic.co/guide/en/apm/agent/java/master/public-api.html#api-ensure-parent-id[documentation].
* Added `Transaction.isSampled()` and `Span.isSampled()` methods to the public API
* Added `Transaction#setResult` to the public API {pull}293[#293]

[float]
===== Bug Fixes
* Fix for situations where status code is reported as `200`, even though it actually was `500` {pull}225[#225]
* Capturing the username now properly works when using Spring security {pull}183[#183]

[[release-notes-1.0.0.rc1]]
==== 1.0.0.RC1 - 2018/11/06

[float]
===== Breaking changes
* Remove intake v1 support.This version requires APM Server 6.5.0+ which supports the intake api v2. Until the time the APM Server 6.5.0 is officially released, you can test with docker by pulling the APM Server image via
   `docker pull docker.elastic.co/apm/apm-server:6.5.0-SNAPSHOT`.
* Wildcard patterns are case insensitive by default.Prepend `(?-i)` to make the matching case sensitive.

[float]
===== Features
* Support for Distributed Tracing
* Adds `@CaptureTransaction` and `@CaptureSpan` annotations which let you declaratively add custom transactions and spans.
Note that it is required to configure the `application_packages` for this to work.
See the https://www.elastic.co/guide/en/apm/agent/java/master/public-api.html#api-annotation[documentation] for more information.
* The public API now supports to activate a span on the current thread.
This makes the span available via `ElasticApm#currentSpan()`
Refer to the https://www.elastic.co/guide/en/apm/agent/java/master/public-api.html#api-span-activate[documentation] for more details.
* Capturing of Elasticsearch RestClient 5.0.2+ calls.
Currently, the `*Async` methods are not supported, only their synchronous counterparts.
* Added API methods to enable correlating the spans created from the JavaScrip Real User Monitoring agent with the Java agent transaction.
More information can be found in the https://www.elastic.co/guide/en/apm/agent/java/master/public-api.html#api-ensure-parent-id[documentation].
* Microsecond accurate timestamps {pull}261[#261]
* Support for JAX-RS annotations.
Transactions are named based on your resources (`ResourceClass#resourceMethod`).

[float]
===== Bug Fixes
* Fix for situations where status code is reported as `200`, even though it actually was `500` {pull}225[#225]

[[release-notes-0.8.x]]
=== Java Agent version 0.8.x

[[release-notes-0.8.0]]
==== 0.8.0

[float]
===== Breaking changes
* Wildcard patterns are case insensitive by default. Prepend `(?-i)` to make the matching case sensitive.

[float]
===== Features
* Wildcard patterns are now not limited to only one wildcard in the middle and can be arbitrarily complex now.
   Example: `*foo*bar*baz`.
* Support for JAX-RS annotations.
   Transactions are named based on your resources (`ResourceClass#resourceMethod`).

[[release-notes-0.7.x]]
=== Java Agent version 0.7.x

[[release-notes-0.7.1]]
==== 0.7.1 - 2018/10/24

[float]
===== Bug Fixes
* Avoid recycling transactions twice {pull}178[#178]

[[release-notes-0.7.0]]
==== 0.7.0 - 2018/09/12

[float]
===== Breaking changes
* Removed `ElasticApm.startSpan`. Spans can now only be created from their transactions via `Transaction#createSpan`.
* `ElasticApm.startTransaction` and `Transaction#createSpan` don't activate the transaction and spans
   and are thus not available via `ElasticApm.activeTransaction` and `ElasticApm.activeSpan`.

[float]
===== Features
* Public API
** Add `Span#captureException` and `Transaction#captureException` to public API.
      `ElasticApm.captureException` is deprecated now. Use `ElasticApm.currentSpan().captureException(exception)` instead.
** Added `Transaction.getId` and `Span.getId` methods 
* Added support for async servlet requests
* Added support for Payara/Glassfish
* Incubating support for Apache HttpClient
* Support for Spring RestTemplate
* Added configuration options `use_path_as_transaction_name` and `url_groups`,
   which allow to use the URL path as the transaction name.
   As that could contain path parameters, like `/user/$userId` however,
   You can set the `url_groups` option to define a wildcard pattern, like `/user/*`,
   to group those paths together.
   This is especially helpful when using an unsupported Servlet API-based framework. 
* Support duration suffixes (`ms`, `s` and `m`) for duration configuration options.
   Not using the duration suffix logs out a deprecation warning and will not be supported in future versions.
* Add ability to add multiple APM server URLs, which enables client-side load balancing.
   The configuration option `server_url` has been renamed to `server_urls` to reflect this change.
   However, `server_url` still works for backwards compatibility.
* The configuration option `service_name` is now optional.
   It defaults to the main class name,
   the name of the executed jar file (removing the version number),
   or the application server name (for example `tomcat-application`).
   In a lot of cases,
   you will still want to set the `service_name` explicitly.
   But it helps getting started and seeing data easier,
   as there are no required configuration options anymore.
   In the future we will most likely determine more useful application names for Servlet API-based applications.<|MERGE_RESOLUTION|>--- conflicted
+++ resolved
@@ -28,18 +28,6 @@
 
 [float]
 ===== Features
-<<<<<<< HEAD
-=======
-* Support for the official https://www.w3.org/TR/trace-context[W3C] `traceparent` and `tracestate` headers. +
-  The agent now accepts both the `elastic-apm-traceparent` and the official `traceparent` header.
-  By default, it sends both headers on outgoing requests,
-  unless <<config-use-elastic-traceparent-header, `use_elastic_traceparent_header`>> is set to false.
-* Creating spans for slow methods with the help of the sampling profiler https://github.com/jvm-profiling-tools/async-profiler[async-profiler].
-  This is a low-overhead way of seeing which methods make your transactions slow and a replacement for the `trace_methods` configuration option.
-  See <<supported-java-methods>> for more details
-* Adding a Circuit Breaker to pause the agent when stress is detected on the system and resume when the stress is relieved.
-  See <<circuit-breaker>> and {pull}1040[#1040] for more info.
->>>>>>> 96b7d60e
 
 [float]
 ===== Bug fixes
@@ -85,7 +73,7 @@
 * Add support for binary `traceparent` header format (see the https://github.com/elastic/apm/blob/master/docs/agent-development.md#Binary-Fields[spec]
 for more details) - {pull}1009[#1009]
 * Add support for log correlation for log4j and log4j2, even when not used in combination with slf4j.
-See <<supported-logging-frameworks>> for details.
+  See <<supported-logging-frameworks>> for details.
 
 [float]
 ===== Bug Fixes
@@ -105,13 +93,14 @@
 ** Capture message bodies of text Messages
 *** Rely on the existing `ELASTIC_APM_CAPTURE_BODY` agent config option (off by default).
 *** Send as `context.message.body`
-*** Limit size to 10000 characters.If longer than this size, trim to 9999 and append with ellipsis
-** Introduce the `ignore_message_queues` configuration to disable instrumentation (message tagging) for specific queues/topics as suggested in {pull}710[#710]
+*** Limit size to 10000 characters. If longer than this size, trim to 9999 and append with ellipsis
+** Introduce the `ignore_message_queues` configuration to disable instrumentation (message tagging) for specific 
+      queues/topics as suggested in {pull}710[#710]
 ** Capture predefined message headers and all properties
 *** Rely on the existing `ELASTIC_APM_CAPTURE_HEADERS` agent config option.
 *** Send as `context.message.headers`
 *** Sanitize sensitive headers/properties based on the `sanitize_field_names` config option
-* Added support for the MongoDB sync driver.See https://www.elastic.co/guide/en/apm/agent/java/master/supported-technologies-details.html#supported-databases[supported data stores].
+* Added support for the MongoDB sync driver. See https://www.elastic.co/guide/en/apm/agent/java/master/supported-technologies-details.html#supported-databases[supported data stores].
 
 [float]
 ===== Bug Fixes
@@ -128,11 +117,14 @@
 https://www.elastic.co/guide/en/apm/agent/java/master/config-core.html#config-service-node-name[`service_node_name`]
 config option]
 * Add ability to ignore some exceptions to be reported as errors https://www.elastic.co/guide/en/apm/agent/java/master/config-core.html#config-ignore-exceptions[ignore_exceptions]
-* Applying new logic for JMS `javax.jms.MessageConsumer#receive` so that, instead of the transaction created for the polling method itself (ie from `receive` start to end), the agent will create a transaction attempting to capture the code executed during actual message handling.
-This logic is suitable for environments where polling APIs are invoked within dedicated polling threads.
-This polling transaction creation strategy can be reversed through a configuration option (`message_polling_transaction_strategy`) that is not exposed in the properties file by default.
-* Send IP obtained through `javax.servlet.ServletRequest#getRemoteAddr()` in `context.request.socket.remote_address`
-instead of parsing from headers {pull}889[#889]
+* Applying new logic for JMS `javax.jms.MessageConsumer#receive` so that, instead of the transaction created for the 
+   polling method itself (ie from `receive` start to end), the agent will create a transaction attempting to capture 
+   the code executed during actual message handling.
+   This logic is suitable for environments where polling APIs are invoked within dedicated polling threads.
+   This polling transaction creation strategy can be reversed through a configuration option (`message_polling_transaction_strategy`) 
+   that is not exposed in the properties file by default.  
+* Send IP obtained through `javax.servlet.ServletRequest#getRemoteAddr()` in `context.request.socket.remote_address` 
+   instead of parsing from headers {pull}889[#889]
 * Added `ElasticApmAttacher.attach(String propertiesLocation)` to specify a custom properties location
 * Logs message when `transaction_max_spans` has been exceeded {pull}849[#849]
 * Report the number of affected rows by a SQL statement (UPDATE,DELETE,INSERT) in 'affected_rows' span attribute {pull}707[#707]
@@ -152,23 +144,23 @@
 ===== Features
 * Add ability to manually specify reported https://www.elastic.co/guide/en/apm/agent/java/master/config-core.html#config-hostname[hostname]
 * Add support for https://www.elastic.co/guide/en/apm/agent/java/master/supported-technologies-details.html#supported-databases[Redis Jedis client]
-* Add support for identifying target JVM to attach apm agent to using JMV property.See also the documentation of the https://www.elastic.co/guide/en/apm/agent/java/master/setup-attach-cli.html#setup-attach-cli-usage-list[`--include` and `--exclude` flags]
+* Add support for identifying target JVM to attach apm agent to using JMV property. See also the documentation of the https://www.elastic.co/guide/en/apm/agent/java/master/setup-attach-cli.html#setup-attach-cli-usage-list[`--include` and `--exclude` flags]
 * Added https://www.elastic.co/guide/en/apm/agent/java/master/config-jmx.html#config-capture-jmx-metrics[`capture_jmx_metrics`] configuration option
 * Improve servlet error capture {pull}812[#812]
-Among others, now also takes Spring MVC `@ExceptionHandler`s into account
+  Among others, now also takes Spring MVC `@ExceptionHandler`s into account 
 * Instrument Logger#error(String, Throwable) {pull}821[#821]
-Automatically captures exceptions when calling `logger.error("message", exception)`
-* Easier log correlation with https://github.com/elastic/java-ecs-logging.See https://www.elastic.co/guide/en/apm/agent/java/master/log-correlation.html[docs].
+  Automatically captures exceptions when calling `logger.error("message", exception)`
+* Easier log correlation with https://github.com/elastic/java-ecs-logging. See https://www.elastic.co/guide/en/apm/agent/java/master/log-correlation.html[docs].
 * Avoid creating a temp agent file for each attachment {pull}859[#859]
 * Instrument `View#render` instead of `DispatcherServlet#render` {pull}829[#829]
-This makes the transaction breakdown graph more useful.Instead of `dispatcher-servlet`, the graph now shows a type which is based on the view name, for example, `FreeMarker` or `Thymeleaf`.
-
-[float]
-===== Bug Fixes
-* Error in log when setting https://www.elastic.co/guide/en/apm/agent/java/current/config-reporter.html#config-server-urls[server_urls]
-to an empty string - `co.elastic.apm.agent.configuration.ApmServerConfigurationSource - Expected previousException not to be null`
+  This makes the transaction breakdown graph more useful. Instead of `dispatcher-servlet`, the graph now shows a type which is based on the view name, for example, `FreeMarker` or `Thymeleaf`.
+
+[float]
+===== Bug Fixes
+* Error in log when setting https://www.elastic.co/guide/en/apm/agent/java/current/config-reporter.html#config-server-urls[server_urls] 
+ to an empty string - `co.elastic.apm.agent.configuration.ApmServerConfigurationSource - Expected previousException not to be null`
 * Avoid terminating the TCP connection to APM Server when polling for configuration updates {pull}823[#823]
-
+ 
 [[release-notes-1.9.0]]
 ==== 1.9.0 - 2019/08/22
 
@@ -189,16 +181,16 @@
 ===== Bug Fixes
 * A warning in logs saying APM server is not available when using 1.8 with APM server 6.x.
 Due to that, agent 1.8.0 will silently ignore non-string labels, even if used with APM server of versions 6.7.x or 6.8.x that support such.
-If APM server version is <6.7 or 7.0+, this should have no effect.Otherwise, upgrade the Java agent to 1.9.0+.
+If APM server version is <6.7 or 7.0+, this should have no effect. Otherwise, upgrade the Java agent to 1.9.0+.
 * `ApacheHttpAsyncClientInstrumentation` matching increases startup time considerably
 * Log correlation feature is active when `active==false`
-* Tomcat's memory leak prevention mechanism is causing a... memory leak.JDBC statement map is leaking in Tomcat if the application that first used it is udeployed/redeployed.
+* Tomcat's memory leak prevention mechanism is causing a... memory leak. JDBC statement map is leaking in Tomcat if the application that first used it is udeployed/redeployed.
 See https://discuss.elastic.co/t/elastic-apm-agent-jdbchelper-seems-to-use-a-lot-of-memory/195295[this related discussion].
 
 [float]
 ==== Breaking Changes
 * The `apm-agent-attach.jar` is not executable anymore.
-Use `apm-agent-attach-standalone.jar` instead.
+Use `apm-agent-attach-standalone.jar` instead. 
 
 [[release-notes-1.8.0]]
 ==== 1.8.0 - 2019/07/30
@@ -206,21 +198,22 @@
 [float]
 ===== Features
 * Added support for tracking https://www.elastic.co/guide/en/kibana/7.3/transactions.html[time spent by span type].
-Can be disabled by setting https://www.elastic.co/guide/en/apm/agent/java/current/config-core.html#config-breakdown-metrics[`breakdown_metrics`] to `false`.
+   Can be disabled by setting https://www.elastic.co/guide/en/apm/agent/java/current/config-core.html#config-breakdown-metrics[`breakdown_metrics`] to `false`. 
 * Added support for https://www.elastic.co/guide/en/kibana/7.3/agent-configuration.html[central configuration].
-Can be disabled by setting https://www.elastic.co/guide/en/apm/agent/java/current/config-core.html#config-central-config[`central_config`] to `false`.
+   Can be disabled by setting https://www.elastic.co/guide/en/apm/agent/java/current/config-core.html#config-central-config[`central_config`] to `false`.
 * Added support for Spring's JMS flavor - instrumenting `org.springframework.jms.listener.SessionAwareMessageListener`
 * Added support to legacy ApacheHttpClient APIs (which adds support to Axis2 configured to use ApacheHttpClient)
 * Added support for setting https://www.elastic.co/guide/en/apm/agent/java/1.x/config-reporter.html#config-server-urls[`server_urls`] dynamically via properties file {pull}723[#723]
-* Added https://www.elastic.co/guide/en/apm/agent/java/current/config-core.html#config-config-file[`config_file`] option
+* Added https://www.elastic.co/guide/en/apm/agent/java/current/config-core.html#config-config-file[`config_file`] option 
 * Added option to use `@javax.ws.rs.Path` value as transaction name https://www.elastic.co/guide/en/apm/agent/java/current/config-jax-rs.html#config-use-jaxrs-path-as-transaction-name[`use_jaxrs_path_as_transaction_name`]
 * Instrument quartz jobs https://www.elastic.co/guide/en/apm/agent/java/current/supported-technologies-details.html#supported-scheduling-frameworks[docs]
 * SQL parsing improvements {pull}696[#696]
 * Introduce priorities for transaction name {pull}748[#748].
-Now uses the path as transaction name if https://www.elastic.co/guide/en/apm/agent/java/current/config-http.html#config-use-path-as-transaction-name[`use_path_as_transaction_name`] is set to `true`
-rather than `ServletClass#doGet`.
-But if a name can be determined from a high level framework, like Spring MVC, that takes precedence.
-User-supplied names from the API always take precedence over any others.
+   Now uses the path as transaction name if https://www.elastic.co/guide/en/apm/agent/java/current/config-http.html#config-use-path-as-transaction-name[`use_path_as_transaction_name`] is set to `true`
+   rather than `ServletClass#doGet`.
+   But if a name can be determined from a high level framework,
+   like Spring MVC, that takes precedence.
+   User-supplied names from the API always take precedence over any others.
 * Use JSP path name as transaction name as opposed to the generated servlet class name {pull}751[#751]
 
 [float]
@@ -241,7 +234,7 @@
 
 [float]
 ===== Features
-* Added the `trace_methods_duration_threshold` config option.When using the `trace_methods` config option with wild cards,
+* Added the `trace_methods_duration_threshold` config option. When using the `trace_methods` config option with wild cards,
 this enables considerable reduction of overhead by limiting the number of spans captured and reported
 (see more details in config documentation).
 NOTE: Using wildcards is still not the recommended approach for the `trace_methods` feature.
@@ -251,13 +244,13 @@
 This requires APM Server 7.2+.
 * Added basic support for JMS- distributed tracing for basic scenarios of `send`, `receive`, `receiveNoWait` and `onMessage`.
 Both Queues and Topics are supported.
-Async `send` APIs are not supported in this version.
-NOTE: This feature is currently marked as "Incubating" and is disabled by default.In order to enable,
+Async `send` APIs are not supported in this version. 
+NOTE: This feature is currently marked as "Incubating" and is disabled by default. In order to enable,
 it is required to set the
-https://www.elastic.co/guide/en/apm/agent/java/1.x/config-core.html#config-disable-instrumentations[`disable_instrumentations`]
+https://www.elastic.co/guide/en/apm/agent/java/1.x/config-core.html#config-disable-instrumentations[`disable_instrumentations`] 
 configuration property to an empty string.
 * Improved OSGi support: added a configuration option for `bootdelegation` packages {pull}641[#641]
-* Better span names for SQL spans.For example, `SELECT FROM user` instead of just `SELECT` {pull}633[#633]
+* Better span names for SQL spans. For example, `SELECT FROM user` instead of just `SELECT` {pull}633[#633]
 
 [float]
 ===== Bug Fixes
@@ -291,11 +284,11 @@
 [float]
 ===== Related Announcements
 * Java APM Agent became part of the Cloud Foundry Java Buildpack as of https://github.com/cloudfoundry/java-buildpack/releases/tag/v4.19[Release v4.19]
-
+ 
 [float]
 ===== Features
 * Support Apache HttpAsyncClient - span creation and cross-service trace context propagation
-* Added the `jvm.thread.count` metric, indicating the number of live threads in the JVM (daemon and non-daemon)
+* Added the `jvm.thread.count` metric, indicating the number of live threads in the JVM (daemon and non-daemon) 
 * Added support for WebLogic
 * Added support for Spring `@Scheduled` and EJB `@Schedule` annotations - https://github.com/elastic/apm-agent-java/pull/569[#569]
 
@@ -315,7 +308,7 @@
 your `service_name` will change.
 See the documentation for https://www.elastic.co/guide/en/apm/agent/java/master/config-core.html#config-service-name[`service_name`]
 and the corresponding section in _Features_ for more information.
-Note: this requires APM Server 7.0+.If using previous versions, nothing will change.
+Note: this requires APM Server 7.0+. If using previous versions, nothing will change.
 
 [float]
 ===== Features
@@ -325,14 +318,14 @@
 The `addTag(String, String)` method is still supported but deprecated in favor of `addLabel(String, String)`.
 As of version 7.x of the stack, labels will be stored under `labels` in Elasticsearch.
 Previously, they were stored under `context.tags`.
-* Support async queries made by Elasticsearch REST client
+* Support async queries made by Elasticsearch REST client 
 * Added `setStartTimestamp(long epochMicros)` and `end(long epochMicros)` API methods to `Span` and `Transaction`,
 allowing to set custom start and end timestamps.
 * Auto-detection of the `service_name` based on the `<display-name>` element of the `web.xml` with a fallback to the servlet context path.
 If you are using a spring-based application, the agent will use the setting for `spring.application.name` for its `service_name`.
 See the documentation for https://www.elastic.co/guide/en/apm/agent/java/master/config-core.html#config-service-name[`service_name`]
 for more information.
-Note: this requires APM Server 7.0+.If using previous versions, nothing will change.
+Note: this requires APM Server 7.0+. If using previous versions, nothing will change.
 * Previously, enabling https://www.elastic.co/guide/en/apm/agent/java/master/config-core.html#config-capture-body[`capture_body`] could only capture form parameters.
 Now it supports all UTF-8 encoded plain-text content types.
 The option https://www.elastic.co/guide/en/apm/agent/java/master/config-http.html#config-capture-body-content-types[`capture_body_content_types`]
@@ -357,17 +350,20 @@
 * Added support for sync calls of OkHttp client
 * Added support for context propagation for `java.util.concurrent.ExecutorService`s
 * The `trace_methods` configuration now allows to omit the method matcher.
-Example: `com.example.*` traces all classes and methods within the `com.example` package and sub-packages.
-* Added support for JSF. Tested on WildFly, WebSphere Liberty and Payara with embedded JSF implementation and on Tomcat and Jetty with MyFaces 2.2 and 2.3
+   Example: `com.example.*` traces all classes and methods within the `com.example` package and sub-packages.
+* Added support for JSF. Tested on WildFly, WebSphere Liberty and Payara with embedded JSF implementation and on Tomcat and Jetty with
+ MyFaces 2.2 and 2.3
 * Introduces a new configuration option `disable_metrics` which disables the collection of metrics via a wildcard expression.
 * Support for HttpUrlConnection
-* Adds `subtype` and `action` to spans.This replaces former typing mechanism where type, subtype and action were all set through the type in an hierarchical dotted-syntax.In order to support existing API usages, dotted types are parsed into subtype and action, however `Span.createSpan` and `Span.setType` are deprecated starting this version.Instead, type-less spans can be created using the new
+* Adds `subtype` and `action` to spans. This replaces former typing mechanism where type, subtype and action were all set through
+   the type in an hierarchical dotted-syntax. In order to support existing API usages, dotted types are parsed into subtype and action, 
+   however `Span.createSpan` and `Span.setType` are deprecated starting this version. Instead, type-less spans can be created using the new 
    `Span.startSpan` API and typed spans can be created using the new `Span.startSpan(String type, String subtype, String action)` API
 * Support for JBoss EAP 6.4, 7.0, 7.1 and 7.2
 * Improved startup times
 * Support for SOAP (JAX-WS).
-SOAP client create spans and propagate context.
-Transactions are created for `@WebService` classes and `@WebMethod` methods.
+   SOAP client create spans and propagate context.
+   Transactions are created for `@WebService` classes and `@WebMethod` methods.  
 
 [float]
 ===== Bug Fixes
@@ -387,7 +383,7 @@
 * The agent now collects system and JVM metrics https://github.com/elastic/apm-agent-java/pull/360[#360]
 * Add API methods `ElasticApm#startTransactionWithRemoteParent` and `Span#injectTraceHeaders` to allow for manual context propagation https://github.com/elastic/apm-agent-java/pull/396[#396].
 * Added `trace_methods` configuration option which lets you define which methods in your project or 3rd party libraries should be traced.
-To create spans for all `public` methods of classes whose name ends in `Service` which are in a sub-package of `org.example.services` use this matcher:
+   To create spans for all `public` methods of classes whose name ends in `Service` which are in a sub-package of `org.example.services` use this matcher:
    `public org.example.services.*.*Service#*` https://github.com/elastic/apm-agent-java/pull/398[#398]
 * Added span for `DispatcherServlet#render` https://github.com/elastic/apm-agent-java/pull/409[#409].
 * Flush reporter on shutdown to make sure all recorded Spans are sent to the server before the programm exits https://github.com/elastic/apm-agent-java/pull/397[#397]
@@ -400,15 +396,16 @@
 * Fixing a potential memory leak when there is no connection with APM server
 * Fixes NoSuchMethodError CharBuffer.flip() which occurs when using the Elasticsearch RestClient and Java 7 or 8 https://github.com/elastic/apm-agent-java/pull/401[#401]
 
+ 
 [[release-notes-1.2.0]]
 ==== 1.2.0 - 2018/12/19
 
 [float]
 ===== Features
 * Added `capture_headers` configuration option.
-Set to `false` to disable capturing request and response headers.
-This will reduce the allocation rate of the agent and can save you network bandwidth and disk space.
-* Makes the API methods `addTag`, `setName`, `setType`, `setUser` and `setResult` fluent, so that calls can be chained.
+   Set to `false` to disable capturing request and response headers.
+   This will reduce the allocation rate of the agent and can save you network bandwidth and disk space.
+* Makes the API methods `addTag`, `setName`, `setType`, `setUser` and `setResult` fluent, so that calls can be chained. 
 
 [float]
 ===== Bug Fixes
@@ -428,7 +425,7 @@
 [float]
 ===== Bug Fixes
 * Update dsl-json which fixes a memory leak.
-See https://github.com/ngs-doo/dsl-json/pull/102[ngs-doo/dsl-json#102] for details.
+ See https://github.com/ngs-doo/dsl-json/pull/102[ngs-doo/dsl-json#102] for details. 
 * Avoid `VerifyError`s by non instrumenting classes compiled for Java 4 or earlier
 * Enable APM Server URL configuration with path (fixes #339)
 * Reverse `system.hostname` and `system.platform` order sent to APM server
@@ -445,21 +442,23 @@
 
 [float]
 ===== Breaking changes
-* Remove intake v1 support.This version requires APM Server 6.5.0+ which supports the intake api v2. Until the time the APM Server 6.5.0 is officially released, you can test with docker by pulling the APM Server image via
-   `docker pull docker.elastic.co/apm/apm-server:6.5.0-SNAPSHOT`.
+* Remove intake v1 support. This version requires APM Server 6.5.0+ which supports the intake api v2.
+   Until the time the APM Server 6.5.0 is officially released,
+   you can test with docker by pulling the APM Server image via
+   `docker pull docker.elastic.co/apm/apm-server:6.5.0-SNAPSHOT`. 
 
 [float]
 ===== Features
 * Adds `@CaptureTransaction` and `@CaptureSpan` annotations which let you declaratively add custom transactions and spans.
-Note that it is required to configure the `application_packages` for this to work.
-See the https://www.elastic.co/guide/en/apm/agent/java/master/public-api.html#api-annotation[documentation] for more information.
+   Note that it is required to configure the `application_packages` for this to work.
+   See the https://www.elastic.co/guide/en/apm/agent/java/master/public-api.html#api-annotation[documentation] for more information.
 * The public API now supports to activate a span on the current thread.
-This makes the span available via `ElasticApm#currentSpan()`
-Refer to the https://www.elastic.co/guide/en/apm/agent/java/master/public-api.html#api-span-activate[documentation] for more details.
+   This makes the span available via `ElasticApm#currentSpan()`
+   Refer to the https://www.elastic.co/guide/en/apm/agent/java/master/public-api.html#api-span-activate[documentation] for more details.
 * Capturing of Elasticsearch RestClient 5.0.2+ calls.
-Currently, the `*Async` methods are not supported, only their synchronous counterparts.
+   Currently, the `*Async` methods are not supported, only their synchronous counterparts.
 * Added API methods to enable correlating the spans created from the JavaScrip Real User Monitoring agent with the Java agent transaction.
-More information can be found in the https://www.elastic.co/guide/en/apm/agent/java/master/public-api.html#api-ensure-parent-id[documentation].
+   More information can be found in the https://www.elastic.co/guide/en/apm/agent/java/master/public-api.html#api-ensure-parent-id[documentation].
 * Added `Transaction.isSampled()` and `Span.isSampled()` methods to the public API
 * Added `Transaction#setResult` to the public API {pull}293[#293]
 
@@ -473,23 +472,25 @@
 
 [float]
 ===== Breaking changes
-* Remove intake v1 support.This version requires APM Server 6.5.0+ which supports the intake api v2. Until the time the APM Server 6.5.0 is officially released, you can test with docker by pulling the APM Server image via
+* Remove intake v1 support. This version requires APM Server 6.5.0+ which supports the intake api v2.
+   Until the time the APM Server 6.5.0 is officially released,
+   you can test with docker by pulling the APM Server image via
    `docker pull docker.elastic.co/apm/apm-server:6.5.0-SNAPSHOT`.
-* Wildcard patterns are case insensitive by default.Prepend `(?-i)` to make the matching case sensitive.
+* Wildcard patterns are case insensitive by default. Prepend `(?-i)` to make the matching case sensitive.
 
 [float]
 ===== Features
 * Support for Distributed Tracing
 * Adds `@CaptureTransaction` and `@CaptureSpan` annotations which let you declaratively add custom transactions and spans.
-Note that it is required to configure the `application_packages` for this to work.
-See the https://www.elastic.co/guide/en/apm/agent/java/master/public-api.html#api-annotation[documentation] for more information.
+   Note that it is required to configure the `application_packages` for this to work.
+   See the https://www.elastic.co/guide/en/apm/agent/java/master/public-api.html#api-annotation[documentation] for more information.
 * The public API now supports to activate a span on the current thread.
-This makes the span available via `ElasticApm#currentSpan()`
-Refer to the https://www.elastic.co/guide/en/apm/agent/java/master/public-api.html#api-span-activate[documentation] for more details.
+   This makes the span available via `ElasticApm#currentSpan()`
+   Refer to the https://www.elastic.co/guide/en/apm/agent/java/master/public-api.html#api-span-activate[documentation] for more details.
 * Capturing of Elasticsearch RestClient 5.0.2+ calls.
-Currently, the `*Async` methods are not supported, only their synchronous counterparts.
+   Currently, the `*Async` methods are not supported, only their synchronous counterparts.
 * Added API methods to enable correlating the spans created from the JavaScrip Real User Monitoring agent with the Java agent transaction.
-More information can be found in the https://www.elastic.co/guide/en/apm/agent/java/master/public-api.html#api-ensure-parent-id[documentation].
+   More information can be found in the https://www.elastic.co/guide/en/apm/agent/java/master/public-api.html#api-ensure-parent-id[documentation].
 * Microsecond accurate timestamps {pull}261[#261]
 * Support for JAX-RS annotations.
 Transactions are named based on your resources (`ResourceClass#resourceMethod`).
