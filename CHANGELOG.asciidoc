ifdef::env-github[]
NOTE: Release notes are best read in our documentation at
https://www.elastic.co/guide/en/apm/agent/java/current/release-notes.html[elastic.co]
endif::[]

////
[[release-notes-x.x.x]]
==== x.x.x - YYYY/MM/DD

[float]
===== Breaking changes

[float]
===== Features
* Cool new feature: {pull}2526[#2526]

[float]
===== Bug fixes
////

=== Unreleased

[[release-notes-1.27.0]]
==== 1.27.0 - YYYY/MM/DD

[float]
===== Features
<<<<<<< HEAD
* Add the instance name to `context.destination.service.resource` to JDBC spans, if use_jdbc_service_resource_auto_inference is set to true - {pull}1928[#1928]
=======
* Improved capturing of logged exceptions when using Log4j2 {pull}2139[#2139]
>>>>>>> a6ede5b6

[float]
===== Bug fixes

[float]
===== Refactorings
* Loading the agent from an isolated class loader {pull}2109[#2109]

[[release-notes-1.x]]
=== Java Agent version 1.x

[[release-notes-1.26.0]]
==== 1.26.0 - 2021/09/14

===== Potentially breaking changes
* If you rely on Database span subtype and use Microsoft SQL Server, the span subtype has been changed from `sqlserver`
to `mssql` to align with other agents.

[float]
===== Breaking changes
* Stop collecting the field `http.request.socket.encrypted` in http requests - {pull}2136[#2136]

[float]
===== Features
* Improved naming for Spring controllers - {pull}1906[#1906]
* ECS log reformatting improvements - {pull}1910[#1910]
** Automatically sets `service.node.name` in all log events if set through agent configuration
** Add `log_ecs_reformatting_additional_fields` option to support arbitrary fields in logs
** Automatically serialize markers as tags where relevant (log4j2 and logback)
* gRPC spans (client and server) can detect errors or cancellation through custom listeners - {pull}2067[#2067]
* Add `-download-agent-version` to the agent <<setup-attach-cli-usage-options, attach CLI tool options>>, allowing the
user to configure an arbitrary agent version that will be downloaded from maven and attached - {pull}1959[#1959]
* Add extra check to detect improper agent setup - {pull}2076[#2076]

[float]
===== Performance improvements
* Reduce GC time overhead caused by WeakReferences - {pull}2086[#2086], {pull}2081[#2081]
* Reduced memory overhead by a smarter type pool caching strategy - {pull}2102[#2102]. +
  The type pool cache improves the startup times by speeding up type matching
  (determining whether a class that's about to be loaded should be instrumented).
  Generally, the more types that are cached, the faster the startup. +
  The old strategy did not impose a limit to the cache but cleared it after it hasn't been accessed in a while.
  However, load test have discovered that the cache may never be cleared and leave a permanent overhead of 23mb.
  The actual size of the cache highly depends on the application and loosely correlates with the number of loaded classes. +
  The new caching strategy targets to allocate 1% of the committed heap, at least 0.5mb and max 10mb.
  If a particular entry hasn't been accessed within 20s, it will be removed from the cache. +
  The results based on load testing are very positive:
** Equivalent startup times (within the margins of error of the previous strategy)
** Equivalent allocation rate (within the margins of error of the previous strategy)
** Reduced avg heap utilization from 10%/15mb (previous strategy) to within margins of error without the agent
** Reduced GC time due to the additional headroom that the application can utilize.
** Based on heap dump analysis, after warmup, the cache size is now around 59kb (down from 23mb with the previous strategy).

[float]
===== Bug fixes
* Fix failure to parse some forms of the `Implementation-Version` property from jar manifest files - {pull}1931[#1931]
* Ensure single value for context-propagation header - {pull}1937[#1937]
* Fix gRPC non-terminated (therefore non-reported) client spans - {pull}2067[#2067]
* Fix Webflux response status code - {pull}1948[#1948]
* Ensure path filtering is applied when Servlet path is not available - {pull}2099[#2099]
* Align span subtype for MS SqlServer - {pull}2112[#2112]
* Fix potential destination host name corruption in OkHttp client spans - {pull}2118[#2118]

[float]
===== Refactorings
* Migrate several plugins to indy dispatcher {pull}2087[#2087], {pull}2088[#2088], {pull}2090[#2090], {pull}2094[#2094], {pull}2095[#2095]

[[release-notes-1.25.0]]
==== 1.25.0 - 2021/07/22

[float]
===== Potentially breaking changes
* If you rely on instrumentations that are in the `experimental` group, you must now set `enable_experimental_instrumentations=true` otherwise
the experimental instrumentations will be disabled by default. Up to version `1.24.0` using an empty value for `disable_instrumentations` was
the recommended way to override the default `disable_instrumentations=experimental`.

[float]
===== Features
* Support for inheritance of public API annotations - {pull}1805[#1805]
* JDBC instrumentation sets `context.db.instance` - {pull}1820[#1820]
* Add support for Vert.x web client- {pull}1824[#1824]
* Avoid recycling of spans and transactions that are using through the public API, so to avoid
reference-counting-related errors - {pull}1859[#1859]
* Add <<config-enable-experimental-instrumentations>> configuration option to enable experimental features - {pull}1863[#1863]
** Previously, when adding an instrumentation group to `disable_instrumentations`, we had to make sure to not forget the
default `experimental` value, for example when disabling `jdbc` instrumentation we had to set `disable_instrumentations=experimental,jdbc` otherwise
setting `disable_instrumentations=jdbc` would disable jdbc and also enable experimental features, which would not be the desired effect.
** Previously, by default `disable_instrumentations` contained `experimental`
** Now by default `disable_instrumentations` is empty and `enable_experimental_instrumentations=false`
** Set `enable_experimental_instrumentations=true` to enable experimental instrumentations
* Eliminating concerns related to log4j2 vulnerability - https://nvd.nist.gov/vuln/detail/CVE-2020-9488#vulnCurrentDescriptionTitle.
We cannot upgrade to version above 2.12.1 because this is the last version of log4j that is compatible with Java 7.
Instead, we exclude the SMTP appender (which is the vulnerable one) from our artifacts. Note that older versions of
our agent are not vulnerable as well, as the SMTP appender was never used, this is only to further reduce our users' concerns.
* Adding public APIs for setting `destination.service.resource`, `destination.address` and `destination.port` fields
for exit spans - {pull}1788[#1788]
* Only use emulated runtime attachment as fallback, remove the `--without-emulated-attach` option - {pull}1865[#1865]
* Instrument `javax.servlet.Filter` the same way as `javax.servlet.FilterChain` - {pull}1858[#1858]
* Propagate trace context headers in HTTP calls occurring from within traced exit points, for example - when using
Elasticsearch's REST client - {pull}1883[#1883]
* Added support for naming sparkjava (not Apache Spark) transactions {pull}1894[#1894]
* Added the ability to manually create exit spans, which will result with the auto creation of service nodes in the
service map and downstream service in the dependencies table - {pull}1898[#1898]
* Basic support for `com.sun.net.httpserver.HttpServer` - {pull}1854[#1854]
* Update to async-profiler 1.8.6 {pull}1907[#1907]
* Added support for setting the framework using the public api (#1908) - {pull}1909[#1909]

[float]
===== Bug fixes
* Fix NPE with `null` binary header values + properly serialize them - {pull}1842[#1842]
* Fix `ListenerExecutionFailedException` when using Spring AMQP's ReplyTo container - {pull}1872[#1872]
* Enabling log ECS reformatting when using Logback configured with `LayoutWrappingEncoder` and a pattern layout - {pull}1879[#1879]
* Fix NPE with Webflux + context propagation headers - {pull}1871[#1871]
* Fix `ClassCastException` with `ConnnectionMetaData` and multiple classloaders - {pull}1864[#1864]
* Fix NPE in `co.elastic.apm.agent.servlet.helper.ServletTransactionCreationHelper.getClassloader` - {pull}1861[#1861]
* Fix for Jboss JMX unexpected notifications - {pull}1895[#1895]

[[release-notes-1.24.0]]
==== 1.24.0 - 2021/05/31

[float]
===== Features
* Basic support for Apache Struts 2 {pull}1763[#1763]
* Extending the <<config-log-ecs-reformatting>> config option to enable the overriding of logs with ECS-reformatted
events. With the new `OVERRIDE` option, non-file logs can be ECS-reformatted automatically as well - {pull}1793[#1793]
* Instrumentation for Vert.x Web {pull}1697[#1697]
* Changed log level of vm arguments to debug
* Giving precedence for the W3C `tracecontext` header over the `elastic-apm-traceparent` header - {pull}1821[#1821]
* Add instrumentation for Webflux - {pull}1305[#1305]
* Add instrumentation for Javalin {pull}1822[#1822]

[float]
===== Bug fixes
* Fix another error related to instrumentation plugins loading on Windows - {pull}1785[#1785]
* Load Spring AMQP plugin- {pull}1784[#1784]
* Avoid `IllegalStateException` when multiple `tracestate` headers are used - {pull}1808[#1808]
* Ensure CLI attach avoids `sudo` only when required and avoid blocking - {pull}1819[#1819]
* Avoid sending metric-sets without samples, so to adhere to the intake API - {pull}1826[#1826]
* Fixing our type-pool cache, so that it can't cause OOM (softly-referenced), and it gets cleared when not used for
a while - {pull}1828[#1828]

[float]
===== Refactors
* Remove single-package limitation for embedded plugins - {pull}1780[#1780]

[[release-notes-1.23.0]]
==== 1.23.0 - 2021/04/22

[float]
===== Breaking changes
* There are breaking changes in the <<setup-attach-cli,attacher cli>>.
  See the Features section for more information.

[float]
===== Features
* Overhaul of the <<setup-attach-cli,attacher cli>> application that allows to attach the agent to running JVMs - {pull}1667[#1667]
** The artifact of the standalone cli application is now called `apm-agent-attach-cli`. The attacher API is still called `apm-agent-attach`.
** There is also a slim version of the cli application that does not bundle the Java agent.
It requires the `--agent-jar` option to be set.
** Improved logging +
The application uses {ecs-logging-java-ref}/intro.html[Java ECS logging] to emit JSON logs.
The log level can be configured with the `--log-level` option.
By default, the program is logging to the console but using the `--log-file` option, it can also log to a file.
** Attach to JVMs running under a different user (unix only) +
The JVM requires the attacher to be running under the same user as the target VM (the attachee).
The `apm-agent-attach-standalone.jar` can now be run with a user that has permissions to switch to the user that runs the target VM.
On Windows, the attacher can still only attach to JVMs that are running with under the same user.
** New include/exclude discovery rules +
*** `--include-all`: Attach to all discovered JVMs. If no matchers are provided, it will not attach to any JVMs.
*** `--include-user`/`--exclude-user`: Attach to all JVMs of a given operating system user.
*** `--include-main`/`--exclude-main`: Attach to all JVMs that whose main class/jar name, or system properties match the provided regex.
*** `--include-vmargs`/`--exclude-vmargs`: Attach to all JVMs that whose main class/jar name, or system properties match the provided regex.
** Removal of options +
*** The deprecated `--arg` option has been removed.
*** The `-i`/`--include`, `-e`/`exclude` options have been removed in favor of the `--<include|exclude>-<main|vmargs>` options.
*** The `-p`/`--pid` options have been removed in favor of the `--include-pid` option.
** Changed behavior of  the `-l`/`--list` option +
The option now only lists JVMs that match the include/exclude discovery rules.
Thus, it can be used to do a dry-run of the matchers without actually performing an attachment.
It even works in combination with `--continuous` now.
By default, the VM arguments are not printed, but only when the `-a`/`--list-vmargs` option is set.
** Remove dependency on `jps` +
Even when matching on the main class name or on system properties,
** Checks the Java version before attaching to avoid attachment on unsupported JVMs.
* Cassandra instrumentation - {pull}1712[#1712]
* Log correlation supports JBoss Logging - {pull}1737[#1737]
* Update Byte-buddy to `1.11.0` - {pull}1769[#1769]
* Support for user.domain {pull}1756[#1756]
* JAX-RS supports javax.ws.rs.PATCH
* Enabling build and unit tests on Windows - {pull}1671[#1671]

[float]
===== Bug fixes
* Fixed log correlation for log4j2 - {pull}1720[#1720]
* Fix apm-log4j1-plugin and apm-log4j2-plugin dependency on slf4j - {pull}1723[#1723]
* Avoid systematic `MessageNotWriteableException` error logging, now only visible in `debug` - {pull}1715[#1715] and {pull}1730[#1730]
* Fix rounded number format for non-english locales - {pull}1728[#1728]
* Fix `NullPointerException` on legacy Apache client instrumentation when host is `null` - {pull}1746[#1746]
* Apply consistent proxy class exclusion heuristic - {pull}1738[#1738]
* Fix micrometer serialization error - {pull}1741[#1741]
* Optimize & avoid `ensureInstrumented` deadlock by skipping stack-frame computation for Java7+ bytecode - {pull}1758[#1758]
* Fix instrumentation plugins loading on Windows - {pull}1671[#1671]

[float]
===== Refactors
* Migrate some plugins to indy dispatcher {pull}1369[#1369] {pull}1410[#1410] {pull}1374[#1374]

[[release-notes-1.22.0]]
==== 1.22.0 - 2021/03/24

[float]
===== Breaking changes
* Dots in metric names of Micrometer metrics get replaced with underscores to avoid mapping conflicts.
De-dotting be disabled via <<config-dedot-custom-metrics, `dedot_custom_metrics`>>. - {pull}1700[#1700]

[float]
===== Features
* Introducing a new mechanism to ease the development of community instrumentation plugins. See <<config-plugins-dir>> for
more details. This configuration was already added in 1.18.0, but more extensive and continuous integration testing
allows us to expose it now. It is still marked as "experimental" though, meaning that future changes in the mechanism
may break early contributed plugins. However, we highly encourage our community to try it out and we will do our best
to assist with such efforts.
* Deprecating `ignore_user_agents` in favour of `transaction_ignore_user_agents`, maintaining the same functionality -
{pull}1644[#1644]
* Update existing Hibernate Search 6 instrumentation to the final relase
* The <<config-use-path-as-transaction-name, `use_path_as_transaction_name`>> option is now dynamic
* Flushing internal and micrometer metrics before the agent shuts down - {pull}1658[#1658]
* Support for OkHttp 4.4+ -  {pull}1672[#1672]
* Adding capability to automatically create ECS-JSON-formatted version of the original application log files, through
the <<config-log-ecs-reformatting>> config option. This allows effortless ingestion of logs to Elasticsearch without
any further configuration. Supports log4j1, log4j2 and Logback. {pull}1261[#1261]
* Add support to Spring AMQP - {pull}1657[#1657]
* Adds the ability to automatically configure usage of the OpenTracing bridge in systems using ServiceLoader - {pull}1708[#1708]
* Update to async-profiler 1.8.5 - includes a fix to a Java 7 crash and enhanced safe mode to better deal with
corrupted stack frames.
* Add a warning on startup when `-Xverify:none` or `-noverify` flags are set as this can lead to crashes that are very
difficult to debug - {pull}1593[#1593]. In an upcoming version, the agent will not start when these flags are set,
unless the system property `elastic.apm.disable_bootstrap_checks` is set to true.

[float]
===== Bug fixes
* fix sample rate rounded to zero when lower than precision - {pull}1655[#1655]
* fixed a couple of bugs with the external plugin mechanism (not documented until now) - {pull}1660[#1660]
* Fix runtime attach conflict with multiple users - {pull}1704[#1704]

[[release-notes-1.21.0]]
==== 1.21.0 - 2021/02/09

[float]
===== Breaking changes
* Following PR {pull}1650[#1650], there are two slight changes with the <<config-server-url>> and <<config-server-urls>>
configuration options:
    1.  So far, setting `server_urls` with an empty string would allow the agent to work normally, apart from any action
        that requires communication with the APM Server, including the attempt to fetch a central configuration.
        Starting in this agent version, setting `server_urls` to empty string doesn't have any special meaning, it is
        the default expected configuration, where `server_url` will be used instead. In order to achieve the same
        behaviour, use the new <<config-disable-send>> configuration.
    2.  Up to this version, `server_url` was used as an alias to `server_urls`, meaning that one could potentially set
        the `server_url` config with a comma-separated list of multiple APM Server addresses, and that would have been a
        valid configuration. Starting in this agent version, `server_url` is a separate configuration, and it only accepts
        Strings that represent a single valid URL. Specifically, empty strings and commas are invalid.

[float]
===== Features
* Add cloud provider metadata to reported events, see
https://github.com/elastic/apm/blob/master/specs/agents/metadata.md#cloud-provider-metadata[spec] for details.
By default, the agent will try to automatically detect the cloud provider on startup, but this can be
configured through the <<config-cloud-provider, `cloud_provider`>> config option - {pull}1599[#1599]
* Add span & transaction `outcome` field to improve error rate calculations - {pull}1613[#1613]

[float]
===== Bug fixes
* Fixing crashes observed in Java 7 at sporadic timing by applying a few seconds delay on bootstrap - {pull}1594[#1594]
* Fallback to using "TLS" `SSLContext` when "SSL" is not available - {pull}1633[#1633]
* Fixing agent startup failure with `NullPointerException` thrown by Byte-buddy's `MultipleParentClassLoader` - {pull}1647[#1647]
* Fix cached type resolution triggering `ClassCastException` - {pull}1649[#1649]

[[release-notes-1.20.0]]
==== 1.20.0 - 2021/01/07

[float]
===== Breaking changes
* The following public API types were `public` so far and became package-private: `NoopScope`, `ScopeImpl` and `AbstractSpanImpl`.
  If your code is using them, you will need to change that when upgrading to this version.
  Related PR: {pull}1532[#1532]

[float]
===== Features
* Add support for RabbitMQ clients - {pull}1328[#1328]

[float]
===== Bug fixes
* Fix small memory allocation regression introduced with tracestate header {pull}1508[#1508]
* Fix `NullPointerException` from `WeakConcurrentMap.put` through the Elasticsearch client instrumentation - {pull}1531[#1531]
* Sending `transaction_id` and `parent_id` only for events that contain a valid `trace_id` as well - {pull}1537[#1537]
* Fix `ClassNotFoundError` with old versions of Spring resttemplate {pull}1524[#1524]
* Fix Micrometer-driven metrics validation errors by the APM Server when sending with illegal values - {pull}1559[#1559]
* Serialize all stack trace frames when setting `stack_trace_limit=-1` instead of none - {pull}1571[#1571]
* Fix `UnsupportedOperationException` when calling `ServletContext.getClassLoader()` - {pull}1576[#1576]
* Fix improper request body capturing - {pull}1579[#1579]
* Avoid `NullPointerException` due to null return values instrumentation advices - {pull}1601[#1601]
* Update async-profiler to 1.8.3 {pull}1602[1602]
* Use null-safe data structures to avoid `NullPointerException` {pull}1597[1597]
* Fix memory leak in sampling profiler mechanism - {pull}1592[#1592]

[float]
===== Refactors
* Migrate some plugins to indy dispatcher {pull}1405[#1405] {pull}1394[#1394]

[[release-notes-1.19.0]]
==== 1.19.0 - 2020/11/10

[float]
===== Features
* The agent version now includes a git hash if it's a snapshot version.
  This makes it easier to differ distinct snapshot builds of the same version.
  Example: `1.18.1-SNAPSHOT.4655910`
* Add support for sampling weight with propagation in `tracestate` W3C header {pull}1384[#1384]
* Adding two more valid options to the `log_level` config: `WARNING` (equivalent to `WARN`) and `CRITICAL`
  (will be treated as `ERROR`) - {pull}1431[1431]
* Add the ability to disable Servlet-related spans for `INCLUDE`, `FORWARD` and `ERROR` dispatches (without affecting
  basic Servlet capturing) by adding `servlet-api-dispatch` to <<config-disable-instrumentations>> - {pull}1448[1448]
* Add Sampling Profiler support for AArch64 architectures - {pull}1443[1443]
* Support proper transaction naming when using Spring's `ServletWrappingController` - {pull}1461[#1461]
* Update async-profiler to 1.8.2 {pull}1471[1471]
* Update existing Hibernate Search 6 instrumentation to work with the latest CR1 release
* Deprecating the `addLabel` public API in favor of `setLabel` (still supporting `addLabel`) - {pull}1449[#1449]

[float]
===== Bug fixes
* Fix `HttpUrlConnection` instrumentation issue (affecting distributed tracing as well) when using HTTPS without using
  `java.net.HttpURLConnection#disconnect` - {pull}1447[1447]
* Fixes class loading issue that can occur when deploying multiple applications to the same application server - {pull}1458[#1458]
* Fix ability to disable agent on startup wasn't working for runtime attach {pull}1444[1444]
* Avoid `UnsupportedOperationException` on some spring application startup {pull}1464[1464]
* Fix ignored runtime attach `config_file` {pull}1469[1469]
* Fix `IllegalAccessError: Module 'java.base' no access to: package 'java.lang'...` in J9 VMs of Java version >= 9 -
  {pull}1468[#1468]
* Fix JVM version parsing on HP-UX {pull}1477[#1477]
* Fix Spring-JMS transactions lifecycle management when using multiple concurrent consumers - {pull}1496[#1496]

[float]
===== Refactors
* Migrate some plugins to indy dispatcher {pull}1404[1404] {pull}1411[1411]
* Replace System Rules with System Lambda {pull}1434[#1434]

[[release-notes-1.18.1]]
==== 1.18.1 - 2020/10/06

[float]
===== Refactors
* Migrate some plugins to indy dispatcher {pull}1362[1362] {pull}1366[1366] {pull}1363[1363] {pull}1383[1383] {pull}1368[1368] {pull}1364[1364] {pull}1365[1365] {pull}1367[1367] {pull}1371[1371]

[float]
===== Bug fixes
* Fix instrumentation error for HttpClient - {pull}1402[#1402]
* Eliminate `unsupported class version error` messages related to loading the Java 11 HttpClient plugin in pre-Java-11 JVMs {pull}1397[1397]
* Fix rejected metric events by APM Server with response code 400 due to data validation error - sanitizing Micrometer
metricset tag keys - {pull}1413[1413]
* Fix invalid micrometer metrics with non-numeric values {pull}1419[1419]
* Fix `NoClassDefFoundError` with JDBC instrumentation plugin {pull}1409[1409]
* Apply `disable_metrics` config to Micrometer metrics - {pull}1421[1421]
* Remove cgroup `inactive_file.bytes` metric according to spec {pull}1422[1422]

[[release-notes-1.18.0]]
==== 1.18.0 - 2020/09/08

[float]
===== Features
* Deprecating `ignore_urls` config in favour of <<config-transaction-ignore-urls, `transaction_ignore_urls`>> to align
  with other agents, while still allowing the old config name for backward compatibility - {pull}1315[#1315]
* Enabling instrumentation of classes compiled with Java 1.4. This is reverting the restriction of instrumenting only
  bytecode of Java 1.5 or higher ({pull}320[#320]), which was added due to potential `VerifyError`. Such errors should be
  avoided now by the usage of `TypeConstantAdjustment` - {pull}1317[#1317]
* Enabling agent to work without attempting any communication with APM server, by allowing setting `server_urls` with
  an empty string - {pull}1295[#1295]
* Add <<metrics-micrometer, micrometer support>> - {pull}1303[#1303]
* Add `profiling_inferred_spans_lib_directory` option to override the default temp directory used for exporting the async-profiler library.
  This is useful for server-hardened environments where `/tmp` is often configured with `noexec`, leading to `java.lang.UnsatisfiedLinkError` errors - {pull}1350[#1350]
* Create spans for Servlet dispatches to FORWARD, INCLUDE and ERROR - {pull}1212[#1212]
* Support JDK 11 HTTPClient - {pull}1307[#1307]
* Lazily create profiler temporary files {pull}1360[#1360]
* Convert the followings to Indy Plugins (see details in <<release-notes-1.18.0.rc1, 1.18.0-rc1 relase notes>>): gRPC,
  AsyncHttpClient, Apache HttpClient
* The agent now collects cgroup memory metrics (see details in <<metrics-cgroup,Metrics page>>)
* Update async-profiler to 1.8.1 {pull}1382[#1382]
* Runtime attach install option is promoted to 'beta' status (was experimental).

[float]
===== Bug fixes
* Fixes a `NoClassDefFoundError` in the JMS instrumentation of `MessageListener` - {pull}1287[#1287]
* Fix `/ by zero` error message when setting `server_urls` with an empty string - {pull}1295[#1295]
* Fix `ClassNotFoundException` or `ClassCastException` in some cases where special log4j configurations are used - {pull}1322[#1322]
* Fix `NumberFormatException` when using early access Java version - {pull}1325[#1325]
* Fix `service_name` config being ignored when set to the same auto-discovered default value - {pull}1324[#1324]
* Fix service name error when updating a web app on a Servlet container - {pull}1326[#1326]
* Fix remote attach 'jps' executable not found when 'java' binary is symlinked ot a JRE - {pull}1352[#1352]

[[release-notes-1.18.0.rc1]]
==== 1.18.0.RC1 - 2020/07/22

This release candidate adds some highly anticipated features:
It’s now possible to attach the agent at runtime in more cases than before.
Most notably, it enables runtime attachment on JBoss, WildFly, Glassfish/Payara,
and other OSGi runtimes such as Atlassian Jira and Confluence.

To make this and other significant features, such as https://github.com/elastic/apm-agent-java/issues/937[external plugins], possible,
we have implemented major changes to the architecture of the agent.
The agent now relies on the `invokedynamic` bytecode instruction to make plugin development easier, safer, and more efficient.
As early versions of Java 7 and Java 8 have unreliable support for invokedynamic,
we now require a minimum update level of 60 for Java 7 (7u60+) in addition to the existing minimum update level of 40 for Java 8 (8u40+).

We’re looking for users who would like to try this out to give feedback.
If we see that the `invokedynamic`-based approach (https://github.com/elastic/apm-agent-java/pull/1230[indy plugins]) works well, we can continue and migrate the rest of the plugins.
After the migration has completed, we can move forward with external plugins and remove the experimental label from runtime attachment.

If all works like in our testing, you would not see `NoClassDefFoundError` s anymore when, for example, trying to attach the agent at runtime to an OSGi container or a JBoss server.
Also, non-standard OSGi containers, such as Atlassian Jira and other technologies with restrictive class loading policies, such as MuleSoft ESB, will benefit from this change.

In the worst case, there might be JVM crashes due to `invokedynamic`-related JVM bugs.
However, we already disable the agent when attached to JVM versions that are known to be problematic.
Another potentially problematic area is that we now dynamically raise the bytecode version of instrumented classes to be at least bytecode version 51 (Java 7).
This is needed in order to be able to use the `invokedynamic` instruction.
This requires re-computation of stack map frames which makes instrumentation a bit slower.
We don't anticipate notable slowdowns unless you extensively (over-)use <<config-trace-methods, `trace_methods`>>.

[float]
===== Breaking changes
* Early Java 7 versions, prior to update 60, are not supported anymore.
  When trying to attach to a non-supported version, the agent will disable itself and not apply any instrumentations.

[float]
===== Features
* Experimental support for runtime attachment now also for OSGi containers, JBoss, and WildFly
* New mitigation of OSGi bootdelegation errors (`NoClassDefFoundError`).
  You can remove any `org.osgi.framework.bootdelegation` related configuration.
  This release also removes the configuration option `boot_delegation_packages`.
* Overhaul of the `ExecutorService` instrumentation that avoids `ClassCastException` issues - {pull}1206[#1206]
* Support for `ForkJoinPool` and `ScheduledExecutorService` (see <<supported-async-frameworks>>)
* Support for `ExecutorService#invokeAny` and `ExecutorService#invokeAll`
* Added support for `java.util.TimerTask` - {pull}1235[#1235]
* Add capturing of request body in Elasticsearch queries: `_msearch`, `_count`, `_msearch/template`, `_search/template`, `_rollup_search` - {pull}1222[#1222]
* Add <<config-enabled,`enabled`>> flag
* Add experimental support for Scala Futures
* The agent now collects heap memory pools metrics - {pull}1228[#1228]

[float]
===== Bug fixes
* Fixes error capturing for log4j2 loggers. Version 1.17.0 introduced a regression.
* Fixes `NullPointerException` related to JAX-RS and Quartz instrumentation - {pull}1249[#1249]
* Expanding k8s pod ID discovery to some formerly non-supported environments
* When `recording` is set to `false`, the agent will not send captured errors anymore.
* Fixes NPE in Dubbo instrumentation that occurs when the application is acting both as a provider and as a consumer - {pull}1260[#1260]
* Adding a delay by default what attaching the agent to Tomcat using the premain route to work around the JUL
  deadlock issue - {pull}1262[#1262]
* Fixes missing `jboss.as:*` MBeans on JBoss - {pull}1257[#1257]


[[release-notes-1.17.0]]
==== 1.17.0 - 2020/06/17

[float]
===== Features
* Log files are now rotated after they reach <<config-log-file-size>>.
There will always be one history file `${log_file}.1`.
* Add <<config-log-format-sout>> and <<config-log-format-file>> with the options `PLAIN_TEXT` and `JSON`.
The latter uses https://github.com/elastic/ecs-logging-java[ecs-logging-java] to format the logs.
* Exposing <<config-classes-excluded-from-instrumentation>> config - {pull}1187[#1187]
* Add support for naming transactions based on Grails controllers. Supports Grails 3+ - {pull}1171[#1171]
* Add support for the Apache/Alibaba Dubbo RPC framework
* Async Profiler version upgraded to 1.7.1, with a new debugging flag for the stack frame recovery mechanism - {pull}1173[#1173]

[float]
===== Bug fixes
* Fixes `IndexOutOfBoundsException` that can occur when profiler-inferred spans are enabled.
  This also makes the profiler more resilient by just removing the call tree related to the exception (which might be in an invalid state)
  as opposed to stopping the profiler when an exception occurs.
* Fix `NumberFormatException` when parsing Ingres/Actian JDBC connection strings - {pull}1198[#1198]
* Prevent agent from overriding JVM configured truststore when not using HTTPS for communication with APM server - {pull}1203[#1203]
* Fix `java.lang.IllegalStateException` with `jps` JVM when using continuous runtime attach - {pull}1205[1205]
* Fix agent trying to load log4j2 plugins from application - {pull}1214[1214]
* Fix memory leak in gRPC instrumentation plugin - {pull}1196[1196]
* Fix HTTPS connection failures when agent is configured to use HTTPS to communicate with APM server {pull}1209[1209]

[[release-notes-1.16.0]]
==== 1.16.0 - 2020/05/13

[float]
===== Features

* The log correlation feature now adds `error.id` to the MDC. See <<supported-logging-frameworks>> for details. - {pull}1050[#1050]
* Deprecating the `incubating` tag in favour of the `experimental` tag. This is not a breaking change, so former
<<config-disable-instrumentations,`disable_instrumentation`>> configuration containing the `incubating` tag will still be respected - {pull}1123[#1123]
* Add a `--without-emulated-attach` option for runtime attachment to allow disabling this feature as a workaround.
* Add workaround for JDK bug JDK-8236039 with TLS 1.3 {pull}1149[#1149]
* Add log level `OFF` to silence agent logging
* Adds <<config-span-min-duration,`span_min_duration`>> option to exclude fast executing spans.
  When set together with one of the more specific thresholds - `trace_methods_duration_threshold` or `profiling_inferred_spans_min_duration`,
  the higher threshold will determine which spans will be discarded.
* Automatically instrument quartz jobs from the quartz-jobs artifact {pull}1170[#1170]
* Perform re-parenting of regular spans to be a child of profiler-inferred spans. Requires APM Server and Kibana 7.8.0. {pull}1117[#1117]
* Upgrade Async Profiler version to 1.7.0

[float]
===== Bug fixes

* When Servlet-related Exceptions are handled through exception handlers that return a 200 status code, agent shouldn't override with 500 - {pull}1103[#1103]
* Exclude Quartz 1 from instrumentation to avoid
  `IncompatibleClassChangeError: Found class org.quartz.JobExecutionContext, but interface was expected` - {pull}1108[#1108]
* Fix breakdown metrics span sub-types {pull}1113[#1113]
* Fix flaky gRPC server instrumentation {pull}1122[#1122]
* Fix side effect of calling `Statement.getUpdateCount` more than once {pull}1139[#1139]
* Stop capturing JDBC affected rows count using `Statement.getUpdateCount` to prevent unreliable side-effects {pull}1147[#1147]
* Fix OpenTracing error tag handling (set transaction error result when tag value is `true`) {pull}1159[#1159]
* Due to a bug in the build we didn't include the gRPC plugin in the build so far
* `java.lang.ClassNotFoundException: Unable to load class 'jdk.internal...'` is thrown when tracing specific versions of Atlassian systems {pull}1168[#1168]
* Make sure spans are kept active during `AsyncHandler` methods in the `AsyncHttpClient`
* CPU and memory metrics are sometimes not reported properly when using IBM J9 {pull}1148[#1148]
* `NullPointerException` thrown by the agent on WebLogic {pull}1142[#1142]

[[release-notes-1.15.0]]
==== 1.15.0 - 2020/03/27

[float]
===== Breaking changes

* Ordering of configuration sources has slightly changed, please review <<configuration>>:
** `elasticapm.properties` file now has higher priority over java system properties and environment variables, +
This change allows to change dynamic options values at runtime by editing file, previously values set in java properties
or environment variables could not be overridden, even if they were dynamic.
* Renamed some configuration options related to the experimental profiler-inferred spans feature ({pull}1084[#1084]):
** `profiling_spans_enabled` -> `profiling_inferred_spans_enabled`
** `profiling_sampling_interval` -> `profiling_inferred_spans_sampling_interval`
** `profiling_spans_min_duration` -> `profiling_inferred_spans_min_duration`
** `profiling_included_classes` -> `profiling_inferred_spans_included_classes`
** `profiling_excluded_classes` -> `profiling_inferred_spans_excluded_classes`
** Removed `profiling_interval` and `profiling_duration` (both are fixed to 5s now)

[float]
===== Features

* Gracefully abort agent init when running on a known Java 8 buggy JVM {pull}1075[#1075].
* Add support for <<supported-databases, Redis Redisson client>>
* Makes <<config-instrument>>, <<config-trace-methods>>, and <<config-disable-instrumentations>> dynamic.
Note that changing these values at runtime can slow down the application temporarily.
* Do not instrument Servlet API before 3.0 {pull}1077[#1077]
* Add support for API keys for apm backend authentication {pull}1083[#1083]
* Add support for <<supported-rpc-frameworks, gRPC>> client & server instrumentation {pull}1019[#1019]
* Deprecating `active` configuration option in favor of `recording`.
  Setting `active` still works as it's now an alias for `recording`.

[float]
===== Bug fixes

* When JAX-RS-annotated method delegates to another JAX-RS-annotated method, transaction name should include method A - {pull}1062[#1062]
* Fixed bug that prevented an APM Error from being created when calling `org.slf4j.Logger#error` - {pull}1049[#1049]
* Wrong address in JDBC spans for Oracle, MySQL and MariaDB when multiple hosts are configured - {pull}1082[#1082]
* Document and re-order configuration priorities {pull}1087[#1087]
* Improve heuristic for `service_name` when not set through config {pull}1097[#1097]


[[release-notes-1.14.0]]
==== 1.14.0 - 2020/03/04

[float]
===== Features

* Support for the official https://www.w3.org/TR/trace-context[W3C] `traceparent` and `tracestate` headers. +
  The agent now accepts both the `elastic-apm-traceparent` and the official `traceparent` header.
By default, it sends both headers on outgoing requests, unless <<config-use-elastic-traceparent-header, `use_elastic_traceparent_header`>> is set to false.
* Creating spans for slow methods with the help of the sampling profiler https://github.com/jvm-profiling-tools/async-profiler[async-profiler].
This is a low-overhead way of seeing which methods make your transactions slow and a replacement for the `trace_methods` configuration option.
See <<supported-java-methods>> for more details
* Adding a Circuit Breaker to pause the agent when stress is detected on the system and resume when the stress is relieved.
See <<circuit-breaker>> and {pull}1040[#1040] for more info.
* `Span#captureException` and `Transaction#captureException` in public API return reported error id - {pull}1015[#1015]

[float]
===== Bug fixes

* java.lang.IllegalStateException: Cannot resolve type description for <com.another.commercial.apm.agent.Class> - {pull}1037[#1037]
* properly handle `java.sql.SQLException` for unsupported JDBC features {pull}[#1035] https://github.com/elastic/apm-agent-java/issues/1025[#1025]

[[release-notes-1.13.0]]
==== 1.13.0 - 2020/02/11

[float]
===== Features

* Add support for <<supported-databases, Redis Lettuce client>>
* Add `context.message.age.ms` field for JMS message receiving spans and transactions - {pull}970[#970]
* Instrument log4j2 Logger#error(String, Throwable) ({pull}919[#919]) Automatically captures exceptions when calling `logger.error("message", exception)`
* Add instrumentation for external process execution through `java.lang.Process` and Apache `commons-exec` - {pull}903[#903]
* Add `destination` fields to exit span contexts - {pull}976[#976]
* Removed `context.message.topic.name` field - {pull}993[#993]
* Add support for Kafka clients - {pull}981[#981]
* Add support for binary `traceparent` header format (see the https://github.com/elastic/apm/blob/master/docs/agent-development.md#Binary-Fields[spec]
for more details) - {pull}1009[#1009]
* Add support for log correlation for log4j and log4j2, even when not used in combination with slf4j.
  See <<supported-logging-frameworks>> for details.

[float]
===== Bug Fixes

* Fix parsing value of `trace_methods` configuration property {pull}930[#930]
* Workaround for `java.util.logging` deadlock {pull}965[#965]
* JMS should propagate traceparent header when transactions are not sampled {pull}999[#999]
* Spans are not closed if JDBC implementation does not support `getUpdateCount` {pull}1008[#1008]

[[release-notes-1.12.0]]
==== 1.12.0 - 2019/11/21

[float]
===== Features
* JMS Enhancements {pull}911[#911]:
** Add special handling for temporary queues/topics
** Capture message bodies of text Messages
*** Rely on the existing `ELASTIC_APM_CAPTURE_BODY` agent config option (off by default).
*** Send as `context.message.body`
*** Limit size to 10000 characters. If longer than this size, trim to 9999 and append with ellipsis
** Introduce the `ignore_message_queues` configuration to disable instrumentation (message tagging) for specific 
      queues/topics as suggested in {pull}710[#710]
** Capture predefined message headers and all properties
*** Rely on the existing `ELASTIC_APM_CAPTURE_HEADERS` agent config option.
*** Send as `context.message.headers`
*** Sanitize sensitive headers/properties based on the `sanitize_field_names` config option
* Added support for the MongoDB sync driver. See https://www.elastic.co/guide/en/apm/agent/java/master/supported-technologies-details.html#supported-databases[supported data stores].

[float]
===== Bug Fixes
* JDBC regression- `PreparedStatement#executeUpdate()` and `PreparedStatement#executeLargeUpdate()` are not traced {pull}918[#918]
* When systemd cgroup driver is used, the discovered Kubernetes pod UID contains "_" instead of "-" {pull}920[#920]
* DB2 jcc4 driver is not traced properly {pull}926[#926]

[[release-notes-1.11.0]]
==== 1.11.0 - 2019/10/31

[float]
===== Features
* Add the ability to configure a unique name for a JVM within a service through the
https://www.elastic.co/guide/en/apm/agent/java/master/config-core.html#config-service-node-name[`service_node_name`]
config option]
* Add ability to ignore some exceptions to be reported as errors https://www.elastic.co/guide/en/apm/agent/java/master/config-core.html#config-ignore-exceptions[ignore_exceptions]
* Applying new logic for JMS `javax.jms.MessageConsumer#receive` so that, instead of the transaction created for the 
   polling method itself (ie from `receive` start to end), the agent will create a transaction attempting to capture 
   the code executed during actual message handling.
   This logic is suitable for environments where polling APIs are invoked within dedicated polling threads.
   This polling transaction creation strategy can be reversed through a configuration option (`message_polling_transaction_strategy`) 
   that is not exposed in the properties file by default.  
* Send IP obtained through `javax.servlet.ServletRequest#getRemoteAddr()` in `context.request.socket.remote_address` 
   instead of parsing from headers {pull}889[#889]
* Added `ElasticApmAttacher.attach(String propertiesLocation)` to specify a custom properties location
* Logs message when `transaction_max_spans` has been exceeded {pull}849[#849]
* Report the number of affected rows by a SQL statement (UPDATE,DELETE,INSERT) in 'affected_rows' span attribute {pull}707[#707]
* Add https://www.elastic.co/guide/en/apm/agent/java/master/public-api.html#api-traced[`@Traced`] annotation which either creates a span or a transaction, depending on the context
* Report JMS destination as a span/transaction context field {pull}906[#906]
* Added https://www.elastic.co/guide/en/apm/agent/java/master/config-jmx.html#config-capture-jmx-metrics[`capture_jmx_metrics`] configuration option

[float]
===== Bug Fixes
* JMS creates polling transactions even when the API invocations return without a message
* Support registering MBeans which are added after agent startup

[[release-notes-1.10.0]]
==== 1.10.0 - 2019/09/30

[float]
===== Features
* Add ability to manually specify reported https://www.elastic.co/guide/en/apm/agent/java/master/config-core.html#config-hostname[hostname]
* Add support for https://www.elastic.co/guide/en/apm/agent/java/master/supported-technologies-details.html#supported-databases[Redis Jedis client]
* Add support for identifying target JVM to attach apm agent to using JVM property. See also the documentation of the <<setup-attach-cli-usage-options, `--include` and `--exclude` flags>>
* Added https://www.elastic.co/guide/en/apm/agent/java/master/config-jmx.html#config-capture-jmx-metrics[`capture_jmx_metrics`] configuration option
* Improve servlet error capture {pull}812[#812]
  Among others, now also takes Spring MVC `@ExceptionHandler`s into account 
* Instrument Logger#error(String, Throwable) {pull}821[#821]
  Automatically captures exceptions when calling `logger.error("message", exception)`
* Easier log correlation with https://github.com/elastic/java-ecs-logging. See https://www.elastic.co/guide/en/apm/agent/java/master/log-correlation.html[docs].
* Avoid creating a temp agent file for each attachment {pull}859[#859]
* Instrument `View#render` instead of `DispatcherServlet#render` {pull}829[#829]
  This makes the transaction breakdown graph more useful. Instead of `dispatcher-servlet`, the graph now shows a type which is based on the view name, for example, `FreeMarker` or `Thymeleaf`.

[float]
===== Bug Fixes
* Error in log when setting https://www.elastic.co/guide/en/apm/agent/java/current/config-reporter.html#config-server-urls[server_urls] 
 to an empty string - `co.elastic.apm.agent.configuration.ApmServerConfigurationSource - Expected previousException not to be null`
* Avoid terminating the TCP connection to APM Server when polling for configuration updates {pull}823[#823]
 
[[release-notes-1.9.0]]
==== 1.9.0 - 2019/08/22

[float]
===== Features
* Upgrading supported OpenTracing version from 0.31 to 0.33
* Added annotation and meta-annotation matching support for `trace_methods`, for example:
** `public @java.inject.* org.example.*` (for annotation)
** `public @@javax.enterprise.context.NormalScope org.example.*` (for meta-annotation)
* The runtime attachment now also works when the `tools.jar` or the `jdk.attach` module is not available.
This means you don't need a full JDK installation - the JRE is sufficient.
This makes the runtime attachment work in more environments such as minimal Docker containers.
Note that the runtime attachment currently does not work for OSGi containers like those used in many application servers such as JBoss and WildFly.
See the https://www.elastic.co/guide/en/apm/agent/java/master/setup-attach-cli.html[documentation] for more information.
* Support for Hibernate Search

[float]
===== Bug Fixes
* A warning in logs saying APM server is not available when using 1.8 with APM server 6.x.
Due to that, agent 1.8.0 will silently ignore non-string labels, even if used with APM server of versions 6.7.x or 6.8.x that support such.
If APM server version is <6.7 or 7.0+, this should have no effect. Otherwise, upgrade the Java agent to 1.9.0+.
* `ApacheHttpAsyncClientInstrumentation` matching increases startup time considerably
* Log correlation feature is active when `active==false`
* Tomcat's memory leak prevention mechanism is causing a... memory leak. JDBC statement map is leaking in Tomcat if the application that first used it is undeployed/redeployed.
See https://discuss.elastic.co/t/elastic-apm-agent-jdbchelper-seems-to-use-a-lot-of-memory/195295[this related discussion].

[float]
==== Breaking Changes
* The `apm-agent-attach.jar` is not executable anymore.
Use `apm-agent-attach-standalone.jar` instead. 

[[release-notes-1.8.0]]
==== 1.8.0 - 2019/07/30

[float]
===== Features
* Added support for tracking https://www.elastic.co/guide/en/kibana/7.3/transactions.html[time spent by span type].
   Can be disabled by setting https://www.elastic.co/guide/en/apm/agent/java/current/config-core.html#config-breakdown-metrics[`breakdown_metrics`] to `false`. 
* Added support for https://www.elastic.co/guide/en/kibana/7.3/agent-configuration.html[central configuration].
   Can be disabled by setting https://www.elastic.co/guide/en/apm/agent/java/current/config-core.html#config-central-config[`central_config`] to `false`.
* Added support for Spring's JMS flavor - instrumenting `org.springframework.jms.listener.SessionAwareMessageListener`
* Added support to legacy ApacheHttpClient APIs (which adds support to Axis2 configured to use ApacheHttpClient)
* Added support for setting https://www.elastic.co/guide/en/apm/agent/java/1.x/config-reporter.html#config-server-urls[`server_urls`] dynamically via properties file {pull}723[#723]
* Added https://www.elastic.co/guide/en/apm/agent/java/current/config-core.html#config-config-file[`config_file`] option 
* Added option to use `@javax.ws.rs.Path` value as transaction name https://www.elastic.co/guide/en/apm/agent/java/current/config-jax-rs.html#config-use-jaxrs-path-as-transaction-name[`use_jaxrs_path_as_transaction_name`]
* Instrument quartz jobs https://www.elastic.co/guide/en/apm/agent/java/current/supported-technologies-details.html#supported-scheduling-frameworks[docs]
* SQL parsing improvements {pull}696[#696]
* Introduce priorities for transaction name {pull}748[#748].
   Now uses the path as transaction name if https://www.elastic.co/guide/en/apm/agent/java/current/config-http.html#config-use-path-as-transaction-name[`use_path_as_transaction_name`] is set to `true`
   rather than `ServletClass#doGet`.
   But if a name can be determined from a high level framework,
   like Spring MVC, that takes precedence.
   User-supplied names from the API always take precedence over any others.
* Use JSP path name as transaction name as opposed to the generated servlet class name {pull}751[#751]

[float]
===== Bug Fixes
* Some JMS Consumers and Producers are filtered due to class name filtering in instrumentation matching
* Jetty: When no display name is set and context path is "/" transaction service names will now correctly fall back to configured values
* JDBC's `executeBatch` is not traced
* Drops non-String labels when connected to APM Server < 6.7 to avoid validation errors {pull}687[#687]
* Parsing container ID in cloud foundry garden {pull}695[#695]
* Automatic instrumentation should not override manual results {pull}752[#752]

[float]
===== Breaking changes
* The log correlation feature does not add `span.id` to the MDC anymore but only `trace.id` and `transaction.id` {pull}742[#742].

[[release-notes-1.7.0]]
==== 1.7.0 - 2019/06/13

[float]
===== Features
* Added the `trace_methods_duration_threshold` config option. When using the `trace_methods` config option with wild cards,
this enables considerable reduction of overhead by limiting the number of spans captured and reported
(see more details in config documentation).
NOTE: Using wildcards is still not the recommended approach for the `trace_methods` feature.
* Add `Transaction#addCustomContext(String key, String|Number|boolean value)` to public API
* Added support for AsyncHttpClient 2.x
* Added https://www.elastic.co/guide/en/apm/agent/java/current/config-core.html#config-global-labels[`global_labels`] configuration option.
This requires APM Server 7.2+.
* Added basic support for JMS- distributed tracing for basic scenarios of `send`, `receive`, `receiveNoWait` and `onMessage`.
Both Queues and Topics are supported.
Async `send` APIs are not supported in this version. 
NOTE: This feature is currently marked as "experimental" and is disabled by default. In order to enable,
it is required to set the
https://www.elastic.co/guide/en/apm/agent/java/1.x/config-core.html#config-disable-instrumentations[`disable_instrumentations`] 
configuration property to an empty string.
* Improved OSGi support: added a configuration option for `bootdelegation` packages {pull}641[#641]
* Better span names for SQL spans. For example, `SELECT FROM user` instead of just `SELECT` {pull}633[#633]

[float]
===== Bug Fixes
* ClassCastException related to async instrumentation of Pilotfish Executor causing thread hang (applied workaround)
* NullPointerException when computing Servlet transaction name with null HTTP method name
* FileNotFoundException when trying to find implementation version of jar with encoded URL
* NullPointerException when closing Apache AsyncHttpClient request producer
* Fixes loading of `elasticapm.properties` for Spring Boot applications
* Fix startup error on WebLogic 12.2.1.2.0 {pull}649[#649]
* Disable metrics reporting and APM Server health check when active=false {pull}653[#653]

[[release-notes-1.6.1]]
==== 1.6.1 - 2019/04/26

[float]
===== Bug Fixes
* Fixes transaction name for non-sampled transactions https://github.com/elastic/apm-agent-java/issues/581[#581]
* Makes log_file option work again https://github.com/elastic/apm-agent-java/issues/594[#594]
* Async context propagation fixes
** Fixing some async mechanisms lifecycle issues https://github.com/elastic/apm-agent-java/issues/605[#605]
** Fixes exceptions when using WildFly managed executor services https://github.com/elastic/apm-agent-java/issues/589[#589]
** Exclude glassfish Executor which does not permit wrapped runnables https://github.com/elastic/apm-agent-java/issues/596[#596]
** Exclude DumbExecutor https://github.com/elastic/apm-agent-java/issues/598[#598]
* Fixes Manifest version reading error to support `jar:file` protocol https://github.com/elastic/apm-agent-java/issues/601[#601]
* Fixes transaction name for non-sampled transactions https://github.com/elastic/apm-agent-java/issues/597[#597]
* Fixes potential classloader deadlock by preloading `FileSystems.getDefault()` https://github.com/elastic/apm-agent-java/issues/603[#603]

[[release-notes-1.6.0]]
==== 1.6.0 - 2019/04/16

[float]
===== Related Announcements
* Java APM Agent became part of the Cloud Foundry Java Buildpack as of https://github.com/cloudfoundry/java-buildpack/releases/tag/v4.19[Release v4.19]
 
[float]
===== Features
* Support Apache HttpAsyncClient - span creation and cross-service trace context propagation
* Added the `jvm.thread.count` metric, indicating the number of live threads in the JVM (daemon and non-daemon) 
* Added support for WebLogic
* Added support for Spring `@Scheduled` and EJB `@Schedule` annotations - https://github.com/elastic/apm-agent-java/pull/569[#569]

[float]
===== Bug Fixes
* Avoid that the agent blocks server shutdown in case the APM Server is not available - https://github.com/elastic/apm-agent-java/pull/554[#554]
* Public API annotations improper retention prevents it from being used with Groovy - https://github.com/elastic/apm-agent-java/pull/567[#567]
* Eliminate side effects of class loading related to Instrumentation matching mechanism

[[release-notes-1.5.0]]
==== 1.5.0 - 2019/03/26

[float]
===== Potentially breaking changes
* If you didn't explicitly set the https://www.elastic.co/guide/en/apm/agent/java/master/config-core.html#config-service-name[`service_name`]
previously and you are dealing with a servlet-based application (including Spring Boot),
your `service_name` will change.
See the documentation for https://www.elastic.co/guide/en/apm/agent/java/master/config-core.html#config-service-name[`service_name`]
and the corresponding section in _Features_ for more information.
Note: this requires APM Server 7.0+. If using previous versions, nothing will change.

[float]
===== Features
* Added property `"allow_path_on_hierarchy"` to JAX-RS plugin, to lookup inherited usage of `@path`
* Support for number and boolean labels in the public API {pull}497[497].
This change also renames `tag` to `label` on the API level to be compliant with the https://github.com/elastic/ecs#-base-fields[Elastic Common Schema (ECS)].
The `addTag(String, String)` method is still supported but deprecated in favor of `addLabel(String, String)`.
As of version 7.x of the stack, labels will be stored under `labels` in Elasticsearch.
Previously, they were stored under `context.tags`.
* Support async queries made by Elasticsearch REST client 
* Added `setStartTimestamp(long epochMicros)` and `end(long epochMicros)` API methods to `Span` and `Transaction`,
allowing to set custom start and end timestamps.
* Auto-detection of the `service_name` based on the `<display-name>` element of the `web.xml` with a fallback to the servlet context path.
If you are using a spring-based application, the agent will use the setting for `spring.application.name` for its `service_name`.
See the documentation for https://www.elastic.co/guide/en/apm/agent/java/master/config-core.html#config-service-name[`service_name`]
for more information.
Note: this requires APM Server 7.0+. If using previous versions, nothing will change.
* Previously, enabling https://www.elastic.co/guide/en/apm/agent/java/master/config-core.html#config-capture-body[`capture_body`] could only capture form parameters.
Now it supports all UTF-8 encoded plain-text content types.
The option https://www.elastic.co/guide/en/apm/agent/java/master/config-http.html#config-capture-body-content-types[`capture_body_content_types`]
controls which `Content-Type`s should be captured.
* Support async calls made by OkHttp client (`Call#enqueue`)
* Added support for providing config options on agent attach.
** CLI example: `--config server_urls=http://localhost:8200,http://localhost:8201`
** API example: `ElasticApmAttacher.attach(Map.of("server_urls", "http://localhost:8200,http://localhost:8201"));`

[float]
===== Bug Fixes
* Logging integration through MDC is not working properly - https://github.com/elastic/apm-agent-java/issues/499[#499]
* ClassCastException with adoptopenjdk/openjdk11-openj9 - https://github.com/elastic/apm-agent-java/issues/505[#505]
* Span count limitation is not working properly - reported https://discuss.elastic.co/t/kibana-apm-not-showing-spans-which-are-visible-in-discover-too-many-spans/171690[in our forum]
* Java agent causes Exceptions in Alfresco cluster environment due to failure in the instrumentation of Hazelcast `Executor`s - reported https://discuss.elastic.co/t/cant-run-apm-java-agent-in-alfresco-cluster-environment/172962[in our forum]

[[release-notes-1.4.0]]
==== 1.4.0 - 2019/02/14

[float]
===== Features
* Added support for sync calls of OkHttp client
* Added support for context propagation for `java.util.concurrent.ExecutorService`s
* The `trace_methods` configuration now allows to omit the method matcher.
   Example: `com.example.*` traces all classes and methods within the `com.example` package and sub-packages.
* Added support for JSF. Tested on WildFly, WebSphere Liberty and Payara with embedded JSF implementation and on Tomcat and Jetty with
 MyFaces 2.2 and 2.3
* Introduces a new configuration option `disable_metrics` which disables the collection of metrics via a wildcard expression.
* Support for HttpUrlConnection
* Adds `subtype` and `action` to spans. This replaces former typing mechanism where type, subtype and action were all set through
   the type in an hierarchical dotted-syntax. In order to support existing API usages, dotted types are parsed into subtype and action, 
   however `Span.createSpan` and `Span.setType` are deprecated starting this version. Instead, type-less spans can be created using the new 
   `Span.startSpan` API and typed spans can be created using the new `Span.startSpan(String type, String subtype, String action)` API
* Support for JBoss EAP 6.4, 7.0, 7.1 and 7.2
* Improved startup times
* Support for SOAP (JAX-WS).
   SOAP client create spans and propagate context.
   Transactions are created for `@WebService` classes and `@WebMethod` methods.  

[float]
===== Bug Fixes
* Fixes a failure in BitBucket when agent deployed https://github.com/elastic/apm-agent-java/issues/349[#349]
* Fixes increased CPU consumption https://github.com/elastic/apm-agent-java/issues/453[#453] and https://github.com/elastic/apm-agent-java/issues/443[#443]
* Fixed some OpenTracing bridge functionalities that were not working when auto-instrumentation is disabled
* Fixed an error occurring when ending an OpenTracing span before deactivating
* Sending proper `null` for metrics that have a NaN value
* Fixes JVM crash with Java 7 https://github.com/elastic/apm-agent-java/issues/458[#458]
* Fixes an application deployment failure when using EclipseLink and `trace_methods` configuration https://github.com/elastic/apm-agent-java/issues/474[#474]

[[release-notes-1.3.0]]
==== 1.3.0 - 2019/01/10

[float]
===== Features
* The agent now collects system and JVM metrics https://github.com/elastic/apm-agent-java/pull/360[#360]
* Add API methods `ElasticApm#startTransactionWithRemoteParent` and `Span#injectTraceHeaders` to allow for manual context propagation https://github.com/elastic/apm-agent-java/pull/396[#396].
* Added `trace_methods` configuration option which lets you define which methods in your project or 3rd party libraries should be traced.
   To create spans for all `public` methods of classes whose name ends in `Service` which are in a sub-package of `org.example.services` use this matcher:
   `public org.example.services.*.*Service#*` https://github.com/elastic/apm-agent-java/pull/398[#398]
* Added span for `DispatcherServlet#render` https://github.com/elastic/apm-agent-java/pull/409[#409].
* Flush reporter on shutdown to make sure all recorded Spans are sent to the server before the program exits https://github.com/elastic/apm-agent-java/pull/397[#397]
* Adds Kubernetes https://github.com/elastic/apm-agent-java/issues/383[#383] and Docker metadata to, enabling correlation with the Kibana Infra UI.
* Improved error handling of the Servlet Async API https://github.com/elastic/apm-agent-java/issues/399[#399]
* Support async API’s used with AsyncContext.start https://github.com/elastic/apm-agent-java/issues/388[#388]

[float]
===== Bug Fixes
* Fixing a potential memory leak when there is no connection with APM server
* Fixes NoSuchMethodError CharBuffer.flip() which occurs when using the Elasticsearch RestClient and Java 7 or 8 https://github.com/elastic/apm-agent-java/pull/401[#401]

 
[[release-notes-1.2.0]]
==== 1.2.0 - 2018/12/19

[float]
===== Features
* Added `capture_headers` configuration option.
   Set to `false` to disable capturing request and response headers.
   This will reduce the allocation rate of the agent and can save you network bandwidth and disk space.
* Makes the API methods `addTag`, `setName`, `setType`, `setUser` and `setResult` fluent, so that calls can be chained. 

[float]
===== Bug Fixes
* Catch all errors thrown within agent injected code
* Enable public APIs and OpenTracing bridge to work properly in OSGi systems, fixes https://github.com/elastic/apm-agent-java/issues/362[this WildFly issue]
* Remove module-info.java to enable agent working on early Tomcat 8.5 versions
* Fix https://github.com/elastic/apm-agent-java/issues/371[async Servlet API issue]

[[release-notes-1.1.0]]
==== 1.1.0 - 2018/11/28

[float]
===== Features
* Some memory allocation improvements
* Enabling bootdelegation for agent classes in Atlassian OSGI systems

[float]
===== Bug Fixes
* Update dsl-json which fixes a memory leak.
 See https://github.com/ngs-doo/dsl-json/pull/102[ngs-doo/dsl-json#102] for details. 
* Avoid `VerifyError`s by non instrumenting classes compiled for Java 4 or earlier
* Enable APM Server URL configuration with path (fixes #339)
* Reverse `system.hostname` and `system.platform` order sent to APM server

[[release-notes-1.0.1]]
==== 1.0.1 - 2018/11/15

[float]
===== Bug Fixes
* Fixes NoSuchMethodError CharBuffer.flip() which occurs when using the Elasticsearch RestClient and Java 7 or 8 {pull}313[#313]

[[release-notes-1.0.0]]
==== 1.0.0 - 2018/11/14

[float]
===== Breaking changes
* Remove intake v1 support. This version requires APM Server 6.5.0+ which supports the intake api v2.
   Until the time the APM Server 6.5.0 is officially released,
   you can test with docker by pulling the APM Server image via
   `docker pull docker.elastic.co/apm/apm-server:6.5.0-SNAPSHOT`. 

[float]
===== Features
* Adds `@CaptureTransaction` and `@CaptureSpan` annotations which let you declaratively add custom transactions and spans.
   Note that it is required to configure the `application_packages` for this to work.
   See the https://www.elastic.co/guide/en/apm/agent/java/master/public-api.html#api-annotation[documentation] for more information.
* The public API now supports to activate a span on the current thread.
   This makes the span available via `ElasticApm#currentSpan()`
   Refer to the https://www.elastic.co/guide/en/apm/agent/java/master/public-api.html#api-span-activate[documentation] for more details.
* Capturing of Elasticsearch RestClient 5.0.2+ calls.
   Currently, the `*Async` methods are not supported, only their synchronous counterparts.
* Added API methods to enable correlating the spans created from the JavaScrip Real User Monitoring agent with the Java agent transaction.
   More information can be found in the https://www.elastic.co/guide/en/apm/agent/java/master/public-api.html#api-ensure-parent-id[documentation].
* Added `Transaction.isSampled()` and `Span.isSampled()` methods to the public API
* Added `Transaction#setResult` to the public API {pull}293[#293]

[float]
===== Bug Fixes
* Fix for situations where status code is reported as `200`, even though it actually was `500` {pull}225[#225]
* Capturing the username now properly works when using Spring security {pull}183[#183]

[[release-notes-1.0.0.rc1]]
==== 1.0.0.RC1 - 2018/11/06

[float]
===== Breaking changes
* Remove intake v1 support. This version requires APM Server 6.5.0+ which supports the intake api v2.
   Until the time the APM Server 6.5.0 is officially released,
   you can test with docker by pulling the APM Server image via
   `docker pull docker.elastic.co/apm/apm-server:6.5.0-SNAPSHOT`.
* Wildcard patterns are case insensitive by default. Prepend `(?-i)` to make the matching case sensitive.

[float]
===== Features
* Support for Distributed Tracing
* Adds `@CaptureTransaction` and `@CaptureSpan` annotations which let you declaratively add custom transactions and spans.
   Note that it is required to configure the `application_packages` for this to work.
   See the https://www.elastic.co/guide/en/apm/agent/java/master/public-api.html#api-annotation[documentation] for more information.
* The public API now supports to activate a span on the current thread.
   This makes the span available via `ElasticApm#currentSpan()`
   Refer to the https://www.elastic.co/guide/en/apm/agent/java/master/public-api.html#api-span-activate[documentation] for more details.
* Capturing of Elasticsearch RestClient 5.0.2+ calls.
   Currently, the `*Async` methods are not supported, only their synchronous counterparts.
* Added API methods to enable correlating the spans created from the JavaScrip Real User Monitoring agent with the Java agent transaction.
   More information can be found in the https://www.elastic.co/guide/en/apm/agent/java/master/public-api.html#api-ensure-parent-id[documentation].
* Microsecond accurate timestamps {pull}261[#261]
* Support for JAX-RS annotations.
Transactions are named based on your resources (`ResourceClass#resourceMethod`).

[float]
===== Bug Fixes
* Fix for situations where status code is reported as `200`, even though it actually was `500` {pull}225[#225]

[[release-notes-0.8.x]]
=== Java Agent version 0.8.x

[[release-notes-0.8.0]]
==== 0.8.0

[float]
===== Breaking changes
* Wildcard patterns are case insensitive by default. Prepend `(?-i)` to make the matching case sensitive.

[float]
===== Features
* Wildcard patterns are now not limited to only one wildcard in the middle and can be arbitrarily complex now.
   Example: `*foo*bar*baz`.
* Support for JAX-RS annotations.
   Transactions are named based on your resources (`ResourceClass#resourceMethod`).

[[release-notes-0.7.x]]
=== Java Agent version 0.7.x

[[release-notes-0.7.1]]
==== 0.7.1 - 2018/10/24

[float]
===== Bug Fixes
* Avoid recycling transactions twice {pull}178[#178]

[[release-notes-0.7.0]]
==== 0.7.0 - 2018/09/12

[float]
===== Breaking changes
* Removed `ElasticApm.startSpan`. Spans can now only be created from their transactions via `Transaction#createSpan`.
* `ElasticApm.startTransaction` and `Transaction#createSpan` don't activate the transaction and spans
   and are thus not available via `ElasticApm.activeTransaction` and `ElasticApm.activeSpan`.

[float]
===== Features
* Public API
** Add `Span#captureException` and `Transaction#captureException` to public API.
      `ElasticApm.captureException` is deprecated now. Use `ElasticApm.currentSpan().captureException(exception)` instead.
** Added `Transaction.getId` and `Span.getId` methods 
* Added support for async servlet requests
* Added support for Payara/Glassfish
* Incubating support for Apache HttpClient
* Support for Spring RestTemplate
* Added configuration options `use_path_as_transaction_name` and `url_groups`,
   which allow to use the URL path as the transaction name.
   As that could contain path parameters, like `/user/$userId` however,
   You can set the `url_groups` option to define a wildcard pattern, like `/user/*`,
   to group those paths together.
   This is especially helpful when using an unsupported Servlet API-based framework. 
* Support duration suffixes (`ms`, `s` and `m`) for duration configuration options.
   Not using the duration suffix logs out a deprecation warning and will not be supported in future versions.
* Add ability to add multiple APM server URLs, which enables client-side load balancing.
   The configuration option `server_url` has been renamed to `server_urls` to reflect this change.
   However, `server_url` still works for backwards compatibility.
* The configuration option `service_name` is now optional.
   It defaults to the main class name,
   the name of the executed jar file (removing the version number),
   or the application server name (for example `tomcat-application`).
   In a lot of cases,
   you will still want to set the `service_name` explicitly.
   But it helps getting started and seeing data easier,
   as there are no required configuration options anymore.
   In the future we will most likely determine more useful application names for Servlet API-based applications.<|MERGE_RESOLUTION|>--- conflicted
+++ resolved
@@ -25,11 +25,8 @@
 
 [float]
 ===== Features
-<<<<<<< HEAD
+* Improved capturing of logged exceptions when using Log4j2 {pull}2139[#2139]
 * Add the instance name to `context.destination.service.resource` to JDBC spans, if use_jdbc_service_resource_auto_inference is set to true - {pull}1928[#1928]
-=======
-* Improved capturing of logged exceptions when using Log4j2 {pull}2139[#2139]
->>>>>>> a6ede5b6
 
 [float]
 ===== Bug fixes
