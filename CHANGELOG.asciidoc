ifdef::env-github[]
NOTE: Release notes are best read in our documentation at
https://www.elastic.co/guide/en/apm/agent/java/current/release-notes.html[elastic.co]
endif::[]

////
[[release-notes-x.x.x]]
==== x.x.x - YYYY/MM/DD

[float]
===== Breaking changes

[float]
===== Features
* Cool new feature: {pull}2526[#2526]

[float]
===== Bug fixes
////

=== Unreleased

[[release-notes-1.27.0]]
==== 1.27.0 - YYYY/MM/DD

[float]
===== Potentially breaking changes
* `transaction_ignore_urls` now relies on full request URL path - {pull}2146[#2146]
** On a typical application server like Tomcat, deploying an `app.war` application to the non-ROOT context makes it accessible with `http://localhost:8080/app/`
** Ignoring the whole webapp through `/app/*` was not possible until now.
** Existing configuration may need to be updated to include the deployment context, thus for example `/static/*.js` used to
exclude known static files in all applications might be changed to `/app/static/*.js` or `*/static/*.js`.
** It only impacts prefix patterns due to the additional context path in pattern.
** It does not impact deployment within the `ROOT` context like Spring-boot which do not have such context path prefix.


[float]
===== Features
* Improved capturing of logged exceptions when using Log4j2 - {pull}2139[#2139]
* Update to async-profiler 1.8.7 and set configured `safemode` at load time though a new system property - {pull}2165[#2165]
* Added support to capture `context.message.routing-key` in rabbitmq, spring amqp instrumentations - {pull}1767[#1767]

[float]
===== Performance improvements
* Disable compression when sending data to a local APM Server

[float]
===== Bug fixes
* Fix k8s metadata discovery for containerd-cri envs - {pull}2126[#2126]
* Fixing/reducing startup delays related to `ensureInstrumented` - {pull}2150[#2150]
* Fix runtime attach when bytebuddy is in application classpath - {pull}2116[#2116]

[float]
===== Refactorings
* Loading the agent from an isolated class loader - {pull}2109[#2109]
* Refactorings in the `apm-agent-plugin-sdk` that may imply breaking changes for beta users of the external plugin mechanism
** `WeakMapSupplier.createMap()` is now `WeakConcurrent.buildMap()` and contains more builders - {pull}2136[#2136]
** `GlobalThreadLocal` has been removed in favor of `DetachedThreadLocal`. To make it global, use `GlobalVariables` - {pull}2136[#2136]
** `DynamicTransformer.Accessor.get().ensureInstrumented` is now `DynamicTransformer.ensureInstrumented` - {pull}#2164[#2164]
* Switching last instrumentations (`trace_methods`, sparkjava, JDK `HttpServer` and Struts 2) to
`TracerAwareInstrumentation` - {pull}#2170[#2170]
* Replace concurrency plugin maps to `SpanConcurrentHashMap` ones - {pull}#2173[#2173]

[[release-notes-1.x]]
=== Java Agent version 1.x

[[release-notes-1.26.0]]
==== 1.26.0 - 2021/09/14

===== Potentially breaking changes
* If you rely on Database span subtype and use Microsoft SQL Server, the span subtype has been changed from `sqlserver`
to `mssql` to align with other agents.

[float]
===== Breaking changes
* Stop collecting the field `http.request.socket.encrypted` in http requests - {pull}2136[#2136]

[float]
===== Features
* Improved naming for Spring controllers - {pull}1906[#1906]
* ECS log reformatting improvements - {pull}1910[#1910]
** Automatically sets `service.node.name` in all log events if set through agent configuration
** Add `log_ecs_reformatting_additional_fields` option to support arbitrary fields in logs
** Automatically serialize markers as tags where relevant (log4j2 and logback)
<<<<<<< HEAD
* Add support for Spring AMQP batch API - {pull}1716[#1716]
=======
* gRPC spans (client and server) can detect errors or cancellation through custom listeners - {pull}2067[#2067]
* Add `-download-agent-version` to the agent <<setup-attach-cli-usage-options, attach CLI tool options>>, allowing the
user to configure an arbitrary agent version that will be downloaded from maven and attached - {pull}1959[#1959]
* Add extra check to detect improper agent setup - {pull}2076[#2076]

[float]
===== Performance improvements
* Reduce GC time overhead caused by WeakReferences - {pull}2086[#2086], {pull}2081[#2081]
* Reduced memory overhead by a smarter type pool caching strategy - {pull}2102[#2102]. +
  The type pool cache improves the startup times by speeding up type matching
  (determining whether a class that's about to be loaded should be instrumented).
  Generally, the more types that are cached, the faster the startup. +
  The old strategy did not impose a limit to the cache but cleared it after it hasn't been accessed in a while.
  However, load test have discovered that the cache may never be cleared and leave a permanent overhead of 23mb.
  The actual size of the cache highly depends on the application and loosely correlates with the number of loaded classes. +
  The new caching strategy targets to allocate 1% of the committed heap, at least 0.5mb and max 10mb.
  If a particular entry hasn't been accessed within 20s, it will be removed from the cache. +
  The results based on load testing are very positive:
** Equivalent startup times (within the margins of error of the previous strategy)
** Equivalent allocation rate (within the margins of error of the previous strategy)
** Reduced avg heap utilization from 10%/15mb (previous strategy) to within margins of error without the agent
** Reduced GC time due to the additional headroom that the application can utilize.
** Based on heap dump analysis, after warmup, the cache size is now around 59kb (down from 23mb with the previous strategy).
>>>>>>> 4ec14dd1

[float]
===== Bug fixes
* Fix failure to parse some forms of the `Implementation-Version` property from jar manifest files - {pull}1931[#1931]
* Ensure single value for context-propagation header - {pull}1937[#1937]
* Fix gRPC non-terminated (therefore non-reported) client spans - {pull}2067[#2067]
* Fix Webflux response status code - {pull}1948[#1948]
* Ensure path filtering is applied when Servlet path is not available - {pull}2099[#2099]
* Align span subtype for MS SqlServer - {pull}2112[#2112]
* Fix potential destination host name corruption in OkHttp client spans - {pull}2118[#2118]

[float]
===== Refactorings
* Migrate several plugins to indy dispatcher {pull}2087[#2087], {pull}2088[#2088], {pull}2090[#2090], {pull}2094[#2094], {pull}2095[#2095]

[[release-notes-1.25.0]]
==== 1.25.0 - 2021/07/22

[float]
===== Potentially breaking changes
* If you rely on instrumentations that are in the `experimental` group, you must now set `enable_experimental_instrumentations=true` otherwise
the experimental instrumentations will be disabled by default. Up to version `1.24.0` using an empty value for `disable_instrumentations` was
the recommended way to override the default `disable_instrumentations=experimental`.

[float]
===== Features
* Support for inheritance of public API annotations - {pull}1805[#1805]
* JDBC instrumentation sets `context.db.instance` - {pull}1820[#1820]
* Add support for Vert.x web client- {pull}1824[#1824]
* Avoid recycling of spans and transactions that are using through the public API, so to avoid
reference-counting-related errors - {pull}1859[#1859]
* Add <<config-enable-experimental-instrumentations>> configuration option to enable experimental features - {pull}1863[#1863]
** Previously, when adding an instrumentation group to `disable_instrumentations`, we had to make sure to not forget the
default `experimental` value, for example when disabling `jdbc` instrumentation we had to set `disable_instrumentations=experimental,jdbc` otherwise
setting `disable_instrumentations=jdbc` would disable jdbc and also enable experimental features, which would not be the desired effect.
** Previously, by default `disable_instrumentations` contained `experimental`
** Now by default `disable_instrumentations` is empty and `enable_experimental_instrumentations=false`
** Set `enable_experimental_instrumentations=true` to enable experimental instrumentations
* Eliminating concerns related to log4j2 vulnerability - https://nvd.nist.gov/vuln/detail/CVE-2020-9488#vulnCurrentDescriptionTitle.
We cannot upgrade to version above 2.12.1 because this is the last version of log4j that is compatible with Java 7.
Instead, we exclude the SMTP appender (which is the vulnerable one) from our artifacts. Note that older versions of
our agent are not vulnerable as well, as the SMTP appender was never used, this is only to further reduce our users' concerns.
* Adding public APIs for setting `destination.service.resource`, `destination.address` and `destination.port` fields
for exit spans - {pull}1788[#1788]
* Only use emulated runtime attachment as fallback, remove the `--without-emulated-attach` option - {pull}1865[#1865]
* Instrument `javax.servlet.Filter` the same way as `javax.servlet.FilterChain` - {pull}1858[#1858]
* Propagate trace context headers in HTTP calls occurring from within traced exit points, for example - when using
Elasticsearch's REST client - {pull}1883[#1883]
* Added support for naming sparkjava (not Apache Spark) transactions {pull}1894[#1894]
* Added the ability to manually create exit spans, which will result with the auto creation of service nodes in the
service map and downstream service in the dependencies table - {pull}1898[#1898]
* Basic support for `com.sun.net.httpserver.HttpServer` - {pull}1854[#1854]
* Update to async-profiler 1.8.6 {pull}1907[#1907]
* Added support for setting the framework using the public api (#1908) - {pull}1909[#1909]

[float]
===== Bug fixes
* Fix NPE with `null` binary header values + properly serialize them - {pull}1842[#1842]
* Fix `ListenerExecutionFailedException` when using Spring AMQP's ReplyTo container - {pull}1872[#1872]
* Enabling log ECS reformatting when using Logback configured with `LayoutWrappingEncoder` and a pattern layout - {pull}1879[#1879]
* Fix NPE with Webflux + context propagation headers - {pull}1871[#1871]
* Fix `ClassCastException` with `ConnnectionMetaData` and multiple classloaders - {pull}1864[#1864]
* Fix NPE in `co.elastic.apm.agent.servlet.helper.ServletTransactionCreationHelper.getClassloader` - {pull}1861[#1861]
* Fix for Jboss JMX unexpected notifications - {pull}1895[#1895]

[[release-notes-1.24.0]]
==== 1.24.0 - 2021/05/31

[float]
===== Features
* Basic support for Apache Struts 2 {pull}1763[#1763]
* Extending the <<config-log-ecs-reformatting>> config option to enable the overriding of logs with ECS-reformatted
events. With the new `OVERRIDE` option, non-file logs can be ECS-reformatted automatically as well - {pull}1793[#1793]
* Instrumentation for Vert.x Web {pull}1697[#1697]
* Changed log level of vm arguments to debug
* Giving precedence for the W3C `tracecontext` header over the `elastic-apm-traceparent` header - {pull}1821[#1821]
* Add instrumentation for Webflux - {pull}1305[#1305]
* Add instrumentation for Javalin {pull}1822[#1822]

[float]
===== Bug fixes
* Fix another error related to instrumentation plugins loading on Windows - {pull}1785[#1785]
* Load Spring AMQP plugin- {pull}1784[#1784]
* Avoid `IllegalStateException` when multiple `tracestate` headers are used - {pull}1808[#1808]
* Ensure CLI attach avoids `sudo` only when required and avoid blocking - {pull}1819[#1819]
* Avoid sending metric-sets without samples, so to adhere to the intake API - {pull}1826[#1826]
* Fixing our type-pool cache, so that it can't cause OOM (softly-referenced), and it gets cleared when not used for
a while - {pull}1828[#1828]

[float]
===== Refactors
* Remove single-package limitation for embedded plugins - {pull}1780[#1780]

[[release-notes-1.23.0]]
==== 1.23.0 - 2021/04/22

[float]
===== Breaking changes
* There are breaking changes in the <<setup-attach-cli,attacher cli>>.
  See the Features section for more information.

[float]
===== Features
* Overhaul of the <<setup-attach-cli,attacher cli>> application that allows to attach the agent to running JVMs - {pull}1667[#1667]
** The artifact of the standalone cli application is now called `apm-agent-attach-cli`. The attacher API is still called `apm-agent-attach`.
** There is also a slim version of the cli application that does not bundle the Java agent.
It requires the `--agent-jar` option to be set.
** Improved logging +
The application uses {ecs-logging-java-ref}/intro.html[Java ECS logging] to emit JSON logs.
The log level can be configured with the `--log-level` option.
By default, the program is logging to the console but using the `--log-file` option, it can also log to a file.
** Attach to JVMs running under a different user (unix only) +
The JVM requires the attacher to be running under the same user as the target VM (the attachee).
The `apm-agent-attach-standalone.jar` can now be run with a user that has permissions to switch to the user that runs the target VM.
On Windows, the attacher can still only attach to JVMs that are running with under the same user.
** New include/exclude discovery rules +
*** `--include-all`: Attach to all discovered JVMs. If no matchers are provided, it will not attach to any JVMs.
*** `--include-user`/`--exclude-user`: Attach to all JVMs of a given operating system user.
*** `--include-main`/`--exclude-main`: Attach to all JVMs that whose main class/jar name, or system properties match the provided regex.
*** `--include-vmargs`/`--exclude-vmargs`: Attach to all JVMs that whose main class/jar name, or system properties match the provided regex.
** Removal of options +
*** The deprecated `--arg` option has been removed.
*** The `-i`/`--include`, `-e`/`exclude` options have been removed in favor of the `--<include|exclude>-<main|vmargs>` options.
*** The `-p`/`--pid` options have been removed in favor of the `--include-pid` option.
** Changed behavior of  the `-l`/`--list` option +
The option now only lists JVMs that match the include/exclude discovery rules.
Thus, it can be used to do a dry-run of the matchers without actually performing an attachment.
It even works in combination with `--continuous` now.
By default, the VM arguments are not printed, but only when the `-a`/`--list-vmargs` option is set.
** Remove dependency on `jps` +
Even when matching on the main class name or on system properties,
** Checks the Java version before attaching to avoid attachment on unsupported JVMs.
* Cassandra instrumentation - {pull}1712[#1712]
* Log correlation supports JBoss Logging - {pull}1737[#1737]
* Update Byte-buddy to `1.11.0` - {pull}1769[#1769]
* Support for user.domain {pull}1756[#1756]
* JAX-RS supports javax.ws.rs.PATCH
* Enabling build and unit tests on Windows - {pull}1671[#1671]

[float]
===== Bug fixes
* Fixed log correlation for log4j2 - {pull}1720[#1720]
* Fix apm-log4j1-plugin and apm-log4j2-plugin dependency on slf4j - {pull}1723[#1723]
* Avoid systematic `MessageNotWriteableException` error logging, now only visible in `debug` - {pull}1715[#1715] and {pull}1730[#1730]
* Fix rounded number format for non-english locales - {pull}1728[#1728]
* Fix `NullPointerException` on legacy Apache client instrumentation when host is `null` - {pull}1746[#1746]
* Apply consistent proxy class exclusion heuristic - {pull}1738[#1738]
* Fix micrometer serialization error - {pull}1741[#1741]
* Optimize & avoid `ensureInstrumented` deadlock by skipping stack-frame computation for Java7+ bytecode - {pull}1758[#1758]
* Fix instrumentation plugins loading on Windows - {pull}1671[#1671]

[float]
===== Refactors
* Migrate some plugins to indy dispatcher {pull}1369[#1369] {pull}1410[#1410] {pull}1374[#1374]

[[release-notes-1.22.0]]
==== 1.22.0 - 2021/03/24

[float]
===== Breaking changes
* Dots in metric names of Micrometer metrics get replaced with underscores to avoid mapping conflicts.
De-dotting be disabled via <<config-dedot-custom-metrics, `dedot_custom_metrics`>>. - {pull}1700[#1700]

[float]
===== Features
* Introducing a new mechanism to ease the development of community instrumentation plugins. See <<config-plugins-dir>> for
more details. This configuration was already added in 1.18.0, but more extensive and continuous integration testing
allows us to expose it now. It is still marked as "experimental" though, meaning that future changes in the mechanism
may break early contributed plugins. However, we highly encourage our community to try it out and we will do our best
to assist with such efforts.
* Deprecating `ignore_user_agents` in favour of `transaction_ignore_user_agents`, maintaining the same functionality -
{pull}1644[#1644]
* Update existing Hibernate Search 6 instrumentation to the final relase
* The <<config-use-path-as-transaction-name, `use_path_as_transaction_name`>> option is now dynamic
* Flushing internal and micrometer metrics before the agent shuts down - {pull}1658[#1658]
* Support for OkHttp 4.4+ -  {pull}1672[#1672]
* Adding capability to automatically create ECS-JSON-formatted version of the original application log files, through
the <<config-log-ecs-reformatting>> config option. This allows effortless ingestion of logs to Elasticsearch without
any further configuration. Supports log4j1, log4j2 and Logback. {pull}1261[#1261]
* Add support to Spring AMQP - {pull}1657[#1657]
* Adds the ability to automatically configure usage of the OpenTracing bridge in systems using ServiceLoader - {pull}1708[#1708]
* Update to async-profiler 1.8.5 - includes a fix to a Java 7 crash and enhanced safe mode to better deal with
corrupted stack frames.
* Add a warning on startup when `-Xverify:none` or `-noverify` flags are set as this can lead to crashes that are very
difficult to debug - {pull}1593[#1593]. In an upcoming version, the agent will not start when these flags are set,
unless the system property `elastic.apm.disable_bootstrap_checks` is set to true.

[float]
===== Bug fixes
* fix sample rate rounded to zero when lower than precision - {pull}1655[#1655]
* fixed a couple of bugs with the external plugin mechanism (not documented until now) - {pull}1660[#1660]
* Fix runtime attach conflict with multiple users - {pull}1704[#1704]

[[release-notes-1.21.0]]
==== 1.21.0 - 2021/02/09

[float]
===== Breaking changes
* Following PR {pull}1650[#1650], there are two slight changes with the <<config-server-url>> and <<config-server-urls>>
configuration options:
    1.  So far, setting `server_urls` with an empty string would allow the agent to work normally, apart from any action
        that requires communication with the APM Server, including the attempt to fetch a central configuration.
        Starting in this agent version, setting `server_urls` to empty string doesn't have any special meaning, it is
        the default expected configuration, where `server_url` will be used instead. In order to achieve the same
        behaviour, use the new <<config-disable-send>> configuration.
    2.  Up to this version, `server_url` was used as an alias to `server_urls`, meaning that one could potentially set
        the `server_url` config with a comma-separated list of multiple APM Server addresses, and that would have been a
        valid configuration. Starting in this agent version, `server_url` is a separate configuration, and it only accepts
        Strings that represent a single valid URL. Specifically, empty strings and commas are invalid.

[float]
===== Features
* Add cloud provider metadata to reported events, see
https://github.com/elastic/apm/blob/master/specs/agents/metadata.md#cloud-provider-metadata[spec] for details.
By default, the agent will try to automatically detect the cloud provider on startup, but this can be
configured through the <<config-cloud-provider, `cloud_provider`>> config option - {pull}1599[#1599]
* Add span & transaction `outcome` field to improve error rate calculations - {pull}1613[#1613]

[float]
===== Bug fixes
* Fixing crashes observed in Java 7 at sporadic timing by applying a few seconds delay on bootstrap - {pull}1594[#1594]
* Fallback to using "TLS" `SSLContext` when "SSL" is not available - {pull}1633[#1633]
* Fixing agent startup failure with `NullPointerException` thrown by Byte-buddy's `MultipleParentClassLoader` - {pull}1647[#1647]
* Fix cached type resolution triggering `ClassCastException` - {pull}1649[#1649]

[[release-notes-1.20.0]]
==== 1.20.0 - 2021/01/07

[float]
===== Breaking changes
* The following public API types were `public` so far and became package-private: `NoopScope`, `ScopeImpl` and `AbstractSpanImpl`.
  If your code is using them, you will need to change that when upgrading to this version.
  Related PR: {pull}1532[#1532]

[float]
===== Features
* Add support for RabbitMQ clients - {pull}1328[#1328]

[float]
===== Bug fixes
* Fix small memory allocation regression introduced with tracestate header {pull}1508[#1508]
* Fix `NullPointerException` from `WeakConcurrentMap.put` through the Elasticsearch client instrumentation - {pull}1531[#1531]
* Sending `transaction_id` and `parent_id` only for events that contain a valid `trace_id` as well - {pull}1537[#1537]
* Fix `ClassNotFoundError` with old versions of Spring resttemplate {pull}1524[#1524]
* Fix Micrometer-driven metrics validation errors by the APM Server when sending with illegal values - {pull}1559[#1559]
* Serialize all stack trace frames when setting `stack_trace_limit=-1` instead of none - {pull}1571[#1571]
* Fix `UnsupportedOperationException` when calling `ServletContext.getClassLoader()` - {pull}1576[#1576]
* Fix improper request body capturing - {pull}1579[#1579]
* Avoid `NullPointerException` due to null return values instrumentation advices - {pull}1601[#1601]
* Update async-profiler to 1.8.3 {pull}1602[1602]
* Use null-safe data structures to avoid `NullPointerException` {pull}1597[1597]
* Fix memory leak in sampling profiler mechanism - {pull}1592[#1592]

[float]
===== Refactors
* Migrate some plugins to indy dispatcher {pull}1405[#1405] {pull}1394[#1394]

[[release-notes-1.19.0]]
==== 1.19.0 - 2020/11/10

[float]
===== Features
* The agent version now includes a git hash if it's a snapshot version.
  This makes it easier to differ distinct snapshot builds of the same version.
  Example: `1.18.1-SNAPSHOT.4655910`
* Add support for sampling weight with propagation in `tracestate` W3C header {pull}1384[#1384]
* Adding two more valid options to the `log_level` config: `WARNING` (equivalent to `WARN`) and `CRITICAL`
  (will be treated as `ERROR`) - {pull}1431[1431]
* Add the ability to disable Servlet-related spans for `INCLUDE`, `FORWARD` and `ERROR` dispatches (without affecting
  basic Servlet capturing) by adding `servlet-api-dispatch` to <<config-disable-instrumentations>> - {pull}1448[1448]
* Add Sampling Profiler support for AArch64 architectures - {pull}1443[1443]
* Support proper transaction naming when using Spring's `ServletWrappingController` - {pull}1461[#1461]
* Update async-profiler to 1.8.2 {pull}1471[1471]
* Update existing Hibernate Search 6 instrumentation to work with the latest CR1 release
* Deprecating the `addLabel` public API in favor of `setLabel` (still supporting `addLabel`) - {pull}1449[#1449]

[float]
===== Bug fixes
* Fix `HttpUrlConnection` instrumentation issue (affecting distributed tracing as well) when using HTTPS without using
  `java.net.HttpURLConnection#disconnect` - {pull}1447[1447]
* Fixes class loading issue that can occur when deploying multiple applications to the same application server - {pull}1458[#1458]
* Fix ability to disable agent on startup wasn't working for runtime attach {pull}1444[1444]
* Avoid `UnsupportedOperationException` on some spring application startup {pull}1464[1464]
* Fix ignored runtime attach `config_file` {pull}1469[1469]
* Fix `IllegalAccessError: Module 'java.base' no access to: package 'java.lang'...` in J9 VMs of Java version >= 9 -
  {pull}1468[#1468]
* Fix JVM version parsing on HP-UX {pull}1477[#1477]
* Fix Spring-JMS transactions lifecycle management when using multiple concurrent consumers - {pull}1496[#1496]

[float]
===== Refactors
* Migrate some plugins to indy dispatcher {pull}1404[1404] {pull}1411[1411]
* Replace System Rules with System Lambda {pull}1434[#1434]

[[release-notes-1.18.1]]
==== 1.18.1 - 2020/10/06

[float]
===== Refactors
* Migrate some plugins to indy dispatcher {pull}1362[1362] {pull}1366[1366] {pull}1363[1363] {pull}1383[1383] {pull}1368[1368] {pull}1364[1364] {pull}1365[1365] {pull}1367[1367] {pull}1371[1371]

[float]
===== Bug fixes
* Fix instrumentation error for HttpClient - {pull}1402[#1402]
* Eliminate `unsupported class version error` messages related to loading the Java 11 HttpClient plugin in pre-Java-11 JVMs {pull}1397[1397]
* Fix rejected metric events by APM Server with response code 400 due to data validation error - sanitizing Micrometer
metricset tag keys - {pull}1413[1413]
* Fix invalid micrometer metrics with non-numeric values {pull}1419[1419]
* Fix `NoClassDefFoundError` with JDBC instrumentation plugin {pull}1409[1409]
* Apply `disable_metrics` config to Micrometer metrics - {pull}1421[1421]
* Remove cgroup `inactive_file.bytes` metric according to spec {pull}1422[1422]

[[release-notes-1.18.0]]
==== 1.18.0 - 2020/09/08

[float]
===== Features
* Deprecating `ignore_urls` config in favour of <<config-transaction-ignore-urls, `transaction_ignore_urls`>> to align
  with other agents, while still allowing the old config name for backward compatibility - {pull}1315[#1315]
* Enabling instrumentation of classes compiled with Java 1.4. This is reverting the restriction of instrumenting only
  bytecode of Java 1.5 or higher ({pull}320[#320]), which was added due to potential `VerifyError`. Such errors should be
  avoided now by the usage of `TypeConstantAdjustment` - {pull}1317[#1317]
* Enabling agent to work without attempting any communication with APM server, by allowing setting `server_urls` with
  an empty string - {pull}1295[#1295]
* Add <<metrics-micrometer, micrometer support>> - {pull}1303[#1303]
* Add `profiling_inferred_spans_lib_directory` option to override the default temp directory used for exporting the async-profiler library.
  This is useful for server-hardened environments where `/tmp` is often configured with `noexec`, leading to `java.lang.UnsatisfiedLinkError` errors - {pull}1350[#1350]
* Create spans for Servlet dispatches to FORWARD, INCLUDE and ERROR - {pull}1212[#1212]
* Support JDK 11 HTTPClient - {pull}1307[#1307]
* Lazily create profiler temporary files {pull}1360[#1360]
* Convert the followings to Indy Plugins (see details in <<release-notes-1.18.0.rc1, 1.18.0-rc1 relase notes>>): gRPC,
  AsyncHttpClient, Apache HttpClient
* The agent now collects cgroup memory metrics (see details in <<metrics-cgroup,Metrics page>>)
* Update async-profiler to 1.8.1 {pull}1382[#1382]
* Runtime attach install option is promoted to 'beta' status (was experimental).

[float]
===== Bug fixes
* Fixes a `NoClassDefFoundError` in the JMS instrumentation of `MessageListener` - {pull}1287[#1287]
* Fix `/ by zero` error message when setting `server_urls` with an empty string - {pull}1295[#1295]
* Fix `ClassNotFoundException` or `ClassCastException` in some cases where special log4j configurations are used - {pull}1322[#1322]
* Fix `NumberFormatException` when using early access Java version - {pull}1325[#1325]
* Fix `service_name` config being ignored when set to the same auto-discovered default value - {pull}1324[#1324]
* Fix service name error when updating a web app on a Servlet container - {pull}1326[#1326]
* Fix remote attach 'jps' executable not found when 'java' binary is symlinked ot a JRE - {pull}1352[#1352]

[[release-notes-1.18.0.rc1]]
==== 1.18.0.RC1 - 2020/07/22

This release candidate adds some highly anticipated features:
It’s now possible to attach the agent at runtime in more cases than before.
Most notably, it enables runtime attachment on JBoss, WildFly, Glassfish/Payara,
and other OSGi runtimes such as Atlassian Jira and Confluence.

To make this and other significant features, such as https://github.com/elastic/apm-agent-java/issues/937[external plugins], possible,
we have implemented major changes to the architecture of the agent.
The agent now relies on the `invokedynamic` bytecode instruction to make plugin development easier, safer, and more efficient.
As early versions of Java 7 and Java 8 have unreliable support for invokedynamic,
we now require a minimum update level of 60 for Java 7 (7u60+) in addition to the existing minimum update level of 40 for Java 8 (8u40+).

We’re looking for users who would like to try this out to give feedback.
If we see that the `invokedynamic`-based approach (https://github.com/elastic/apm-agent-java/pull/1230[indy plugins]) works well, we can continue and migrate the rest of the plugins.
After the migration has completed, we can move forward with external plugins and remove the experimental label from runtime attachment.

If all works like in our testing, you would not see `NoClassDefFoundError` s anymore when, for example, trying to attach the agent at runtime to an OSGi container or a JBoss server.
Also, non-standard OSGi containers, such as Atlassian Jira and other technologies with restrictive class loading policies, such as MuleSoft ESB, will benefit from this change.

In the worst case, there might be JVM crashes due to `invokedynamic`-related JVM bugs.
However, we already disable the agent when attached to JVM versions that are known to be problematic.
Another potentially problematic area is that we now dynamically raise the bytecode version of instrumented classes to be at least bytecode version 51 (Java 7).
This is needed in order to be able to use the `invokedynamic` instruction.
This requires re-computation of stack map frames which makes instrumentation a bit slower.
We don't anticipate notable slowdowns unless you extensively (over-)use <<config-trace-methods, `trace_methods`>>.

[float]
===== Breaking changes
* Early Java 7 versions, prior to update 60, are not supported anymore.
  When trying to attach to a non-supported version, the agent will disable itself and not apply any instrumentations.

[float]
===== Features
* Experimental support for runtime attachment now also for OSGi containers, JBoss, and WildFly
* New mitigation of OSGi bootdelegation errors (`NoClassDefFoundError`).
  You can remove any `org.osgi.framework.bootdelegation` related configuration.
  This release also removes the configuration option `boot_delegation_packages`.
* Overhaul of the `ExecutorService` instrumentation that avoids `ClassCastException` issues - {pull}1206[#1206]
* Support for `ForkJoinPool` and `ScheduledExecutorService` (see <<supported-async-frameworks>>)
* Support for `ExecutorService#invokeAny` and `ExecutorService#invokeAll`
* Added support for `java.util.TimerTask` - {pull}1235[#1235]
* Add capturing of request body in Elasticsearch queries: `_msearch`, `_count`, `_msearch/template`, `_search/template`, `_rollup_search` - {pull}1222[#1222]
* Add <<config-enabled,`enabled`>> flag
* Add experimental support for Scala Futures
* The agent now collects heap memory pools metrics - {pull}1228[#1228]

[float]
===== Bug fixes
* Fixes error capturing for log4j2 loggers. Version 1.17.0 introduced a regression.
* Fixes `NullPointerException` related to JAX-RS and Quartz instrumentation - {pull}1249[#1249]
* Expanding k8s pod ID discovery to some formerly non-supported environments
* When `recording` is set to `false`, the agent will not send captured errors anymore.
* Fixes NPE in Dubbo instrumentation that occurs when the application is acting both as a provider and as a consumer - {pull}1260[#1260]
* Adding a delay by default what attaching the agent to Tomcat using the premain route to work around the JUL
  deadlock issue - {pull}1262[#1262]
* Fixes missing `jboss.as:*` MBeans on JBoss - {pull}1257[#1257]


[[release-notes-1.17.0]]
==== 1.17.0 - 2020/06/17

[float]
===== Features
* Log files are now rotated after they reach <<config-log-file-size>>.
There will always be one history file `${log_file}.1`.
* Add <<config-log-format-sout>> and <<config-log-format-file>> with the options `PLAIN_TEXT` and `JSON`.
The latter uses https://github.com/elastic/ecs-logging-java[ecs-logging-java] to format the logs.
* Exposing <<config-classes-excluded-from-instrumentation>> config - {pull}1187[#1187]
* Add support for naming transactions based on Grails controllers. Supports Grails 3+ - {pull}1171[#1171]
* Add support for the Apache/Alibaba Dubbo RPC framework
* Async Profiler version upgraded to 1.7.1, with a new debugging flag for the stack frame recovery mechanism - {pull}1173[#1173]

[float]
===== Bug fixes
* Fixes `IndexOutOfBoundsException` that can occur when profiler-inferred spans are enabled.
  This also makes the profiler more resilient by just removing the call tree related to the exception (which might be in an invalid state)
  as opposed to stopping the profiler when an exception occurs.
* Fix `NumberFormatException` when parsing Ingres/Actian JDBC connection strings - {pull}1198[#1198]
* Prevent agent from overriding JVM configured truststore when not using HTTPS for communication with APM server - {pull}1203[#1203]
* Fix `java.lang.IllegalStateException` with `jps` JVM when using continuous runtime attach - {pull}1205[1205]
* Fix agent trying to load log4j2 plugins from application - {pull}1214[1214]
* Fix memory leak in gRPC instrumentation plugin - {pull}1196[1196]
* Fix HTTPS connection failures when agent is configured to use HTTPS to communicate with APM server {pull}1209[1209]

[[release-notes-1.16.0]]
==== 1.16.0 - 2020/05/13

[float]
===== Features

* The log correlation feature now adds `error.id` to the MDC. See <<supported-logging-frameworks>> for details. - {pull}1050[#1050]
* Deprecating the `incubating` tag in favour of the `experimental` tag. This is not a breaking change, so former
<<config-disable-instrumentations,`disable_instrumentation`>> configuration containing the `incubating` tag will still be respected - {pull}1123[#1123]
* Add a `--without-emulated-attach` option for runtime attachment to allow disabling this feature as a workaround.
* Add workaround for JDK bug JDK-8236039 with TLS 1.3 {pull}1149[#1149]
* Add log level `OFF` to silence agent logging
* Adds <<config-span-min-duration,`span_min_duration`>> option to exclude fast executing spans.
  When set together with one of the more specific thresholds - `trace_methods_duration_threshold` or `profiling_inferred_spans_min_duration`,
  the higher threshold will determine which spans will be discarded.
* Automatically instrument quartz jobs from the quartz-jobs artifact {pull}1170[#1170]
* Perform re-parenting of regular spans to be a child of profiler-inferred spans. Requires APM Server and Kibana 7.8.0. {pull}1117[#1117]
* Upgrade Async Profiler version to 1.7.0

[float]
===== Bug fixes

* When Servlet-related Exceptions are handled through exception handlers that return a 200 status code, agent shouldn't override with 500 - {pull}1103[#1103]
* Exclude Quartz 1 from instrumentation to avoid
  `IncompatibleClassChangeError: Found class org.quartz.JobExecutionContext, but interface was expected` - {pull}1108[#1108]
* Fix breakdown metrics span sub-types {pull}1113[#1113]
* Fix flaky gRPC server instrumentation {pull}1122[#1122]
* Fix side effect of calling `Statement.getUpdateCount` more than once {pull}1139[#1139]
* Stop capturing JDBC affected rows count using `Statement.getUpdateCount` to prevent unreliable side-effects {pull}1147[#1147]
* Fix OpenTracing error tag handling (set transaction error result when tag value is `true`) {pull}1159[#1159]
* Due to a bug in the build we didn't include the gRPC plugin in the build so far
* `java.lang.ClassNotFoundException: Unable to load class 'jdk.internal...'` is thrown when tracing specific versions of Atlassian systems {pull}1168[#1168]
* Make sure spans are kept active during `AsyncHandler` methods in the `AsyncHttpClient`
* CPU and memory metrics are sometimes not reported properly when using IBM J9 {pull}1148[#1148]
* `NullPointerException` thrown by the agent on WebLogic {pull}1142[#1142]

[[release-notes-1.15.0]]
==== 1.15.0 - 2020/03/27

[float]
===== Breaking changes

* Ordering of configuration sources has slightly changed, please review <<configuration>>:
** `elasticapm.properties` file now has higher priority over java system properties and environment variables, +
This change allows to change dynamic options values at runtime by editing file, previously values set in java properties
or environment variables could not be overridden, even if they were dynamic.
* Renamed some configuration options related to the experimental profiler-inferred spans feature ({pull}1084[#1084]):
** `profiling_spans_enabled` -> `profiling_inferred_spans_enabled`
** `profiling_sampling_interval` -> `profiling_inferred_spans_sampling_interval`
** `profiling_spans_min_duration` -> `profiling_inferred_spans_min_duration`
** `profiling_included_classes` -> `profiling_inferred_spans_included_classes`
** `profiling_excluded_classes` -> `profiling_inferred_spans_excluded_classes`
** Removed `profiling_interval` and `profiling_duration` (both are fixed to 5s now)

[float]
===== Features

* Gracefully abort agent init when running on a known Java 8 buggy JVM {pull}1075[#1075].
* Add support for <<supported-databases, Redis Redisson client>>
* Makes <<config-instrument>>, <<config-trace-methods>>, and <<config-disable-instrumentations>> dynamic.
Note that changing these values at runtime can slow down the application temporarily.
* Do not instrument Servlet API before 3.0 {pull}1077[#1077]
* Add support for API keys for apm backend authentication {pull}1083[#1083]
* Add support for <<supported-rpc-frameworks, gRPC>> client & server instrumentation {pull}1019[#1019]
* Deprecating `active` configuration option in favor of `recording`.
  Setting `active` still works as it's now an alias for `recording`.

[float]
===== Bug fixes

* When JAX-RS-annotated method delegates to another JAX-RS-annotated method, transaction name should include method A - {pull}1062[#1062]
* Fixed bug that prevented an APM Error from being created when calling `org.slf4j.Logger#error` - {pull}1049[#1049]
* Wrong address in JDBC spans for Oracle, MySQL and MariaDB when multiple hosts are configured - {pull}1082[#1082]
* Document and re-order configuration priorities {pull}1087[#1087]
* Improve heuristic for `service_name` when not set through config {pull}1097[#1097]


[[release-notes-1.14.0]]
==== 1.14.0 - 2020/03/04

[float]
===== Features

* Support for the official https://www.w3.org/TR/trace-context[W3C] `traceparent` and `tracestate` headers. +
  The agent now accepts both the `elastic-apm-traceparent` and the official `traceparent` header.
By default, it sends both headers on outgoing requests, unless <<config-use-elastic-traceparent-header, `use_elastic_traceparent_header`>> is set to false.
* Creating spans for slow methods with the help of the sampling profiler https://github.com/jvm-profiling-tools/async-profiler[async-profiler].
This is a low-overhead way of seeing which methods make your transactions slow and a replacement for the `trace_methods` configuration option.
See <<supported-java-methods>> for more details
* Adding a Circuit Breaker to pause the agent when stress is detected on the system and resume when the stress is relieved.
See <<circuit-breaker>> and {pull}1040[#1040] for more info.
* `Span#captureException` and `Transaction#captureException` in public API return reported error id - {pull}1015[#1015]

[float]
===== Bug fixes

* java.lang.IllegalStateException: Cannot resolve type description for <com.another.commercial.apm.agent.Class> - {pull}1037[#1037]
* properly handle `java.sql.SQLException` for unsupported JDBC features {pull}[#1035] https://github.com/elastic/apm-agent-java/issues/1025[#1025]

[[release-notes-1.13.0]]
==== 1.13.0 - 2020/02/11

[float]
===== Features

* Add support for <<supported-databases, Redis Lettuce client>>
* Add `context.message.age.ms` field for JMS message receiving spans and transactions - {pull}970[#970]
* Instrument log4j2 Logger#error(String, Throwable) ({pull}919[#919]) Automatically captures exceptions when calling `logger.error("message", exception)`
* Add instrumentation for external process execution through `java.lang.Process` and Apache `commons-exec` - {pull}903[#903]
* Add `destination` fields to exit span contexts - {pull}976[#976]
* Removed `context.message.topic.name` field - {pull}993[#993]
* Add support for Kafka clients - {pull}981[#981]
* Add support for binary `traceparent` header format (see the https://github.com/elastic/apm/blob/master/docs/agent-development.md#Binary-Fields[spec]
for more details) - {pull}1009[#1009]
* Add support for log correlation for log4j and log4j2, even when not used in combination with slf4j.
  See <<supported-logging-frameworks>> for details.

[float]
===== Bug Fixes

* Fix parsing value of `trace_methods` configuration property {pull}930[#930]
* Workaround for `java.util.logging` deadlock {pull}965[#965]
* JMS should propagate traceparent header when transactions are not sampled {pull}999[#999]
* Spans are not closed if JDBC implementation does not support `getUpdateCount` {pull}1008[#1008]

[[release-notes-1.12.0]]
==== 1.12.0 - 2019/11/21

[float]
===== Features
* JMS Enhancements {pull}911[#911]:
** Add special handling for temporary queues/topics
** Capture message bodies of text Messages
*** Rely on the existing `ELASTIC_APM_CAPTURE_BODY` agent config option (off by default).
*** Send as `context.message.body`
*** Limit size to 10000 characters. If longer than this size, trim to 9999 and append with ellipsis
** Introduce the `ignore_message_queues` configuration to disable instrumentation (message tagging) for specific 
      queues/topics as suggested in {pull}710[#710]
** Capture predefined message headers and all properties
*** Rely on the existing `ELASTIC_APM_CAPTURE_HEADERS` agent config option.
*** Send as `context.message.headers`
*** Sanitize sensitive headers/properties based on the `sanitize_field_names` config option
* Added support for the MongoDB sync driver. See https://www.elastic.co/guide/en/apm/agent/java/master/supported-technologies-details.html#supported-databases[supported data stores].

[float]
===== Bug Fixes
* JDBC regression- `PreparedStatement#executeUpdate()` and `PreparedStatement#executeLargeUpdate()` are not traced {pull}918[#918]
* When systemd cgroup driver is used, the discovered Kubernetes pod UID contains "_" instead of "-" {pull}920[#920]
* DB2 jcc4 driver is not traced properly {pull}926[#926]

[[release-notes-1.11.0]]
==== 1.11.0 - 2019/10/31

[float]
===== Features
* Add the ability to configure a unique name for a JVM within a service through the
https://www.elastic.co/guide/en/apm/agent/java/master/config-core.html#config-service-node-name[`service_node_name`]
config option]
* Add ability to ignore some exceptions to be reported as errors https://www.elastic.co/guide/en/apm/agent/java/master/config-core.html#config-ignore-exceptions[ignore_exceptions]
* Applying new logic for JMS `javax.jms.MessageConsumer#receive` so that, instead of the transaction created for the 
   polling method itself (ie from `receive` start to end), the agent will create a transaction attempting to capture 
   the code executed during actual message handling.
   This logic is suitable for environments where polling APIs are invoked within dedicated polling threads.
   This polling transaction creation strategy can be reversed through a configuration option (`message_polling_transaction_strategy`) 
   that is not exposed in the properties file by default.  
* Send IP obtained through `javax.servlet.ServletRequest#getRemoteAddr()` in `context.request.socket.remote_address` 
   instead of parsing from headers {pull}889[#889]
* Added `ElasticApmAttacher.attach(String propertiesLocation)` to specify a custom properties location
* Logs message when `transaction_max_spans` has been exceeded {pull}849[#849]
* Report the number of affected rows by a SQL statement (UPDATE,DELETE,INSERT) in 'affected_rows' span attribute {pull}707[#707]
* Add https://www.elastic.co/guide/en/apm/agent/java/master/public-api.html#api-traced[`@Traced`] annotation which either creates a span or a transaction, depending on the context
* Report JMS destination as a span/transaction context field {pull}906[#906]
* Added https://www.elastic.co/guide/en/apm/agent/java/master/config-jmx.html#config-capture-jmx-metrics[`capture_jmx_metrics`] configuration option

[float]
===== Bug Fixes
* JMS creates polling transactions even when the API invocations return without a message
* Support registering MBeans which are added after agent startup

[[release-notes-1.10.0]]
==== 1.10.0 - 2019/09/30

[float]
===== Features
* Add ability to manually specify reported https://www.elastic.co/guide/en/apm/agent/java/master/config-core.html#config-hostname[hostname]
* Add support for https://www.elastic.co/guide/en/apm/agent/java/master/supported-technologies-details.html#supported-databases[Redis Jedis client]
* Add support for identifying target JVM to attach apm agent to using JVM property. See also the documentation of the <<setup-attach-cli-usage-options, `--include` and `--exclude` flags>>
* Added https://www.elastic.co/guide/en/apm/agent/java/master/config-jmx.html#config-capture-jmx-metrics[`capture_jmx_metrics`] configuration option
* Improve servlet error capture {pull}812[#812]
  Among others, now also takes Spring MVC `@ExceptionHandler`s into account 
* Instrument Logger#error(String, Throwable) {pull}821[#821]
  Automatically captures exceptions when calling `logger.error("message", exception)`
* Easier log correlation with https://github.com/elastic/java-ecs-logging. See https://www.elastic.co/guide/en/apm/agent/java/master/log-correlation.html[docs].
* Avoid creating a temp agent file for each attachment {pull}859[#859]
* Instrument `View#render` instead of `DispatcherServlet#render` {pull}829[#829]
  This makes the transaction breakdown graph more useful. Instead of `dispatcher-servlet`, the graph now shows a type which is based on the view name, for example, `FreeMarker` or `Thymeleaf`.

[float]
===== Bug Fixes
* Error in log when setting https://www.elastic.co/guide/en/apm/agent/java/current/config-reporter.html#config-server-urls[server_urls] 
 to an empty string - `co.elastic.apm.agent.configuration.ApmServerConfigurationSource - Expected previousException not to be null`
* Avoid terminating the TCP connection to APM Server when polling for configuration updates {pull}823[#823]
 
[[release-notes-1.9.0]]
==== 1.9.0 - 2019/08/22

[float]
===== Features
* Upgrading supported OpenTracing version from 0.31 to 0.33
* Added annotation and meta-annotation matching support for `trace_methods`, for example:
** `public @java.inject.* org.example.*` (for annotation)
** `public @@javax.enterprise.context.NormalScope org.example.*` (for meta-annotation)
* The runtime attachment now also works when the `tools.jar` or the `jdk.attach` module is not available.
This means you don't need a full JDK installation - the JRE is sufficient.
This makes the runtime attachment work in more environments such as minimal Docker containers.
Note that the runtime attachment currently does not work for OSGi containers like those used in many application servers such as JBoss and WildFly.
See the https://www.elastic.co/guide/en/apm/agent/java/master/setup-attach-cli.html[documentation] for more information.
* Support for Hibernate Search

[float]
===== Bug Fixes
* A warning in logs saying APM server is not available when using 1.8 with APM server 6.x.
Due to that, agent 1.8.0 will silently ignore non-string labels, even if used with APM server of versions 6.7.x or 6.8.x that support such.
If APM server version is <6.7 or 7.0+, this should have no effect. Otherwise, upgrade the Java agent to 1.9.0+.
* `ApacheHttpAsyncClientInstrumentation` matching increases startup time considerably
* Log correlation feature is active when `active==false`
* Tomcat's memory leak prevention mechanism is causing a... memory leak. JDBC statement map is leaking in Tomcat if the application that first used it is undeployed/redeployed.
See https://discuss.elastic.co/t/elastic-apm-agent-jdbchelper-seems-to-use-a-lot-of-memory/195295[this related discussion].

[float]
==== Breaking Changes
* The `apm-agent-attach.jar` is not executable anymore.
Use `apm-agent-attach-standalone.jar` instead. 

[[release-notes-1.8.0]]
==== 1.8.0 - 2019/07/30

[float]
===== Features
* Added support for tracking https://www.elastic.co/guide/en/kibana/7.3/transactions.html[time spent by span type].
   Can be disabled by setting https://www.elastic.co/guide/en/apm/agent/java/current/config-core.html#config-breakdown-metrics[`breakdown_metrics`] to `false`. 
* Added support for https://www.elastic.co/guide/en/kibana/7.3/agent-configuration.html[central configuration].
   Can be disabled by setting https://www.elastic.co/guide/en/apm/agent/java/current/config-core.html#config-central-config[`central_config`] to `false`.
* Added support for Spring's JMS flavor - instrumenting `org.springframework.jms.listener.SessionAwareMessageListener`
* Added support to legacy ApacheHttpClient APIs (which adds support to Axis2 configured to use ApacheHttpClient)
* Added support for setting https://www.elastic.co/guide/en/apm/agent/java/1.x/config-reporter.html#config-server-urls[`server_urls`] dynamically via properties file {pull}723[#723]
* Added https://www.elastic.co/guide/en/apm/agent/java/current/config-core.html#config-config-file[`config_file`] option 
* Added option to use `@javax.ws.rs.Path` value as transaction name https://www.elastic.co/guide/en/apm/agent/java/current/config-jax-rs.html#config-use-jaxrs-path-as-transaction-name[`use_jaxrs_path_as_transaction_name`]
* Instrument quartz jobs https://www.elastic.co/guide/en/apm/agent/java/current/supported-technologies-details.html#supported-scheduling-frameworks[docs]
* SQL parsing improvements {pull}696[#696]
* Introduce priorities for transaction name {pull}748[#748].
   Now uses the path as transaction name if https://www.elastic.co/guide/en/apm/agent/java/current/config-http.html#config-use-path-as-transaction-name[`use_path_as_transaction_name`] is set to `true`
   rather than `ServletClass#doGet`.
   But if a name can be determined from a high level framework,
   like Spring MVC, that takes precedence.
   User-supplied names from the API always take precedence over any others.
* Use JSP path name as transaction name as opposed to the generated servlet class name {pull}751[#751]

[float]
===== Bug Fixes
* Some JMS Consumers and Producers are filtered due to class name filtering in instrumentation matching
* Jetty: When no display name is set and context path is "/" transaction service names will now correctly fall back to configured values
* JDBC's `executeBatch` is not traced
* Drops non-String labels when connected to APM Server < 6.7 to avoid validation errors {pull}687[#687]
* Parsing container ID in cloud foundry garden {pull}695[#695]
* Automatic instrumentation should not override manual results {pull}752[#752]

[float]
===== Breaking changes
* The log correlation feature does not add `span.id` to the MDC anymore but only `trace.id` and `transaction.id` {pull}742[#742].

[[release-notes-1.7.0]]
==== 1.7.0 - 2019/06/13

[float]
===== Features
* Added the `trace_methods_duration_threshold` config option. When using the `trace_methods` config option with wild cards,
this enables considerable reduction of overhead by limiting the number of spans captured and reported
(see more details in config documentation).
NOTE: Using wildcards is still not the recommended approach for the `trace_methods` feature.
* Add `Transaction#addCustomContext(String key, String|Number|boolean value)` to public API
* Added support for AsyncHttpClient 2.x
* Added https://www.elastic.co/guide/en/apm/agent/java/current/config-core.html#config-global-labels[`global_labels`] configuration option.
This requires APM Server 7.2+.
* Added basic support for JMS- distributed tracing for basic scenarios of `send`, `receive`, `receiveNoWait` and `onMessage`.
Both Queues and Topics are supported.
Async `send` APIs are not supported in this version. 
NOTE: This feature is currently marked as "experimental" and is disabled by default. In order to enable,
it is required to set the
https://www.elastic.co/guide/en/apm/agent/java/1.x/config-core.html#config-disable-instrumentations[`disable_instrumentations`] 
configuration property to an empty string.
* Improved OSGi support: added a configuration option for `bootdelegation` packages {pull}641[#641]
* Better span names for SQL spans. For example, `SELECT FROM user` instead of just `SELECT` {pull}633[#633]

[float]
===== Bug Fixes
* ClassCastException related to async instrumentation of Pilotfish Executor causing thread hang (applied workaround)
* NullPointerException when computing Servlet transaction name with null HTTP method name
* FileNotFoundException when trying to find implementation version of jar with encoded URL
* NullPointerException when closing Apache AsyncHttpClient request producer
* Fixes loading of `elasticapm.properties` for Spring Boot applications
* Fix startup error on WebLogic 12.2.1.2.0 {pull}649[#649]
* Disable metrics reporting and APM Server health check when active=false {pull}653[#653]

[[release-notes-1.6.1]]
==== 1.6.1 - 2019/04/26

[float]
===== Bug Fixes
* Fixes transaction name for non-sampled transactions https://github.com/elastic/apm-agent-java/issues/581[#581]
* Makes log_file option work again https://github.com/elastic/apm-agent-java/issues/594[#594]
* Async context propagation fixes
** Fixing some async mechanisms lifecycle issues https://github.com/elastic/apm-agent-java/issues/605[#605]
** Fixes exceptions when using WildFly managed executor services https://github.com/elastic/apm-agent-java/issues/589[#589]
** Exclude glassfish Executor which does not permit wrapped runnables https://github.com/elastic/apm-agent-java/issues/596[#596]
** Exclude DumbExecutor https://github.com/elastic/apm-agent-java/issues/598[#598]
* Fixes Manifest version reading error to support `jar:file` protocol https://github.com/elastic/apm-agent-java/issues/601[#601]
* Fixes transaction name for non-sampled transactions https://github.com/elastic/apm-agent-java/issues/597[#597]
* Fixes potential classloader deadlock by preloading `FileSystems.getDefault()` https://github.com/elastic/apm-agent-java/issues/603[#603]

[[release-notes-1.6.0]]
==== 1.6.0 - 2019/04/16

[float]
===== Related Announcements
* Java APM Agent became part of the Cloud Foundry Java Buildpack as of https://github.com/cloudfoundry/java-buildpack/releases/tag/v4.19[Release v4.19]
 
[float]
===== Features
* Support Apache HttpAsyncClient - span creation and cross-service trace context propagation
* Added the `jvm.thread.count` metric, indicating the number of live threads in the JVM (daemon and non-daemon) 
* Added support for WebLogic
* Added support for Spring `@Scheduled` and EJB `@Schedule` annotations - https://github.com/elastic/apm-agent-java/pull/569[#569]

[float]
===== Bug Fixes
* Avoid that the agent blocks server shutdown in case the APM Server is not available - https://github.com/elastic/apm-agent-java/pull/554[#554]
* Public API annotations improper retention prevents it from being used with Groovy - https://github.com/elastic/apm-agent-java/pull/567[#567]
* Eliminate side effects of class loading related to Instrumentation matching mechanism

[[release-notes-1.5.0]]
==== 1.5.0 - 2019/03/26

[float]
===== Potentially breaking changes
* If you didn't explicitly set the https://www.elastic.co/guide/en/apm/agent/java/master/config-core.html#config-service-name[`service_name`]
previously and you are dealing with a servlet-based application (including Spring Boot),
your `service_name` will change.
See the documentation for https://www.elastic.co/guide/en/apm/agent/java/master/config-core.html#config-service-name[`service_name`]
and the corresponding section in _Features_ for more information.
Note: this requires APM Server 7.0+. If using previous versions, nothing will change.

[float]
===== Features
* Added property `"allow_path_on_hierarchy"` to JAX-RS plugin, to lookup inherited usage of `@path`
* Support for number and boolean labels in the public API {pull}497[497].
This change also renames `tag` to `label` on the API level to be compliant with the https://github.com/elastic/ecs#-base-fields[Elastic Common Schema (ECS)].
The `addTag(String, String)` method is still supported but deprecated in favor of `addLabel(String, String)`.
As of version 7.x of the stack, labels will be stored under `labels` in Elasticsearch.
Previously, they were stored under `context.tags`.
* Support async queries made by Elasticsearch REST client 
* Added `setStartTimestamp(long epochMicros)` and `end(long epochMicros)` API methods to `Span` and `Transaction`,
allowing to set custom start and end timestamps.
* Auto-detection of the `service_name` based on the `<display-name>` element of the `web.xml` with a fallback to the servlet context path.
If you are using a spring-based application, the agent will use the setting for `spring.application.name` for its `service_name`.
See the documentation for https://www.elastic.co/guide/en/apm/agent/java/master/config-core.html#config-service-name[`service_name`]
for more information.
Note: this requires APM Server 7.0+. If using previous versions, nothing will change.
* Previously, enabling https://www.elastic.co/guide/en/apm/agent/java/master/config-core.html#config-capture-body[`capture_body`] could only capture form parameters.
Now it supports all UTF-8 encoded plain-text content types.
The option https://www.elastic.co/guide/en/apm/agent/java/master/config-http.html#config-capture-body-content-types[`capture_body_content_types`]
controls which `Content-Type`s should be captured.
* Support async calls made by OkHttp client (`Call#enqueue`)
* Added support for providing config options on agent attach.
** CLI example: `--config server_urls=http://localhost:8200,http://localhost:8201`
** API example: `ElasticApmAttacher.attach(Map.of("server_urls", "http://localhost:8200,http://localhost:8201"));`

[float]
===== Bug Fixes
* Logging integration through MDC is not working properly - https://github.com/elastic/apm-agent-java/issues/499[#499]
* ClassCastException with adoptopenjdk/openjdk11-openj9 - https://github.com/elastic/apm-agent-java/issues/505[#505]
* Span count limitation is not working properly - reported https://discuss.elastic.co/t/kibana-apm-not-showing-spans-which-are-visible-in-discover-too-many-spans/171690[in our forum]
* Java agent causes Exceptions in Alfresco cluster environment due to failure in the instrumentation of Hazelcast `Executor`s - reported https://discuss.elastic.co/t/cant-run-apm-java-agent-in-alfresco-cluster-environment/172962[in our forum]

[[release-notes-1.4.0]]
==== 1.4.0 - 2019/02/14

[float]
===== Features
* Added support for sync calls of OkHttp client
* Added support for context propagation for `java.util.concurrent.ExecutorService`s
* The `trace_methods` configuration now allows to omit the method matcher.
   Example: `com.example.*` traces all classes and methods within the `com.example` package and sub-packages.
* Added support for JSF. Tested on WildFly, WebSphere Liberty and Payara with embedded JSF implementation and on Tomcat and Jetty with
 MyFaces 2.2 and 2.3
* Introduces a new configuration option `disable_metrics` which disables the collection of metrics via a wildcard expression.
* Support for HttpUrlConnection
* Adds `subtype` and `action` to spans. This replaces former typing mechanism where type, subtype and action were all set through
   the type in an hierarchical dotted-syntax. In order to support existing API usages, dotted types are parsed into subtype and action, 
   however `Span.createSpan` and `Span.setType` are deprecated starting this version. Instead, type-less spans can be created using the new 
   `Span.startSpan` API and typed spans can be created using the new `Span.startSpan(String type, String subtype, String action)` API
* Support for JBoss EAP 6.4, 7.0, 7.1 and 7.2
* Improved startup times
* Support for SOAP (JAX-WS).
   SOAP client create spans and propagate context.
   Transactions are created for `@WebService` classes and `@WebMethod` methods.  

[float]
===== Bug Fixes
* Fixes a failure in BitBucket when agent deployed https://github.com/elastic/apm-agent-java/issues/349[#349]
* Fixes increased CPU consumption https://github.com/elastic/apm-agent-java/issues/453[#453] and https://github.com/elastic/apm-agent-java/issues/443[#443]
* Fixed some OpenTracing bridge functionalities that were not working when auto-instrumentation is disabled
* Fixed an error occurring when ending an OpenTracing span before deactivating
* Sending proper `null` for metrics that have a NaN value
* Fixes JVM crash with Java 7 https://github.com/elastic/apm-agent-java/issues/458[#458]
* Fixes an application deployment failure when using EclipseLink and `trace_methods` configuration https://github.com/elastic/apm-agent-java/issues/474[#474]

[[release-notes-1.3.0]]
==== 1.3.0 - 2019/01/10

[float]
===== Features
* The agent now collects system and JVM metrics https://github.com/elastic/apm-agent-java/pull/360[#360]
* Add API methods `ElasticApm#startTransactionWithRemoteParent` and `Span#injectTraceHeaders` to allow for manual context propagation https://github.com/elastic/apm-agent-java/pull/396[#396].
* Added `trace_methods` configuration option which lets you define which methods in your project or 3rd party libraries should be traced.
   To create spans for all `public` methods of classes whose name ends in `Service` which are in a sub-package of `org.example.services` use this matcher:
   `public org.example.services.*.*Service#*` https://github.com/elastic/apm-agent-java/pull/398[#398]
* Added span for `DispatcherServlet#render` https://github.com/elastic/apm-agent-java/pull/409[#409].
* Flush reporter on shutdown to make sure all recorded Spans are sent to the server before the program exits https://github.com/elastic/apm-agent-java/pull/397[#397]
* Adds Kubernetes https://github.com/elastic/apm-agent-java/issues/383[#383] and Docker metadata to, enabling correlation with the Kibana Infra UI.
* Improved error handling of the Servlet Async API https://github.com/elastic/apm-agent-java/issues/399[#399]
* Support async API’s used with AsyncContext.start https://github.com/elastic/apm-agent-java/issues/388[#388]

[float]
===== Bug Fixes
* Fixing a potential memory leak when there is no connection with APM server
* Fixes NoSuchMethodError CharBuffer.flip() which occurs when using the Elasticsearch RestClient and Java 7 or 8 https://github.com/elastic/apm-agent-java/pull/401[#401]

 
[[release-notes-1.2.0]]
==== 1.2.0 - 2018/12/19

[float]
===== Features
* Added `capture_headers` configuration option.
   Set to `false` to disable capturing request and response headers.
   This will reduce the allocation rate of the agent and can save you network bandwidth and disk space.
* Makes the API methods `addTag`, `setName`, `setType`, `setUser` and `setResult` fluent, so that calls can be chained. 

[float]
===== Bug Fixes
* Catch all errors thrown within agent injected code
* Enable public APIs and OpenTracing bridge to work properly in OSGi systems, fixes https://github.com/elastic/apm-agent-java/issues/362[this WildFly issue]
* Remove module-info.java to enable agent working on early Tomcat 8.5 versions
* Fix https://github.com/elastic/apm-agent-java/issues/371[async Servlet API issue]

[[release-notes-1.1.0]]
==== 1.1.0 - 2018/11/28

[float]
===== Features
* Some memory allocation improvements
* Enabling bootdelegation for agent classes in Atlassian OSGI systems

[float]
===== Bug Fixes
* Update dsl-json which fixes a memory leak.
 See https://github.com/ngs-doo/dsl-json/pull/102[ngs-doo/dsl-json#102] for details. 
* Avoid `VerifyError`s by non instrumenting classes compiled for Java 4 or earlier
* Enable APM Server URL configuration with path (fixes #339)
* Reverse `system.hostname` and `system.platform` order sent to APM server

[[release-notes-1.0.1]]
==== 1.0.1 - 2018/11/15

[float]
===== Bug Fixes
* Fixes NoSuchMethodError CharBuffer.flip() which occurs when using the Elasticsearch RestClient and Java 7 or 8 {pull}313[#313]

[[release-notes-1.0.0]]
==== 1.0.0 - 2018/11/14

[float]
===== Breaking changes
* Remove intake v1 support. This version requires APM Server 6.5.0+ which supports the intake api v2.
   Until the time the APM Server 6.5.0 is officially released,
   you can test with docker by pulling the APM Server image via
   `docker pull docker.elastic.co/apm/apm-server:6.5.0-SNAPSHOT`. 

[float]
===== Features
* Adds `@CaptureTransaction` and `@CaptureSpan` annotations which let you declaratively add custom transactions and spans.
   Note that it is required to configure the `application_packages` for this to work.
   See the https://www.elastic.co/guide/en/apm/agent/java/master/public-api.html#api-annotation[documentation] for more information.
* The public API now supports to activate a span on the current thread.
   This makes the span available via `ElasticApm#currentSpan()`
   Refer to the https://www.elastic.co/guide/en/apm/agent/java/master/public-api.html#api-span-activate[documentation] for more details.
* Capturing of Elasticsearch RestClient 5.0.2+ calls.
   Currently, the `*Async` methods are not supported, only their synchronous counterparts.
* Added API methods to enable correlating the spans created from the JavaScrip Real User Monitoring agent with the Java agent transaction.
   More information can be found in the https://www.elastic.co/guide/en/apm/agent/java/master/public-api.html#api-ensure-parent-id[documentation].
* Added `Transaction.isSampled()` and `Span.isSampled()` methods to the public API
* Added `Transaction#setResult` to the public API {pull}293[#293]

[float]
===== Bug Fixes
* Fix for situations where status code is reported as `200`, even though it actually was `500` {pull}225[#225]
* Capturing the username now properly works when using Spring security {pull}183[#183]

[[release-notes-1.0.0.rc1]]
==== 1.0.0.RC1 - 2018/11/06

[float]
===== Breaking changes
* Remove intake v1 support. This version requires APM Server 6.5.0+ which supports the intake api v2.
   Until the time the APM Server 6.5.0 is officially released,
   you can test with docker by pulling the APM Server image via
   `docker pull docker.elastic.co/apm/apm-server:6.5.0-SNAPSHOT`.
* Wildcard patterns are case insensitive by default. Prepend `(?-i)` to make the matching case sensitive.

[float]
===== Features
* Support for Distributed Tracing
* Adds `@CaptureTransaction` and `@CaptureSpan` annotations which let you declaratively add custom transactions and spans.
   Note that it is required to configure the `application_packages` for this to work.
   See the https://www.elastic.co/guide/en/apm/agent/java/master/public-api.html#api-annotation[documentation] for more information.
* The public API now supports to activate a span on the current thread.
   This makes the span available via `ElasticApm#currentSpan()`
   Refer to the https://www.elastic.co/guide/en/apm/agent/java/master/public-api.html#api-span-activate[documentation] for more details.
* Capturing of Elasticsearch RestClient 5.0.2+ calls.
   Currently, the `*Async` methods are not supported, only their synchronous counterparts.
* Added API methods to enable correlating the spans created from the JavaScrip Real User Monitoring agent with the Java agent transaction.
   More information can be found in the https://www.elastic.co/guide/en/apm/agent/java/master/public-api.html#api-ensure-parent-id[documentation].
* Microsecond accurate timestamps {pull}261[#261]
* Support for JAX-RS annotations.
Transactions are named based on your resources (`ResourceClass#resourceMethod`).

[float]
===== Bug Fixes
* Fix for situations where status code is reported as `200`, even though it actually was `500` {pull}225[#225]

[[release-notes-0.8.x]]
=== Java Agent version 0.8.x

[[release-notes-0.8.0]]
==== 0.8.0

[float]
===== Breaking changes
* Wildcard patterns are case insensitive by default. Prepend `(?-i)` to make the matching case sensitive.

[float]
===== Features
* Wildcard patterns are now not limited to only one wildcard in the middle and can be arbitrarily complex now.
   Example: `*foo*bar*baz`.
* Support for JAX-RS annotations.
   Transactions are named based on your resources (`ResourceClass#resourceMethod`).

[[release-notes-0.7.x]]
=== Java Agent version 0.7.x

[[release-notes-0.7.1]]
==== 0.7.1 - 2018/10/24

[float]
===== Bug Fixes
* Avoid recycling transactions twice {pull}178[#178]

[[release-notes-0.7.0]]
==== 0.7.0 - 2018/09/12

[float]
===== Breaking changes
* Removed `ElasticApm.startSpan`. Spans can now only be created from their transactions via `Transaction#createSpan`.
* `ElasticApm.startTransaction` and `Transaction#createSpan` don't activate the transaction and spans
   and are thus not available via `ElasticApm.activeTransaction` and `ElasticApm.activeSpan`.

[float]
===== Features
* Public API
** Add `Span#captureException` and `Transaction#captureException` to public API.
      `ElasticApm.captureException` is deprecated now. Use `ElasticApm.currentSpan().captureException(exception)` instead.
** Added `Transaction.getId` and `Span.getId` methods 
* Added support for async servlet requests
* Added support for Payara/Glassfish
* Incubating support for Apache HttpClient
* Support for Spring RestTemplate
* Added configuration options `use_path_as_transaction_name` and `url_groups`,
   which allow to use the URL path as the transaction name.
   As that could contain path parameters, like `/user/$userId` however,
   You can set the `url_groups` option to define a wildcard pattern, like `/user/*`,
   to group those paths together.
   This is especially helpful when using an unsupported Servlet API-based framework. 
* Support duration suffixes (`ms`, `s` and `m`) for duration configuration options.
   Not using the duration suffix logs out a deprecation warning and will not be supported in future versions.
* Add ability to add multiple APM server URLs, which enables client-side load balancing.
   The configuration option `server_url` has been renamed to `server_urls` to reflect this change.
   However, `server_url` still works for backwards compatibility.
* The configuration option `service_name` is now optional.
   It defaults to the main class name,
   the name of the executed jar file (removing the version number),
   or the application server name (for example `tomcat-application`).
   In a lot of cases,
   you will still want to set the `service_name` explicitly.
   But it helps getting started and seeing data easier,
   as there are no required configuration options anymore.
   In the future we will most likely determine more useful application names for Servlet API-based applications.<|MERGE_RESOLUTION|>--- conflicted
+++ resolved
@@ -39,6 +39,7 @@
 * Improved capturing of logged exceptions when using Log4j2 - {pull}2139[#2139]
 * Update to async-profiler 1.8.7 and set configured `safemode` at load time though a new system property - {pull}2165[#2165]
 * Added support to capture `context.message.routing-key` in rabbitmq, spring amqp instrumentations - {pull}1767[#1767]
+* Add support for Spring AMQP batch API - {pull}1716[#1716]
 
 [float]
 ===== Performance improvements
@@ -82,9 +83,6 @@
 ** Automatically sets `service.node.name` in all log events if set through agent configuration
 ** Add `log_ecs_reformatting_additional_fields` option to support arbitrary fields in logs
 ** Automatically serialize markers as tags where relevant (log4j2 and logback)
-<<<<<<< HEAD
-* Add support for Spring AMQP batch API - {pull}1716[#1716]
-=======
 * gRPC spans (client and server) can detect errors or cancellation through custom listeners - {pull}2067[#2067]
 * Add `-download-agent-version` to the agent <<setup-attach-cli-usage-options, attach CLI tool options>>, allowing the
 user to configure an arbitrary agent version that will be downloaded from maven and attached - {pull}1959[#1959]
@@ -108,7 +106,6 @@
 ** Reduced avg heap utilization from 10%/15mb (previous strategy) to within margins of error without the agent
 ** Reduced GC time due to the additional headroom that the application can utilize.
 ** Based on heap dump analysis, after warmup, the cache size is now around 59kb (down from 23mb with the previous strategy).
->>>>>>> 4ec14dd1
 
 [float]
 ===== Bug fixes
