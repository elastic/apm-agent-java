--- conflicted
+++ resolved
@@ -62,12 +62,9 @@
 * Cassandra instrumentation - {pull}1712[#1712]
 * Log correlation supports JBoss Logging - {pull}1737[#1737]
 * Update Byte-buddy to `1.11.0` - {pull}1769[#1769]
-<<<<<<< HEAD
-* Basic support for Apache Struts 2 {pull}1763[#1763]
-=======
 * Support for user.domain {pull}1756[#1756]
 * JAX-RS supports javax.ws.rs.PATCH
->>>>>>> a2066423
+* Basic support for Apache Struts 2 {pull}1763[#1763]
 
 [float]
 ===== Bug fixes
