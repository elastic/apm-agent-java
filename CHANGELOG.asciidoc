ifdef::env-github[]
NOTE: Release notes are best read in our documentation at
https://www.elastic.co/guide/en/apm/agent/java/current/release-notes.html[elastic.co]
endif::[]

////
[[release-notes-x.x.x]]
==== x.x.x - YYYY/MM/DD

[float]
===== Breaking changes

[float]
===== Features
* Cool new feature: {pull}2526[#2526]

[float]
===== Bug fixes
////

=== Unreleased

[[release-notes-1.15.0]]
==== 1.15.0 - YYYY/MM/DD

[float]
===== Breaking changes

[float]
===== Features
* Gracefully abort agent init when running on a known Java 8 buggy JVM {pull}1075[#1075].
* Add support for <<supported-databases, Redis Redisson client>>
<<<<<<< HEAD
* Do not instrument Servlet API before 3.0 {pull}1077[#1077]
=======
* Makes <<config-instrument>>, <<config-trace-methods>>, and <<config-disable-instrumentations>> dynamic.
  Note that changing these values at runtime can slow down the application temporarily.
>>>>>>> a9005e1a

[float]
===== Bug fixes
* When JAX-RS-annotated method delegates to another JAX-RS-annotated method, transaction name should include method A - {pull}1062[#1062]
* Fixed bug that prevented an APM Error from being created when calling `org.slf4j.Logger#error` - {pull}1049[#1049]

[[release-notes-1.x]]
=== Java Agent version 1.x

[[release-notes-1.14.0]]
==== 1.14.0 - 2020/03/04

[float]
===== Features

* Support for the official https://www.w3.org/TR/trace-context[W3C] `traceparent` and `tracestate` headers. +
  The agent now accepts both the `elastic-apm-traceparent` and the official `traceparent` header.
By default, it sends both headers on outgoing requests, unless <<config-use-elastic-traceparent-header, `use_elastic_traceparent_header`>> is set to false.
* Creating spans for slow methods with the help of the sampling profiler https://github.com/jvm-profiling-tools/async-profiler[async-profiler].
This is a low-overhead way of seeing which methods make your transactions slow and a replacement for the `trace_methods` configuration option.
See <<supported-java-methods>> for more details
* Adding a Circuit Breaker to pause the agent when stress is detected on the system and resume when the stress is relieved.
See <<circuit-breaker>> and {pull}1040[#1040] for more info.
* `Span#captureException` and `Transaction#captureException` in public API return reported error id - {pull}1015[#1015]

[float]
===== Bug fixes

* java.lang.IllegalStateException: Cannot resolve type description for <com.another.commercial.apm.agent.Class> - {pull}1037[#1037]
* properly handle `java.sql.SQLException` for unsupported JDBC features {pull}[#1035] https://github.com/elastic/apm-agent-java/issues/1025[#1025]

[[release-notes-1.13.0]]
==== 1.13.0 - 2020/02/11

[float]
===== Features

* Add support for <<supported-databases, Redis Lettuce client>>
* Add `context.message.age.ms` field for JMS message receiving spans and transactions - {pull}970[#970]
* Instrument log4j Logger#error(String, Throwable) ({pull}919[#919]) Automatically captures exceptions when calling `logger.error("message", exception)`
* Add instrumentation for external process execution through `java.lang.Process` and Apache `commons-exec` - {pull}903[#903]
* Add `destination` fields to exit span contexts - {pull}976[#976]
* Removed `context.message.topic.name` field - {pull}993[#993]
* Add support for Kafka clients - {pull}981[#981]
* Add support for binary `traceparent` header format (see the https://github.com/elastic/apm/blob/master/docs/agent-development.md#Binary-Fields[spec]
for more details) - {pull}1009[#1009]
* Add support for log correlation for log4j and log4j2, even when not used in combination with slf4j.
  See <<supported-logging-frameworks>> for details.

[float]
===== Bug Fixes

* Fix parsing value of `trace_methods` configuration property {pull}930[#930]
* Workaround for `java.util.logging` deadlock {pull}965[#965]
* JMS should propagate traceparent header when transactions are not sampled {pull}999[#999]
* Spans are not closed if JDBC implementation does not support `getUpdateCount` {pull}1008[#1008]

[[release-notes-1.12.0]]
==== 1.12.0 - 2019/11/21

[float]
===== Features
* JMS Enhancements {pull}911[#911]:
** Add special handling for temporary queues/topics
** Capture message bodies of text Messages
*** Rely on the existing `ELASTIC_APM_CAPTURE_BODY` agent config option (off by default).
*** Send as `context.message.body`
*** Limit size to 10000 characters. If longer than this size, trim to 9999 and append with ellipsis
** Introduce the `ignore_message_queues` configuration to disable instrumentation (message tagging) for specific 
      queues/topics as suggested in {pull}710[#710]
** Capture predefined message headers and all properties
*** Rely on the existing `ELASTIC_APM_CAPTURE_HEADERS` agent config option.
*** Send as `context.message.headers`
*** Sanitize sensitive headers/properties based on the `sanitize_field_names` config option
* Added support for the MongoDB sync driver. See https://www.elastic.co/guide/en/apm/agent/java/master/supported-technologies-details.html#supported-databases[supported data stores].

[float]
===== Bug Fixes
* JDBC regression- `PreparedStatement#executeUpdate()` and `PreparedStatement#executeLargeUpdate()` are not traced {pull}918[#918]
* When systemd cgroup driver is used, the discovered Kubernetes pod UID contains "_" instead of "-" {pull}920[#920]
* DB2 jcc4 driver is not traced properly {pull}926[#926]

[[release-notes-1.11.0]]
==== 1.11.0 - 2019/10/31

[float]
===== Features
* Add the ability to configure a unique name for a JVM within a service through the
https://www.elastic.co/guide/en/apm/agent/java/master/config-core.html#config-service-node-name[`service_node_name`]
config option]
* Add ability to ignore some exceptions to be reported as errors https://www.elastic.co/guide/en/apm/agent/java/master/config-core.html#config-ignore-exceptions[ignore_exceptions]
* Applying new logic for JMS `javax.jms.MessageConsumer#receive` so that, instead of the transaction created for the 
   polling method itself (ie from `receive` start to end), the agent will create a transaction attempting to capture 
   the code executed during actual message handling.
   This logic is suitable for environments where polling APIs are invoked within dedicated polling threads.
   This polling transaction creation strategy can be reversed through a configuration option (`message_polling_transaction_strategy`) 
   that is not exposed in the properties file by default.  
* Send IP obtained through `javax.servlet.ServletRequest#getRemoteAddr()` in `context.request.socket.remote_address` 
   instead of parsing from headers {pull}889[#889]
* Added `ElasticApmAttacher.attach(String propertiesLocation)` to specify a custom properties location
* Logs message when `transaction_max_spans` has been exceeded {pull}849[#849]
* Report the number of affected rows by a SQL statement (UPDATE,DELETE,INSERT) in 'affected_rows' span attribute {pull}707[#707]
* Add https://www.elastic.co/guide/en/apm/agent/java/master/public-api.html#api-traced[`@Traced`] annotation which either creates a span or a transaction, depending on the context
* Report JMS destination as a span/transaction context field {pull}906[#906]
* Added https://www.elastic.co/guide/en/apm/agent/java/master/config-jmx.html#config-capture-jmx-metrics[`capture_jmx_metrics`] configuration option

[float]
===== Bug Fixes
* JMS creates polling transactions even when the API invocations return without a message
* Support registering MBeans which are added after agent startup

[[release-notes-1.10.0]]
==== 1.10.0 - 2019/09/30

[float]
===== Features
* Add ability to manually specify reported https://www.elastic.co/guide/en/apm/agent/java/master/config-core.html#config-hostname[hostname]
* Add support for https://www.elastic.co/guide/en/apm/agent/java/master/supported-technologies-details.html#supported-databases[Redis Jedis client]
* Add support for identifying target JVM to attach apm agent to using JMV property. See also the documentation of the https://www.elastic.co/guide/en/apm/agent/java/master/setup-attach-cli.html#setup-attach-cli-usage-list[`--include` and `--exclude` flags]
* Added https://www.elastic.co/guide/en/apm/agent/java/master/config-jmx.html#config-capture-jmx-metrics[`capture_jmx_metrics`] configuration option
* Improve servlet error capture {pull}812[#812]
  Among others, now also takes Spring MVC `@ExceptionHandler`s into account 
* Instrument Logger#error(String, Throwable) {pull}821[#821]
  Automatically captures exceptions when calling `logger.error("message", exception)`
* Easier log correlation with https://github.com/elastic/java-ecs-logging. See https://www.elastic.co/guide/en/apm/agent/java/master/log-correlation.html[docs].
* Avoid creating a temp agent file for each attachment {pull}859[#859]
* Instrument `View#render` instead of `DispatcherServlet#render` {pull}829[#829]
  This makes the transaction breakdown graph more useful. Instead of `dispatcher-servlet`, the graph now shows a type which is based on the view name, for example, `FreeMarker` or `Thymeleaf`.

[float]
===== Bug Fixes
* Error in log when setting https://www.elastic.co/guide/en/apm/agent/java/current/config-reporter.html#config-server-urls[server_urls] 
 to an empty string - `co.elastic.apm.agent.configuration.ApmServerConfigurationSource - Expected previousException not to be null`
* Avoid terminating the TCP connection to APM Server when polling for configuration updates {pull}823[#823]
 
[[release-notes-1.9.0]]
==== 1.9.0 - 2019/08/22

[float]
===== Features
* Upgrading supported OpenTracing version from 0.31 to 0.33
* Added annotation and meta-annotation matching support for `trace_methods`, for example:
** `public @java.inject.* org.example.*` (for annotation)
** `public @@javax.enterprise.context.NormalScope org.example.*` (for meta-annotation)
* The runtime attachment now also works when the `tools.jar` or the `jdk.attach` module is not available.
This means you don't need a full JDK installation - the JRE is sufficient.
This makes the runtime attachment work in more environments such as minimal Docker containers.
Note that the runtime attachment currently does not work for OSGi containers like those used in many application servers such as JBoss and WildFly.
See the https://www.elastic.co/guide/en/apm/agent/java/master/setup-attach-cli.html[documentation] for more information.
* Support for Hibernate Search

[float]
===== Bug Fixes
* A warning in logs saying APM server is not available when using 1.8 with APM server 6.x.
Due to that, agent 1.8.0 will silently ignore non-string labels, even if used with APM server of versions 6.7.x or 6.8.x that support such.
If APM server version is <6.7 or 7.0+, this should have no effect. Otherwise, upgrade the Java agent to 1.9.0+.
* `ApacheHttpAsyncClientInstrumentation` matching increases startup time considerably
* Log correlation feature is active when `active==false`
* Tomcat's memory leak prevention mechanism is causing a... memory leak. JDBC statement map is leaking in Tomcat if the application that first used it is udeployed/redeployed.
See https://discuss.elastic.co/t/elastic-apm-agent-jdbchelper-seems-to-use-a-lot-of-memory/195295[this related discussion].

[float]
==== Breaking Changes
* The `apm-agent-attach.jar` is not executable anymore.
Use `apm-agent-attach-standalone.jar` instead. 

[[release-notes-1.8.0]]
==== 1.8.0 - 2019/07/30

[float]
===== Features
* Added support for tracking https://www.elastic.co/guide/en/kibana/7.3/transactions.html[time spent by span type].
   Can be disabled by setting https://www.elastic.co/guide/en/apm/agent/java/current/config-core.html#config-breakdown-metrics[`breakdown_metrics`] to `false`. 
* Added support for https://www.elastic.co/guide/en/kibana/7.3/agent-configuration.html[central configuration].
   Can be disabled by setting https://www.elastic.co/guide/en/apm/agent/java/current/config-core.html#config-central-config[`central_config`] to `false`.
* Added support for Spring's JMS flavor - instrumenting `org.springframework.jms.listener.SessionAwareMessageListener`
* Added support to legacy ApacheHttpClient APIs (which adds support to Axis2 configured to use ApacheHttpClient)
* Added support for setting https://www.elastic.co/guide/en/apm/agent/java/1.x/config-reporter.html#config-server-urls[`server_urls`] dynamically via properties file {pull}723[#723]
* Added https://www.elastic.co/guide/en/apm/agent/java/current/config-core.html#config-config-file[`config_file`] option 
* Added option to use `@javax.ws.rs.Path` value as transaction name https://www.elastic.co/guide/en/apm/agent/java/current/config-jax-rs.html#config-use-jaxrs-path-as-transaction-name[`use_jaxrs_path_as_transaction_name`]
* Instrument quartz jobs https://www.elastic.co/guide/en/apm/agent/java/current/supported-technologies-details.html#supported-scheduling-frameworks[docs]
* SQL parsing improvements {pull}696[#696]
* Introduce priorities for transaction name {pull}748[#748].
   Now uses the path as transaction name if https://www.elastic.co/guide/en/apm/agent/java/current/config-http.html#config-use-path-as-transaction-name[`use_path_as_transaction_name`] is set to `true`
   rather than `ServletClass#doGet`.
   But if a name can be determined from a high level framework,
   like Spring MVC, that takes precedence.
   User-supplied names from the API always take precedence over any others.
* Use JSP path name as transaction name as opposed to the generated servlet class name {pull}751[#751]

[float]
===== Bug Fixes
* Some JMS Consumers and Producers are filtered due to class name filtering in instrumentation matching
* Jetty: When no display name is set and context path is "/" transaction service names will now correctly fall back to configured values
* JDBC's `executeBatch` is not traced
* Drops non-String labels when connected to APM Server < 6.7 to avoid validation errors {pull}687[#687]
* Parsing container ID in cloud foundry garden {pull}695[#695]
* Automatic instrumentation should not override manual results {pull}752[#752]

[float]
===== Breaking changes
* The log correlation feature does not add `span.id` to the MDC anymore but only `trace.id` and `transaction.id` {pull}742[#742].

[[release-notes-1.7.0]]
==== 1.7.0 - 2019/06/13

[float]
===== Features
* Added the `trace_methods_duration_threshold` config option. When using the `trace_methods` config option with wild cards,
this enables considerable reduction of overhead by limiting the number of spans captured and reported
(see more details in config documentation).
NOTE: Using wildcards is still not the recommended approach for the `trace_methods` feature.
* Add `Transaction#addCustomContext(String key, String|Number|boolean value)` to public API
* Added support for AsyncHttpClient 2.x
* Added https://www.elastic.co/guide/en/apm/agent/java/current/config-core.html#config-global-labels[`global_labels`] configuration option.
This requires APM Server 7.2+.
* Added basic support for JMS- distributed tracing for basic scenarios of `send`, `receive`, `receiveNoWait` and `onMessage`.
Both Queues and Topics are supported.
Async `send` APIs are not supported in this version. 
NOTE: This feature is currently marked as "Incubating" and is disabled by default. In order to enable,
it is required to set the
https://www.elastic.co/guide/en/apm/agent/java/1.x/config-core.html#config-disable-instrumentations[`disable_instrumentations`] 
configuration property to an empty string.
* Improved OSGi support: added a configuration option for `bootdelegation` packages {pull}641[#641]
* Better span names for SQL spans. For example, `SELECT FROM user` instead of just `SELECT` {pull}633[#633]

[float]
===== Bug Fixes
* ClassCastException related to async instrumentation of Pilotfish Executor causing thread hang (applied workaround)
* NullPointerException when computing Servlet transaction name with null HTTP method name
* FileNotFoundException when trying to find implementation version of jar with encoded URL
* NullPointerException when closing Apache AsyncHttpClient request producer
* Fixes loading of `elasticapm.properties` for Spring Boot applications
* Fix startup error on WebLogic 12.2.1.2.0 {pull}649[#649]
* Disable metrics reporting and APM Server health check when active=false {pull}653[#653]

[[release-notes-1.6.1]]
==== 1.6.1 - 2019/04/26

[float]
===== Bug Fixes
* Fixes transaction name for non-sampled transactions https://github.com/elastic/apm-agent-java/issues/581[#581]
* Makes log_file option work again https://github.com/elastic/apm-agent-java/issues/594[#594]
* Async context propagation fixes
** Fixing some async mechanisms lifecycle issues https://github.com/elastic/apm-agent-java/issues/605[#605]
** Fixes exceptions when using WildFly managed executor services https://github.com/elastic/apm-agent-java/issues/589[#589]
** Exclude glassfish Executor which does not permit wrapped runnables https://github.com/elastic/apm-agent-java/issues/596[#596]
** Exclude DumbExecutor https://github.com/elastic/apm-agent-java/issues/598[#598]
* Fixes Manifest version reading error to support `jar:file` protocol https://github.com/elastic/apm-agent-java/issues/601[#601]
* Fixes transaction name for non-sampled transactions https://github.com/elastic/apm-agent-java/issues/597[#597]
* Fixes potential classloader deadlock by preloading `FileSystems.getDefault()` https://github.com/elastic/apm-agent-java/issues/603[#603]

[[release-notes-1.6.0]]
==== 1.6.0 - 2019/04/16

[float]
===== Related Announcements
* Java APM Agent became part of the Cloud Foundry Java Buildpack as of https://github.com/cloudfoundry/java-buildpack/releases/tag/v4.19[Release v4.19]
 
[float]
===== Features
* Support Apache HttpAsyncClient - span creation and cross-service trace context propagation
* Added the `jvm.thread.count` metric, indicating the number of live threads in the JVM (daemon and non-daemon) 
* Added support for WebLogic
* Added support for Spring `@Scheduled` and EJB `@Schedule` annotations - https://github.com/elastic/apm-agent-java/pull/569[#569]

[float]
===== Bug Fixes
* Avoid that the agent blocks server shutdown in case the APM Server is not available - https://github.com/elastic/apm-agent-java/pull/554[#554]
* Public API annotations improper retention prevents it from being used with Groovy - https://github.com/elastic/apm-agent-java/pull/567[#567]
* Eliminate side effects of class loading related to Instrumentation matching mechanism

[[release-notes-1.5.0]]
==== 1.5.0 - 2019/03/26

[float]
===== Potentially breaking changes
* If you didn't explicitly set the https://www.elastic.co/guide/en/apm/agent/java/master/config-core.html#config-service-name[`service_name`]
previously and you are dealing with a servlet-based application (including Spring Boot),
your `service_name` will change.
See the documentation for https://www.elastic.co/guide/en/apm/agent/java/master/config-core.html#config-service-name[`service_name`]
and the corresponding section in _Features_ for more information.
Note: this requires APM Server 7.0+. If using previous versions, nothing will change.

[float]
===== Features
* Added property `"allow_path_on_hierarchy"` to JAX-RS plugin, to lookup inherited usage of `@path`
* Support for number and boolean labels in the public API {pull}497[497].
This change also renames `tag` to `label` on the API level to be compliant with the https://github.com/elastic/ecs#-base-fields[Elastic Common Schema (ECS)].
The `addTag(String, String)` method is still supported but deprecated in favor of `addLabel(String, String)`.
As of version 7.x of the stack, labels will be stored under `labels` in Elasticsearch.
Previously, they were stored under `context.tags`.
* Support async queries made by Elasticsearch REST client 
* Added `setStartTimestamp(long epochMicros)` and `end(long epochMicros)` API methods to `Span` and `Transaction`,
allowing to set custom start and end timestamps.
* Auto-detection of the `service_name` based on the `<display-name>` element of the `web.xml` with a fallback to the servlet context path.
If you are using a spring-based application, the agent will use the setting for `spring.application.name` for its `service_name`.
See the documentation for https://www.elastic.co/guide/en/apm/agent/java/master/config-core.html#config-service-name[`service_name`]
for more information.
Note: this requires APM Server 7.0+. If using previous versions, nothing will change.
* Previously, enabling https://www.elastic.co/guide/en/apm/agent/java/master/config-core.html#config-capture-body[`capture_body`] could only capture form parameters.
Now it supports all UTF-8 encoded plain-text content types.
The option https://www.elastic.co/guide/en/apm/agent/java/master/config-http.html#config-capture-body-content-types[`capture_body_content_types`]
controls which `Content-Type`s should be captured.
* Support async calls made by OkHttp client (`Call#enqueue`)
* Added support for providing config options on agent attach.
** CLI example: `--config server_urls=http://localhost:8200,http://localhost:8201`
** API example: `ElasticApmAttacher.attach(Map.of("server_urls", "http://localhost:8200,http://localhost:8201"));`

[float]
===== Bug Fixes
* Logging integration through MDC is not working properly - https://github.com/elastic/apm-agent-java/issues/499[#499]
* ClassCastException with adoptopenjdk/openjdk11-openj9 - https://github.com/elastic/apm-agent-java/issues/505[#505]
* Span count limitation is not working properly - reported https://discuss.elastic.co/t/kibana-apm-not-showing-spans-which-are-visible-in-discover-too-many-spans/171690[in our forum]
* Java agent causes Exceptions in Alfresco cluster environment due to failure in the instrumentation of Hazelcast `Executor`s - reported https://discuss.elastic.co/t/cant-run-apm-java-agent-in-alfresco-cluster-environment/172962[in our forum]

[[release-notes-1.4.0]]
==== 1.4.0 - 2019/02/14

[float]
===== Features
* Added support for sync calls of OkHttp client
* Added support for context propagation for `java.util.concurrent.ExecutorService`s
* The `trace_methods` configuration now allows to omit the method matcher.
   Example: `com.example.*` traces all classes and methods within the `com.example` package and sub-packages.
* Added support for JSF. Tested on WildFly, WebSphere Liberty and Payara with embedded JSF implementation and on Tomcat and Jetty with
 MyFaces 2.2 and 2.3
* Introduces a new configuration option `disable_metrics` which disables the collection of metrics via a wildcard expression.
* Support for HttpUrlConnection
* Adds `subtype` and `action` to spans. This replaces former typing mechanism where type, subtype and action were all set through
   the type in an hierarchical dotted-syntax. In order to support existing API usages, dotted types are parsed into subtype and action, 
   however `Span.createSpan` and `Span.setType` are deprecated starting this version. Instead, type-less spans can be created using the new 
   `Span.startSpan` API and typed spans can be created using the new `Span.startSpan(String type, String subtype, String action)` API
* Support for JBoss EAP 6.4, 7.0, 7.1 and 7.2
* Improved startup times
* Support for SOAP (JAX-WS).
   SOAP client create spans and propagate context.
   Transactions are created for `@WebService` classes and `@WebMethod` methods.  

[float]
===== Bug Fixes
* Fixes a failure in BitBucket when agent deployed https://github.com/elastic/apm-agent-java/issues/349[#349]
* Fixes increased CPU consumption https://github.com/elastic/apm-agent-java/issues/453[#453] and https://github.com/elastic/apm-agent-java/issues/443[#443]
* Fixed some OpenTracing bridge functionalities that were not working when auto-instrumentation is disabled
* Fixed an error occurring when ending an OpenTracing span before deactivating
* Sending proper `null` for metrics that have a NaN value
* Fixes JVM crash with Java 7 https://github.com/elastic/apm-agent-java/issues/458[#458]
* Fixes an application deployment failure when using EclipseLink and `trace_methods` configuration https://github.com/elastic/apm-agent-java/issues/474[#474]

[[release-notes-1.3.0]]
==== 1.3.0 - 2019/01/10

[float]
===== Features
* The agent now collects system and JVM metrics https://github.com/elastic/apm-agent-java/pull/360[#360]
* Add API methods `ElasticApm#startTransactionWithRemoteParent` and `Span#injectTraceHeaders` to allow for manual context propagation https://github.com/elastic/apm-agent-java/pull/396[#396].
* Added `trace_methods` configuration option which lets you define which methods in your project or 3rd party libraries should be traced.
   To create spans for all `public` methods of classes whose name ends in `Service` which are in a sub-package of `org.example.services` use this matcher:
   `public org.example.services.*.*Service#*` https://github.com/elastic/apm-agent-java/pull/398[#398]
* Added span for `DispatcherServlet#render` https://github.com/elastic/apm-agent-java/pull/409[#409].
* Flush reporter on shutdown to make sure all recorded Spans are sent to the server before the programm exits https://github.com/elastic/apm-agent-java/pull/397[#397]
* Adds Kubernetes https://github.com/elastic/apm-agent-java/issues/383[#383] and Docker metadata to, enabling correlation with the Kibana Infra UI.
* Improved error handling of the Servlet Async API https://github.com/elastic/apm-agent-java/issues/399[#399]
* Support async API’s used with AsyncContext.start https://github.com/elastic/apm-agent-java/issues/388[#388]

[float]
===== Bug Fixes
* Fixing a potential memory leak when there is no connection with APM server
* Fixes NoSuchMethodError CharBuffer.flip() which occurs when using the Elasticsearch RestClient and Java 7 or 8 https://github.com/elastic/apm-agent-java/pull/401[#401]

 
[[release-notes-1.2.0]]
==== 1.2.0 - 2018/12/19

[float]
===== Features
* Added `capture_headers` configuration option.
   Set to `false` to disable capturing request and response headers.
   This will reduce the allocation rate of the agent and can save you network bandwidth and disk space.
* Makes the API methods `addTag`, `setName`, `setType`, `setUser` and `setResult` fluent, so that calls can be chained. 

[float]
===== Bug Fixes
* Catch all errors thrown within agent injected code
* Enable public APIs and OpenTracing bridge to work properly in OSGi systems, fixes https://github.com/elastic/apm-agent-java/issues/362[this WildFly issue]
* Remove module-info.java to enable agent working on early Tomcat 8.5 versions
* Fix https://github.com/elastic/apm-agent-java/issues/371[async Servlet API issue]

[[release-notes-1.1.0]]
==== 1.1.0 - 2018/11/28

[float]
===== Features
* Some memory allocation improvements
* Enabling bootdelegation for agent classes in Atlassian OSGI systems

[float]
===== Bug Fixes
* Update dsl-json which fixes a memory leak.
 See https://github.com/ngs-doo/dsl-json/pull/102[ngs-doo/dsl-json#102] for details. 
* Avoid `VerifyError`s by non instrumenting classes compiled for Java 4 or earlier
* Enable APM Server URL configuration with path (fixes #339)
* Reverse `system.hostname` and `system.platform` order sent to APM server

[[release-notes-1.0.1]]
==== 1.0.1 - 2018/11/15

[float]
===== Bug Fixes
* Fixes NoSuchMethodError CharBuffer.flip() which occurs when using the Elasticsearch RestClient and Java 7 or 8 {pull}313[#313]

[[release-notes-1.0.0]]
==== 1.0.0 - 2018/11/14

[float]
===== Breaking changes
* Remove intake v1 support. This version requires APM Server 6.5.0+ which supports the intake api v2.
   Until the time the APM Server 6.5.0 is officially released,
   you can test with docker by pulling the APM Server image via
   `docker pull docker.elastic.co/apm/apm-server:6.5.0-SNAPSHOT`. 

[float]
===== Features
* Adds `@CaptureTransaction` and `@CaptureSpan` annotations which let you declaratively add custom transactions and spans.
   Note that it is required to configure the `application_packages` for this to work.
   See the https://www.elastic.co/guide/en/apm/agent/java/master/public-api.html#api-annotation[documentation] for more information.
* The public API now supports to activate a span on the current thread.
   This makes the span available via `ElasticApm#currentSpan()`
   Refer to the https://www.elastic.co/guide/en/apm/agent/java/master/public-api.html#api-span-activate[documentation] for more details.
* Capturing of Elasticsearch RestClient 5.0.2+ calls.
   Currently, the `*Async` methods are not supported, only their synchronous counterparts.
* Added API methods to enable correlating the spans created from the JavaScrip Real User Monitoring agent with the Java agent transaction.
   More information can be found in the https://www.elastic.co/guide/en/apm/agent/java/master/public-api.html#api-ensure-parent-id[documentation].
* Added `Transaction.isSampled()` and `Span.isSampled()` methods to the public API
* Added `Transaction#setResult` to the public API {pull}293[#293]

[float]
===== Bug Fixes
* Fix for situations where status code is reported as `200`, even though it actually was `500` {pull}225[#225]
* Capturing the username now properly works when using Spring security {pull}183[#183]

[[release-notes-1.0.0.rc1]]
==== 1.0.0.RC1 - 2018/11/06

[float]
===== Breaking changes
* Remove intake v1 support. This version requires APM Server 6.5.0+ which supports the intake api v2.
   Until the time the APM Server 6.5.0 is officially released,
   you can test with docker by pulling the APM Server image via
   `docker pull docker.elastic.co/apm/apm-server:6.5.0-SNAPSHOT`.
* Wildcard patterns are case insensitive by default. Prepend `(?-i)` to make the matching case sensitive.

[float]
===== Features
* Support for Distributed Tracing
* Adds `@CaptureTransaction` and `@CaptureSpan` annotations which let you declaratively add custom transactions and spans.
   Note that it is required to configure the `application_packages` for this to work.
   See the https://www.elastic.co/guide/en/apm/agent/java/master/public-api.html#api-annotation[documentation] for more information.
* The public API now supports to activate a span on the current thread.
   This makes the span available via `ElasticApm#currentSpan()`
   Refer to the https://www.elastic.co/guide/en/apm/agent/java/master/public-api.html#api-span-activate[documentation] for more details.
* Capturing of Elasticsearch RestClient 5.0.2+ calls.
   Currently, the `*Async` methods are not supported, only their synchronous counterparts.
* Added API methods to enable correlating the spans created from the JavaScrip Real User Monitoring agent with the Java agent transaction.
   More information can be found in the https://www.elastic.co/guide/en/apm/agent/java/master/public-api.html#api-ensure-parent-id[documentation].
* Microsecond accurate timestamps {pull}261[#261]
* Support for JAX-RS annotations.
Transactions are named based on your resources (`ResourceClass#resourceMethod`).

[float]
===== Bug Fixes
* Fix for situations where status code is reported as `200`, even though it actually was `500` {pull}225[#225]

[[release-notes-0.8.x]]
=== Java Agent version 0.8.x

[[release-notes-0.8.0]]
==== 0.8.0

[float]
===== Breaking changes
* Wildcard patterns are case insensitive by default. Prepend `(?-i)` to make the matching case sensitive.

[float]
===== Features
* Wildcard patterns are now not limited to only one wildcard in the middle and can be arbitrarily complex now.
   Example: `*foo*bar*baz`.
* Support for JAX-RS annotations.
   Transactions are named based on your resources (`ResourceClass#resourceMethod`).

[[release-notes-0.7.x]]
=== Java Agent version 0.7.x

[[release-notes-0.7.1]]
==== 0.7.1 - 2018/10/24

[float]
===== Bug Fixes
* Avoid recycling transactions twice {pull}178[#178]

[[release-notes-0.7.0]]
==== 0.7.0 - 2018/09/12

[float]
===== Breaking changes
* Removed `ElasticApm.startSpan`. Spans can now only be created from their transactions via `Transaction#createSpan`.
* `ElasticApm.startTransaction` and `Transaction#createSpan` don't activate the transaction and spans
   and are thus not available via `ElasticApm.activeTransaction` and `ElasticApm.activeSpan`.

[float]
===== Features
* Public API
** Add `Span#captureException` and `Transaction#captureException` to public API.
      `ElasticApm.captureException` is deprecated now. Use `ElasticApm.currentSpan().captureException(exception)` instead.
** Added `Transaction.getId` and `Span.getId` methods 
* Added support for async servlet requests
* Added support for Payara/Glassfish
* Incubating support for Apache HttpClient
* Support for Spring RestTemplate
* Added configuration options `use_path_as_transaction_name` and `url_groups`,
   which allow to use the URL path as the transaction name.
   As that could contain path parameters, like `/user/$userId` however,
   You can set the `url_groups` option to define a wildcard pattern, like `/user/*`,
   to group those paths together.
   This is especially helpful when using an unsupported Servlet API-based framework. 
* Support duration suffixes (`ms`, `s` and `m`) for duration configuration options.
   Not using the duration suffix logs out a deprecation warning and will not be supported in future versions.
* Add ability to add multiple APM server URLs, which enables client-side load balancing.
   The configuration option `server_url` has been renamed to `server_urls` to reflect this change.
   However, `server_url` still works for backwards compatibility.
* The configuration option `service_name` is now optional.
   It defaults to the main class name,
   the name of the executed jar file (removing the version number),
   or the application server name (for example `tomcat-application`).
   In a lot of cases,
   you will still want to set the `service_name` explicitly.
   But it helps getting started and seeing data easier,
   as there are no required configuration options anymore.
   In the future we will most likely determine more useful application names for Servlet API-based applications.<|MERGE_RESOLUTION|>--- conflicted
+++ resolved
@@ -30,12 +30,9 @@
 ===== Features
 * Gracefully abort agent init when running on a known Java 8 buggy JVM {pull}1075[#1075].
 * Add support for <<supported-databases, Redis Redisson client>>
-<<<<<<< HEAD
-* Do not instrument Servlet API before 3.0 {pull}1077[#1077]
-=======
 * Makes <<config-instrument>>, <<config-trace-methods>>, and <<config-disable-instrumentations>> dynamic.
   Note that changing these values at runtime can slow down the application temporarily.
->>>>>>> a9005e1a
+* Do not instrument Servlet API before 3.0 {pull}1077[#1077]
 
 [float]
 ===== Bug fixes
