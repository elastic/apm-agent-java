--- conflicted
+++ resolved
@@ -35,12 +35,9 @@
 * Added microsecond durations with `us` as unit - {pull}2496[#2496]
 * Added support for dropping fast exit spans - {pull}2491[#2491]
 * Added support for collecting statistics about dropped exit spans - {pull}2505[#2505]
-<<<<<<< HEAD
-* Struts action invocations via an action chain result start a new span - {pull}2513[#2513]
-=======
 * Making AWS Lambda instrumentation GA - includes some changes in Lambda transaction metadata fields and a dedicated flush HTTP request
 to the AWS Lambda extension - {pull}2424[#2424]
->>>>>>> 664e4ff4
+* Struts action invocations via an action chain result start a new span - {pull}2513[#2513]
 
 [float]
 ===== Performance improvements
