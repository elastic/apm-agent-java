--- conflicted
+++ resolved
@@ -28,12 +28,9 @@
 
 * Add support for <<supported-databases, Redis Lettuce client>>
 * Add `context.message.age.ms` field for JMS message receiving spans and transactions - {pull}970[#970]
-<<<<<<< HEAD
-* Add instrumentation for external process execution through `java.lang.Process` and Apache `commons-exec` - {pull}903[#903]
-=======
 * Instrument log4j Logger#error(String, Throwable) (#919)
   Automatically captures exceptions when calling `logger.error("message", exception)`
->>>>>>> abba3ebe
+* Add instrumentation for external process execution through `java.lang.Process` and Apache `commons-exec` - {pull}903[#903]
 
 [float]
 ===== Bug Fixes
