ifdef::env-github[]
NOTE: Release notes are best read in our documentation at
https://www.elastic.co/guide/en/apm/agent/java/current/release-notes.html[elastic.co]
endif::[]

////
[[release-notes-x.x.x]]
==== x.x.x - YYYY/MM/DD

[float]
===== Breaking changes

[float]
===== Features
* Cool new feature: {pull}2526[#2526]

[float]
===== Bug fixes
////

=== Unreleased

[[release-notes-1.13.0]]
==== 1.13.0 (Next)

[float]
===== Features

* Add support for <<supported-databases, Redis Lettuce client>>
* Add `context.message.age.ms` field for JMS message receiving spans and transactions - {pull}970[#970]
* Instrument log4j Logger#error(String, Throwable) ({pull}919[#919]) Automatically captures exceptions when calling `logger.error("message", exception)`
* Add instrumentation for external process execution through `java.lang.Process` and Apache `commons-exec` - {pull}903[#903]
* Add `destination` fields to exit span contexts - {pull}976[#976]
* Removed `context.message.topic.name` field. - {pull}993[#993]
<<<<<<< HEAD
* Add a sampling profiler based on https://github.com/jvm-profiling-tools/async-profiler[async-profiler].
  This is a low-overhead way of seeing which methods make your transactions slow.
  See <<config-profiling>> for more details.
=======
* Add Kafka support, currently marked as `incubating` (off by default), until binary traceparent header is implemented - {pull}981[#981]
>>>>>>> 84218566

[float]
===== Bug Fixes

* Fix parsing value of `trace_methods` configuration property {pull}930[#930]
* Workaround for `java.util.logging` deadlock {pull}965[#965]
* JMS should propagate traceparent header when transactions are not sampled {pull}999[#999]

[[release-notes-1.x]]
=== Java Agent version 1.x

[[release-notes-1.12.0]]
==== 1.12.0 - 2019/11/21

[float]
===== Features
* JMS Enhancements {pull}911[#911]:
** Add special handling for temporary queues/topics
** Capture message bodies of text Messages
*** Rely on the existing `ELASTIC_APM_CAPTURE_BODY` agent config option (off by default).
*** Send as `context.message.body`
*** Limit size to 10000 characters. If longer than this size, trim to 9999 and append with ellipsis
** Introduce the `ignore_message_queues` configuration to disable instrumentation (message tagging) for specific 
      queues/topics as suggested in {pull}710[#710]
** Capture predefined message headers and all properties
*** Rely on the existing `ELASTIC_APM_CAPTURE_HEADERS` agent config option.
*** Send as `context.message.headers`
*** Sanitize sensitive headers/properties based on the `sanitize_field_names` config option
* Added support for the MongoDB sync driver. See https://www.elastic.co/guide/en/apm/agent/java/master/supported-technologies-details.html#supported-databases[supported data stores].

[float]
===== Bug Fixes
* JDBC regression- `PreparedStatement#executeUpdate()` and `PreparedStatement#executeLargeUpdate()` are not traced {pull}918[#918]
* When systemd cgroup driver is used, the discovered Kubernetes pod UID contains "_" instead of "-" {pull}920[#920]
* DB2 jcc4 driver is not traced properly {pull}926[#926]

[[release-notes-1.11.0]]
==== 1.11.0 - 2019/10/31

[float]
===== Features
* Add the ability to configure a unique name for a JVM within a service through the
https://www.elastic.co/guide/en/apm/agent/java/master/config-core.html#config-service-node-name[`service_node_name`]
config option]
* Add ability to ignore some exceptions to be reported as errors https://www.elastic.co/guide/en/apm/agent/java/master/config-core.html#config-ignore-exceptions[ignore_exceptions]
* Applying new logic for JMS `javax.jms.MessageConsumer#receive` so that, instead of the transaction created for the 
   polling method itself (ie from `receive` start to end), the agent will create a transaction attempting to capture 
   the code executed during actual message handling.
   This logic is suitable for environments where polling APIs are invoked within dedicated polling threads.
   This polling transaction creation strategy can be reversed through a configuration option (`message_polling_transaction_strategy`) 
   that is not exposed in the properties file by default.  
* Send IP obtained through `javax.servlet.ServletRequest#getRemoteAddr()` in `context.request.socket.remote_address` 
   instead of parsing from headers {pull}889[#889]
* Added `ElasticApmAttacher.attach(String propertiesLocation)` to specify a custom properties location
* Logs message when `transaction_max_spans` has been exceeded {pull}849[#849]
* Report the number of affected rows by a SQL statement (UPDATE,DELETE,INSERT) in 'affected_rows' span attribute {pull}707[#707]
* Add https://www.elastic.co/guide/en/apm/agent/java/master/public-api.html#api-traced[`@Traced`] annotation which either creates a span or a transaction, depending on the context
* Report JMS destination as a span/transaction context field {pull}906[#906]
* Added https://www.elastic.co/guide/en/apm/agent/java/master/config-jmx.html#config-capture-jmx-metrics[`capture_jmx_metrics`] configuration option

[float]
===== Bug Fixes
* JMS creates polling transactions even when the API invocations return without a message
* Support registering MBeans which are added after agent startup

[[release-notes-1.10.0]]
==== 1.10.0 - 2019/09/30

[float]
===== Features
* Add ability to manually specify reported https://www.elastic.co/guide/en/apm/agent/java/master/config-core.html#config-hostname[hostname]
* Add support for https://www.elastic.co/guide/en/apm/agent/java/master/supported-technologies-details.html#supported-databases[Redis Jedis client]
* Add support for identifying target JVM to attach apm agent to using JMV property. See also the documentation of the https://www.elastic.co/guide/en/apm/agent/java/master/setup-attach-cli.html#setup-attach-cli-usage-list[`--include` and `--exclude` flags]
* Added https://www.elastic.co/guide/en/apm/agent/java/master/config-jmx.html#config-capture-jmx-metrics[`capture_jmx_metrics`] configuration option
* Improve servlet error capture {pull}812[#812]
  Among others, now also takes Spring MVC `@ExceptionHandler`s into account 
* Instrument Logger#error(String, Throwable) {pull}821[#821]
  Automatically captures exceptions when calling `logger.error("message", exception)`
* Easier log correlation with https://github.com/elastic/java-ecs-logging. See https://www.elastic.co/guide/en/apm/agent/java/master/log-correlation.html[docs].
* Avoid creating a temp agent file for each attachment {pull}859[#859]
* Instrument `View#render` instead of `DispatcherServlet#render` {pull}829[#829]
  This makes the transaction breakdown graph more useful. Instead of `dispatcher-servlet`, the graph now shows a type which is based on the view name, for example, `FreeMarker` or `Thymeleaf`.

[float]
===== Bug Fixes
* Error in log when setting https://www.elastic.co/guide/en/apm/agent/java/current/config-reporter.html#config-server-urls[server_urls] 
 to an empty string - `co.elastic.apm.agent.configuration.ApmServerConfigurationSource - Expected previousException not to be null`
* Avoid terminating the TCP connection to APM Server when polling for configuration updates {pull}823[#823]
 
[[release-notes-1.9.0]]
==== 1.9.0 - 2019/08/22

[float]
===== Features
* Upgrading supported OpenTracing version from 0.31 to 0.33
* Added annotation and meta-annotation matching support for `trace_methods`, for example:
** `public @java.inject.* org.example.*` (for annotation)
** `public @@javax.enterprise.context.NormalScope org.example.*` (for meta-annotation)
* The runtime attachment now also works when the `tools.jar` or the `jdk.attach` module is not available.
This means you don't need a full JDK installation - the JRE is sufficient.
This makes the runtime attachment work in more environments such as minimal Docker containers.
Note that the runtime attachment currently does not work for OSGi containers like those used in many application servers such as JBoss and WildFly.
See the https://www.elastic.co/guide/en/apm/agent/java/master/setup-attach-cli.html[documentation] for more information.
* Support for Hibernate Search

[float]
===== Bug Fixes
* A warning in logs saying APM server is not available when using 1.8 with APM server 6.x.
Due to that, agent 1.8.0 will silently ignore non-string labels, even if used with APM server of versions 6.7.x or 6.8.x that support such.
If APM server version is <6.7 or 7.0+, this should have no effect. Otherwise, upgrade the Java agent to 1.9.0+.
* `ApacheHttpAsyncClientInstrumentation` matching increases startup time considerably
* Log correlation feature is active when `active==false`
* Tomcat's memory leak prevention mechanism is causing a... memory leak. JDBC statement map is leaking in Tomcat if the application that first used it is udeployed/redeployed.
See https://discuss.elastic.co/t/elastic-apm-agent-jdbchelper-seems-to-use-a-lot-of-memory/195295[this related discussion].

[float]
==== Breaking Changes
* The `apm-agent-attach.jar` is not executable anymore.
Use `apm-agent-attach-standalone.jar` instead. 

[[release-notes-1.8.0]]
==== 1.8.0 - 2019/07/30

[float]
===== Features
* Added support for tracking https://www.elastic.co/guide/en/kibana/7.3/transactions.html[time spent by span type].
   Can be disabled by setting https://www.elastic.co/guide/en/apm/agent/java/current/config-core.html#config-breakdown-metrics[`breakdown_metrics`] to `false`. 
* Added support for https://www.elastic.co/guide/en/kibana/7.3/agent-configuration.html[central configuration].
   Can be disabled by setting https://www.elastic.co/guide/en/apm/agent/java/current/config-core.html#config-central-config[`central_config`] to `false`.
* Added support for Spring's JMS flavor - instrumenting `org.springframework.jms.listener.SessionAwareMessageListener`
* Added support to legacy ApacheHttpClient APIs (which adds support to Axis2 configured to use ApacheHttpClient)
* Added support for setting https://www.elastic.co/guide/en/apm/agent/java/1.x/config-reporter.html#config-server-urls[`server_urls`] dynamically via properties file {pull}723[#723]
* Added https://www.elastic.co/guide/en/apm/agent/java/current/config-core.html#config-config-file[`config_file`] option 
* Added option to use `@javax.ws.rs.Path` value as transaction name https://www.elastic.co/guide/en/apm/agent/java/current/config-jax-rs.html#config-use-jaxrs-path-as-transaction-name[`use_jaxrs_path_as_transaction_name`]
* Instrument quartz jobs https://www.elastic.co/guide/en/apm/agent/java/current/supported-technologies-details.html#supported-scheduling-frameworks[docs]
* SQL parsing improvements {pull}696[#696]
* Introduce priorities for transaction name {pull}748[#748].
   Now uses the path as transaction name if https://www.elastic.co/guide/en/apm/agent/java/current/config-http.html#config-use-path-as-transaction-name[`use_path_as_transaction_name`] is set to `true`
   rather than `ServletClass#doGet`.
   But if a name can be determined from a high level framework,
   like Spring MVC, that takes precedence.
   User-supplied names from the API always take precedence over any others.
* Use JSP path name as transaction name as opposed to the generated servlet class name {pull}751[#751]

[float]
===== Bug Fixes
* Some JMS Consumers and Producers are filtered due to class name filtering in instrumentation matching
* Jetty: When no display name is set and context path is "/" transaction service names will now correctly fall back to configured values
* JDBC's `executeBatch` is not traced
* Drops non-String labels when connected to APM Server < 6.7 to avoid validation errors {pull}687[#687]
* Parsing container ID in cloud foundry garden {pull}695[#695]
* Automatic instrumentation should not override manual results {pull}752[#752]

[float]
===== Breaking changes
* The log correlation feature does not add `span.id` to the MDC anymore but only `trace.id` and `transaction.id` {pull}742[#742].

[[release-notes-1.7.0]]
==== 1.7.0 - 2019/06/13

[float]
===== Features
* Added the `trace_methods_duration_threshold` config option. When using the `trace_methods` config option with wild cards,
this enables considerable reduction of overhead by limiting the number of spans captured and reported
(see more details in config documentation).
NOTE: Using wildcards is still not the recommended approach for the `trace_methods` feature.
* Add `Transaction#addCustomContext(String key, String|Number|boolean value)` to public API
* Added support for AsyncHttpClient 2.x
* Added https://www.elastic.co/guide/en/apm/agent/java/current/config-core.html#config-global-labels[`global_labels`] configuration option.
This requires APM Server 7.2+.
* Added basic support for JMS- distributed tracing for basic scenarios of `send`, `receive`, `receiveNoWait` and `onMessage`.
Both Queues and Topics are supported.
Async `send` APIs are not supported in this version. 
NOTE: This feature is currently marked as "Incubating" and is disabled by default. In order to enable,
it is required to set the
https://www.elastic.co/guide/en/apm/agent/java/1.x/config-core.html#config-disable-instrumentations[`disable_instrumentations`] 
configuration property to an empty string.
* Improved OSGi support: added a configuration option for `bootdelegation` packages {pull}641[#641]
* Better span names for SQL spans. For example, `SELECT FROM user` instead of just `SELECT` {pull}633[#633]

[float]
===== Bug Fixes
* ClassCastException related to async instrumentation of Pilotfish Executor causing thread hang (applied workaround)
* NullPointerException when computing Servlet transaction name with null HTTP method name
* FileNotFoundException when trying to find implementation version of jar with encoded URL
* NullPointerException when closing Apache AsyncHttpClient request producer
* Fixes loading of `elasticapm.properties` for Spring Boot applications
* Fix startup error on WebLogic 12.2.1.2.0 {pull}649[#649]
* Disable metrics reporting and APM Server health check when active=false {pull}653[#653]

[[release-notes-1.6.1]]
==== 1.6.1 - 2019/04/26

[float]
===== Bug Fixes
* Fixes transaction name for non-sampled transactions https://github.com/elastic/apm-agent-java/issues/581[#581]
* Makes log_file option work again https://github.com/elastic/apm-agent-java/issues/594[#594]
* Async context propagation fixes
** Fixing some async mechanisms lifecycle issues https://github.com/elastic/apm-agent-java/issues/605[#605]
** Fixes exceptions when using WildFly managed executor services https://github.com/elastic/apm-agent-java/issues/589[#589]
** Exclude glassfish Executor which does not permit wrapped runnables https://github.com/elastic/apm-agent-java/issues/596[#596]
** Exclude DumbExecutor https://github.com/elastic/apm-agent-java/issues/598[#598]
* Fixes Manifest version reading error to support `jar:file` protocol https://github.com/elastic/apm-agent-java/issues/601[#601]
* Fixes transaction name for non-sampled transactions https://github.com/elastic/apm-agent-java/issues/597[#597]
* Fixes potential classloader deadlock by preloading `FileSystems.getDefault()` https://github.com/elastic/apm-agent-java/issues/603[#603]

[[release-notes-1.6.0]]
==== 1.6.0 - 2019/04/16

[float]
===== Related Announcements
* Java APM Agent became part of the Cloud Foundry Java Buildpack as of https://github.com/cloudfoundry/java-buildpack/releases/tag/v4.19[Release v4.19]
 
[float]
===== Features
* Support Apache HttpAsyncClient - span creation and cross-service trace context propagation
* Added the `jvm.thread.count` metric, indicating the number of live threads in the JVM (daemon and non-daemon) 
* Added support for WebLogic
* Added support for Spring `@Scheduled` and EJB `@Schedule` annotations - https://github.com/elastic/apm-agent-java/pull/569[#569]

[float]
===== Bug Fixes
* Avoid that the agent blocks server shutdown in case the APM Server is not available - https://github.com/elastic/apm-agent-java/pull/554[#554]
* Public API annotations improper retention prevents it from being used with Groovy - https://github.com/elastic/apm-agent-java/pull/567[#567]
* Eliminate side effects of class loading related to Instrumentation matching mechanism

[[release-notes-1.5.0]]
==== 1.5.0 - 2019/03/26

[float]
===== Potentially breaking changes
* If you didn't explicitly set the https://www.elastic.co/guide/en/apm/agent/java/master/config-core.html#config-service-name[`service_name`]
previously and you are dealing with a servlet-based application (including Spring Boot),
your `service_name` will change.
See the documentation for https://www.elastic.co/guide/en/apm/agent/java/master/config-core.html#config-service-name[`service_name`]
and the corresponding section in _Features_ for more information.
Note: this requires APM Server 7.0+. If using previous versions, nothing will change.

[float]
===== Features
* Added property `"allow_path_on_hierarchy"` to JAX-RS plugin, to lookup inherited usage of `@path`
* Support for number and boolean labels in the public API {pull}497[497].
This change also renames `tag` to `label` on the API level to be compliant with the https://github.com/elastic/ecs#-base-fields[Elastic Common Schema (ECS)].
The `addTag(String, String)` method is still supported but deprecated in favor of `addLabel(String, String)`.
As of version 7.x of the stack, labels will be stored under `labels` in Elasticsearch.
Previously, they were stored under `context.tags`.
* Support async queries made by Elasticsearch REST client 
* Added `setStartTimestamp(long epochMicros)` and `end(long epochMicros)` API methods to `Span` and `Transaction`,
allowing to set custom start and end timestamps.
* Auto-detection of the `service_name` based on the `<display-name>` element of the `web.xml` with a fallback to the servlet context path.
If you are using a spring-based application, the agent will use the setting for `spring.application.name` for its `service_name`.
See the documentation for https://www.elastic.co/guide/en/apm/agent/java/master/config-core.html#config-service-name[`service_name`]
for more information.
Note: this requires APM Server 7.0+. If using previous versions, nothing will change.
* Previously, enabling https://www.elastic.co/guide/en/apm/agent/java/master/config-core.html#config-capture-body[`capture_body`] could only capture form parameters.
Now it supports all UTF-8 encoded plain-text content types.
The option https://www.elastic.co/guide/en/apm/agent/java/master/config-http.html#config-capture-body-content-types[`capture_body_content_types`]
controls which `Content-Type`s should be captured.
* Support async calls made by OkHttp client (`Call#enqueue`)
* Added support for providing config options on agent attach.
** CLI example: `--config server_urls=http://localhost:8200,http://localhost:8201`
** API example: `ElasticApmAttacher.attach(Map.of("server_urls", "http://localhost:8200,http://localhost:8201"));`

[float]
===== Bug Fixes
* Logging integration through MDC is not working properly - https://github.com/elastic/apm-agent-java/issues/499[#499]
* ClassCastException with adoptopenjdk/openjdk11-openj9 - https://github.com/elastic/apm-agent-java/issues/505[#505]
* Span count limitation is not working properly - reported https://discuss.elastic.co/t/kibana-apm-not-showing-spans-which-are-visible-in-discover-too-many-spans/171690[in our forum]
* Java agent causes Exceptions in Alfresco cluster environment due to failure in the instrumentation of Hazelcast `Executor`s - reported https://discuss.elastic.co/t/cant-run-apm-java-agent-in-alfresco-cluster-environment/172962[in our forum]

[[release-notes-1.4.0]]
==== 1.4.0 - 2019/02/14

[float]
===== Features
* Added support for sync calls of OkHttp client
* Added support for context propagation for `java.util.concurrent.ExecutorService`s
* The `trace_methods` configuration now allows to omit the method matcher.
   Example: `com.example.*` traces all classes and methods within the `com.example` package and sub-packages.
* Added support for JSF. Tested on WildFly, WebSphere Liberty and Payara with embedded JSF implementation and on Tomcat and Jetty with
 MyFaces 2.2 and 2.3
* Introduces a new configuration option `disable_metrics` which disables the collection of metrics via a wildcard expression.
* Support for HttpUrlConnection
* Adds `subtype` and `action` to spans. This replaces former typing mechanism where type, subtype and action were all set through
   the type in an hierarchical dotted-syntax. In order to support existing API usages, dotted types are parsed into subtype and action, 
   however `Span.createSpan` and `Span.setType` are deprecated starting this version. Instead, type-less spans can be created using the new 
   `Span.startSpan` API and typed spans can be created using the new `Span.startSpan(String type, String subtype, String action)` API
* Support for JBoss EAP 6.4, 7.0, 7.1 and 7.2
* Improved startup times
* Support for SOAP (JAX-WS).
   SOAP client create spans and propagate context.
   Transactions are created for `@WebService` classes and `@WebMethod` methods.  

[float]
===== Bug Fixes
* Fixes a failure in BitBucket when agent deployed https://github.com/elastic/apm-agent-java/issues/349[#349]
* Fixes increased CPU consumption https://github.com/elastic/apm-agent-java/issues/453[#453] and https://github.com/elastic/apm-agent-java/issues/443[#443]
* Fixed some OpenTracing bridge functionalities that were not working when auto-instrumentation is disabled
* Fixed an error occurring when ending an OpenTracing span before deactivating
* Sending proper `null` for metrics that have a NaN value
* Fixes JVM crash with Java 7 https://github.com/elastic/apm-agent-java/issues/458[#458]
* Fixes an application deployment failure when using EclipseLink and `trace_methods` configuration https://github.com/elastic/apm-agent-java/issues/474[#474]

[[release-notes-1.3.0]]
==== 1.3.0 - 2019/01/10

[float]
===== Features
* The agent now collects system and JVM metrics https://github.com/elastic/apm-agent-java/pull/360[#360]
* Add API methods `ElasticApm#startTransactionWithRemoteParent` and `Span#injectTraceHeaders` to allow for manual context propagation https://github.com/elastic/apm-agent-java/pull/396[#396].
* Added `trace_methods` configuration option which lets you define which methods in your project or 3rd party libraries should be traced.
   To create spans for all `public` methods of classes whose name ends in `Service` which are in a sub-package of `org.example.services` use this matcher:
   `public org.example.services.*.*Service#*` https://github.com/elastic/apm-agent-java/pull/398[#398]
* Added span for `DispatcherServlet#render` https://github.com/elastic/apm-agent-java/pull/409[#409].
* Flush reporter on shutdown to make sure all recorded Spans are sent to the server before the programm exits https://github.com/elastic/apm-agent-java/pull/397[#397]
* Adds Kubernetes https://github.com/elastic/apm-agent-java/issues/383[#383] and Docker metadata to, enabling correlation with the Kibana Infra UI.
* Improved error handling of the Servlet Async API https://github.com/elastic/apm-agent-java/issues/399[#399]
* Support async API’s used with AsyncContext.start https://github.com/elastic/apm-agent-java/issues/388[#388]

[float]
===== Bug Fixes
* Fixing a potential memory leak when there is no connection with APM server
* Fixes NoSuchMethodError CharBuffer.flip() which occurs when using the Elasticsearch RestClient and Java 7 or 8 https://github.com/elastic/apm-agent-java/pull/401[#401]

 
[[release-notes-1.2.0]]
==== 1.2.0 - 2018/12/19

[float]
===== Features
* Added `capture_headers` configuration option.
   Set to `false` to disable capturing request and response headers.
   This will reduce the allocation rate of the agent and can save you network bandwidth and disk space.
* Makes the API methods `addTag`, `setName`, `setType`, `setUser` and `setResult` fluent, so that calls can be chained. 

[float]
===== Bug Fixes
* Catch all errors thrown within agent injected code
* Enable public APIs and OpenTracing bridge to work properly in OSGi systems, fixes https://github.com/elastic/apm-agent-java/issues/362[this WildFly issue]
* Remove module-info.java to enable agent working on early Tomcat 8.5 versions
* Fix https://github.com/elastic/apm-agent-java/issues/371[async Servlet API issue]

[[release-notes-1.1.0]]
==== 1.1.0 - 2018/11/28

[float]
===== Features
* Some memory allocation improvements
* Enabling bootdelegation for agent classes in Atlassian OSGI systems

[float]
===== Bug Fixes
* Update dsl-json which fixes a memory leak.
 See https://github.com/ngs-doo/dsl-json/pull/102[ngs-doo/dsl-json#102] for details. 
* Avoid `VerifyError`s by non instrumenting classes compiled for Java 4 or earlier
* Enable APM Server URL configuration with path (fixes #339)
* Reverse `system.hostname` and `system.platform` order sent to APM server

[[release-notes-1.0.1]]
==== 1.0.1 - 2018/11/15

[float]
===== Bug Fixes
* Fixes NoSuchMethodError CharBuffer.flip() which occurs when using the Elasticsearch RestClient and Java 7 or 8 {pull}313[#313]

[[release-notes-1.0.0]]
==== 1.0.0 - 2018/11/14

[float]
===== Breaking changes
* Remove intake v1 support. This version requires APM Server 6.5.0+ which supports the intake api v2.
   Until the time the APM Server 6.5.0 is officially released,
   you can test with docker by pulling the APM Server image via
   `docker pull docker.elastic.co/apm/apm-server:6.5.0-SNAPSHOT`. 

[float]
===== Features
* Adds `@CaptureTransaction` and `@CaptureSpan` annotations which let you declaratively add custom transactions and spans.
   Note that it is required to configure the `application_packages` for this to work.
   See the https://www.elastic.co/guide/en/apm/agent/java/master/public-api.html#api-annotation[documentation] for more information.
* The public API now supports to activate a span on the current thread.
   This makes the span available via `ElasticApm#currentSpan()`
   Refer to the https://www.elastic.co/guide/en/apm/agent/java/master/public-api.html#api-span-activate[documentation] for more details.
* Capturing of Elasticsearch RestClient 5.0.2+ calls.
   Currently, the `*Async` methods are not supported, only their synchronous counterparts.
* Added API methods to enable correlating the spans created from the JavaScrip Real User Monitoring agent with the Java agent transaction.
   More information can be found in the https://www.elastic.co/guide/en/apm/agent/java/master/public-api.html#api-ensure-parent-id[documentation].
* Added `Transaction.isSampled()` and `Span.isSampled()` methods to the public API
* Added `Transaction#setResult` to the public API {pull}293[#293]

[float]
===== Bug Fixes
* Fix for situations where status code is reported as `200`, even though it actually was `500` {pull}225[#225]
* Capturing the username now properly works when using Spring security {pull}183[#183]

[[release-notes-1.0.0.rc1]]
==== 1.0.0.RC1 - 2018/11/06

[float]
===== Breaking changes
* Remove intake v1 support. This version requires APM Server 6.5.0+ which supports the intake api v2.
   Until the time the APM Server 6.5.0 is officially released,
   you can test with docker by pulling the APM Server image via
   `docker pull docker.elastic.co/apm/apm-server:6.5.0-SNAPSHOT`.
* Wildcard patterns are case insensitive by default. Prepend `(?-i)` to make the matching case sensitive.

[float]
===== Features
* Support for Distributed Tracing
* Adds `@CaptureTransaction` and `@CaptureSpan` annotations which let you declaratively add custom transactions and spans.
   Note that it is required to configure the `application_packages` for this to work.
   See the https://www.elastic.co/guide/en/apm/agent/java/master/public-api.html#api-annotation[documentation] for more information.
* The public API now supports to activate a span on the current thread.
   This makes the span available via `ElasticApm#currentSpan()`
   Refer to the https://www.elastic.co/guide/en/apm/agent/java/master/public-api.html#api-span-activate[documentation] for more details.
* Capturing of Elasticsearch RestClient 5.0.2+ calls.
   Currently, the `*Async` methods are not supported, only their synchronous counterparts.
* Added API methods to enable correlating the spans created from the JavaScrip Real User Monitoring agent with the Java agent transaction.
   More information can be found in the https://www.elastic.co/guide/en/apm/agent/java/master/public-api.html#api-ensure-parent-id[documentation].
* Microsecond accurate timestamps {pull}261[#261]
* Support for JAX-RS annotations.
Transactions are named based on your resources (`ResourceClass#resourceMethod`).

[float]
===== Bug Fixes
* Fix for situations where status code is reported as `200`, even though it actually was `500` {pull}225[#225]

[[release-notes-0.8.x]]
=== Java Agent version 0.8.x

[[release-notes-0.8.0]]
==== 0.8.0

[float]
===== Breaking changes
* Wildcard patterns are case insensitive by default. Prepend `(?-i)` to make the matching case sensitive.

[float]
===== Features
* Wildcard patterns are now not limited to only one wildcard in the middle and can be arbitrarily complex now.
   Example: `*foo*bar*baz`.
* Support for JAX-RS annotations.
   Transactions are named based on your resources (`ResourceClass#resourceMethod`).

[[release-notes-0.7.x]]
=== Java Agent version 0.7.x

[[release-notes-0.7.1]]
==== 0.7.1 - 2018/10/24

[float]
===== Bug Fixes
* Avoid recycling transactions twice {pull}178[#178]

[[release-notes-0.7.0]]
==== 0.7.0 - 2018/09/12

[float]
===== Breaking changes
* Removed `ElasticApm.startSpan`. Spans can now only be created from their transactions via `Transaction#createSpan`.
* `ElasticApm.startTransaction` and `Transaction#createSpan` don't activate the transaction and spans
   and are thus not available via `ElasticApm.activeTransaction` and `ElasticApm.activeSpan`.

[float]
===== Features
* Public API
** Add `Span#captureException` and `Transaction#captureException` to public API.
      `ElasticApm.captureException` is deprecated now. Use `ElasticApm.currentSpan().captureException(exception)` instead.
** Added `Transaction.getId` and `Span.getId` methods 
* Added support for async servlet requests
* Added support for Payara/Glassfish
* Incubating support for Apache HttpClient
* Support for Spring RestTemplate
* Added configuration options `use_path_as_transaction_name` and `url_groups`,
   which allow to use the URL path as the transaction name.
   As that could contain path parameters, like `/user/$userId` however,
   You can set the `url_groups` option to define a wildcard pattern, like `/user/*`,
   to group those paths together.
   This is especially helpful when using an unsupported Servlet API-based framework. 
* Support duration suffixes (`ms`, `s` and `m`) for duration configuration options.
   Not using the duration suffix logs out a deprecation warning and will not be supported in future versions.
* Add ability to add multiple APM server URLs, which enables client-side load balancing.
   The configuration option `server_url` has been renamed to `server_urls` to reflect this change.
   However, `server_url` still works for backwards compatibility.
* The configuration option `service_name` is now optional.
   It defaults to the main class name,
   the name of the executed jar file (removing the version number),
   or the application server name (for example `tomcat-application`).
   In a lot of cases,
   you will still want to set the `service_name` explicitly.
   But it helps getting started and seeing data easier,
   as there are no required configuration options anymore.
   In the future we will most likely determine more useful application names for Servlet API-based applications.<|MERGE_RESOLUTION|>--- conflicted
+++ resolved
@@ -32,13 +32,10 @@
 * Add instrumentation for external process execution through `java.lang.Process` and Apache `commons-exec` - {pull}903[#903]
 * Add `destination` fields to exit span contexts - {pull}976[#976]
 * Removed `context.message.topic.name` field. - {pull}993[#993]
-<<<<<<< HEAD
+* Add Kafka support, currently marked as `incubating` (off by default), until binary traceparent header is implemented - {pull}981[#981]
 * Add a sampling profiler based on https://github.com/jvm-profiling-tools/async-profiler[async-profiler].
   This is a low-overhead way of seeing which methods make your transactions slow.
   See <<config-profiling>> for more details.
-=======
-* Add Kafka support, currently marked as `incubating` (off by default), until binary traceparent header is implemented - {pull}981[#981]
->>>>>>> 84218566
 
 [float]
 ===== Bug Fixes
