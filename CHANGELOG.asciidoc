--- conflicted
+++ resolved
@@ -25,11 +25,8 @@
 
 [float]
 ===== Features
-<<<<<<< HEAD
+* Exceptions that are logged using the fatal log level are now captured (log4j2 only) - {pull}2377[#2377]
 * Add the instance name to `context.destination.service.resource` to JDBC spans, if use_jdbc_service_resource_auto_inference is set to true - {pull}1928[#1928]
-=======
-* Exceptions that are logged using the fatal log level are now captured (log4j2 only) - {pull}2377[#2377]
->>>>>>> 40639896
 
 [float]
 ===== Bug fixes
