--- conflicted
+++ resolved
@@ -25,11 +25,8 @@
 
 [float]
 ===== Features
-<<<<<<< HEAD
+* Added support to selectively enable instrumentations - {pull}2292[#2292]
 * When the MANIFEST.MF of the main jar contains the Implementation-Version attribute, it is used as the default service version (except for application servers) - {pull}1922[#1922]
-=======
-* Added support to selectively enable instrumentations - {pull}2292[#2292]
->>>>>>> 7434123a
 
 [float]
 ===== Bug fixes
