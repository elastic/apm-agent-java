ifdef::env-github[]
NOTE: Release notes are best read in our documentation at
https://www.elastic.co/guide/en/apm/agent/java/current/release-notes.html[elastic.co]
endif::[]

////
[[release-notes-x.x.x]]
==== x.x.x - YYYY/MM/DD

[float]
===== Breaking changes

[float]
===== Features
* Cool new feature: {pull}2526[#2526]

[float]
===== Bug fixes
////

=== Unreleased

[[release-notes-1.19.0]]
==== 1.19.0 - YYYY/MM/DD

[float]
===== Breaking changes

[float]
===== Features
* Migrate some plugins to indy dispatcher {pull}1362[1362] {pull}1366[1366] {pull}1363[1363] {pull}1383[1383] {pull}1368[1368] {pull}1364[1364] {pull}1365[1365] {pull}1367[1367] {pull}1371[1371]

[float]
===== Bug fixes
* Fix instrumentation error for HttpClient - {pull}1402[#1402]
* Eliminate `unsupported class version error` messages related to loading the Java 11 HttpClient plugin in pre-Java-11 JVMs {pull}1397[1397]
* Fix rejected metric events by APM Server with response code 400 due to data validation error - sanitizing Micrometer
metricset tag keys - {pull}1413[1413]
<<<<<<< HEAD
* Apply `disable_metrics` config to Micrometer metrics - {pull}1421[1421]
=======
* Fix `NoClassDefFoundError` with JDBC instrumentation plugin {pull}1409[1409]
>>>>>>> 2d2057ff

[[release-notes-1.x]]
=== Java Agent version 1.x

[[release-notes-1.18.0]]
==== 1.18.0 - 2020/09/08

[float]
===== Features
* Deprecating `ignore_urls` config in favour of <<config-transaction-ignore-urls, `transaction_ignore_urls`>> to align
  with other agents, while still allowing the old config name for backward compatibility - {pull}1315[#1315]
* Enabling instrumentation of classes compiled with Java 1.4. This is reverting the restriction of instrumenting only
  bytecode of Java 1.5 or higher ({pull}320[#320]), which was added due to potential `VerifyError`. Such errors should be
  avoided now by the usage of `TypeConstantAdjustment` - {pull}1317[#1317]
* Enabling agent to work without attempting any communication with APM server, by allowing setting `server_urls` with
  an empty string - {pull}1295[#1295]
* Add <<metrics-micrometer, micrometer support>> - {pull}1303[#1303]
* Add `profiling_inferred_spans_lib_directory` option to override the default temp directory used for exporting the async-profiler library.
  This is useful for server-hardened environments where `/tmp` is often configured with `noexec`, leading to `java.lang.UnsatisfiedLinkError` errors - {pull}1350[#1350]
* Create spans for Servlet dispatches to FORWARD, INCLUDE and ERROR - {pull}1212[#1212]
* Support JDK 11 HTTPClient - {pull}1307[#1307]
* Lazily create profiler temporary files {pull}1360[#1360]
* Convert the followings to Indy Plugins (see details in <<release-notes-1.18.0.rc1, 1.18.0-rc1 relase notes>>): gRPC,
  AsyncHttpClient, Apache HttpClient
* The agent now collects cgroup memory metrics (see details in <<metrics-cgroup,Metrics page>>)
* Update async-profiler to 1.8.1 {pull}1382[#1382]
* Runtime attach install option is promoted to 'beta' status (was experimental).

[float]
===== Bug fixes
* Fixes a `NoClassDefFoundError` in the JMS instrumentation of `MessageListener` - {pull}1287[#1287]
* Fix `/ by zero` error message when setting `server_urls` with an empty string - {pull}1295[#1295]
* Fix `ClassNotFoundException` or `ClassCastException` in some cases where special log4j configurations are used - {pull}1322[#1322]
* Fix `NumberFormatException` when using early access Java version - {pull}1325[#1325]
* Fix `service_name` config being ignored when set to the same auto-discovered default value - {pull}1324[#1324]
* Fix service name error when updating a web app on a Servlet container - {pull}1326[#1326]
* Fix remote attach 'jps' executable not found when 'java' binary is symlinked ot a JRE - {pull}1352[#1352]

[[release-notes-1.18.0.rc1]]
==== 1.18.0.RC1 - 2020/07/22

This release candidate adds some highly anticipated features:
It’s now possible to attach the agent at runtime in more cases than before.
Most notably, it enables runtime attachment on JBoss, WildFly, Glassfish/Payara,
and other OSGi runtimes such as Atlassian Jira and Confluence.

To make this and other significant features, such as https://github.com/elastic/apm-agent-java/issues/937[external plugins], possible,
we have implemented major changes to the architecture of the agent.
The agent now relies on the `invokedynamic` bytecode instruction to make plugin development easier, safer, and more efficient.
As early versions of Java 7 and Java 8 have unreliable support for invokedynamic,
we now require a minimum update level of 60 for Java 7 (7u60+) in addition to the existing minimum update level of 40 for Java 8 (8u40+).

We’re looking for users who would like to try this out to give feedback.
If we see that the `invokedynamic`-based approach (https://github.com/elastic/apm-agent-java/pull/1230[indy plugins]) works well, we can continue and migrate the rest of the plugins.
After the migration has completed, we can move forward with external plugins and remove the experimental label from runtime attachment.

If all works like in our testing, you would not see `NoClassDefFoundError` s anymore when, for example, trying to attach the agent at runtime to an OSGi container or a JBoss server.
Also, non-standard OSGi containers, such as Atlassian Jira and other technologies with restrictive class loading policies, such as MuleSoft ESB, will benefit from this change.

In the worst case, there might be JVM crashes due to `invokedynamic`-related JVM bugs.
However, we already disable the agent when attached to JVM versions that are known to be problematic.
Another potentially problematic area is that we now dynamically raise the bytecode version of instrumented classes to be at least bytecode version 51 (Java 7).
This is needed in order to be able to use the `invokedynamic` instruction.
This requires re-computation of stack map frames which makes instrumentation a bit slower.
We don't anticipate notable slowdowns unless you extensively (over-)use <<config-trace-methods, `trace_methods`>>.

[float]
===== Breaking changes
* Early Java 7 versions, prior to update 60, are not supported anymore.
  When trying to attach to a non-supported version, the agent will disable itself and not apply any instrumentations.

[float]
===== Features
* Experimental support for runtime attachment now also for OSGi containers, JBoss, and WildFly
* New mitigation of OSGi bootdelegation errors (`NoClassDefFoundError`).
  You can remove any `org.osgi.framework.bootdelegation` related configuration.
  This release also removes the configuration option `boot_delegation_packages`.
* Overhaul of the `ExecutorService` instrumentation that avoids `ClassCastException` issues - {pull}1206[#1206]
* Support for `ForkJoinPool` and `ScheduledExecutorService` (see <<supported-async-frameworks>>)
* Support for `ExecutorService#invokeAny` and `ExecutorService#invokeAll`
* Added support for `java.util.TimerTask` - {pull}1235[#1235]
* Add capturing of request body in Elasticsearch queries: `_msearch`, `_count`, `_msearch/template`, `_search/template`, `_rollup_search` - {pull}1222[#1222]
* Add <<config-enabled,`enabled`>> flag
* Add experimental support for Scala Futures
* The agent now collects heap memory pools metrics - {pull}1228[#1228]

[float]
===== Bug fixes
* Fixes error capturing for log4j2 loggers. Version 1.17.0 introduced a regression.
* Fixes `NullPointerException` related to JAX-RS and Quartz instrumentation - {pull}1249[#1249]
* Expanding k8s pod ID discovery to some formerly non-supported environments
* When `recording` is set to `false`, the agent will not send captured errors anymore.
* Fixes NPE in Dubbo instrumentation that occurs when the application is acting both as a provider and as a consumer - {pull}1260[#1260]
* Adding a delay by default what attaching the agent to Tomcat using the premain route to work around the JUL
  deadlock issue - {pull}1262[#1262]
* Fixes missing `jboss.as:*` MBeans on JBoss - {pull}1257[#1257]


[[release-notes-1.17.0]]
==== 1.17.0 - 2020/06/17

[float]
===== Features
* Log files are now rotated after they reach <<config-log-file-size>>.
There will always be one history file `${log_file}.1`.
* Add <<config-log-format-sout>> and <<config-log-format-file>> with the options `PLAIN_TEXT` and `JSON`.
The latter uses https://github.com/elastic/ecs-logging-java[ecs-logging-java] to format the logs.
* Exposing <<config-classes-excluded-from-instrumentation>> config - {pull}1187[#1187]
* Add support for naming transactions based on Grails controllers. Supports Grails 3+ - {pull}1171[#1171]
* Add support for the Apache/Alibaba Dubbo RPC framework
* Async Profiler version upgraded to 1.7.1, with a new debugging flag for the stack frame recovery mechanism - {pull}1173[#1173]

[float]
===== Bug fixes
* Fixes `IndexOutOfBoundsException` that can occur when profiler-inferred spans are enabled.
  This also makes the profiler more resilient by just removing the call tree related to the exception (which might be in an invalid state)
  as opposed to stopping the profiler when an exception occurs.
* Fix `NumberFormatException` when parsing Ingres/Actian JDBC connection strings - {pull}1198[#1198]
* Prevent agent from overriding JVM configured truststore when not using HTTPS for communication with APM server - {pull}1203[#1203]
* Fix `java.lang.IllegalStateException` with `jps` JVM when using continuous runtime attach - {pull}1205[1205]
* Fix agent trying to load log4j2 plugins from application - {pull}1214[1214]
* Fix memory leak in gRPC instrumentation plugin - {pull}1196[1196]
* Fix HTTPS connection failures when agent is configured to use HTTPS to communicate with APM server {pull}1209[1209]

[[release-notes-1.16.0]]
==== 1.16.0 - 2020/05/13

[float]
===== Features

* The log correlation feature now adds `error.id` to the MDC. See <<supported-logging-frameworks>> for details. - {pull}1050[#1050]
* Deprecating the `incubating` tag in favour of the `experimental` tag. This is not a breaking change, so former
<<config-disable-instrumentations,`disable_instrumentation`>> configuration containing the `incubating` tag will still be respected - {pull}1123[#1123]
* Add a `--without-emulated-attach` option for runtime attachment to allow disabling this feature as a workaround.
* Add workaround for JDK bug JDK-8236039 with TLS 1.3 {pull}1149[#1149]
* Add log level `OFF` to silence agent logging
* Adds <<config-span-min-duration,`span_min_duration`>> option to exclude fast executing spans.
  When set together with one of the more specific thresholds - `trace_methods_duration_threshold` or `profiling_inferred_spans_min_duration`,
  the higher threshold will determine which spans will be discarded.
* Automatically instrument quartz jobs from the quartz-jobs artifact {pull}1170[#1170]
* Perform re-parenting of regular spans to be a child of profiler-inferred spans. Requires APM Server and Kibana 7.8.0. {pull}1117[#1117]
* Upgrade Async Profiler version to 1.7.0

[float]
===== Bug fixes

* When Servlet-related Exceptions are handled through exception handlers that return a 200 status code, agent shouldn't override with 500 - {pull}1103[#1103]
* Exclude Quartz 1 from instrumentation to avoid
  `IncompatibleClassChangeError: Found class org.quartz.JobExecutionContext, but interface was expected` - {pull}1108[#1108]
* Fix breakdown metrics span sub-types {pull}1113[#1113]
* Fix flaky gRPC server instrumentation {pull}1122[#1122]
* Fix side effect of calling `Statement.getUpdateCount` more than once {pull}1139[#1139]
* Stop capturing JDBC affected rows count using `Statement.getUpdateCount` to prevent unreliable side-effects {pull}1147[#1147]
* Fix OpenTracing error tag handling (set transaction error result when tag value is `true`) {pull}1159[#1159]
* Due to a bug in the build we didn't include the gRPC plugin in the build so far
* `java.lang.ClassNotFoundException: Unable to load class 'jdk.internal...'` is thrown when tracing specific versions of Atlassian systems {pull}1168[#1168]
* Make sure spans are kept active during `AsyncHandler` methods in the `AsyncHttpClient`
* CPU and memory metrics are sometimes not reported properly when using IBM J9 {pull}1148[#1148]
* `NullPointerException` thrown by the agent on WebLogic {pull}1142[#1142]

[[release-notes-1.15.0]]
==== 1.15.0 - 2020/03/27

[float]
===== Breaking changes

* Ordering of configuration sources has slightly changed, please review <<configuration>>:
** `elasticapm.properties` file now has higher priority over java system properties and environment variables, +
This change allows to change dynamic options values at runtime by editing file, previously values set in java properties
or environment variables could not be overridden, even if they were dynamic.
* Renamed some configuration options related to the experimental profiler-inferred spans feature ({pull}1084[#1084]):
** `profiling_spans_enabled` -> `profiling_inferred_spans_enabled`
** `profiling_sampling_interval` -> `profiling_inferred_spans_sampling_interval`
** `profiling_spans_min_duration` -> `profiling_inferred_spans_min_duration`
** `profiling_included_classes` -> `profiling_inferred_spans_included_classes`
** `profiling_excluded_classes` -> `profiling_inferred_spans_excluded_classes`
** Removed `profiling_interval` and `profiling_duration` (both are fixed to 5s now)

[float]
===== Features

* Gracefully abort agent init when running on a known Java 8 buggy JVM {pull}1075[#1075].
* Add support for <<supported-databases, Redis Redisson client>>
* Makes <<config-instrument>>, <<config-trace-methods>>, and <<config-disable-instrumentations>> dynamic.
Note that changing these values at runtime can slow down the application temporarily.
* Do not instrument Servlet API before 3.0 {pull}1077[#1077]
* Add support for API keys for apm backend authentication {pull}1083[#1083]
* Add support for <<supported-rpc-frameworks, gRPC>> client & server instrumentation {pull}1019[#1019]
* Deprecating `active` configuration option in favor of `recording`.
  Setting `active` still works as it's now an alias for `recording`.

[float]
===== Bug fixes

* When JAX-RS-annotated method delegates to another JAX-RS-annotated method, transaction name should include method A - {pull}1062[#1062]
* Fixed bug that prevented an APM Error from being created when calling `org.slf4j.Logger#error` - {pull}1049[#1049]
* Wrong address in JDBC spans for Oracle, MySQL and MariaDB when multiple hosts are configured - {pull}1082[#1082]
* Document and re-order configuration priorities {pull}1087[#1087]
* Improve heuristic for `service_name` when not set through config {pull}1097[#1097]


[[release-notes-1.14.0]]
==== 1.14.0 - 2020/03/04

[float]
===== Features

* Support for the official https://www.w3.org/TR/trace-context[W3C] `traceparent` and `tracestate` headers. +
  The agent now accepts both the `elastic-apm-traceparent` and the official `traceparent` header.
By default, it sends both headers on outgoing requests, unless <<config-use-elastic-traceparent-header, `use_elastic_traceparent_header`>> is set to false.
* Creating spans for slow methods with the help of the sampling profiler https://github.com/jvm-profiling-tools/async-profiler[async-profiler].
This is a low-overhead way of seeing which methods make your transactions slow and a replacement for the `trace_methods` configuration option.
See <<supported-java-methods>> for more details
* Adding a Circuit Breaker to pause the agent when stress is detected on the system and resume when the stress is relieved.
See <<circuit-breaker>> and {pull}1040[#1040] for more info.
* `Span#captureException` and `Transaction#captureException` in public API return reported error id - {pull}1015[#1015]

[float]
===== Bug fixes

* java.lang.IllegalStateException: Cannot resolve type description for <com.another.commercial.apm.agent.Class> - {pull}1037[#1037]
* properly handle `java.sql.SQLException` for unsupported JDBC features {pull}[#1035] https://github.com/elastic/apm-agent-java/issues/1025[#1025]

[[release-notes-1.13.0]]
==== 1.13.0 - 2020/02/11

[float]
===== Features

* Add support for <<supported-databases, Redis Lettuce client>>
* Add `context.message.age.ms` field for JMS message receiving spans and transactions - {pull}970[#970]
* Instrument log4j2 Logger#error(String, Throwable) ({pull}919[#919]) Automatically captures exceptions when calling `logger.error("message", exception)`
* Add instrumentation for external process execution through `java.lang.Process` and Apache `commons-exec` - {pull}903[#903]
* Add `destination` fields to exit span contexts - {pull}976[#976]
* Removed `context.message.topic.name` field - {pull}993[#993]
* Add support for Kafka clients - {pull}981[#981]
* Add support for binary `traceparent` header format (see the https://github.com/elastic/apm/blob/master/docs/agent-development.md#Binary-Fields[spec]
for more details) - {pull}1009[#1009]
* Add support for log correlation for log4j and log4j2, even when not used in combination with slf4j.
  See <<supported-logging-frameworks>> for details.

[float]
===== Bug Fixes

* Fix parsing value of `trace_methods` configuration property {pull}930[#930]
* Workaround for `java.util.logging` deadlock {pull}965[#965]
* JMS should propagate traceparent header when transactions are not sampled {pull}999[#999]
* Spans are not closed if JDBC implementation does not support `getUpdateCount` {pull}1008[#1008]

[[release-notes-1.12.0]]
==== 1.12.0 - 2019/11/21

[float]
===== Features
* JMS Enhancements {pull}911[#911]:
** Add special handling for temporary queues/topics
** Capture message bodies of text Messages
*** Rely on the existing `ELASTIC_APM_CAPTURE_BODY` agent config option (off by default).
*** Send as `context.message.body`
*** Limit size to 10000 characters. If longer than this size, trim to 9999 and append with ellipsis
** Introduce the `ignore_message_queues` configuration to disable instrumentation (message tagging) for specific 
      queues/topics as suggested in {pull}710[#710]
** Capture predefined message headers and all properties
*** Rely on the existing `ELASTIC_APM_CAPTURE_HEADERS` agent config option.
*** Send as `context.message.headers`
*** Sanitize sensitive headers/properties based on the `sanitize_field_names` config option
* Added support for the MongoDB sync driver. See https://www.elastic.co/guide/en/apm/agent/java/master/supported-technologies-details.html#supported-databases[supported data stores].

[float]
===== Bug Fixes
* JDBC regression- `PreparedStatement#executeUpdate()` and `PreparedStatement#executeLargeUpdate()` are not traced {pull}918[#918]
* When systemd cgroup driver is used, the discovered Kubernetes pod UID contains "_" instead of "-" {pull}920[#920]
* DB2 jcc4 driver is not traced properly {pull}926[#926]

[[release-notes-1.11.0]]
==== 1.11.0 - 2019/10/31

[float]
===== Features
* Add the ability to configure a unique name for a JVM within a service through the
https://www.elastic.co/guide/en/apm/agent/java/master/config-core.html#config-service-node-name[`service_node_name`]
config option]
* Add ability to ignore some exceptions to be reported as errors https://www.elastic.co/guide/en/apm/agent/java/master/config-core.html#config-ignore-exceptions[ignore_exceptions]
* Applying new logic for JMS `javax.jms.MessageConsumer#receive` so that, instead of the transaction created for the 
   polling method itself (ie from `receive` start to end), the agent will create a transaction attempting to capture 
   the code executed during actual message handling.
   This logic is suitable for environments where polling APIs are invoked within dedicated polling threads.
   This polling transaction creation strategy can be reversed through a configuration option (`message_polling_transaction_strategy`) 
   that is not exposed in the properties file by default.  
* Send IP obtained through `javax.servlet.ServletRequest#getRemoteAddr()` in `context.request.socket.remote_address` 
   instead of parsing from headers {pull}889[#889]
* Added `ElasticApmAttacher.attach(String propertiesLocation)` to specify a custom properties location
* Logs message when `transaction_max_spans` has been exceeded {pull}849[#849]
* Report the number of affected rows by a SQL statement (UPDATE,DELETE,INSERT) in 'affected_rows' span attribute {pull}707[#707]
* Add https://www.elastic.co/guide/en/apm/agent/java/master/public-api.html#api-traced[`@Traced`] annotation which either creates a span or a transaction, depending on the context
* Report JMS destination as a span/transaction context field {pull}906[#906]
* Added https://www.elastic.co/guide/en/apm/agent/java/master/config-jmx.html#config-capture-jmx-metrics[`capture_jmx_metrics`] configuration option

[float]
===== Bug Fixes
* JMS creates polling transactions even when the API invocations return without a message
* Support registering MBeans which are added after agent startup

[[release-notes-1.10.0]]
==== 1.10.0 - 2019/09/30

[float]
===== Features
* Add ability to manually specify reported https://www.elastic.co/guide/en/apm/agent/java/master/config-core.html#config-hostname[hostname]
* Add support for https://www.elastic.co/guide/en/apm/agent/java/master/supported-technologies-details.html#supported-databases[Redis Jedis client]
* Add support for identifying target JVM to attach apm agent to using JVM property. See also the documentation of the https://www.elastic.co/guide/en/apm/agent/java/master/setup-attach-cli.html#setup-attach-cli-usage-list[`--include` and `--exclude` flags]
* Added https://www.elastic.co/guide/en/apm/agent/java/master/config-jmx.html#config-capture-jmx-metrics[`capture_jmx_metrics`] configuration option
* Improve servlet error capture {pull}812[#812]
  Among others, now also takes Spring MVC `@ExceptionHandler`s into account 
* Instrument Logger#error(String, Throwable) {pull}821[#821]
  Automatically captures exceptions when calling `logger.error("message", exception)`
* Easier log correlation with https://github.com/elastic/java-ecs-logging. See https://www.elastic.co/guide/en/apm/agent/java/master/log-correlation.html[docs].
* Avoid creating a temp agent file for each attachment {pull}859[#859]
* Instrument `View#render` instead of `DispatcherServlet#render` {pull}829[#829]
  This makes the transaction breakdown graph more useful. Instead of `dispatcher-servlet`, the graph now shows a type which is based on the view name, for example, `FreeMarker` or `Thymeleaf`.

[float]
===== Bug Fixes
* Error in log when setting https://www.elastic.co/guide/en/apm/agent/java/current/config-reporter.html#config-server-urls[server_urls] 
 to an empty string - `co.elastic.apm.agent.configuration.ApmServerConfigurationSource - Expected previousException not to be null`
* Avoid terminating the TCP connection to APM Server when polling for configuration updates {pull}823[#823]
 
[[release-notes-1.9.0]]
==== 1.9.0 - 2019/08/22

[float]
===== Features
* Upgrading supported OpenTracing version from 0.31 to 0.33
* Added annotation and meta-annotation matching support for `trace_methods`, for example:
** `public @java.inject.* org.example.*` (for annotation)
** `public @@javax.enterprise.context.NormalScope org.example.*` (for meta-annotation)
* The runtime attachment now also works when the `tools.jar` or the `jdk.attach` module is not available.
This means you don't need a full JDK installation - the JRE is sufficient.
This makes the runtime attachment work in more environments such as minimal Docker containers.
Note that the runtime attachment currently does not work for OSGi containers like those used in many application servers such as JBoss and WildFly.
See the https://www.elastic.co/guide/en/apm/agent/java/master/setup-attach-cli.html[documentation] for more information.
* Support for Hibernate Search

[float]
===== Bug Fixes
* A warning in logs saying APM server is not available when using 1.8 with APM server 6.x.
Due to that, agent 1.8.0 will silently ignore non-string labels, even if used with APM server of versions 6.7.x or 6.8.x that support such.
If APM server version is <6.7 or 7.0+, this should have no effect. Otherwise, upgrade the Java agent to 1.9.0+.
* `ApacheHttpAsyncClientInstrumentation` matching increases startup time considerably
* Log correlation feature is active when `active==false`
* Tomcat's memory leak prevention mechanism is causing a... memory leak. JDBC statement map is leaking in Tomcat if the application that first used it is undeployed/redeployed.
See https://discuss.elastic.co/t/elastic-apm-agent-jdbchelper-seems-to-use-a-lot-of-memory/195295[this related discussion].

[float]
==== Breaking Changes
* The `apm-agent-attach.jar` is not executable anymore.
Use `apm-agent-attach-standalone.jar` instead. 

[[release-notes-1.8.0]]
==== 1.8.0 - 2019/07/30

[float]
===== Features
* Added support for tracking https://www.elastic.co/guide/en/kibana/7.3/transactions.html[time spent by span type].
   Can be disabled by setting https://www.elastic.co/guide/en/apm/agent/java/current/config-core.html#config-breakdown-metrics[`breakdown_metrics`] to `false`. 
* Added support for https://www.elastic.co/guide/en/kibana/7.3/agent-configuration.html[central configuration].
   Can be disabled by setting https://www.elastic.co/guide/en/apm/agent/java/current/config-core.html#config-central-config[`central_config`] to `false`.
* Added support for Spring's JMS flavor - instrumenting `org.springframework.jms.listener.SessionAwareMessageListener`
* Added support to legacy ApacheHttpClient APIs (which adds support to Axis2 configured to use ApacheHttpClient)
* Added support for setting https://www.elastic.co/guide/en/apm/agent/java/1.x/config-reporter.html#config-server-urls[`server_urls`] dynamically via properties file {pull}723[#723]
* Added https://www.elastic.co/guide/en/apm/agent/java/current/config-core.html#config-config-file[`config_file`] option 
* Added option to use `@javax.ws.rs.Path` value as transaction name https://www.elastic.co/guide/en/apm/agent/java/current/config-jax-rs.html#config-use-jaxrs-path-as-transaction-name[`use_jaxrs_path_as_transaction_name`]
* Instrument quartz jobs https://www.elastic.co/guide/en/apm/agent/java/current/supported-technologies-details.html#supported-scheduling-frameworks[docs]
* SQL parsing improvements {pull}696[#696]
* Introduce priorities for transaction name {pull}748[#748].
   Now uses the path as transaction name if https://www.elastic.co/guide/en/apm/agent/java/current/config-http.html#config-use-path-as-transaction-name[`use_path_as_transaction_name`] is set to `true`
   rather than `ServletClass#doGet`.
   But if a name can be determined from a high level framework,
   like Spring MVC, that takes precedence.
   User-supplied names from the API always take precedence over any others.
* Use JSP path name as transaction name as opposed to the generated servlet class name {pull}751[#751]

[float]
===== Bug Fixes
* Some JMS Consumers and Producers are filtered due to class name filtering in instrumentation matching
* Jetty: When no display name is set and context path is "/" transaction service names will now correctly fall back to configured values
* JDBC's `executeBatch` is not traced
* Drops non-String labels when connected to APM Server < 6.7 to avoid validation errors {pull}687[#687]
* Parsing container ID in cloud foundry garden {pull}695[#695]
* Automatic instrumentation should not override manual results {pull}752[#752]

[float]
===== Breaking changes
* The log correlation feature does not add `span.id` to the MDC anymore but only `trace.id` and `transaction.id` {pull}742[#742].

[[release-notes-1.7.0]]
==== 1.7.0 - 2019/06/13

[float]
===== Features
* Added the `trace_methods_duration_threshold` config option. When using the `trace_methods` config option with wild cards,
this enables considerable reduction of overhead by limiting the number of spans captured and reported
(see more details in config documentation).
NOTE: Using wildcards is still not the recommended approach for the `trace_methods` feature.
* Add `Transaction#addCustomContext(String key, String|Number|boolean value)` to public API
* Added support for AsyncHttpClient 2.x
* Added https://www.elastic.co/guide/en/apm/agent/java/current/config-core.html#config-global-labels[`global_labels`] configuration option.
This requires APM Server 7.2+.
* Added basic support for JMS- distributed tracing for basic scenarios of `send`, `receive`, `receiveNoWait` and `onMessage`.
Both Queues and Topics are supported.
Async `send` APIs are not supported in this version. 
NOTE: This feature is currently marked as "experimental" and is disabled by default. In order to enable,
it is required to set the
https://www.elastic.co/guide/en/apm/agent/java/1.x/config-core.html#config-disable-instrumentations[`disable_instrumentations`] 
configuration property to an empty string.
* Improved OSGi support: added a configuration option for `bootdelegation` packages {pull}641[#641]
* Better span names for SQL spans. For example, `SELECT FROM user` instead of just `SELECT` {pull}633[#633]

[float]
===== Bug Fixes
* ClassCastException related to async instrumentation of Pilotfish Executor causing thread hang (applied workaround)
* NullPointerException when computing Servlet transaction name with null HTTP method name
* FileNotFoundException when trying to find implementation version of jar with encoded URL
* NullPointerException when closing Apache AsyncHttpClient request producer
* Fixes loading of `elasticapm.properties` for Spring Boot applications
* Fix startup error on WebLogic 12.2.1.2.0 {pull}649[#649]
* Disable metrics reporting and APM Server health check when active=false {pull}653[#653]

[[release-notes-1.6.1]]
==== 1.6.1 - 2019/04/26

[float]
===== Bug Fixes
* Fixes transaction name for non-sampled transactions https://github.com/elastic/apm-agent-java/issues/581[#581]
* Makes log_file option work again https://github.com/elastic/apm-agent-java/issues/594[#594]
* Async context propagation fixes
** Fixing some async mechanisms lifecycle issues https://github.com/elastic/apm-agent-java/issues/605[#605]
** Fixes exceptions when using WildFly managed executor services https://github.com/elastic/apm-agent-java/issues/589[#589]
** Exclude glassfish Executor which does not permit wrapped runnables https://github.com/elastic/apm-agent-java/issues/596[#596]
** Exclude DumbExecutor https://github.com/elastic/apm-agent-java/issues/598[#598]
* Fixes Manifest version reading error to support `jar:file` protocol https://github.com/elastic/apm-agent-java/issues/601[#601]
* Fixes transaction name for non-sampled transactions https://github.com/elastic/apm-agent-java/issues/597[#597]
* Fixes potential classloader deadlock by preloading `FileSystems.getDefault()` https://github.com/elastic/apm-agent-java/issues/603[#603]

[[release-notes-1.6.0]]
==== 1.6.0 - 2019/04/16

[float]
===== Related Announcements
* Java APM Agent became part of the Cloud Foundry Java Buildpack as of https://github.com/cloudfoundry/java-buildpack/releases/tag/v4.19[Release v4.19]
 
[float]
===== Features
* Support Apache HttpAsyncClient - span creation and cross-service trace context propagation
* Added the `jvm.thread.count` metric, indicating the number of live threads in the JVM (daemon and non-daemon) 
* Added support for WebLogic
* Added support for Spring `@Scheduled` and EJB `@Schedule` annotations - https://github.com/elastic/apm-agent-java/pull/569[#569]

[float]
===== Bug Fixes
* Avoid that the agent blocks server shutdown in case the APM Server is not available - https://github.com/elastic/apm-agent-java/pull/554[#554]
* Public API annotations improper retention prevents it from being used with Groovy - https://github.com/elastic/apm-agent-java/pull/567[#567]
* Eliminate side effects of class loading related to Instrumentation matching mechanism

[[release-notes-1.5.0]]
==== 1.5.0 - 2019/03/26

[float]
===== Potentially breaking changes
* If you didn't explicitly set the https://www.elastic.co/guide/en/apm/agent/java/master/config-core.html#config-service-name[`service_name`]
previously and you are dealing with a servlet-based application (including Spring Boot),
your `service_name` will change.
See the documentation for https://www.elastic.co/guide/en/apm/agent/java/master/config-core.html#config-service-name[`service_name`]
and the corresponding section in _Features_ for more information.
Note: this requires APM Server 7.0+. If using previous versions, nothing will change.

[float]
===== Features
* Added property `"allow_path_on_hierarchy"` to JAX-RS plugin, to lookup inherited usage of `@path`
* Support for number and boolean labels in the public API {pull}497[497].
This change also renames `tag` to `label` on the API level to be compliant with the https://github.com/elastic/ecs#-base-fields[Elastic Common Schema (ECS)].
The `addTag(String, String)` method is still supported but deprecated in favor of `addLabel(String, String)`.
As of version 7.x of the stack, labels will be stored under `labels` in Elasticsearch.
Previously, they were stored under `context.tags`.
* Support async queries made by Elasticsearch REST client 
* Added `setStartTimestamp(long epochMicros)` and `end(long epochMicros)` API methods to `Span` and `Transaction`,
allowing to set custom start and end timestamps.
* Auto-detection of the `service_name` based on the `<display-name>` element of the `web.xml` with a fallback to the servlet context path.
If you are using a spring-based application, the agent will use the setting for `spring.application.name` for its `service_name`.
See the documentation for https://www.elastic.co/guide/en/apm/agent/java/master/config-core.html#config-service-name[`service_name`]
for more information.
Note: this requires APM Server 7.0+. If using previous versions, nothing will change.
* Previously, enabling https://www.elastic.co/guide/en/apm/agent/java/master/config-core.html#config-capture-body[`capture_body`] could only capture form parameters.
Now it supports all UTF-8 encoded plain-text content types.
The option https://www.elastic.co/guide/en/apm/agent/java/master/config-http.html#config-capture-body-content-types[`capture_body_content_types`]
controls which `Content-Type`s should be captured.
* Support async calls made by OkHttp client (`Call#enqueue`)
* Added support for providing config options on agent attach.
** CLI example: `--config server_urls=http://localhost:8200,http://localhost:8201`
** API example: `ElasticApmAttacher.attach(Map.of("server_urls", "http://localhost:8200,http://localhost:8201"));`

[float]
===== Bug Fixes
* Logging integration through MDC is not working properly - https://github.com/elastic/apm-agent-java/issues/499[#499]
* ClassCastException with adoptopenjdk/openjdk11-openj9 - https://github.com/elastic/apm-agent-java/issues/505[#505]
* Span count limitation is not working properly - reported https://discuss.elastic.co/t/kibana-apm-not-showing-spans-which-are-visible-in-discover-too-many-spans/171690[in our forum]
* Java agent causes Exceptions in Alfresco cluster environment due to failure in the instrumentation of Hazelcast `Executor`s - reported https://discuss.elastic.co/t/cant-run-apm-java-agent-in-alfresco-cluster-environment/172962[in our forum]

[[release-notes-1.4.0]]
==== 1.4.0 - 2019/02/14

[float]
===== Features
* Added support for sync calls of OkHttp client
* Added support for context propagation for `java.util.concurrent.ExecutorService`s
* The `trace_methods` configuration now allows to omit the method matcher.
   Example: `com.example.*` traces all classes and methods within the `com.example` package and sub-packages.
* Added support for JSF. Tested on WildFly, WebSphere Liberty and Payara with embedded JSF implementation and on Tomcat and Jetty with
 MyFaces 2.2 and 2.3
* Introduces a new configuration option `disable_metrics` which disables the collection of metrics via a wildcard expression.
* Support for HttpUrlConnection
* Adds `subtype` and `action` to spans. This replaces former typing mechanism where type, subtype and action were all set through
   the type in an hierarchical dotted-syntax. In order to support existing API usages, dotted types are parsed into subtype and action, 
   however `Span.createSpan` and `Span.setType` are deprecated starting this version. Instead, type-less spans can be created using the new 
   `Span.startSpan` API and typed spans can be created using the new `Span.startSpan(String type, String subtype, String action)` API
* Support for JBoss EAP 6.4, 7.0, 7.1 and 7.2
* Improved startup times
* Support for SOAP (JAX-WS).
   SOAP client create spans and propagate context.
   Transactions are created for `@WebService` classes and `@WebMethod` methods.  

[float]
===== Bug Fixes
* Fixes a failure in BitBucket when agent deployed https://github.com/elastic/apm-agent-java/issues/349[#349]
* Fixes increased CPU consumption https://github.com/elastic/apm-agent-java/issues/453[#453] and https://github.com/elastic/apm-agent-java/issues/443[#443]
* Fixed some OpenTracing bridge functionalities that were not working when auto-instrumentation is disabled
* Fixed an error occurring when ending an OpenTracing span before deactivating
* Sending proper `null` for metrics that have a NaN value
* Fixes JVM crash with Java 7 https://github.com/elastic/apm-agent-java/issues/458[#458]
* Fixes an application deployment failure when using EclipseLink and `trace_methods` configuration https://github.com/elastic/apm-agent-java/issues/474[#474]

[[release-notes-1.3.0]]
==== 1.3.0 - 2019/01/10

[float]
===== Features
* The agent now collects system and JVM metrics https://github.com/elastic/apm-agent-java/pull/360[#360]
* Add API methods `ElasticApm#startTransactionWithRemoteParent` and `Span#injectTraceHeaders` to allow for manual context propagation https://github.com/elastic/apm-agent-java/pull/396[#396].
* Added `trace_methods` configuration option which lets you define which methods in your project or 3rd party libraries should be traced.
   To create spans for all `public` methods of classes whose name ends in `Service` which are in a sub-package of `org.example.services` use this matcher:
   `public org.example.services.*.*Service#*` https://github.com/elastic/apm-agent-java/pull/398[#398]
* Added span for `DispatcherServlet#render` https://github.com/elastic/apm-agent-java/pull/409[#409].
* Flush reporter on shutdown to make sure all recorded Spans are sent to the server before the program exits https://github.com/elastic/apm-agent-java/pull/397[#397]
* Adds Kubernetes https://github.com/elastic/apm-agent-java/issues/383[#383] and Docker metadata to, enabling correlation with the Kibana Infra UI.
* Improved error handling of the Servlet Async API https://github.com/elastic/apm-agent-java/issues/399[#399]
* Support async API’s used with AsyncContext.start https://github.com/elastic/apm-agent-java/issues/388[#388]

[float]
===== Bug Fixes
* Fixing a potential memory leak when there is no connection with APM server
* Fixes NoSuchMethodError CharBuffer.flip() which occurs when using the Elasticsearch RestClient and Java 7 or 8 https://github.com/elastic/apm-agent-java/pull/401[#401]

 
[[release-notes-1.2.0]]
==== 1.2.0 - 2018/12/19

[float]
===== Features
* Added `capture_headers` configuration option.
   Set to `false` to disable capturing request and response headers.
   This will reduce the allocation rate of the agent and can save you network bandwidth and disk space.
* Makes the API methods `addTag`, `setName`, `setType`, `setUser` and `setResult` fluent, so that calls can be chained. 

[float]
===== Bug Fixes
* Catch all errors thrown within agent injected code
* Enable public APIs and OpenTracing bridge to work properly in OSGi systems, fixes https://github.com/elastic/apm-agent-java/issues/362[this WildFly issue]
* Remove module-info.java to enable agent working on early Tomcat 8.5 versions
* Fix https://github.com/elastic/apm-agent-java/issues/371[async Servlet API issue]

[[release-notes-1.1.0]]
==== 1.1.0 - 2018/11/28

[float]
===== Features
* Some memory allocation improvements
* Enabling bootdelegation for agent classes in Atlassian OSGI systems

[float]
===== Bug Fixes
* Update dsl-json which fixes a memory leak.
 See https://github.com/ngs-doo/dsl-json/pull/102[ngs-doo/dsl-json#102] for details. 
* Avoid `VerifyError`s by non instrumenting classes compiled for Java 4 or earlier
* Enable APM Server URL configuration with path (fixes #339)
* Reverse `system.hostname` and `system.platform` order sent to APM server

[[release-notes-1.0.1]]
==== 1.0.1 - 2018/11/15

[float]
===== Bug Fixes
* Fixes NoSuchMethodError CharBuffer.flip() which occurs when using the Elasticsearch RestClient and Java 7 or 8 {pull}313[#313]

[[release-notes-1.0.0]]
==== 1.0.0 - 2018/11/14

[float]
===== Breaking changes
* Remove intake v1 support. This version requires APM Server 6.5.0+ which supports the intake api v2.
   Until the time the APM Server 6.5.0 is officially released,
   you can test with docker by pulling the APM Server image via
   `docker pull docker.elastic.co/apm/apm-server:6.5.0-SNAPSHOT`. 

[float]
===== Features
* Adds `@CaptureTransaction` and `@CaptureSpan` annotations which let you declaratively add custom transactions and spans.
   Note that it is required to configure the `application_packages` for this to work.
   See the https://www.elastic.co/guide/en/apm/agent/java/master/public-api.html#api-annotation[documentation] for more information.
* The public API now supports to activate a span on the current thread.
   This makes the span available via `ElasticApm#currentSpan()`
   Refer to the https://www.elastic.co/guide/en/apm/agent/java/master/public-api.html#api-span-activate[documentation] for more details.
* Capturing of Elasticsearch RestClient 5.0.2+ calls.
   Currently, the `*Async` methods are not supported, only their synchronous counterparts.
* Added API methods to enable correlating the spans created from the JavaScrip Real User Monitoring agent with the Java agent transaction.
   More information can be found in the https://www.elastic.co/guide/en/apm/agent/java/master/public-api.html#api-ensure-parent-id[documentation].
* Added `Transaction.isSampled()` and `Span.isSampled()` methods to the public API
* Added `Transaction#setResult` to the public API {pull}293[#293]

[float]
===== Bug Fixes
* Fix for situations where status code is reported as `200`, even though it actually was `500` {pull}225[#225]
* Capturing the username now properly works when using Spring security {pull}183[#183]

[[release-notes-1.0.0.rc1]]
==== 1.0.0.RC1 - 2018/11/06

[float]
===== Breaking changes
* Remove intake v1 support. This version requires APM Server 6.5.0+ which supports the intake api v2.
   Until the time the APM Server 6.5.0 is officially released,
   you can test with docker by pulling the APM Server image via
   `docker pull docker.elastic.co/apm/apm-server:6.5.0-SNAPSHOT`.
* Wildcard patterns are case insensitive by default. Prepend `(?-i)` to make the matching case sensitive.

[float]
===== Features
* Support for Distributed Tracing
* Adds `@CaptureTransaction` and `@CaptureSpan` annotations which let you declaratively add custom transactions and spans.
   Note that it is required to configure the `application_packages` for this to work.
   See the https://www.elastic.co/guide/en/apm/agent/java/master/public-api.html#api-annotation[documentation] for more information.
* The public API now supports to activate a span on the current thread.
   This makes the span available via `ElasticApm#currentSpan()`
   Refer to the https://www.elastic.co/guide/en/apm/agent/java/master/public-api.html#api-span-activate[documentation] for more details.
* Capturing of Elasticsearch RestClient 5.0.2+ calls.
   Currently, the `*Async` methods are not supported, only their synchronous counterparts.
* Added API methods to enable correlating the spans created from the JavaScrip Real User Monitoring agent with the Java agent transaction.
   More information can be found in the https://www.elastic.co/guide/en/apm/agent/java/master/public-api.html#api-ensure-parent-id[documentation].
* Microsecond accurate timestamps {pull}261[#261]
* Support for JAX-RS annotations.
Transactions are named based on your resources (`ResourceClass#resourceMethod`).

[float]
===== Bug Fixes
* Fix for situations where status code is reported as `200`, even though it actually was `500` {pull}225[#225]

[[release-notes-0.8.x]]
=== Java Agent version 0.8.x

[[release-notes-0.8.0]]
==== 0.8.0

[float]
===== Breaking changes
* Wildcard patterns are case insensitive by default. Prepend `(?-i)` to make the matching case sensitive.

[float]
===== Features
* Wildcard patterns are now not limited to only one wildcard in the middle and can be arbitrarily complex now.
   Example: `*foo*bar*baz`.
* Support for JAX-RS annotations.
   Transactions are named based on your resources (`ResourceClass#resourceMethod`).

[[release-notes-0.7.x]]
=== Java Agent version 0.7.x

[[release-notes-0.7.1]]
==== 0.7.1 - 2018/10/24

[float]
===== Bug Fixes
* Avoid recycling transactions twice {pull}178[#178]

[[release-notes-0.7.0]]
==== 0.7.0 - 2018/09/12

[float]
===== Breaking changes
* Removed `ElasticApm.startSpan`. Spans can now only be created from their transactions via `Transaction#createSpan`.
* `ElasticApm.startTransaction` and `Transaction#createSpan` don't activate the transaction and spans
   and are thus not available via `ElasticApm.activeTransaction` and `ElasticApm.activeSpan`.

[float]
===== Features
* Public API
** Add `Span#captureException` and `Transaction#captureException` to public API.
      `ElasticApm.captureException` is deprecated now. Use `ElasticApm.currentSpan().captureException(exception)` instead.
** Added `Transaction.getId` and `Span.getId` methods 
* Added support for async servlet requests
* Added support for Payara/Glassfish
* Incubating support for Apache HttpClient
* Support for Spring RestTemplate
* Added configuration options `use_path_as_transaction_name` and `url_groups`,
   which allow to use the URL path as the transaction name.
   As that could contain path parameters, like `/user/$userId` however,
   You can set the `url_groups` option to define a wildcard pattern, like `/user/*`,
   to group those paths together.
   This is especially helpful when using an unsupported Servlet API-based framework. 
* Support duration suffixes (`ms`, `s` and `m`) for duration configuration options.
   Not using the duration suffix logs out a deprecation warning and will not be supported in future versions.
* Add ability to add multiple APM server URLs, which enables client-side load balancing.
   The configuration option `server_url` has been renamed to `server_urls` to reflect this change.
   However, `server_url` still works for backwards compatibility.
* The configuration option `service_name` is now optional.
   It defaults to the main class name,
   the name of the executed jar file (removing the version number),
   or the application server name (for example `tomcat-application`).
   In a lot of cases,
   you will still want to set the `service_name` explicitly.
   But it helps getting started and seeing data easier,
   as there are no required configuration options anymore.
   In the future we will most likely determine more useful application names for Servlet API-based applications.<|MERGE_RESOLUTION|>--- conflicted
+++ resolved
@@ -36,11 +36,8 @@
 * Eliminate `unsupported class version error` messages related to loading the Java 11 HttpClient plugin in pre-Java-11 JVMs {pull}1397[1397]
 * Fix rejected metric events by APM Server with response code 400 due to data validation error - sanitizing Micrometer
 metricset tag keys - {pull}1413[1413]
-<<<<<<< HEAD
+* Fix `NoClassDefFoundError` with JDBC instrumentation plugin {pull}1409[1409]
 * Apply `disable_metrics` config to Micrometer metrics - {pull}1421[1421]
-=======
-* Fix `NoClassDefFoundError` with JDBC instrumentation plugin {pull}1409[1409]
->>>>>>> 2d2057ff
 
 [[release-notes-1.x]]
 === Java Agent version 1.x
