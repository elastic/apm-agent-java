--- conflicted
+++ resolved
@@ -40,12 +40,8 @@
 * Attacher CLI: added a `--no-fork` config to opt out from executing a forked process as different user.If `--no-fork` is used alongside discovery rules that contain only `--include-pid` rules, the attacher will not execute JVM discovery - {pull}2863[#2863]
 * Add the option to instrument very old bytecode through the <<config-instrument-ancient-bytecode, `instrument_ancient_bytecode`>> config option - {pull}2866[#2866]
 * Capture MongoDB statements - {pull}2806[#2806]
-<<<<<<< HEAD
-* Added agent health and background overhead metrics (experimental) - {pull}2864[#2864], {pull}2888[#2888]
-=======
-* Added agent health metrics (experimental) - {pull}2864[#2864]
+Added agent health and background overhead metrics (experimental) - {pull}2864[#2864], {pull}2888[#2888]
 * Added support for Finagle Http Client - {pull}2795[#2795]
->>>>>>> 4bbb558f
 
 [float]
 ===== Bug fixes
