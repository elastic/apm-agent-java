--- conflicted
+++ resolved
@@ -38,15 +38,12 @@
 ===== Features
 * Improved capturing of logged exceptions when using Log4j2 - {pull}2139[#2139]
 * Update to async-profiler 1.8.7 and set configured `safemode` at load time though a new system property - {pull}2165[#2165]
-<<<<<<< HEAD
+* Added support to capture `context.message.routing-key` in rabbitmq, spring amqp instrumentations - {pull}1767[#1767]
 * Add the instance name to `context.destination.service.resource` to JDBC spans, if use_jdbc_service_resource_auto_inference is set to true - {pull}1928[#1928]
-=======
-* Added support to capture `context.message.routing-key` in rabbitmq, spring amqp instrumentations - {pull}1767[#1767]
 
 [float]
 ===== Performance improvements
 * Disable compression when sending data to a local APM Server
->>>>>>> 4ec14dd1
 
 [float]
 ===== Bug fixes
