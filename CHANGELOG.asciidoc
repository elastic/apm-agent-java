--- conflicted
+++ resolved
@@ -40,13 +40,10 @@
 * The <<config-use-path-as-transaction-name, `use_path_as_transaction_name`>> option is now dynamic
 * Flushing internal and micrometer metrics before the agent shuts down - {pull}1658[#1658]
 * Support for OkHttp 4.4+ -  {pull}1672[#1672]
-<<<<<<< HEAD
-* Add support to Spring AMQP - {pull}1657[#1657]
-=======
 * Adding capability to automatically create ECS-JSON-formatted version of the original application log files, through
 the <<config-log-ecs-reformatting>> config option. This allows effortless ingestion of logs to Elasticsearch without
 any further configuration. Supports log4j1, log4j2 and Logback. {pull}1261[#1261]
->>>>>>> 7f62bf12
+* Add support to Spring AMQP - {pull}1657[#1657]
 
 [float]
 ===== Bug fixes
