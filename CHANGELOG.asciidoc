--- conflicted
+++ resolved
@@ -28,11 +28,8 @@
 
 [float]
 ===== Features
-<<<<<<< HEAD
+* Adding experimental support for <<aws-lambda, AWS Lambda>> - {pull}1951[#1951]
 * Add support for Google HTTP Client - {pull}2257[#2257]
-=======
-* Adding experimental support for <<aws-lambda, AWS Lambda>> - {pull}1951[#1951]
->>>>>>> 72573b66
 
 [float]
 ===== Bug fixes
