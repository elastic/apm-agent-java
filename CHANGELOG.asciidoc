ifdef::env-github[]
NOTE: Release notes are best read in our documentation at
https://www.elastic.co/guide/en/apm/agent/java/current/release-notes.html[elastic.co]
endif::[]

////
[[release-notes-x.x.x]]
==== x.x.x - YYYY/MM/DD

[float]
===== Breaking changes

[float]
===== Features
* Cool new feature: {pull}2526[#2526]

[float]
===== Bug fixes
////

=== Unreleased

[[release-notes-1.25.0]]
==== 1.25.0 - YYYY/MM/DD

[float]
===== Potentially breaking changes
* If you rely on instrumentations that are in the `experimental` group, you must now set `enable_experimental_instrumentations=true` otherwise
the experimental instrumentations will be disabled by default. Up to version `1.24.0` using an empty value for `disable_instrumentations` was
the recommended way to override the default `disable_instrumentations=experimental`.

[float]
===== Features
* Support for inheritance of public API annotations - {pull}1805[#1805]
* JDBC instrumentation sets context.db.instance - {pull}1820[#1820]
* Add support for Vert.x web client- {pull}1824[#1824]
* Avoid recycling of spans and transactions that are using through the public API, so to avoid
reference-counting-related errors - {pull}1859[#1859]
* Add <<config-enable-experimental-instrumentations>> configuration option to enable experimental features - {pull}1863[#1863]
** Previously, when adding an instrumentation group to `disable_instrumentations`, we had to make sure to not forget the
default `experimental` value, for example when disabling `jdbc` instrumentation we had to set `disable_instrumentations=experimental,jdbc` otherwise
setting `disable_instrumentations=jdbc` would disable jdbc and also enable experimental features, which would not be the desired effect.
** Previously, by default `disable_instrumentations` contained `experimental`
** Now by default `disable_instrumentations` is empty and `enable_experimental_instrumentations=false`
** Set `disable_instrumentations=true` to enable experimental instrumentations
* Eliminating concerns related to log4j2 vulnerability - https://nvd.nist.gov/vuln/detail/CVE-2020-9488#vulnCurrentDescriptionTitle.
We cannot upgrade to version above 2.12.1 because this is the last version of log4j that is compatible with Java 7.
Instead, we exclude the SMTP appender (which is the vulnerable one) from our artifacts. Note that older versions of
our agent are not vulnerable as well, as the SMTP appender was never used, this is only to further reduce our users' concerns.
* Adding public APIs for setting `destination.service.resource`, `destination.address` and `destination.port` fields
for exit spans - {pull}1788[#1788]

[float]
===== Bug fixes
* Fix NPE with `null` binary header values + properly serialize them - {pull}1842[#1842]
* Fix `ListenerExecutionFailedException` when using Spring AMQP's ReplyTo container - {pull}1872[#1872]
* Enabling log ECS reformatting when using Logback configured with `LayoutWrappingEncoder` and a pattern layout - {pull}1879[#1879]
* Fix NPE with Webflux + context propagation headers - {pull}1871[1871]
<<<<<<< HEAD
* Fix NPE in `co.elastic.apm.agent.servlet.helper.ServletTransactionCreationHelper.getClassloader` - {pull}1861[#1861]
=======
* Fix `ClassCastException` with `ConnnectionMetaData` and multiple classloaders - {pull}1864[#1864]
>>>>>>> c55a5b33

[[release-notes-1.x]]
=== Java Agent version 1.x

[[release-notes-1.24.0]]
==== 1.24.0 - 2021/05/31

[float]
===== Features
* Basic support for Apache Struts 2 {pull}1763[#1763]
* Extending the <<config-log-ecs-reformatting>> config option to enable the overriding of logs with ECS-reformatted
events. With the new `OVERRIDE` option, non-file logs can be ECS-reformatted automatically as well - {pull}1793[#1793]
* Instrumentation for Vert.x Web {pull}1697[#1697]
* Changed log level of vm arguments to debug
* Giving precedence for the W3C `tracecontext` header over the `elastic-apm-traceparent` header - {pull}1821[#1821]
* Add instrumentation for Webflux - {pull}1305[#1305]

[float]
===== Bug fixes
* Fix another error related to instrumentation plugins loading on Windows - {pull}1785[#1785]
* Load Spring AMQP plugin- {pull}1784[#1784]
* Avoid `IllegalStateException` when multiple `tracestate` headers are used - {pull}1808[#1808]
* Ensure CLI attach avoids `sudo` only when required and avoid blocking - {pull}1819[#1819]
* Avoid sending metric-sets without samples, so to adhere to the intake API - {pull}1826[#1826]
* Fixing our type-pool cache, so that it can't cause OOM (softly-referenced), and it gets cleared when not used for
a while - {pull}1828[#1828]

[float]
===== Refactors
* Remove single-package limitation for embedded plugins - {pull}1780[#1780]

[[release-notes-1.23.0]]
==== 1.23.0 - 2021/04/22

[float]
===== Breaking changes
* There are breaking changes in the <<setup-attach-cli,attacher cli>>.
  See the Features section for more information.

[float]
===== Features
* Overhaul of the <<setup-attach-cli,attacher cli>> application that allows to attach the agent to running JVMs - {pull}1667[#1667]
** The artifact of the standalone cli application is now called `apm-agent-attach-cli`. The attacher API is still called `apm-agent-attach`.
** There is also a slim version of the cli application that does not bundle the Java agent.
It requires the `--agent-jar` option to be set.
** Improved logging +
The application uses {ecs-logging-java-ref}/intro.html[Java ECS logging] to emit JSON logs.
The log level can be configured with the `--log-level` option.
By default, the program is logging to the console but using the `--log-file` option, it can also log to a file.
** Attach to JVMs running under a different user (unix only) +
The JVM requires the attacher to be running under the same user as the target VM (the attachee).
The `apm-agent-attach-standalone.jar` can now be run with a user that has permissions to switch to the user that runs the target VM.
On Windows, the attacher can still only attach to JVMs that are running with under the same user.
** New include/exclude discovery rules +
*** `--include-all`: Attach to all discovered JVMs. If no matchers are provided, it will not attach to any JVMs.
*** `--include-user`/`--exclude-user`: Attach to all JVMs of a given operating system user.
*** `--include-main`/`--exclude-main`: Attach to all JVMs that whose main class/jar name, or system properties match the provided regex.
*** `--include-vmargs`/`--exclude-vmargs`: Attach to all JVMs that whose main class/jar name, or system properties match the provided regex.
** Removal of options +
*** The deprecated `--arg` option has been removed.
*** The `-i`/`--include`, `-e`/`exclude` options have been removed in favor of the `--<include|exclude>-<main|vmargs>` options.
*** The `-p`/`--pid` options have been removed in favor of the `--include-pid` option.
** Changed behavior of  the `-l`/`--list` option +
The option now only lists JVMs that match the include/exclude discovery rules.
Thus, it can be used to do a dry-run of the matchers without actually performing an attachment.
It even works in combination with `--continuous` now.
By default, the VM arguments are not printed, but only when the `-a`/`--list-vmargs` option is set.
** Remove dependency on `jps` +
Even when matching on the main class name or on system properties,
** Checks the Java version before attaching to avoid attachment on unsupported JVMs.
* Cassandra instrumentation - {pull}1712[#1712]
* Log correlation supports JBoss Logging - {pull}1737[#1737]
* Update Byte-buddy to `1.11.0` - {pull}1769[#1769]
* Support for user.domain {pull}1756[#1756]
* JAX-RS supports javax.ws.rs.PATCH
* Enabling build and unit tests on Windows - {pull}1671[#1671]

[float]
===== Bug fixes
* Fixed log correlation for log4j2 - {pull}1720[#1720]
* Fix apm-log4j1-plugin and apm-log4j2-plugin dependency on slf4j - {pull}1723[#1723]
* Avoid systematic `MessageNotWriteableException` error logging, now only visible in `debug` - {pull}1715[#1715] and {pull}1730[#1730]
* Fix rounded number format for non-english locales - {pull}1728[#1728]
* Fix `NullPointerException` on legacy Apache client instrumentation when host is `null` - {pull}1746[#1746]
* Apply consistent proxy class exclusion heuristic - {pull}1738[#1738]
* Fix micrometer serialization error - {pull}1741[#1741]
* Optimize & avoid `ensureInstrumented` deadlock by skipping stack-frame computation for Java7+ bytecode - {pull}1758[#1758]
* Fix instrumentation plugins loading on Windows - {pull}1671[#1671]

[float]
===== Refactors
* Migrate some plugins to indy dispatcher {pull}1369[#1369] {pull}1410[#1410] {pull}1374[#1374]

[[release-notes-1.22.0]]
==== 1.22.0 - 2021/03/24

[float]
===== Breaking changes
* Dots in metric names of Micrometer metrics get replaced with underscores to avoid mapping conflicts.
De-dotting be disabled via <<config-dedot-custom-metrics, `dedot_custom_metrics`>>. - {pull}1700[#1700]

[float]
===== Features
* Introducing a new mechanism to ease the development of community instrumentation plugins. See <<config-plugins-dir>> for
more details. This configuration was already added in 1.18.0, but more extensive and continuous integration testing
allows us to expose it now. It is still marked as "experimental" though, meaning that future changes in the mechanism
may break early contributed plugins. However, we highly encourage our community to try it out and we will do our best
to assist with such efforts.
* Deprecating `ignore_user_agents` in favour of `transaction_ignore_user_agents`, maintaining the same functionality -
{pull}1644[#1644]
* Update existing Hibernate Search 6 instrumentation to the final relase
* The <<config-use-path-as-transaction-name, `use_path_as_transaction_name`>> option is now dynamic
* Flushing internal and micrometer metrics before the agent shuts down - {pull}1658[#1658]
* Support for OkHttp 4.4+ -  {pull}1672[#1672]
* Adding capability to automatically create ECS-JSON-formatted version of the original application log files, through
the <<config-log-ecs-reformatting>> config option. This allows effortless ingestion of logs to Elasticsearch without
any further configuration. Supports log4j1, log4j2 and Logback. {pull}1261[#1261]
* Add support to Spring AMQP - {pull}1657[#1657]
* Adds the ability to automatically configure usage of the OpenTracing bridge in systems using ServiceLoader - {pull}1708[#1708]
* Update to async-profiler 1.8.5 - includes a fix to a Java 7 crash and enhanced safe mode to better deal with
corrupted stack frames.
* Add a warning on startup when `-Xverify:none` or `-noverify` flags are set as this can lead to crashes that are very
difficult to debug - {pull}1593[#1593]. In an upcoming version, the agent will not start when these flags are set,
unless the system property `elastic.apm.disable_bootstrap_checks` is set to true.

[float]
===== Bug fixes
* fix sample rate rounded to zero when lower than precision - {pull}1655[#1655]
* fixed a couple of bugs with the external plugin mechanism (not documented until now) - {pull}1660[#1660]
* Fix runtime attach conflict with multiple users - {pull}1704[#1704]

[[release-notes-1.21.0]]
==== 1.21.0 - 2021/02/09

[float]
===== Breaking changes
* Following PR {pull}1650[#1650], there are two slight changes with the <<config-server-url>> and <<config-server-urls>>
configuration options:
    1.  So far, setting `server_urls` with an empty string would allow the agent to work normally, apart from any action
        that requires communication with the APM Server, including the attempt to fetch a central configuration.
        Starting in this agent version, setting `server_urls` to empty string doesn't have any special meaning, it is
        the default expected configuration, where `server_url` will be used instead. In order to achieve the same
        behaviour, use the new <<config-disable-send>> configuration.
    2.  Up to this version, `server_url` was used as an alias to `server_urls`, meaning that one could potentially set
        the `server_url` config with a comma-separated list of multiple APM Server addresses, and that would have been a
        valid configuration. Starting in this agent version, `server_url` is a separate configuration, and it only accepts
        Strings that represent a single valid URL. Specifically, empty strings and commas are invalid.

[float]
===== Features
* Add cloud provider metadata to reported events, see
https://github.com/elastic/apm/blob/master/specs/agents/metadata.md#cloud-provider-metadata[spec] for details.
By default, the agent will try to automatically detect the cloud provider on startup, but this can be
configured through the <<config-cloud-provider, `cloud_provider`>> config option - {pull}1599[#1599]
* Add span & transaction `outcome` field to improve error rate calculations - {pull}1613[#1613]

[float]
===== Bug fixes
* Fixing crashes observed in Java 7 at sporadic timing by applying a few seconds delay on bootstrap - {pull}1594[#1594]
* Fallback to using "TLS" `SSLContext` when "SSL" is not available - {pull}1633[#1633]
* Fixing agent startup failure with `NullPointerException` thrown by Byte-buddy's `MultipleParentClassLoader` - {pull}1647[#1647]
* Fix cached type resolution triggering `ClassCastException` - {pull}1649[#1649]

[[release-notes-1.20.0]]
==== 1.20.0 - 2021/01/07

[float]
===== Breaking changes
* The following public API types were `public` so far and became package-private: `NoopScope`, `ScopeImpl` and `AbstractSpanImpl`.
  If your code is using them, you will need to change that when upgrading to this version.
  Related PR: {pull}1532[#1532]

[float]
===== Features
* Add support for RabbitMQ clients - {pull}1328[#1328]

[float]
===== Bug fixes
* Fix small memory allocation regression introduced with tracestate header {pull}1508[#1508]
* Fix `NullPointerException` from `WeakConcurrentMap.put` through the Elasticsearch client instrumentation - {pull}1531[#1531]
* Sending `transaction_id` and `parent_id` only for events that contain a valid `trace_id` as well - {pull}1537[#1537]
* Fix `ClassNotFoundError` with old versions of Spring resttemplate {pull}1524[#1524]
* Fix Micrometer-driven metrics validation errors by the APM Server when sending with illegal values - {pull}1559[#1559]
* Serialize all stack trace frames when setting `stack_trace_limit=-1` instead of none - {pull}1571[#1571]
* Fix `UnsupportedOperationException` when calling `ServletContext.getClassLoader()` - {pull}1576[#1576]
* Fix improper request body capturing - {pull}1579[#1579]
* Avoid `NullPointerException` due to null return values instrumentation advices - {pull}1601[#1601]
* Update async-profiler to 1.8.3 {pull}1602[1602]
* Use null-safe data structures to avoid `NullPointerException` {pull}1597[1597]
* Fix memory leak in sampling profiler mechanism - {pull}1592[#1592]

[float]
===== Refactors
* Migrate some plugins to indy dispatcher {pull}1405[#1405] {pull}1394[#1394]

[[release-notes-1.19.0]]
==== 1.19.0 - 2020/11/10

[float]
===== Features
* The agent version now includes a git hash if it's a snapshot version.
  This makes it easier to differ distinct snapshot builds of the same version.
  Example: `1.18.1-SNAPSHOT.4655910`
* Add support for sampling weight with propagation in `tracestate` W3C header {pull}1384[#1384]
* Adding two more valid options to the `log_level` config: `WARNING` (equivalent to `WARN`) and `CRITICAL`
  (will be treated as `ERROR`) - {pull}1431[1431]
* Add the ability to disable Servlet-related spans for `INCLUDE`, `FORWARD` and `ERROR` dispatches (without affecting
  basic Servlet capturing) by adding `servlet-api-dispatch` to <<config-disable-instrumentations>> - {pull}1448[1448]
* Add Sampling Profiler support for AArch64 architectures - {pull}1443[1443]
* Support proper transaction naming when using Spring's `ServletWrappingController` - {pull}1461[#1461]
* Update async-profiler to 1.8.2 {pull}1471[1471]
* Update existing Hibernate Search 6 instrumentation to work with the latest CR1 release
* Deprecating the `addLabel` public API in favor of `setLabel` (still supporting `addLabel`) - {pull}1449[#1449]

[float]
===== Bug fixes
* Fix `HttpUrlConnection` instrumentation issue (affecting distributed tracing as well) when using HTTPS without using
  `java.net.HttpURLConnection#disconnect` - {pull}1447[1447]
* Fixes class loading issue that can occur when deploying multiple applications to the same application server - {pull}1458[#1458]
* Fix ability to disable agent on startup wasn't working for runtime attach {pull}1444[1444]
* Avoid `UnsupportedOperationException` on some spring application startup {pull}1464[1464]
* Fix ignored runtime attach `config_file` {pull}1469[1469]
* Fix `IllegalAccessError: Module 'java.base' no access to: package 'java.lang'...` in J9 VMs of Java version >= 9 -
  {pull}1468[#1468]
* Fix JVM version parsing on HP-UX {pull}1477[#1477]
* Fix Spring-JMS transactions lifecycle management when using multiple concurrent consumers - {pull}1496[#1496]

[float]
===== Refactors
* Migrate some plugins to indy dispatcher {pull}1404[1404] {pull}1411[1411]
* Replace System Rules with System Lambda {pull}1434[#1434]

[[release-notes-1.18.1]]
==== 1.18.1 - 2020/10/06

[float]
===== Refactors
* Migrate some plugins to indy dispatcher {pull}1362[1362] {pull}1366[1366] {pull}1363[1363] {pull}1383[1383] {pull}1368[1368] {pull}1364[1364] {pull}1365[1365] {pull}1367[1367] {pull}1371[1371]

[float]
===== Bug fixes
* Fix instrumentation error for HttpClient - {pull}1402[#1402]
* Eliminate `unsupported class version error` messages related to loading the Java 11 HttpClient plugin in pre-Java-11 JVMs {pull}1397[1397]
* Fix rejected metric events by APM Server with response code 400 due to data validation error - sanitizing Micrometer
metricset tag keys - {pull}1413[1413]
* Fix invalid micrometer metrics with non-numeric values {pull}1419[1419]
* Fix `NoClassDefFoundError` with JDBC instrumentation plugin {pull}1409[1409]
* Apply `disable_metrics` config to Micrometer metrics - {pull}1421[1421]
* Remove cgroup `inactive_file.bytes` metric according to spec {pull}1422[1422]

[[release-notes-1.18.0]]
==== 1.18.0 - 2020/09/08

[float]
===== Features
* Deprecating `ignore_urls` config in favour of <<config-transaction-ignore-urls, `transaction_ignore_urls`>> to align
  with other agents, while still allowing the old config name for backward compatibility - {pull}1315[#1315]
* Enabling instrumentation of classes compiled with Java 1.4. This is reverting the restriction of instrumenting only
  bytecode of Java 1.5 or higher ({pull}320[#320]), which was added due to potential `VerifyError`. Such errors should be
  avoided now by the usage of `TypeConstantAdjustment` - {pull}1317[#1317]
* Enabling agent to work without attempting any communication with APM server, by allowing setting `server_urls` with
  an empty string - {pull}1295[#1295]
* Add <<metrics-micrometer, micrometer support>> - {pull}1303[#1303]
* Add `profiling_inferred_spans_lib_directory` option to override the default temp directory used for exporting the async-profiler library.
  This is useful for server-hardened environments where `/tmp` is often configured with `noexec`, leading to `java.lang.UnsatisfiedLinkError` errors - {pull}1350[#1350]
* Create spans for Servlet dispatches to FORWARD, INCLUDE and ERROR - {pull}1212[#1212]
* Support JDK 11 HTTPClient - {pull}1307[#1307]
* Lazily create profiler temporary files {pull}1360[#1360]
* Convert the followings to Indy Plugins (see details in <<release-notes-1.18.0.rc1, 1.18.0-rc1 relase notes>>): gRPC,
  AsyncHttpClient, Apache HttpClient
* The agent now collects cgroup memory metrics (see details in <<metrics-cgroup,Metrics page>>)
* Update async-profiler to 1.8.1 {pull}1382[#1382]
* Runtime attach install option is promoted to 'beta' status (was experimental).

[float]
===== Bug fixes
* Fixes a `NoClassDefFoundError` in the JMS instrumentation of `MessageListener` - {pull}1287[#1287]
* Fix `/ by zero` error message when setting `server_urls` with an empty string - {pull}1295[#1295]
* Fix `ClassNotFoundException` or `ClassCastException` in some cases where special log4j configurations are used - {pull}1322[#1322]
* Fix `NumberFormatException` when using early access Java version - {pull}1325[#1325]
* Fix `service_name` config being ignored when set to the same auto-discovered default value - {pull}1324[#1324]
* Fix service name error when updating a web app on a Servlet container - {pull}1326[#1326]
* Fix remote attach 'jps' executable not found when 'java' binary is symlinked ot a JRE - {pull}1352[#1352]

[[release-notes-1.18.0.rc1]]
==== 1.18.0.RC1 - 2020/07/22

This release candidate adds some highly anticipated features:
It’s now possible to attach the agent at runtime in more cases than before.
Most notably, it enables runtime attachment on JBoss, WildFly, Glassfish/Payara,
and other OSGi runtimes such as Atlassian Jira and Confluence.

To make this and other significant features, such as https://github.com/elastic/apm-agent-java/issues/937[external plugins], possible,
we have implemented major changes to the architecture of the agent.
The agent now relies on the `invokedynamic` bytecode instruction to make plugin development easier, safer, and more efficient.
As early versions of Java 7 and Java 8 have unreliable support for invokedynamic,
we now require a minimum update level of 60 for Java 7 (7u60+) in addition to the existing minimum update level of 40 for Java 8 (8u40+).

We’re looking for users who would like to try this out to give feedback.
If we see that the `invokedynamic`-based approach (https://github.com/elastic/apm-agent-java/pull/1230[indy plugins]) works well, we can continue and migrate the rest of the plugins.
After the migration has completed, we can move forward with external plugins and remove the experimental label from runtime attachment.

If all works like in our testing, you would not see `NoClassDefFoundError` s anymore when, for example, trying to attach the agent at runtime to an OSGi container or a JBoss server.
Also, non-standard OSGi containers, such as Atlassian Jira and other technologies with restrictive class loading policies, such as MuleSoft ESB, will benefit from this change.

In the worst case, there might be JVM crashes due to `invokedynamic`-related JVM bugs.
However, we already disable the agent when attached to JVM versions that are known to be problematic.
Another potentially problematic area is that we now dynamically raise the bytecode version of instrumented classes to be at least bytecode version 51 (Java 7).
This is needed in order to be able to use the `invokedynamic` instruction.
This requires re-computation of stack map frames which makes instrumentation a bit slower.
We don't anticipate notable slowdowns unless you extensively (over-)use <<config-trace-methods, `trace_methods`>>.

[float]
===== Breaking changes
* Early Java 7 versions, prior to update 60, are not supported anymore.
  When trying to attach to a non-supported version, the agent will disable itself and not apply any instrumentations.

[float]
===== Features
* Experimental support for runtime attachment now also for OSGi containers, JBoss, and WildFly
* New mitigation of OSGi bootdelegation errors (`NoClassDefFoundError`).
  You can remove any `org.osgi.framework.bootdelegation` related configuration.
  This release also removes the configuration option `boot_delegation_packages`.
* Overhaul of the `ExecutorService` instrumentation that avoids `ClassCastException` issues - {pull}1206[#1206]
* Support for `ForkJoinPool` and `ScheduledExecutorService` (see <<supported-async-frameworks>>)
* Support for `ExecutorService#invokeAny` and `ExecutorService#invokeAll`
* Added support for `java.util.TimerTask` - {pull}1235[#1235]
* Add capturing of request body in Elasticsearch queries: `_msearch`, `_count`, `_msearch/template`, `_search/template`, `_rollup_search` - {pull}1222[#1222]
* Add <<config-enabled,`enabled`>> flag
* Add experimental support for Scala Futures
* The agent now collects heap memory pools metrics - {pull}1228[#1228]

[float]
===== Bug fixes
* Fixes error capturing for log4j2 loggers. Version 1.17.0 introduced a regression.
* Fixes `NullPointerException` related to JAX-RS and Quartz instrumentation - {pull}1249[#1249]
* Expanding k8s pod ID discovery to some formerly non-supported environments
* When `recording` is set to `false`, the agent will not send captured errors anymore.
* Fixes NPE in Dubbo instrumentation that occurs when the application is acting both as a provider and as a consumer - {pull}1260[#1260]
* Adding a delay by default what attaching the agent to Tomcat using the premain route to work around the JUL
  deadlock issue - {pull}1262[#1262]
* Fixes missing `jboss.as:*` MBeans on JBoss - {pull}1257[#1257]


[[release-notes-1.17.0]]
==== 1.17.0 - 2020/06/17

[float]
===== Features
* Log files are now rotated after they reach <<config-log-file-size>>.
There will always be one history file `${log_file}.1`.
* Add <<config-log-format-sout>> and <<config-log-format-file>> with the options `PLAIN_TEXT` and `JSON`.
The latter uses https://github.com/elastic/ecs-logging-java[ecs-logging-java] to format the logs.
* Exposing <<config-classes-excluded-from-instrumentation>> config - {pull}1187[#1187]
* Add support for naming transactions based on Grails controllers. Supports Grails 3+ - {pull}1171[#1171]
* Add support for the Apache/Alibaba Dubbo RPC framework
* Async Profiler version upgraded to 1.7.1, with a new debugging flag for the stack frame recovery mechanism - {pull}1173[#1173]

[float]
===== Bug fixes
* Fixes `IndexOutOfBoundsException` that can occur when profiler-inferred spans are enabled.
  This also makes the profiler more resilient by just removing the call tree related to the exception (which might be in an invalid state)
  as opposed to stopping the profiler when an exception occurs.
* Fix `NumberFormatException` when parsing Ingres/Actian JDBC connection strings - {pull}1198[#1198]
* Prevent agent from overriding JVM configured truststore when not using HTTPS for communication with APM server - {pull}1203[#1203]
* Fix `java.lang.IllegalStateException` with `jps` JVM when using continuous runtime attach - {pull}1205[1205]
* Fix agent trying to load log4j2 plugins from application - {pull}1214[1214]
* Fix memory leak in gRPC instrumentation plugin - {pull}1196[1196]
* Fix HTTPS connection failures when agent is configured to use HTTPS to communicate with APM server {pull}1209[1209]

[[release-notes-1.16.0]]
==== 1.16.0 - 2020/05/13

[float]
===== Features

* The log correlation feature now adds `error.id` to the MDC. See <<supported-logging-frameworks>> for details. - {pull}1050[#1050]
* Deprecating the `incubating` tag in favour of the `experimental` tag. This is not a breaking change, so former
<<config-disable-instrumentations,`disable_instrumentation`>> configuration containing the `incubating` tag will still be respected - {pull}1123[#1123]
* Add a `--without-emulated-attach` option for runtime attachment to allow disabling this feature as a workaround.
* Add workaround for JDK bug JDK-8236039 with TLS 1.3 {pull}1149[#1149]
* Add log level `OFF` to silence agent logging
* Adds <<config-span-min-duration,`span_min_duration`>> option to exclude fast executing spans.
  When set together with one of the more specific thresholds - `trace_methods_duration_threshold` or `profiling_inferred_spans_min_duration`,
  the higher threshold will determine which spans will be discarded.
* Automatically instrument quartz jobs from the quartz-jobs artifact {pull}1170[#1170]
* Perform re-parenting of regular spans to be a child of profiler-inferred spans. Requires APM Server and Kibana 7.8.0. {pull}1117[#1117]
* Upgrade Async Profiler version to 1.7.0

[float]
===== Bug fixes

* When Servlet-related Exceptions are handled through exception handlers that return a 200 status code, agent shouldn't override with 500 - {pull}1103[#1103]
* Exclude Quartz 1 from instrumentation to avoid
  `IncompatibleClassChangeError: Found class org.quartz.JobExecutionContext, but interface was expected` - {pull}1108[#1108]
* Fix breakdown metrics span sub-types {pull}1113[#1113]
* Fix flaky gRPC server instrumentation {pull}1122[#1122]
* Fix side effect of calling `Statement.getUpdateCount` more than once {pull}1139[#1139]
* Stop capturing JDBC affected rows count using `Statement.getUpdateCount` to prevent unreliable side-effects {pull}1147[#1147]
* Fix OpenTracing error tag handling (set transaction error result when tag value is `true`) {pull}1159[#1159]
* Due to a bug in the build we didn't include the gRPC plugin in the build so far
* `java.lang.ClassNotFoundException: Unable to load class 'jdk.internal...'` is thrown when tracing specific versions of Atlassian systems {pull}1168[#1168]
* Make sure spans are kept active during `AsyncHandler` methods in the `AsyncHttpClient`
* CPU and memory metrics are sometimes not reported properly when using IBM J9 {pull}1148[#1148]
* `NullPointerException` thrown by the agent on WebLogic {pull}1142[#1142]

[[release-notes-1.15.0]]
==== 1.15.0 - 2020/03/27

[float]
===== Breaking changes

* Ordering of configuration sources has slightly changed, please review <<configuration>>:
** `elasticapm.properties` file now has higher priority over java system properties and environment variables, +
This change allows to change dynamic options values at runtime by editing file, previously values set in java properties
or environment variables could not be overridden, even if they were dynamic.
* Renamed some configuration options related to the experimental profiler-inferred spans feature ({pull}1084[#1084]):
** `profiling_spans_enabled` -> `profiling_inferred_spans_enabled`
** `profiling_sampling_interval` -> `profiling_inferred_spans_sampling_interval`
** `profiling_spans_min_duration` -> `profiling_inferred_spans_min_duration`
** `profiling_included_classes` -> `profiling_inferred_spans_included_classes`
** `profiling_excluded_classes` -> `profiling_inferred_spans_excluded_classes`
** Removed `profiling_interval` and `profiling_duration` (both are fixed to 5s now)

[float]
===== Features

* Gracefully abort agent init when running on a known Java 8 buggy JVM {pull}1075[#1075].
* Add support for <<supported-databases, Redis Redisson client>>
* Makes <<config-instrument>>, <<config-trace-methods>>, and <<config-disable-instrumentations>> dynamic.
Note that changing these values at runtime can slow down the application temporarily.
* Do not instrument Servlet API before 3.0 {pull}1077[#1077]
* Add support for API keys for apm backend authentication {pull}1083[#1083]
* Add support for <<supported-rpc-frameworks, gRPC>> client & server instrumentation {pull}1019[#1019]
* Deprecating `active` configuration option in favor of `recording`.
  Setting `active` still works as it's now an alias for `recording`.

[float]
===== Bug fixes

* When JAX-RS-annotated method delegates to another JAX-RS-annotated method, transaction name should include method A - {pull}1062[#1062]
* Fixed bug that prevented an APM Error from being created when calling `org.slf4j.Logger#error` - {pull}1049[#1049]
* Wrong address in JDBC spans for Oracle, MySQL and MariaDB when multiple hosts are configured - {pull}1082[#1082]
* Document and re-order configuration priorities {pull}1087[#1087]
* Improve heuristic for `service_name` when not set through config {pull}1097[#1097]


[[release-notes-1.14.0]]
==== 1.14.0 - 2020/03/04

[float]
===== Features

* Support for the official https://www.w3.org/TR/trace-context[W3C] `traceparent` and `tracestate` headers. +
  The agent now accepts both the `elastic-apm-traceparent` and the official `traceparent` header.
By default, it sends both headers on outgoing requests, unless <<config-use-elastic-traceparent-header, `use_elastic_traceparent_header`>> is set to false.
* Creating spans for slow methods with the help of the sampling profiler https://github.com/jvm-profiling-tools/async-profiler[async-profiler].
This is a low-overhead way of seeing which methods make your transactions slow and a replacement for the `trace_methods` configuration option.
See <<supported-java-methods>> for more details
* Adding a Circuit Breaker to pause the agent when stress is detected on the system and resume when the stress is relieved.
See <<circuit-breaker>> and {pull}1040[#1040] for more info.
* `Span#captureException` and `Transaction#captureException` in public API return reported error id - {pull}1015[#1015]

[float]
===== Bug fixes

* java.lang.IllegalStateException: Cannot resolve type description for <com.another.commercial.apm.agent.Class> - {pull}1037[#1037]
* properly handle `java.sql.SQLException` for unsupported JDBC features {pull}[#1035] https://github.com/elastic/apm-agent-java/issues/1025[#1025]

[[release-notes-1.13.0]]
==== 1.13.0 - 2020/02/11

[float]
===== Features

* Add support for <<supported-databases, Redis Lettuce client>>
* Add `context.message.age.ms` field for JMS message receiving spans and transactions - {pull}970[#970]
* Instrument log4j2 Logger#error(String, Throwable) ({pull}919[#919]) Automatically captures exceptions when calling `logger.error("message", exception)`
* Add instrumentation for external process execution through `java.lang.Process` and Apache `commons-exec` - {pull}903[#903]
* Add `destination` fields to exit span contexts - {pull}976[#976]
* Removed `context.message.topic.name` field - {pull}993[#993]
* Add support for Kafka clients - {pull}981[#981]
* Add support for binary `traceparent` header format (see the https://github.com/elastic/apm/blob/master/docs/agent-development.md#Binary-Fields[spec]
for more details) - {pull}1009[#1009]
* Add support for log correlation for log4j and log4j2, even when not used in combination with slf4j.
  See <<supported-logging-frameworks>> for details.

[float]
===== Bug Fixes

* Fix parsing value of `trace_methods` configuration property {pull}930[#930]
* Workaround for `java.util.logging` deadlock {pull}965[#965]
* JMS should propagate traceparent header when transactions are not sampled {pull}999[#999]
* Spans are not closed if JDBC implementation does not support `getUpdateCount` {pull}1008[#1008]

[[release-notes-1.12.0]]
==== 1.12.0 - 2019/11/21

[float]
===== Features
* JMS Enhancements {pull}911[#911]:
** Add special handling for temporary queues/topics
** Capture message bodies of text Messages
*** Rely on the existing `ELASTIC_APM_CAPTURE_BODY` agent config option (off by default).
*** Send as `context.message.body`
*** Limit size to 10000 characters. If longer than this size, trim to 9999 and append with ellipsis
** Introduce the `ignore_message_queues` configuration to disable instrumentation (message tagging) for specific 
      queues/topics as suggested in {pull}710[#710]
** Capture predefined message headers and all properties
*** Rely on the existing `ELASTIC_APM_CAPTURE_HEADERS` agent config option.
*** Send as `context.message.headers`
*** Sanitize sensitive headers/properties based on the `sanitize_field_names` config option
* Added support for the MongoDB sync driver. See https://www.elastic.co/guide/en/apm/agent/java/master/supported-technologies-details.html#supported-databases[supported data stores].

[float]
===== Bug Fixes
* JDBC regression- `PreparedStatement#executeUpdate()` and `PreparedStatement#executeLargeUpdate()` are not traced {pull}918[#918]
* When systemd cgroup driver is used, the discovered Kubernetes pod UID contains "_" instead of "-" {pull}920[#920]
* DB2 jcc4 driver is not traced properly {pull}926[#926]

[[release-notes-1.11.0]]
==== 1.11.0 - 2019/10/31

[float]
===== Features
* Add the ability to configure a unique name for a JVM within a service through the
https://www.elastic.co/guide/en/apm/agent/java/master/config-core.html#config-service-node-name[`service_node_name`]
config option]
* Add ability to ignore some exceptions to be reported as errors https://www.elastic.co/guide/en/apm/agent/java/master/config-core.html#config-ignore-exceptions[ignore_exceptions]
* Applying new logic for JMS `javax.jms.MessageConsumer#receive` so that, instead of the transaction created for the 
   polling method itself (ie from `receive` start to end), the agent will create a transaction attempting to capture 
   the code executed during actual message handling.
   This logic is suitable for environments where polling APIs are invoked within dedicated polling threads.
   This polling transaction creation strategy can be reversed through a configuration option (`message_polling_transaction_strategy`) 
   that is not exposed in the properties file by default.  
* Send IP obtained through `javax.servlet.ServletRequest#getRemoteAddr()` in `context.request.socket.remote_address` 
   instead of parsing from headers {pull}889[#889]
* Added `ElasticApmAttacher.attach(String propertiesLocation)` to specify a custom properties location
* Logs message when `transaction_max_spans` has been exceeded {pull}849[#849]
* Report the number of affected rows by a SQL statement (UPDATE,DELETE,INSERT) in 'affected_rows' span attribute {pull}707[#707]
* Add https://www.elastic.co/guide/en/apm/agent/java/master/public-api.html#api-traced[`@Traced`] annotation which either creates a span or a transaction, depending on the context
* Report JMS destination as a span/transaction context field {pull}906[#906]
* Added https://www.elastic.co/guide/en/apm/agent/java/master/config-jmx.html#config-capture-jmx-metrics[`capture_jmx_metrics`] configuration option

[float]
===== Bug Fixes
* JMS creates polling transactions even when the API invocations return without a message
* Support registering MBeans which are added after agent startup

[[release-notes-1.10.0]]
==== 1.10.0 - 2019/09/30

[float]
===== Features
* Add ability to manually specify reported https://www.elastic.co/guide/en/apm/agent/java/master/config-core.html#config-hostname[hostname]
* Add support for https://www.elastic.co/guide/en/apm/agent/java/master/supported-technologies-details.html#supported-databases[Redis Jedis client]
* Add support for identifying target JVM to attach apm agent to using JVM property. See also the documentation of the <<setup-attach-cli-usage-options, `--include` and `--exclude` flags>>
* Added https://www.elastic.co/guide/en/apm/agent/java/master/config-jmx.html#config-capture-jmx-metrics[`capture_jmx_metrics`] configuration option
* Improve servlet error capture {pull}812[#812]
  Among others, now also takes Spring MVC `@ExceptionHandler`s into account 
* Instrument Logger#error(String, Throwable) {pull}821[#821]
  Automatically captures exceptions when calling `logger.error("message", exception)`
* Easier log correlation with https://github.com/elastic/java-ecs-logging. See https://www.elastic.co/guide/en/apm/agent/java/master/log-correlation.html[docs].
* Avoid creating a temp agent file for each attachment {pull}859[#859]
* Instrument `View#render` instead of `DispatcherServlet#render` {pull}829[#829]
  This makes the transaction breakdown graph more useful. Instead of `dispatcher-servlet`, the graph now shows a type which is based on the view name, for example, `FreeMarker` or `Thymeleaf`.

[float]
===== Bug Fixes
* Error in log when setting https://www.elastic.co/guide/en/apm/agent/java/current/config-reporter.html#config-server-urls[server_urls] 
 to an empty string - `co.elastic.apm.agent.configuration.ApmServerConfigurationSource - Expected previousException not to be null`
* Avoid terminating the TCP connection to APM Server when polling for configuration updates {pull}823[#823]
 
[[release-notes-1.9.0]]
==== 1.9.0 - 2019/08/22

[float]
===== Features
* Upgrading supported OpenTracing version from 0.31 to 0.33
* Added annotation and meta-annotation matching support for `trace_methods`, for example:
** `public @java.inject.* org.example.*` (for annotation)
** `public @@javax.enterprise.context.NormalScope org.example.*` (for meta-annotation)
* The runtime attachment now also works when the `tools.jar` or the `jdk.attach` module is not available.
This means you don't need a full JDK installation - the JRE is sufficient.
This makes the runtime attachment work in more environments such as minimal Docker containers.
Note that the runtime attachment currently does not work for OSGi containers like those used in many application servers such as JBoss and WildFly.
See the https://www.elastic.co/guide/en/apm/agent/java/master/setup-attach-cli.html[documentation] for more information.
* Support for Hibernate Search

[float]
===== Bug Fixes
* A warning in logs saying APM server is not available when using 1.8 with APM server 6.x.
Due to that, agent 1.8.0 will silently ignore non-string labels, even if used with APM server of versions 6.7.x or 6.8.x that support such.
If APM server version is <6.7 or 7.0+, this should have no effect. Otherwise, upgrade the Java agent to 1.9.0+.
* `ApacheHttpAsyncClientInstrumentation` matching increases startup time considerably
* Log correlation feature is active when `active==false`
* Tomcat's memory leak prevention mechanism is causing a... memory leak. JDBC statement map is leaking in Tomcat if the application that first used it is undeployed/redeployed.
See https://discuss.elastic.co/t/elastic-apm-agent-jdbchelper-seems-to-use-a-lot-of-memory/195295[this related discussion].

[float]
==== Breaking Changes
* The `apm-agent-attach.jar` is not executable anymore.
Use `apm-agent-attach-standalone.jar` instead. 

[[release-notes-1.8.0]]
==== 1.8.0 - 2019/07/30

[float]
===== Features
* Added support for tracking https://www.elastic.co/guide/en/kibana/7.3/transactions.html[time spent by span type].
   Can be disabled by setting https://www.elastic.co/guide/en/apm/agent/java/current/config-core.html#config-breakdown-metrics[`breakdown_metrics`] to `false`. 
* Added support for https://www.elastic.co/guide/en/kibana/7.3/agent-configuration.html[central configuration].
   Can be disabled by setting https://www.elastic.co/guide/en/apm/agent/java/current/config-core.html#config-central-config[`central_config`] to `false`.
* Added support for Spring's JMS flavor - instrumenting `org.springframework.jms.listener.SessionAwareMessageListener`
* Added support to legacy ApacheHttpClient APIs (which adds support to Axis2 configured to use ApacheHttpClient)
* Added support for setting https://www.elastic.co/guide/en/apm/agent/java/1.x/config-reporter.html#config-server-urls[`server_urls`] dynamically via properties file {pull}723[#723]
* Added https://www.elastic.co/guide/en/apm/agent/java/current/config-core.html#config-config-file[`config_file`] option 
* Added option to use `@javax.ws.rs.Path` value as transaction name https://www.elastic.co/guide/en/apm/agent/java/current/config-jax-rs.html#config-use-jaxrs-path-as-transaction-name[`use_jaxrs_path_as_transaction_name`]
* Instrument quartz jobs https://www.elastic.co/guide/en/apm/agent/java/current/supported-technologies-details.html#supported-scheduling-frameworks[docs]
* SQL parsing improvements {pull}696[#696]
* Introduce priorities for transaction name {pull}748[#748].
   Now uses the path as transaction name if https://www.elastic.co/guide/en/apm/agent/java/current/config-http.html#config-use-path-as-transaction-name[`use_path_as_transaction_name`] is set to `true`
   rather than `ServletClass#doGet`.
   But if a name can be determined from a high level framework,
   like Spring MVC, that takes precedence.
   User-supplied names from the API always take precedence over any others.
* Use JSP path name as transaction name as opposed to the generated servlet class name {pull}751[#751]

[float]
===== Bug Fixes
* Some JMS Consumers and Producers are filtered due to class name filtering in instrumentation matching
* Jetty: When no display name is set and context path is "/" transaction service names will now correctly fall back to configured values
* JDBC's `executeBatch` is not traced
* Drops non-String labels when connected to APM Server < 6.7 to avoid validation errors {pull}687[#687]
* Parsing container ID in cloud foundry garden {pull}695[#695]
* Automatic instrumentation should not override manual results {pull}752[#752]

[float]
===== Breaking changes
* The log correlation feature does not add `span.id` to the MDC anymore but only `trace.id` and `transaction.id` {pull}742[#742].

[[release-notes-1.7.0]]
==== 1.7.0 - 2019/06/13

[float]
===== Features
* Added the `trace_methods_duration_threshold` config option. When using the `trace_methods` config option with wild cards,
this enables considerable reduction of overhead by limiting the number of spans captured and reported
(see more details in config documentation).
NOTE: Using wildcards is still not the recommended approach for the `trace_methods` feature.
* Add `Transaction#addCustomContext(String key, String|Number|boolean value)` to public API
* Added support for AsyncHttpClient 2.x
* Added https://www.elastic.co/guide/en/apm/agent/java/current/config-core.html#config-global-labels[`global_labels`] configuration option.
This requires APM Server 7.2+.
* Added basic support for JMS- distributed tracing for basic scenarios of `send`, `receive`, `receiveNoWait` and `onMessage`.
Both Queues and Topics are supported.
Async `send` APIs are not supported in this version. 
NOTE: This feature is currently marked as "experimental" and is disabled by default. In order to enable,
it is required to set the
https://www.elastic.co/guide/en/apm/agent/java/1.x/config-core.html#config-disable-instrumentations[`disable_instrumentations`] 
configuration property to an empty string.
* Improved OSGi support: added a configuration option for `bootdelegation` packages {pull}641[#641]
* Better span names for SQL spans. For example, `SELECT FROM user` instead of just `SELECT` {pull}633[#633]

[float]
===== Bug Fixes
* ClassCastException related to async instrumentation of Pilotfish Executor causing thread hang (applied workaround)
* NullPointerException when computing Servlet transaction name with null HTTP method name
* FileNotFoundException when trying to find implementation version of jar with encoded URL
* NullPointerException when closing Apache AsyncHttpClient request producer
* Fixes loading of `elasticapm.properties` for Spring Boot applications
* Fix startup error on WebLogic 12.2.1.2.0 {pull}649[#649]
* Disable metrics reporting and APM Server health check when active=false {pull}653[#653]

[[release-notes-1.6.1]]
==== 1.6.1 - 2019/04/26

[float]
===== Bug Fixes
* Fixes transaction name for non-sampled transactions https://github.com/elastic/apm-agent-java/issues/581[#581]
* Makes log_file option work again https://github.com/elastic/apm-agent-java/issues/594[#594]
* Async context propagation fixes
** Fixing some async mechanisms lifecycle issues https://github.com/elastic/apm-agent-java/issues/605[#605]
** Fixes exceptions when using WildFly managed executor services https://github.com/elastic/apm-agent-java/issues/589[#589]
** Exclude glassfish Executor which does not permit wrapped runnables https://github.com/elastic/apm-agent-java/issues/596[#596]
** Exclude DumbExecutor https://github.com/elastic/apm-agent-java/issues/598[#598]
* Fixes Manifest version reading error to support `jar:file` protocol https://github.com/elastic/apm-agent-java/issues/601[#601]
* Fixes transaction name for non-sampled transactions https://github.com/elastic/apm-agent-java/issues/597[#597]
* Fixes potential classloader deadlock by preloading `FileSystems.getDefault()` https://github.com/elastic/apm-agent-java/issues/603[#603]

[[release-notes-1.6.0]]
==== 1.6.0 - 2019/04/16

[float]
===== Related Announcements
* Java APM Agent became part of the Cloud Foundry Java Buildpack as of https://github.com/cloudfoundry/java-buildpack/releases/tag/v4.19[Release v4.19]
 
[float]
===== Features
* Support Apache HttpAsyncClient - span creation and cross-service trace context propagation
* Added the `jvm.thread.count` metric, indicating the number of live threads in the JVM (daemon and non-daemon) 
* Added support for WebLogic
* Added support for Spring `@Scheduled` and EJB `@Schedule` annotations - https://github.com/elastic/apm-agent-java/pull/569[#569]

[float]
===== Bug Fixes
* Avoid that the agent blocks server shutdown in case the APM Server is not available - https://github.com/elastic/apm-agent-java/pull/554[#554]
* Public API annotations improper retention prevents it from being used with Groovy - https://github.com/elastic/apm-agent-java/pull/567[#567]
* Eliminate side effects of class loading related to Instrumentation matching mechanism

[[release-notes-1.5.0]]
==== 1.5.0 - 2019/03/26

[float]
===== Potentially breaking changes
* If you didn't explicitly set the https://www.elastic.co/guide/en/apm/agent/java/master/config-core.html#config-service-name[`service_name`]
previously and you are dealing with a servlet-based application (including Spring Boot),
your `service_name` will change.
See the documentation for https://www.elastic.co/guide/en/apm/agent/java/master/config-core.html#config-service-name[`service_name`]
and the corresponding section in _Features_ for more information.
Note: this requires APM Server 7.0+. If using previous versions, nothing will change.

[float]
===== Features
* Added property `"allow_path_on_hierarchy"` to JAX-RS plugin, to lookup inherited usage of `@path`
* Support for number and boolean labels in the public API {pull}497[497].
This change also renames `tag` to `label` on the API level to be compliant with the https://github.com/elastic/ecs#-base-fields[Elastic Common Schema (ECS)].
The `addTag(String, String)` method is still supported but deprecated in favor of `addLabel(String, String)`.
As of version 7.x of the stack, labels will be stored under `labels` in Elasticsearch.
Previously, they were stored under `context.tags`.
* Support async queries made by Elasticsearch REST client 
* Added `setStartTimestamp(long epochMicros)` and `end(long epochMicros)` API methods to `Span` and `Transaction`,
allowing to set custom start and end timestamps.
* Auto-detection of the `service_name` based on the `<display-name>` element of the `web.xml` with a fallback to the servlet context path.
If you are using a spring-based application, the agent will use the setting for `spring.application.name` for its `service_name`.
See the documentation for https://www.elastic.co/guide/en/apm/agent/java/master/config-core.html#config-service-name[`service_name`]
for more information.
Note: this requires APM Server 7.0+. If using previous versions, nothing will change.
* Previously, enabling https://www.elastic.co/guide/en/apm/agent/java/master/config-core.html#config-capture-body[`capture_body`] could only capture form parameters.
Now it supports all UTF-8 encoded plain-text content types.
The option https://www.elastic.co/guide/en/apm/agent/java/master/config-http.html#config-capture-body-content-types[`capture_body_content_types`]
controls which `Content-Type`s should be captured.
* Support async calls made by OkHttp client (`Call#enqueue`)
* Added support for providing config options on agent attach.
** CLI example: `--config server_urls=http://localhost:8200,http://localhost:8201`
** API example: `ElasticApmAttacher.attach(Map.of("server_urls", "http://localhost:8200,http://localhost:8201"));`

[float]
===== Bug Fixes
* Logging integration through MDC is not working properly - https://github.com/elastic/apm-agent-java/issues/499[#499]
* ClassCastException with adoptopenjdk/openjdk11-openj9 - https://github.com/elastic/apm-agent-java/issues/505[#505]
* Span count limitation is not working properly - reported https://discuss.elastic.co/t/kibana-apm-not-showing-spans-which-are-visible-in-discover-too-many-spans/171690[in our forum]
* Java agent causes Exceptions in Alfresco cluster environment due to failure in the instrumentation of Hazelcast `Executor`s - reported https://discuss.elastic.co/t/cant-run-apm-java-agent-in-alfresco-cluster-environment/172962[in our forum]

[[release-notes-1.4.0]]
==== 1.4.0 - 2019/02/14

[float]
===== Features
* Added support for sync calls of OkHttp client
* Added support for context propagation for `java.util.concurrent.ExecutorService`s
* The `trace_methods` configuration now allows to omit the method matcher.
   Example: `com.example.*` traces all classes and methods within the `com.example` package and sub-packages.
* Added support for JSF. Tested on WildFly, WebSphere Liberty and Payara with embedded JSF implementation and on Tomcat and Jetty with
 MyFaces 2.2 and 2.3
* Introduces a new configuration option `disable_metrics` which disables the collection of metrics via a wildcard expression.
* Support for HttpUrlConnection
* Adds `subtype` and `action` to spans. This replaces former typing mechanism where type, subtype and action were all set through
   the type in an hierarchical dotted-syntax. In order to support existing API usages, dotted types are parsed into subtype and action, 
   however `Span.createSpan` and `Span.setType` are deprecated starting this version. Instead, type-less spans can be created using the new 
   `Span.startSpan` API and typed spans can be created using the new `Span.startSpan(String type, String subtype, String action)` API
* Support for JBoss EAP 6.4, 7.0, 7.1 and 7.2
* Improved startup times
* Support for SOAP (JAX-WS).
   SOAP client create spans and propagate context.
   Transactions are created for `@WebService` classes and `@WebMethod` methods.  

[float]
===== Bug Fixes
* Fixes a failure in BitBucket when agent deployed https://github.com/elastic/apm-agent-java/issues/349[#349]
* Fixes increased CPU consumption https://github.com/elastic/apm-agent-java/issues/453[#453] and https://github.com/elastic/apm-agent-java/issues/443[#443]
* Fixed some OpenTracing bridge functionalities that were not working when auto-instrumentation is disabled
* Fixed an error occurring when ending an OpenTracing span before deactivating
* Sending proper `null` for metrics that have a NaN value
* Fixes JVM crash with Java 7 https://github.com/elastic/apm-agent-java/issues/458[#458]
* Fixes an application deployment failure when using EclipseLink and `trace_methods` configuration https://github.com/elastic/apm-agent-java/issues/474[#474]

[[release-notes-1.3.0]]
==== 1.3.0 - 2019/01/10

[float]
===== Features
* The agent now collects system and JVM metrics https://github.com/elastic/apm-agent-java/pull/360[#360]
* Add API methods `ElasticApm#startTransactionWithRemoteParent` and `Span#injectTraceHeaders` to allow for manual context propagation https://github.com/elastic/apm-agent-java/pull/396[#396].
* Added `trace_methods` configuration option which lets you define which methods in your project or 3rd party libraries should be traced.
   To create spans for all `public` methods of classes whose name ends in `Service` which are in a sub-package of `org.example.services` use this matcher:
   `public org.example.services.*.*Service#*` https://github.com/elastic/apm-agent-java/pull/398[#398]
* Added span for `DispatcherServlet#render` https://github.com/elastic/apm-agent-java/pull/409[#409].
* Flush reporter on shutdown to make sure all recorded Spans are sent to the server before the program exits https://github.com/elastic/apm-agent-java/pull/397[#397]
* Adds Kubernetes https://github.com/elastic/apm-agent-java/issues/383[#383] and Docker metadata to, enabling correlation with the Kibana Infra UI.
* Improved error handling of the Servlet Async API https://github.com/elastic/apm-agent-java/issues/399[#399]
* Support async API’s used with AsyncContext.start https://github.com/elastic/apm-agent-java/issues/388[#388]

[float]
===== Bug Fixes
* Fixing a potential memory leak when there is no connection with APM server
* Fixes NoSuchMethodError CharBuffer.flip() which occurs when using the Elasticsearch RestClient and Java 7 or 8 https://github.com/elastic/apm-agent-java/pull/401[#401]

 
[[release-notes-1.2.0]]
==== 1.2.0 - 2018/12/19

[float]
===== Features
* Added `capture_headers` configuration option.
   Set to `false` to disable capturing request and response headers.
   This will reduce the allocation rate of the agent and can save you network bandwidth and disk space.
* Makes the API methods `addTag`, `setName`, `setType`, `setUser` and `setResult` fluent, so that calls can be chained. 

[float]
===== Bug Fixes
* Catch all errors thrown within agent injected code
* Enable public APIs and OpenTracing bridge to work properly in OSGi systems, fixes https://github.com/elastic/apm-agent-java/issues/362[this WildFly issue]
* Remove module-info.java to enable agent working on early Tomcat 8.5 versions
* Fix https://github.com/elastic/apm-agent-java/issues/371[async Servlet API issue]

[[release-notes-1.1.0]]
==== 1.1.0 - 2018/11/28

[float]
===== Features
* Some memory allocation improvements
* Enabling bootdelegation for agent classes in Atlassian OSGI systems

[float]
===== Bug Fixes
* Update dsl-json which fixes a memory leak.
 See https://github.com/ngs-doo/dsl-json/pull/102[ngs-doo/dsl-json#102] for details. 
* Avoid `VerifyError`s by non instrumenting classes compiled for Java 4 or earlier
* Enable APM Server URL configuration with path (fixes #339)
* Reverse `system.hostname` and `system.platform` order sent to APM server

[[release-notes-1.0.1]]
==== 1.0.1 - 2018/11/15

[float]
===== Bug Fixes
* Fixes NoSuchMethodError CharBuffer.flip() which occurs when using the Elasticsearch RestClient and Java 7 or 8 {pull}313[#313]

[[release-notes-1.0.0]]
==== 1.0.0 - 2018/11/14

[float]
===== Breaking changes
* Remove intake v1 support. This version requires APM Server 6.5.0+ which supports the intake api v2.
   Until the time the APM Server 6.5.0 is officially released,
   you can test with docker by pulling the APM Server image via
   `docker pull docker.elastic.co/apm/apm-server:6.5.0-SNAPSHOT`. 

[float]
===== Features
* Adds `@CaptureTransaction` and `@CaptureSpan` annotations which let you declaratively add custom transactions and spans.
   Note that it is required to configure the `application_packages` for this to work.
   See the https://www.elastic.co/guide/en/apm/agent/java/master/public-api.html#api-annotation[documentation] for more information.
* The public API now supports to activate a span on the current thread.
   This makes the span available via `ElasticApm#currentSpan()`
   Refer to the https://www.elastic.co/guide/en/apm/agent/java/master/public-api.html#api-span-activate[documentation] for more details.
* Capturing of Elasticsearch RestClient 5.0.2+ calls.
   Currently, the `*Async` methods are not supported, only their synchronous counterparts.
* Added API methods to enable correlating the spans created from the JavaScrip Real User Monitoring agent with the Java agent transaction.
   More information can be found in the https://www.elastic.co/guide/en/apm/agent/java/master/public-api.html#api-ensure-parent-id[documentation].
* Added `Transaction.isSampled()` and `Span.isSampled()` methods to the public API
* Added `Transaction#setResult` to the public API {pull}293[#293]

[float]
===== Bug Fixes
* Fix for situations where status code is reported as `200`, even though it actually was `500` {pull}225[#225]
* Capturing the username now properly works when using Spring security {pull}183[#183]

[[release-notes-1.0.0.rc1]]
==== 1.0.0.RC1 - 2018/11/06

[float]
===== Breaking changes
* Remove intake v1 support. This version requires APM Server 6.5.0+ which supports the intake api v2.
   Until the time the APM Server 6.5.0 is officially released,
   you can test with docker by pulling the APM Server image via
   `docker pull docker.elastic.co/apm/apm-server:6.5.0-SNAPSHOT`.
* Wildcard patterns are case insensitive by default. Prepend `(?-i)` to make the matching case sensitive.

[float]
===== Features
* Support for Distributed Tracing
* Adds `@CaptureTransaction` and `@CaptureSpan` annotations which let you declaratively add custom transactions and spans.
   Note that it is required to configure the `application_packages` for this to work.
   See the https://www.elastic.co/guide/en/apm/agent/java/master/public-api.html#api-annotation[documentation] for more information.
* The public API now supports to activate a span on the current thread.
   This makes the span available via `ElasticApm#currentSpan()`
   Refer to the https://www.elastic.co/guide/en/apm/agent/java/master/public-api.html#api-span-activate[documentation] for more details.
* Capturing of Elasticsearch RestClient 5.0.2+ calls.
   Currently, the `*Async` methods are not supported, only their synchronous counterparts.
* Added API methods to enable correlating the spans created from the JavaScrip Real User Monitoring agent with the Java agent transaction.
   More information can be found in the https://www.elastic.co/guide/en/apm/agent/java/master/public-api.html#api-ensure-parent-id[documentation].
* Microsecond accurate timestamps {pull}261[#261]
* Support for JAX-RS annotations.
Transactions are named based on your resources (`ResourceClass#resourceMethod`).

[float]
===== Bug Fixes
* Fix for situations where status code is reported as `200`, even though it actually was `500` {pull}225[#225]

[[release-notes-0.8.x]]
=== Java Agent version 0.8.x

[[release-notes-0.8.0]]
==== 0.8.0

[float]
===== Breaking changes
* Wildcard patterns are case insensitive by default. Prepend `(?-i)` to make the matching case sensitive.

[float]
===== Features
* Wildcard patterns are now not limited to only one wildcard in the middle and can be arbitrarily complex now.
   Example: `*foo*bar*baz`.
* Support for JAX-RS annotations.
   Transactions are named based on your resources (`ResourceClass#resourceMethod`).

[[release-notes-0.7.x]]
=== Java Agent version 0.7.x

[[release-notes-0.7.1]]
==== 0.7.1 - 2018/10/24

[float]
===== Bug Fixes
* Avoid recycling transactions twice {pull}178[#178]

[[release-notes-0.7.0]]
==== 0.7.0 - 2018/09/12

[float]
===== Breaking changes
* Removed `ElasticApm.startSpan`. Spans can now only be created from their transactions via `Transaction#createSpan`.
* `ElasticApm.startTransaction` and `Transaction#createSpan` don't activate the transaction and spans
   and are thus not available via `ElasticApm.activeTransaction` and `ElasticApm.activeSpan`.

[float]
===== Features
* Public API
** Add `Span#captureException` and `Transaction#captureException` to public API.
      `ElasticApm.captureException` is deprecated now. Use `ElasticApm.currentSpan().captureException(exception)` instead.
** Added `Transaction.getId` and `Span.getId` methods 
* Added support for async servlet requests
* Added support for Payara/Glassfish
* Incubating support for Apache HttpClient
* Support for Spring RestTemplate
* Added configuration options `use_path_as_transaction_name` and `url_groups`,
   which allow to use the URL path as the transaction name.
   As that could contain path parameters, like `/user/$userId` however,
   You can set the `url_groups` option to define a wildcard pattern, like `/user/*`,
   to group those paths together.
   This is especially helpful when using an unsupported Servlet API-based framework. 
* Support duration suffixes (`ms`, `s` and `m`) for duration configuration options.
   Not using the duration suffix logs out a deprecation warning and will not be supported in future versions.
* Add ability to add multiple APM server URLs, which enables client-side load balancing.
   The configuration option `server_url` has been renamed to `server_urls` to reflect this change.
   However, `server_url` still works for backwards compatibility.
* The configuration option `service_name` is now optional.
   It defaults to the main class name,
   the name of the executed jar file (removing the version number),
   or the application server name (for example `tomcat-application`).
   In a lot of cases,
   you will still want to set the `service_name` explicitly.
   But it helps getting started and seeing data easier,
   as there are no required configuration options anymore.
   In the future we will most likely determine more useful application names for Servlet API-based applications.<|MERGE_RESOLUTION|>--- conflicted
+++ resolved
@@ -56,11 +56,8 @@
 * Fix `ListenerExecutionFailedException` when using Spring AMQP's ReplyTo container - {pull}1872[#1872]
 * Enabling log ECS reformatting when using Logback configured with `LayoutWrappingEncoder` and a pattern layout - {pull}1879[#1879]
 * Fix NPE with Webflux + context propagation headers - {pull}1871[1871]
-<<<<<<< HEAD
+* Fix `ClassCastException` with `ConnnectionMetaData` and multiple classloaders - {pull}1864[#1864]
 * Fix NPE in `co.elastic.apm.agent.servlet.helper.ServletTransactionCreationHelper.getClassloader` - {pull}1861[#1861]
-=======
-* Fix `ClassCastException` with `ConnnectionMetaData` and multiple classloaders - {pull}1864[#1864]
->>>>>>> c55a5b33
 
 [[release-notes-1.x]]
 === Java Agent version 1.x
