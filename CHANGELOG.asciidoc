--- conflicted
+++ resolved
@@ -27,14 +27,11 @@
 ===== Features
 * Deprecating `ignore_user_agents` in favour of `transaction_ignore_user_agents`, maintaining the same functionality -
 {pull}1644[#1644]
-<<<<<<< HEAD
-* Add a warning on startup when `-Xverify:none` or `-noverify` flags are set as this can lead to crashes that are very difficult to debug - {pull}1593[#1593]
-  In an upcoming version, the agent will not start when these flags are set, unless the system property `elastic.apm.disable_bootstrap_checks` is set to true.
-=======
 * Update existing Hibernate Search 6 instrumentation to the final relase
 * The <<config-use-path-as-transaction-name, `use_path_as_transaction_name`>> option is now dynamic
 * Flushing internal and micrometer metrics before the agent shuts down - {pull}1658[#1658]
->>>>>>> bb817cf4
+* Add a warning on startup when `-Xverify:none` or `-noverify` flags are set as this can lead to crashes that are very difficult to debug - {pull}1593[#1593]
+  In an upcoming version, the agent will not start when these flags are set, unless the system property `elastic.apm.disable_bootstrap_checks` is set to true.
 
 [float]
 ===== Bug fixes
