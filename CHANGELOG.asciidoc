--- conflicted
+++ resolved
@@ -30,6 +30,7 @@
 ** Automatically sets `service.node.name` in all log events if set through agent configuration
 ** Add `log_ecs_reformatting_additional_fields` option to support arbitrary fields in logs
 ** Automatically serialize markers as tags where relevant (log4j2 and logback)
+* Add support for Spring AMQP batch API - {pull}1716[#1716]
 
 [float]
 ===== Bug fixes
@@ -61,7 +62,6 @@
 setting `disable_instrumentations=jdbc` would disable jdbc and also enable experimental features, which would not be the desired effect.
 ** Previously, by default `disable_instrumentations` contained `experimental`
 ** Now by default `disable_instrumentations` is empty and `enable_experimental_instrumentations=false`
-<<<<<<< HEAD
 ** Set `enable_experimental_instrumentations=true` to enable experimental instrumentations
 * Eliminating concerns related to log4j2 vulnerability - https://nvd.nist.gov/vuln/detail/CVE-2020-9488#vulnCurrentDescriptionTitle.
 We cannot upgrade to version above 2.12.1 because this is the last version of log4j that is compatible with Java 7.
@@ -79,10 +79,6 @@
 * Basic support for `com.sun.net.httpserver.HttpServer` - {pull}1854[#1854]
 * Update to async-profiler 1.8.6 {pull}1907[#1907]
 * Added support for setting the framework using the public api (#1908) - {pull}1909[#1909]
-=======
-** Set `disable_instrumentations=true` to enable experimental instrumentations
-* Add support for Spring AMQP batch API - {pull}1716[#1716]
->>>>>>> 780fbda1
 
 [float]
 ===== Bug fixes
