ifdef::env-github[]
NOTE: Release notes are best read in our documentation at
https://www.elastic.co/guide/en/apm/agent/java/current/release-notes.html[elastic.co]
endif::[]

////
[[release-notes-x.x.x]]
==== x.x.x - YYYY/MM/DD

[float]
===== Breaking changes

[float]
===== Features
* Cool new feature: {pull}2526[#2526]

[float]
===== Bug fixes
////

=== Unreleased

[[release-notes-x.x.x]]
==== x.x.x - YYYY/MM/DD

[float]
===== Breaking changes

[[release-notes-1.35.0]]
==== 1.35.0 - YYYY/MM/DD

[float]
===== Features
* Add support for log correlation for `java.util.logging` (JUL) - {pull}2724[#2724]
* Add support for spring-kafka batch listeners - {pull}2815[#2815]
* Improved instrumentation for legacy Apache HttpClient (when not using an `HttpUriRequest`, such as `BasicHttpRequest`)
* Prevented exclusion of agent-packages via `classes_excluded_from_instrumentation` to avoid unintended side effects
* Add Tomcat support for log reformatting - {pull}2839[#2839]
* Capture Elastic cluster name on Elastic Cloud - {pull}2796[#2796]
* Attacher CLI: added a `--no-fork` config to opt out from executing a forked process as different user.If `--no-fork` is used alongside discovery rules that contain only `--include-pid` rules, the attacher will not execute JVM discovery - {pull}2863[#2863]
* Add the option to instrument very old bytecode through the <<config-instrument-ancient-bytecode, `instrument_ancient_bytecode`>> config option - {pull}2866[#2866]
<<<<<<< HEAD
* Added support for Finagle Http Client - {pull}2795[#2795]
=======
* Capture MongoDB statements - {pull}2806[#2806]
* Added agent health metrics (experimental) - {pull}2864[#2864]
>>>>>>> 965c6567

[float]
===== Bug fixes
* Remove `context.db` fields from S3 instrumentation - {pull}2821[#2821]
* Allowed OpenTelemetry `Span.updateName` to update names provided by elastic - {pull}2838[#2838]
* Prevent random `NullPointerException` when span compression is not possible - {pull}2859[#2859]
* Fix security manager issues on OpenJDK 17, with errors like: `java.lang.UnsupportedOperationException: Could not access Unsafe class` -
{pull}2874[#2874]
* Fix security manager compatibility with Tomcat - {pull}2871[#2871]

[[release-notes-1.x]]
=== Java Agent version 1.x

[[release-notes-1.34.1]]
==== 1.34.1 - 2022/09/29

[float]
===== Features
* Redact `*principal*` headers by default - {pull}2798[#2798]

[float]
===== Refactorings
* Activation stack was extracted from `ElasticApmTracer` into a separate class, where it also enforces a stack depth to eliminate
activation leaks - {pull}2783[#2783]

[float]
===== Bug fixes
* Fix imports (leading to `NoClassDefFoundError`) in the AWS SDK instrumentation - {pull}2800[#2800]

[[release-notes-1.34.0]]
==== 1.34.0 - 2022/09/14

[float]
===== Refactorings
* Changed the main agent class loader to work in a child-first delegation model, thus making it more isolated by preferring self packaged
version of classes that are available also in the parent (bootstrap) class loader - {pull}2728[#2728]

[float]
===== Features
* Capture Oracle SID in connection string - {pull}2709[#2709]
* Implemented span links in the OTel bridge - {pull}2685[#2685]
* Added support for MongoDB 4.x Sync Driver - {pull}2241{#2241}
* Capture keyspace in `db.instance` for Cassandra database - {pull}2684[#2684]
* Added support for AWS SQS - {pull}2637[#2637]
* Add <<config-trace-continuation-strategy, `trace_continuation_strategy`>> configuration option - {pull}2760[#2760]
* Capture user from Azure SSO with Servlet-based app containers - {pull}2767[#2767]
* Promote WebFlux & Reactor to GA and enable it by default - {pull}2782[#2782]

[float]
===== Bug fixes
* Fix unexpected side effects of `toString` calls within reactor instrumentation - {pull}2708[#2708]
* Fix Vert.x instrumentation for 4.3.2 - {pull}2700[#2700]
* Fix `NullPointerException` in `AmazonHttpClientInstrumentation` - {pull}2740[#2740]
* Fix stack frame exclusion patterns - {pull}2758[#2758]
* Fix `NullPointerException` with compressed spans - {pull}2755[#2755]
* Fix empty Servlet path with proper fallback - {pull}2748[#2748]
* Fix `ClosedByInterruptException` during indy bootstrap method resolution - {pull}2752[#2752]
* Enhance exclusion of other APM agents - {pull}2766[#2766]
* Avoid warning when log correlation option is provided in remote config - {pull}2765[#2765]
* Update `async-profiler` to 1.8.8 to avoid missing symbol log spam - {pull}2775[#2775]
* Fix container ID discovery for containers managed through AWS Fargate - {pull}2772[#2772]
* Make `traceparent` header computation thread-safe - {pull}2747[#2747]
* Fix OTel bridge with multiple OTel APIs or external plugins - {pull}2735[#2735]

[[release-notes-1.33.0]]
==== 1.33.0 - 2022/07/08

[float]
===== Breaking changes
As of version 1.33.0, Java 7 support is deprecated and will be removed in a future release (not expected to be removed before January 2024) - {pull}2677[#2677]

[float]
===== Features
* Add support for Spring WebClient - {pull}2229[#2229]
* Added undocumented and unsupported configuration `metric_set_limit` to increase the metric set limit - {pull}2148[#2148]
* Added <<config-transaction-name-groups, `transaction_name_groups`>> configuration option  - {pull}2676[#2676]
** Deprecated <<config-url-groups, `url_groups`>> in favor of <<config-transaction-name-groups, `transaction_name_groups`>>.

[float]
===== Bug fixes
* Fix for JAX-WS (SOAP) transaction names. The agent now properly names transaction for web service methods that are not annotated with `@WebMethod`. - {pull}2667[#2667]
* Fix public API backward compatibility that was broken in 1.32.0. With this version you can use any version of the public API once again - {pull}2682[#2682]
* Fix flaky transaction name with Webflux+Servlet - {pull}2695[#2695]

[[release-notes-1.32.0]]
==== 1.32.0 - 2022/06/13

===== Potentially breaking changes
* If using the public API of version < 1.32.0 and using the `@CaptureSpan` or `@Traced` annotations, upgrading the agent to 1.32.0
without upgrading the API version may cause `VerifyError`. This was fixed in version 1.33.0, which can once again be used with any
version of the public API.
* For relational databases, the agent now captures the database name and makes it part of service dependencies and service map.
For example, with a `MySQL` database, previously a single `mysql` item was shown in the map and in service dependencies,
the agent will now include the database name in the dependency, thus `mysql/my-db1`, `mysql/my-db2` will now be captured.

[float]
===== Features
* Promote mature agent features as Generaly Available (GA) - {pull}2632[#2632]
** <<opentelemetry-bridge,OpenTelemetry bridge>> is now enabled by default
** <<config-circuit-breaker,Circuit breaker>> marked as GA (still disabled by default)
** <<setup-attach-api,API Attach>> and <<setup-attach-cli,CLI Attach>> marked as GA
** <<config-use-path-as-transaction-name,`use_path_as_transaction_name`>> configuration option marked as GA
** Dubbo instrumentation is now enabled by default
** `com.sun.net.httpserver.HttpServer` instrumentation marked as GA
* Struts action invocations via an action chain result start a new span - {pull}2513[#2513]
* Added official support for Elasticsearch Java API client - {pull}2211[#2211]
* Added the ability to make spans non-discardable through the public API and the OpenTelemetry bridge - {pull}2632[#2632]
* Added support for the new service target fields - {pull}2578[#2578]
* Capture the database name from JDBC connection string - {pull}2642[#2642]
* Added an additional span around Javalin template renderers - {pull}2381[#2381]
* Added support for downloading the latest agent version through the attach CLI by setting `--download-agent-version latest`. In
addition, when using the `apm-agent-attach-cli-slim.jar`, which does not contain a bundled agent, the latest version will be downloaded
from maven at runtime unless configured otherwise through  `--download-agent-version` - {pull}2659[#2659]
* Added span-links to messaging systems instrumentation (supported by APM Server 8.3+ only) - {pull}2610[#2610]

[float]
===== Bug fixes
* Fix missing attributes in bridged OTel transactions - {pull}2657[#2657]
* Fix `transaction.result` with bridged OTel transactions - {pull}2660[#2660]

[[release-notes-1.31.0]]
==== 1.31.0 - 2022/05/17

[float]
===== Potentially breaking changes
* Starting this version, when using <<config-log-ecs-reformatting>>, the agent will automatically set the `service.version` field.
If you are using ECS-logging and set the `service.version` through a custom field, the behaviour is not strictly defined. Remove the
custom `service.name` field setting and either allow the agent to automatically discover and set it, or use the
<<config-service-version>> config option to set it manually.

[float]
===== Refactorings
* Vert.x 3.x instrumentation was refactored to remove constructor instrumentation as well as wrapping of response handler. In addition, in
HTTP 2 request handling, transactions are ended when the request end event occurs and are kept alive until response end, when they are allowed
to recycle. This allows for spans representing asynchronous handling of requests for which the corresponding transaction has ended -
{pull}2564[#2564]
* Jedis clients instrumentation was changed

[float]
===== Features
* Set the service version when using the ECS reformatting of the application logs: {pull}2603[#2603]
* Add ECS-reformatting support for `java.util.logging` - {pull}2591[#2591]
* Added support for setting the service version on Log4j2's EcsLayout - {pull}2604[#2604]
* Added support for AWS S3 and DynamoDB - {pull}2606[#2606]
* Added support for Jedis 4.x clients - {pull}2626[#2626]

[float]
===== Bug fixes
* Fixed multiple dropped stats types in a transaction producing invalid JSON: {pull}2589[#2589]
* Fixed NoClassDefFoundError when using OTel bridge and span.*current() : {pull}2596[#2596]
* Fallback to standard output when Security Manager prevents writing to log file - {pull}2581[#2581]
* Fix missing transactions when using Vert.x 3.x with HTTP 1 - {pull}2564[#2564]
* Fix Vert.x `GET null` transactions to be named `GET unknown route`, according to spec - {pull}2564[#2564]
* Fix OpenTelemetry bridge span end with explicit timestamp - {pull}2615[#2615]
* Fix improper naming for `scheduled` transactions created by `java.util.TimerTask` instrumentation - {pull}2620[#2620]
* Properly handle `java.lang.IllegalStateException` related to premature invocation of `ServletConfig#getServletContext()` in
`Servlet#init()` instrumentations - {pull}2627[#2627]

[[release-notes-1.30.1]]
==== 1.30.1 - 2022/04/12

[float]
===== Bug fixes
* Fixed AWS Lambda instrumentation for AWS handler classes with input object types that are not AWS Events classes  - {pull}2551[#2551]
* Fixed service name discovery based on MANIFEST.MF file through `ServletContainerInitializer#onStartup` on Jakarta Servlet containers -
{pull}2546[#2546]
* Fix shaded classloader package definition - {pull}2566[#2566]
* Fix logging initialization with Security Manager - {pull}2568[#2568]
* normalize empty `transaction.type` and `span.type` - {pull}2525[#2525]
* Allowing square brackets within the <<config-capture-jmx-metrics>> config value - {pull}2547[#2547]
* Fixed duplicated ending of `HttpUrlConnection` spans - {pull}2530[#2530]
* Compressed span fixes - {pull}2576[#2576], {pull}2552[#2552], {pull}2558[#2558]


[[release-notes-1.30.0]]
==== 1.30.0 - 2022/03/22

[float]
===== Potentially breaking changes
* Create the JDBC spans as exit spans- {pull}2484[#2484]
* WebSocket requests are now captured with transaction type request instead of custom - {pull}2501[#2501]

[float]
===== Refactorings
* Logging frameworks instrumentations - {pull}2428[#2428]. This refactoring includes:
** Log correlation now works based on bytecode instrumentation rather than `ActivationListener` that directly updates the MDC
** Merging the different instrumentations (log-correlation, error-capturing and ECS-reformatting) into a single plugin
** Module structure and package naming changes

[float]
===== Features
* Added support for setting service name and version for a transaction via the public api - {pull}2451[#2451]
* Added support for en-/disabling each public annotation on each own - {pull}2472[#2472]
* Added support for compressing spans - {pull}2477[#2477]
* Added microsecond durations with `us` as unit - {pull}2496[#2496]
* Added support for dropping fast exit spans - {pull}2491[#2491]
* Added support for collecting statistics about dropped exit spans - {pull}2505[#2505]
* Making AWS Lambda instrumentation GA - includes some changes in Lambda transaction metadata fields and a dedicated flush HTTP request
to the AWS Lambda extension - {pull}2424[#2424]
* Changed logging correlation to be on by default. This change includes the removal of the now redundant `enable_log_correlation` config
option. If there's a need to disable the log correlation mechanism, this can be done now through the `disable_instrumentations` config -
{pull}2428[#2428]
* Added automatic error event capturing for log4j1 and JBoss LogManager - {pull}2428[#2428]
* Issue a warning when security manager is mis-configured - {pull}2510[#2510]
* Add experimental OpenTelemetry API bridge - {pull}1631[#1631]

[float]
===== Performance improvements
* Proxy classes are excluded from instrumentation in more cases - {pull}2474[#2474]
* Only time type/method matching if the debug logging is enabled as the results are only used when debug logging is enabled - {pull}2471[#2471]

[float]
===== Bug fixes
* Fix cross-plugin dependencies triggering NoClassDefFound - {pull}2509[#2509]
* Fix status code setting in AWS Lambda transactions triggered by API Gateway V1 - {pull}2346[#2346]
* Fix classloading OSGi bundles with partial dependency on Servlet API + avoid SecurityException with Apache Sling - {pull}2418[2418]
* Respect `transaction_ignore_urls` and `transaction_ignore_user_agents` when creating transactions in the spring webflux instrumentation - {pull}2515[#2515]

[[release-notes-1.29.0]]
==== 1.29.0 - 2022/02/09

[float]
===== Breaking changes
* Changes in service name auto-discovery of jar files (see Features section)

[float]
===== Features
* Exceptions that are logged using the fatal log level are now captured (log4j2 only) - {pull}2377[#2377]
* Replaced `authorization` in the default value of `sanitize_field_names` with `*auth*` - {pull}2326[#2326]
* Unsampled transactions are dropped and not sent to the APM-Server if the APM-Server version is 8.0+ - {pull}2329[#2329]
* Adding agent logging capabilities to our SDK, making it available for external plugins - {pull}2390[#2390]
* Service name auto-discovery improvements
** For applications deployed to application servers (`war` files) and standalone jars that are started with `java -jar`,
   the agent now discovers the `META-INF/MANIFEST.MF` file.
** If the manifest contains the `Implementation-Title` attribute, it is used as the default service name - {pull}1921[#1921], {pull}2434[#2434] +
  *Note*: this may change your service names if you relied on the auto-discovery that uses the name of the jar file.
  If that jar file also contains an `Implementation-Title` attribute in the `MANIFEST.MF` file, the latter will take precedence.
** When the manifest contains the `Implementation-Version` attribute, it is used as the default service version - {pull}1726[#1726], {pull}1922[#1922], {pull}2434[#2434]
* Added support for instrumenting Struts 2 static resource requests - {pull}1949[#1949]
* Added support for Java/Jakarta WebSocket ServerEndpoint - {pull}2281[#2281]
* Added support for setting the service name on Log4j2's EcsLayout - {pull}2296[#2296]
* Print the used instrumentation groups when the application stops - {pull}2448[#2448]
* Add `elastic.apm.start_async` property that makes the agent start on a non-premain/main thread - {pull}2454[#2454]

[float]
===== Bug fixes
* Fix runtime attach with some docker images - {pull}2385[#2385]
* Restore dynamic capability to `log_level` config for plugin loggers - {pull}2384[#2384]
* Fix slf4j-related `LinkageError` - {pull}2390[#2390] and {pull}2376[#2376]
* Fix possible deadlock occurring when Byte Buddy reads System properties by warming up bytecode instrumentation code
paths. The BCI warmup is on by default and may be disabled through the internal `warmup_byte_buddy` config option - {pull}2368[#2368]
* Fixed few dubbo plugin issues - {pull}2149[#2149]
** Dubbo transaction will should be created at the provider side
** APM headers conversion issue within dubbo transaction
* Fix External plugins automatic setting of span outcome - {pull}2376[#2376]
* Avoid early initialization of JMX on Weblogic - {pull}2420[#2420]
* Automatically disable class sharing on AWS lambda layer - {pull}2438[#2438]
* Avoid standalone spring applications to have two different service names, one based on the jar name, the other based on `spring.application.name`.

[[release-notes-1.28.4]]
==== 1.28.4 - 2021/12/30

[float]
===== Bug fixes
* Fix `@Traced` annotation to return proper outcome instead of `failed` - {pull}2370[#2370]

[float]
===== Dependency updates
* Update Log4j to 2.12.4 and log4j2-ecs-layout to 1.3.2 - {pull}2378[#2378]

[[release-notes-1.28.3]]
==== 1.28.3 - 2021/12/22

[float]
===== Dependency updates
* Update Log4j to 2.12.3
* Update ecs-logging-java to 1.3.0

[float]
===== Potentially breaking changes
* If the agent cannot discover a service name, it now uses `unknown-java-service` instead of `my-service` - {pull}2325[#2325]

[float]
===== Bug fixes
* Gracefully handle JDBC drivers which don't support `Connection#getCatalog` - {pull}2340[#2340]
* Fix using JVM keystore options for communication with APM Server - {pull}2362[#2362]

[[release-notes-1.28.2]]
==== 1.28.2 - 2021/12/16

[float]
===== Dependency updates
* Update Log4j to 2.12.2

[float]
===== Bug fixes
* Fix module loading errors on J9 JVM - {pull}2341[#2341]
* Fixing log4j configuration error - {pull}2343[#2343]

[[release-notes-1.28.1]]
==== 1.28.1 - 2021/12/10

[float]
===== Security
* Fix for "Log4Shell" RCE 0-day exploit in log4j https://nvd.nist.gov/vuln/detail/CVE-2021-44228[CVE-2021-44228] - {pull}2332[#2332]

[float]
===== Features
* Added support to selectively enable instrumentations - {pull}2292[#2292]

[float]
===== Bug fixes
* Preferring controller names for Spring MVC transactions, `use_path_as_transaction_name` only as a fallback - {pull}2320[#2320]

[[release-notes-1.28.0]]
==== 1.28.0 - 2021/12/07

[float]
===== Features
* Adding experimental support for <<aws-lambda, AWS Lambda>> - {pull}1951[#1951]
* Now supporting tomcat 10 - {pull}2229[#2229]

[float]
===== Bug fixes
* Fix error with parsing APM Server version for 7.16+ - {pull}2313[#2313]

[[release-notes-1.27.1]]
==== 1.27.1 - 2021/11/30

[float]
===== Security
* Resolves Local Privilege Escalation issue https://discuss.elastic.co/t/apm-java-agent-security-update/291355[ESA-2021-30] https://cve.mitre.org/cgi-bin/cvename.cgi?name=CVE-2021-37942[CVE-2021-37942]

[float]
===== Features
* Add support to Jakarta EE for JSF - {pull}2254[#2254]

[float]
===== Bug fixes
* Fixing missing Micrometer metrics in Spring boot due to premature initialization - {pull}2255[#2255]
* Fixing hostname trimming of FQDN too aggressive - {pull}2286[#2286]
* Fixing agent `unknown` version - {pull}2289[#2289]
* Improve runtime attach configuration reliability - {pull}2283[#2283]

[[release-notes-1.27.0]]
==== 1.27.0 - 2021/11/15

[float]
===== Security
* Resolves Local Privilege Escalation issue https://discuss.elastic.co/t/apm-java-agent-security-update/289627[ESA-2021-29] https://cve.mitre.org/cgi-bin/cvename.cgi?name=CVE-2021-37941[CVE-2021-37941]

[float]
===== Potentially breaking changes
* `transaction_ignore_urls` now relies on full request URL path - {pull}2146[#2146]
** On a typical application server like Tomcat, deploying an `app.war` application to the non-ROOT context makes it accessible with `http://localhost:8080/app/`
** Ignoring the whole webapp through `/app/*` was not possible until now.
** Existing configuration may need to be updated to include the deployment context, thus for example `/static/*.js` used to
exclude known static files in all applications might be changed to `/app/static/*.js` or `*/static/*.js`.
** It only impacts prefix patterns due to the additional context path in pattern.
** It does not impact deployment within the `ROOT` context like Spring-boot which do not have such context path prefix.
* The metrics `transaction.duration.sum.us`, `transaction.duration.count` and `transaciton.breakdown.count` are no longer recorded - {pull}2194[#2194]
* Automatic hostname discovery mechanism had changed, so the resulted `host.name` and `host.hostname` in events reported
by the agent may be different. This was done in order to improve the integration with host metrics in the APM UI.

[float]
===== Features
* Improved capturing of logged exceptions when using Log4j2 - {pull}2139[#2139]
* Update to async-profiler 1.8.7 and set configured `safemode` at load time though a new system property - {pull}2165[#2165]
* Added support to capture `context.message.routing-key` in rabbitmq, spring amqp instrumentations - {pull}1767[#1767]
* Breakdown metrics are now tracked per service (when using APM Server 8.0) - {pull}2208[#2208]
* Add support for Spring AMQP batch API - {pull}1716[#1716]
* Add the (current) transaction name to the error (when using APM Server 8.0) - {pull}2235[#2235]
* The JVM/JMX metrics are reported for each service name individually (when using APM Server 8.0) - {pull}2233[#2233]
* Added <<config-span-stack-trace-min-duration,`span_stack_trace_min_duration`>> option.
 This replaces the now deprecated `span_frames_min_duration` option.
 The difference is that the new option has more intuitive semantics for negative values (never collect stack trace) and zero (always collect stack trace). - {pull}2220[#2220]
* Add support to Jakarta EE for JAX-WS - {pull}2247[#2247]
* Add support to Jakarta EE for JAX-RS - {pull}2248[#2248]
* Add support for Jakarta EE EJB annotations `@Schedule`, `@Schedules` - {pull}2250[#2250]
* Add support to Jakarta EE for Servlets - {pull}1912[#1912]
* Added support to Quartz 1.x - {pull}2219[#2219]

[float]
===== Performance improvements
* Disable compression when sending data to a local APM Server
* Reducing startup contention related to instrumentation through `ensureInstrumented` - {pull}2150[#2150]

[float]
===== Bug fixes
* Fix k8s metadata discovery for containerd-cri envs - {pull}2126[#2126]
* Fixing/reducing startup delays related to `ensureInstrumented` - {pull}2150[#2150]
* Fix runtime attach when bytebuddy is in application classpath - {pull}2116[#2116]
* Fix failed integration between agent traces and host metrics coming from Beats/Elastic-Agent due to incorrect hostname
discovery - {pull}2205[#2205]
* Fix infinitely kept-alive transactions in Hikari connection pool - {pull}2210[#2210]
* Fix few Webflux exceptions and missing reactor module - {pull}2207[#2207]

[float]
===== Refactorings
* Loading the agent from an isolated class loader - {pull}2109[#2109]
* Refactorings in the `apm-agent-plugin-sdk` that may imply breaking changes for beta users of the external plugin mechanism
** `WeakMapSupplier.createMap()` is now `WeakConcurrent.buildMap()` and contains more builders - {pull}2136[#2136]
** `GlobalThreadLocal` has been removed in favor of `DetachedThreadLocal`. To make it global, use `GlobalVariables` - {pull}2136[#2136]
** `DynamicTransformer.Accessor.get().ensureInstrumented` is now `DynamicTransformer.ensureInstrumented` - {pull}2164[#2164]
** The `@AssignTo.*` annotations have been removed.
   Use the `@Advice.AssignReturned.*` annotations that come with the latest version of Byte Buddy.
   If your plugin uses the old annotations, it will be skipped.
   {pull}2171[#2171]
* Switching last instrumentations (`trace_methods`, sparkjava, JDK `HttpServer` and Struts 2) to
`TracerAwareInstrumentation` - {pull}2170[#2170]
* Replace concurrency plugin maps to `SpanConcurrentHashMap` ones - {pull}2173[#2173]
* Align User-Agent HTTP header with other APM agents - {pull}2177[#2177]

[[release-notes-1.26.2]]
==== 1.26.2 - 2021/12/30

[float]
===== Dependency updates
* Update Log4j to 2.12.4 and log4j2-ecs-layout to 1.3.2 - {pull}2378[#2378]

[[release-notes-1.26.1]]
==== 1.26.1 - 2021/12/22

[float]
===== Dependency updates
* Update Log4j to 2.12.3
* Update ecs-logging-java to 1.3.0

[[release-notes-1.26.0]]
==== 1.26.0 - 2021/09/14

===== Potentially breaking changes
* If you rely on Database span subtype and use Microsoft SQL Server, the span subtype has been changed from `sqlserver`
to `mssql` to align with other agents.

[float]
===== Breaking changes
* Stop collecting the field `http.request.socket.encrypted` in http requests - {pull}2136[#2136]

[float]
===== Features
* Improved naming for Spring controllers - {pull}1906[#1906]
* ECS log reformatting improvements - {pull}1910[#1910]
** Automatically sets `service.node.name` in all log events if set through agent configuration
** Add `log_ecs_reformatting_additional_fields` option to support arbitrary fields in logs
** Automatically serialize markers as tags where relevant (log4j2 and logback)
* gRPC spans (client and server) can detect errors or cancellation through custom listeners - {pull}2067[#2067]
* Add `-download-agent-version` to the agent <<setup-attach-cli-usage-options, attach CLI tool options>>, allowing the
user to configure an arbitrary agent version that will be downloaded from maven and attached - {pull}1959[#1959]
* Add extra check to detect improper agent setup - {pull}2076[#2076]
* In redis tests - embedded RedisServer is replaced by testcontainers - {pull}2221[#2221]

[float]
===== Performance improvements
* Reduce GC time overhead caused by WeakReferences - {pull}2086[#2086], {pull}2081[#2081]
* Reduced memory overhead by a smarter type pool caching strategy - {pull}2102[#2102]. +
  The type pool cache improves the startup times by speeding up type matching
  (determining whether a class that's about to be loaded should be instrumented).
  Generally, the more types that are cached, the faster the startup. +
  The old strategy did not impose a limit to the cache but cleared it after it hasn't been accessed in a while.
  However, load test have discovered that the cache may never be cleared and leave a permanent overhead of 23mb.
  The actual size of the cache highly depends on the application and loosely correlates with the number of loaded classes. +
  The new caching strategy targets to allocate 1% of the committed heap, at least 0.5mb and max 10mb.
  If a particular entry hasn't been accessed within 20s, it will be removed from the cache. +
  The results based on load testing are very positive:
** Equivalent startup times (within the margins of error of the previous strategy)
** Equivalent allocation rate (within the margins of error of the previous strategy)
** Reduced avg heap utilization from 10%/15mb (previous strategy) to within margins of error without the agent
** Reduced GC time due to the additional headroom that the application can utilize.
** Based on heap dump analysis, after warmup, the cache size is now around 59kb (down from 23mb with the previous strategy).

[float]
===== Bug fixes
* Fix failure to parse some forms of the `Implementation-Version` property from jar manifest files - {pull}1931[#1931]
* Ensure single value for context-propagation header - {pull}1937[#1937]
* Fix gRPC non-terminated (therefore non-reported) client spans - {pull}2067[#2067]
* Fix Webflux response status code - {pull}1948[#1948]
* Ensure path filtering is applied when Servlet path is not available - {pull}2099[#2099]
* Align span subtype for MS SqlServer - {pull}2112[#2112]
* Fix potential destination host name corruption in OkHttp client spans - {pull}2118[#2118]

[float]
===== Refactorings
* Migrate several plugins to indy dispatcher {pull}2087[#2087], {pull}2088[#2088], {pull}2090[#2090], {pull}2094[#2094], {pull}2095[#2095]

[[release-notes-1.25.0]]
==== 1.25.0 - 2021/07/22

[float]
===== Potentially breaking changes
* If you rely on instrumentations that are in the `experimental` group, you must now set `enable_experimental_instrumentations=true` otherwise
the experimental instrumentations will be disabled by default. Up to version `1.24.0` using an empty value for `disable_instrumentations` was
the recommended way to override the default `disable_instrumentations=experimental`.

[float]
===== Features
* Support for inheritance of public API annotations - {pull}1805[#1805]
* JDBC instrumentation sets `context.db.instance` - {pull}1820[#1820]
* Add support for Vert.x web client- {pull}1824[#1824]
* Avoid recycling of spans and transactions that are using through the public API, so to avoid
reference-counting-related errors - {pull}1859[#1859]
* Add <<config-enable-experimental-instrumentations>> configuration option to enable experimental features - {pull}1863[#1863]
** Previously, when adding an instrumentation group to `disable_instrumentations`, we had to make sure to not forget the
default `experimental` value, for example when disabling `jdbc` instrumentation we had to set `disable_instrumentations=experimental,jdbc` otherwise
setting `disable_instrumentations=jdbc` would disable jdbc and also enable experimental features, which would not be the desired effect.
** Previously, by default `disable_instrumentations` contained `experimental`
** Now by default `disable_instrumentations` is empty and `enable_experimental_instrumentations=false`
** Set `enable_experimental_instrumentations=true` to enable experimental instrumentations
* Eliminating concerns related to log4j2 vulnerability - https://nvd.nist.gov/vuln/detail/CVE-2020-9488#vulnCurrentDescriptionTitle.
We cannot upgrade to version above 2.12.1 because this is the last version of log4j that is compatible with Java 7.
Instead, we exclude the SMTP appender (which is the vulnerable one) from our artifacts. Note that older versions of
our agent are not vulnerable as well, as the SMTP appender was never used, this is only to further reduce our users' concerns.
* Adding public APIs for setting `destination.service.resource`, `destination.address` and `destination.port` fields
for exit spans - {pull}1788[#1788]
* Only use emulated runtime attachment as fallback, remove the `--without-emulated-attach` option - {pull}1865[#1865]
* Instrument `javax.servlet.Filter` the same way as `javax.servlet.FilterChain` - {pull}1858[#1858]
* Propagate trace context headers in HTTP calls occurring from within traced exit points, for example - when using
Elasticsearch's REST client - {pull}1883[#1883]
* Added support for naming sparkjava (not Apache Spark) transactions {pull}1894[#1894]
* Added the ability to manually create exit spans, which will result with the auto creation of service nodes in the
service map and downstream service in the dependencies table - {pull}1898[#1898]
* Basic support for `com.sun.net.httpserver.HttpServer` - {pull}1854[#1854]
* Update to async-profiler 1.8.6 {pull}1907[#1907]
* Added support for setting the framework using the public api (#1908) - {pull}1909[#1909]

[float]
===== Bug fixes
* Fix NPE with `null` binary header values + properly serialize them - {pull}1842[#1842]
* Fix `ListenerExecutionFailedException` when using Spring AMQP's ReplyTo container - {pull}1872[#1872]
* Enabling log ECS reformatting when using Logback configured with `LayoutWrappingEncoder` and a pattern layout - {pull}1879[#1879]
* Fix NPE with Webflux + context propagation headers - {pull}1871[#1871]
* Fix `ClassCastException` with `ConnnectionMetaData` and multiple classloaders - {pull}1864[#1864]
* Fix NPE in `co.elastic.apm.agent.servlet.helper.ServletTransactionCreationHelper.getClassloader` - {pull}1861[#1861]
* Fix for Jboss JMX unexpected notifications - {pull}1895[#1895]

[[release-notes-1.24.0]]
==== 1.24.0 - 2021/05/31

[float]
===== Features
* Basic support for Apache Struts 2 {pull}1763[#1763]
* Extending the <<config-log-ecs-reformatting>> config option to enable the overriding of logs with ECS-reformatted
events. With the new `OVERRIDE` option, non-file logs can be ECS-reformatted automatically as well - {pull}1793[#1793]
* Instrumentation for Vert.x Web {pull}1697[#1697]
* Changed log level of vm arguments to debug
* Giving precedence for the W3C `tracecontext` header over the `elastic-apm-traceparent` header - {pull}1821[#1821]
* Add instrumentation for Webflux - {pull}1305[#1305]
* Add instrumentation for Javalin {pull}1822[#1822]

[float]
===== Bug fixes
* Fix another error related to instrumentation plugins loading on Windows - {pull}1785[#1785]
* Load Spring AMQP plugin- {pull}1784[#1784]
* Avoid `IllegalStateException` when multiple `tracestate` headers are used - {pull}1808[#1808]
* Ensure CLI attach avoids `sudo` only when required and avoid blocking - {pull}1819[#1819]
* Avoid sending metric-sets without samples, so to adhere to the intake API - {pull}1826[#1826]
* Fixing our type-pool cache, so that it can't cause OOM (softly-referenced), and it gets cleared when not used for
a while - {pull}1828[#1828]

[float]
===== Refactors
* Remove single-package limitation for embedded plugins - {pull}1780[#1780]

[[release-notes-1.23.0]]
==== 1.23.0 - 2021/04/22

[float]
===== Breaking changes
* There are breaking changes in the <<setup-attach-cli,attacher cli>>.
  See the Features section for more information.

[float]
===== Features
* Overhaul of the <<setup-attach-cli,attacher cli>> application that allows to attach the agent to running JVMs - {pull}1667[#1667]
** The artifact of the standalone cli application is now called `apm-agent-attach-cli`. The attacher API is still called `apm-agent-attach`.
** There is also a slim version of the cli application that does not bundle the Java agent.
It requires the `--agent-jar` option to be set.
** Improved logging +
The application uses {ecs-logging-java-ref}/intro.html[Java ECS logging] to emit JSON logs.
The log level can be configured with the `--log-level` option.
By default, the program is logging to the console but using the `--log-file` option, it can also log to a file.
** Attach to JVMs running under a different user (unix only) +
The JVM requires the attacher to be running under the same user as the target VM (the attachee).
The `apm-agent-attach-standalone.jar` can now be run with a user that has permissions to switch to the user that runs the target VM.
On Windows, the attacher can still only attach to JVMs that are running with under the same user.
** New include/exclude discovery rules +
*** `--include-all`: Attach to all discovered JVMs. If no matchers are provided, it will not attach to any JVMs.
*** `--include-user`/`--exclude-user`: Attach to all JVMs of a given operating system user.
*** `--include-main`/`--exclude-main`: Attach to all JVMs that whose main class/jar name, or system properties match the provided regex.
*** `--include-vmargs`/`--exclude-vmargs`: Attach to all JVMs that whose main class/jar name, or system properties match the provided regex.
** Removal of options +
*** The deprecated `--arg` option has been removed.
*** The `-i`/`--include`, `-e`/`exclude` options have been removed in favor of the `--<include|exclude>-<main|vmargs>` options.
*** The `-p`/`--pid` options have been removed in favor of the `--include-pid` option.
** Changed behavior of  the `-l`/`--list` option +
The option now only lists JVMs that match the include/exclude discovery rules.
Thus, it can be used to do a dry-run of the matchers without actually performing an attachment.
It even works in combination with `--continuous` now.
By default, the VM arguments are not printed, but only when the `-a`/`--list-vmargs` option is set.
** Remove dependency on `jps` +
Even when matching on the main class name or on system properties,
** Checks the Java version before attaching to avoid attachment on unsupported JVMs.
* Cassandra instrumentation - {pull}1712[#1712]
* Log correlation supports JBoss Logging - {pull}1737[#1737]
* Update Byte-buddy to `1.11.0` - {pull}1769[#1769]
* Support for user.domain {pull}1756[#1756]
* JAX-RS supports javax.ws.rs.PATCH
* Enabling build and unit tests on Windows - {pull}1671[#1671]

[float]
===== Bug fixes
* Fixed log correlation for log4j2 - {pull}1720[#1720]
* Fix apm-log4j1-plugin and apm-log4j2-plugin dependency on slf4j - {pull}1723[#1723]
* Avoid systematic `MessageNotWriteableException` error logging, now only visible in `debug` - {pull}1715[#1715] and {pull}1730[#1730]
* Fix rounded number format for non-english locales - {pull}1728[#1728]
* Fix `NullPointerException` on legacy Apache client instrumentation when host is `null` - {pull}1746[#1746]
* Apply consistent proxy class exclusion heuristic - {pull}1738[#1738]
* Fix micrometer serialization error - {pull}1741[#1741]
* Optimize & avoid `ensureInstrumented` deadlock by skipping stack-frame computation for Java7+ bytecode - {pull}1758[#1758]
* Fix instrumentation plugins loading on Windows - {pull}1671[#1671]

[float]
===== Refactors
* Migrate some plugins to indy dispatcher {pull}1369[#1369] {pull}1410[#1410] {pull}1374[#1374]

[[release-notes-1.22.0]]
==== 1.22.0 - 2021/03/24

[float]
===== Breaking changes
* Dots in metric names of Micrometer metrics get replaced with underscores to avoid mapping conflicts.
De-dotting be disabled via <<config-dedot-custom-metrics, `dedot_custom_metrics`>>. - {pull}1700[#1700]

[float]
===== Features
* Introducing a new mechanism to ease the development of community instrumentation plugins. See <<config-plugins-dir>> for
more details. This configuration was already added in 1.18.0, but more extensive and continuous integration testing
allows us to expose it now. It is still marked as "experimental" though, meaning that future changes in the mechanism
may break early contributed plugins. However, we highly encourage our community to try it out and we will do our best
to assist with such efforts.
* Deprecating `ignore_user_agents` in favour of `transaction_ignore_user_agents`, maintaining the same functionality -
{pull}1644[#1644]
* Update existing Hibernate Search 6 instrumentation to the final relase
* The <<config-use-path-as-transaction-name, `use_path_as_transaction_name`>> option is now dynamic
* Flushing internal and micrometer metrics before the agent shuts down - {pull}1658[#1658]
* Support for OkHttp 4.4+ -  {pull}1672[#1672]
* Adding capability to automatically create ECS-JSON-formatted version of the original application log files, through
the <<config-log-ecs-reformatting>> config option. This allows effortless ingestion of logs to Elasticsearch without
any further configuration. Supports log4j1, log4j2 and Logback. {pull}1261[#1261]
* Add support to Spring AMQP - {pull}1657[#1657]
* Adds the ability to automatically configure usage of the OpenTracing bridge in systems using ServiceLoader - {pull}1708[#1708]
* Update to async-profiler 1.8.5 - includes a fix to a Java 7 crash and enhanced safe mode to better deal with
corrupted stack frames.
* Add a warning on startup when `-Xverify:none` or `-noverify` flags are set as this can lead to crashes that are very
difficult to debug - {pull}1593[#1593]. In an upcoming version, the agent will not start when these flags are set,
unless the system property `elastic.apm.disable_bootstrap_checks` is set to true.

[float]
===== Bug fixes
* fix sample rate rounded to zero when lower than precision - {pull}1655[#1655]
* fixed a couple of bugs with the external plugin mechanism (not documented until now) - {pull}1660[#1660]
* Fix runtime attach conflict with multiple users - {pull}1704[#1704]

[[release-notes-1.21.0]]
==== 1.21.0 - 2021/02/09

[float]
===== Breaking changes
* Following PR {pull}1650[#1650], there are two slight changes with the <<config-server-url>> and <<config-server-urls>>
configuration options:
    1.  So far, setting `server_urls` with an empty string would allow the agent to work normally, apart from any action
        that requires communication with the APM Server, including the attempt to fetch a central configuration.
        Starting in this agent version, setting `server_urls` to empty string doesn't have any special meaning, it is
        the default expected configuration, where `server_url` will be used instead. In order to achieve the same
        behaviour, use the new <<config-disable-send>> configuration.
    2.  Up to this version, `server_url` was used as an alias to `server_urls`, meaning that one could potentially set
        the `server_url` config with a comma-separated list of multiple APM Server addresses, and that would have been a
        valid configuration. Starting in this agent version, `server_url` is a separate configuration, and it only accepts
        Strings that represent a single valid URL. Specifically, empty strings and commas are invalid.

[float]
===== Features
* Add cloud provider metadata to reported events, see
https://github.com/elastic/apm/blob/master/specs/agents/metadata.md#cloud-provider-metadata[spec] for details.
By default, the agent will try to automatically detect the cloud provider on startup, but this can be
configured through the <<config-cloud-provider, `cloud_provider`>> config option - {pull}1599[#1599]
* Add span & transaction `outcome` field to improve error rate calculations - {pull}1613[#1613]

[float]
===== Bug fixes
* Fixing crashes observed in Java 7 at sporadic timing by applying a few seconds delay on bootstrap - {pull}1594[#1594]
* Fallback to using "TLS" `SSLContext` when "SSL" is not available - {pull}1633[#1633]
* Fixing agent startup failure with `NullPointerException` thrown by Byte-buddy's `MultipleParentClassLoader` - {pull}1647[#1647]
* Fix cached type resolution triggering `ClassCastException` - {pull}1649[#1649]

[[release-notes-1.20.0]]
==== 1.20.0 - 2021/01/07

[float]
===== Breaking changes
* The following public API types were `public` so far and became package-private: `NoopScope`, `ScopeImpl` and `AbstractSpanImpl`.
  If your code is using them, you will need to change that when upgrading to this version.
  Related PR: {pull}1532[#1532]

[float]
===== Features
* Add support for RabbitMQ clients - {pull}1328[#1328]

[float]
===== Bug fixes
* Fix small memory allocation regression introduced with tracestate header {pull}1508[#1508]
* Fix `NullPointerException` from `WeakConcurrentMap.put` through the Elasticsearch client instrumentation - {pull}1531[#1531]
* Sending `transaction_id` and `parent_id` only for events that contain a valid `trace_id` as well - {pull}1537[#1537]
* Fix `ClassNotFoundError` with old versions of Spring resttemplate {pull}1524[#1524]
* Fix Micrometer-driven metrics validation errors by the APM Server when sending with illegal values - {pull}1559[#1559]
* Serialize all stack trace frames when setting `stack_trace_limit=-1` instead of none - {pull}1571[#1571]
* Fix `UnsupportedOperationException` when calling `ServletContext.getClassLoader()` - {pull}1576[#1576]
* Fix improper request body capturing - {pull}1579[#1579]
* Avoid `NullPointerException` due to null return values instrumentation advices - {pull}1601[#1601]
* Update async-profiler to 1.8.3 {pull}1602[1602]
* Use null-safe data structures to avoid `NullPointerException` {pull}1597[1597]
* Fix memory leak in sampling profiler mechanism - {pull}1592[#1592]

[float]
===== Refactors
* Migrate some plugins to indy dispatcher {pull}1405[#1405] {pull}1394[#1394]

[[release-notes-1.19.0]]
==== 1.19.0 - 2020/11/10

[float]
===== Features
* The agent version now includes a git hash if it's a snapshot version.
  This makes it easier to differ distinct snapshot builds of the same version.
  Example: `1.18.1-SNAPSHOT.4655910`
* Add support for sampling weight with propagation in `tracestate` W3C header {pull}1384[#1384]
* Adding two more valid options to the `log_level` config: `WARNING` (equivalent to `WARN`) and `CRITICAL`
  (will be treated as `ERROR`) - {pull}1431[1431]
* Add the ability to disable Servlet-related spans for `INCLUDE`, `FORWARD` and `ERROR` dispatches (without affecting
  basic Servlet capturing) by adding `servlet-api-dispatch` to <<config-disable-instrumentations>> - {pull}1448[1448]
* Add Sampling Profiler support for AArch64 architectures - {pull}1443[1443]
* Support proper transaction naming when using Spring's `ServletWrappingController` - {pull}1461[#1461]
* Update async-profiler to 1.8.2 {pull}1471[1471]
* Update existing Hibernate Search 6 instrumentation to work with the latest CR1 release
* Deprecating the `addLabel` public API in favor of `setLabel` (still supporting `addLabel`) - {pull}1449[#1449]

[float]
===== Bug fixes
* Fix `HttpUrlConnection` instrumentation issue (affecting distributed tracing as well) when using HTTPS without using
  `java.net.HttpURLConnection#disconnect` - {pull}1447[1447]
* Fixes class loading issue that can occur when deploying multiple applications to the same application server - {pull}1458[#1458]
* Fix ability to disable agent on startup wasn't working for runtime attach {pull}1444[1444]
* Avoid `UnsupportedOperationException` on some spring application startup {pull}1464[1464]
* Fix ignored runtime attach `config_file` {pull}1469[1469]
* Fix `IllegalAccessError: Module 'java.base' no access to: package 'java.lang'...` in J9 VMs of Java version >= 9 -
  {pull}1468[#1468]
* Fix JVM version parsing on HP-UX {pull}1477[#1477]
* Fix Spring-JMS transactions lifecycle management when using multiple concurrent consumers - {pull}1496[#1496]

[float]
===== Refactors
* Migrate some plugins to indy dispatcher {pull}1404[1404] {pull}1411[1411]
* Replace System Rules with System Lambda {pull}1434[#1434]

[[release-notes-1.18.1]]
==== 1.18.1 - 2020/10/06

[float]
===== Refactors
* Migrate some plugins to indy dispatcher {pull}1362[1362] {pull}1366[1366] {pull}1363[1363] {pull}1383[1383] {pull}1368[1368] {pull}1364[1364] {pull}1365[1365] {pull}1367[1367] {pull}1371[1371]

[float]
===== Bug fixes
* Fix instrumentation error for HttpClient - {pull}1402[#1402]
* Eliminate `unsupported class version error` messages related to loading the Java 11 HttpClient plugin in pre-Java-11 JVMs {pull}1397[1397]
* Fix rejected metric events by APM Server with response code 400 due to data validation error - sanitizing Micrometer
metricset tag keys - {pull}1413[1413]
* Fix invalid micrometer metrics with non-numeric values {pull}1419[1419]
* Fix `NoClassDefFoundError` with JDBC instrumentation plugin {pull}1409[1409]
* Apply `disable_metrics` config to Micrometer metrics - {pull}1421[1421]
* Remove cgroup `inactive_file.bytes` metric according to spec {pull}1422[1422]

[[release-notes-1.18.0]]
==== 1.18.0 - 2020/09/08

[float]
===== Features
* Deprecating `ignore_urls` config in favour of <<config-transaction-ignore-urls, `transaction_ignore_urls`>> to align
  with other agents, while still allowing the old config name for backward compatibility - {pull}1315[#1315]
* Enabling instrumentation of classes compiled with Java 1.4. This is reverting the restriction of instrumenting only
  bytecode of Java 1.5 or higher ({pull}320[#320]), which was added due to potential `VerifyError`. Such errors should be
  avoided now by the usage of `TypeConstantAdjustment` - {pull}1317[#1317]
* Enabling agent to work without attempting any communication with APM server, by allowing setting `server_urls` with
  an empty string - {pull}1295[#1295]
* Add <<metrics-micrometer, micrometer support>> - {pull}1303[#1303]
* Add `profiling_inferred_spans_lib_directory` option to override the default temp directory used for exporting the async-profiler library.
  This is useful for server-hardened environments where `/tmp` is often configured with `noexec`, leading to `java.lang.UnsatisfiedLinkError` errors - {pull}1350[#1350]
* Create spans for Servlet dispatches to FORWARD, INCLUDE and ERROR - {pull}1212[#1212]
* Support JDK 11 HTTPClient - {pull}1307[#1307]
* Lazily create profiler temporary files {pull}1360[#1360]
* Convert the followings to Indy Plugins (see details in <<release-notes-1.18.0.rc1, 1.18.0-rc1 relase notes>>): gRPC,
  AsyncHttpClient, Apache HttpClient
* The agent now collects cgroup memory metrics (see details in <<metrics-cgroup,Metrics page>>)
* Update async-profiler to 1.8.1 {pull}1382[#1382]
* Runtime attach install option is promoted to 'beta' status (was experimental).

[float]
===== Bug fixes
* Fixes a `NoClassDefFoundError` in the JMS instrumentation of `MessageListener` - {pull}1287[#1287]
* Fix `/ by zero` error message when setting `server_urls` with an empty string - {pull}1295[#1295]
* Fix `ClassNotFoundException` or `ClassCastException` in some cases where special log4j configurations are used - {pull}1322[#1322]
* Fix `NumberFormatException` when using early access Java version - {pull}1325[#1325]
* Fix `service_name` config being ignored when set to the same auto-discovered default value - {pull}1324[#1324]
* Fix service name error when updating a web app on a Servlet container - {pull}1326[#1326]
* Fix remote attach 'jps' executable not found when 'java' binary is symlinked ot a JRE - {pull}1352[#1352]

[[release-notes-1.18.0.rc1]]
==== 1.18.0.RC1 - 2020/07/22

This release candidate adds some highly anticipated features:
It’s now possible to attach the agent at runtime in more cases than before.
Most notably, it enables runtime attachment on JBoss, WildFly, Glassfish/Payara,
and other OSGi runtimes such as Atlassian Jira and Confluence.

To make this and other significant features, such as https://github.com/elastic/apm-agent-java/issues/937[external plugins], possible,
we have implemented major changes to the architecture of the agent.
The agent now relies on the `invokedynamic` bytecode instruction to make plugin development easier, safer, and more efficient.
As early versions of Java 7 and Java 8 have unreliable support for invokedynamic,
we now require a minimum update level of 60 for Java 7 (7u60+) in addition to the existing minimum update level of 40 for Java 8 (8u40+).

We’re looking for users who would like to try this out to give feedback.
If we see that the `invokedynamic`-based approach (https://github.com/elastic/apm-agent-java/pull/1230[indy plugins]) works well, we can continue and migrate the rest of the plugins.
After the migration has completed, we can move forward with external plugins and remove the experimental label from runtime attachment.

If all works like in our testing, you would not see `NoClassDefFoundError` s anymore when, for example, trying to attach the agent at runtime to an OSGi container or a JBoss server.
Also, non-standard OSGi containers, such as Atlassian Jira and other technologies with restrictive class loading policies, such as MuleSoft ESB, will benefit from this change.

In the worst case, there might be JVM crashes due to `invokedynamic`-related JVM bugs.
However, we already disable the agent when attached to JVM versions that are known to be problematic.
Another potentially problematic area is that we now dynamically raise the bytecode version of instrumented classes to be at least bytecode version 51 (Java 7).
This is needed in order to be able to use the `invokedynamic` instruction.
This requires re-computation of stack map frames which makes instrumentation a bit slower.
We don't anticipate notable slowdowns unless you extensively (over-)use <<config-trace-methods, `trace_methods`>>.

[float]
===== Breaking changes
* Early Java 7 versions, prior to update 60, are not supported anymore.
  When trying to attach to a non-supported version, the agent will disable itself and not apply any instrumentations.

[float]
===== Features
* Experimental support for runtime attachment now also for OSGi containers, JBoss, and WildFly
* New mitigation of OSGi bootdelegation errors (`NoClassDefFoundError`).
  You can remove any `org.osgi.framework.bootdelegation` related configuration.
  This release also removes the configuration option `boot_delegation_packages`.
* Overhaul of the `ExecutorService` instrumentation that avoids `ClassCastException` issues - {pull}1206[#1206]
* Support for `ForkJoinPool` and `ScheduledExecutorService` (see <<supported-async-frameworks>>)
* Support for `ExecutorService#invokeAny` and `ExecutorService#invokeAll`
* Added support for `java.util.TimerTask` - {pull}1235[#1235]
* Add capturing of request body in Elasticsearch queries: `_msearch`, `_count`, `_msearch/template`, `_search/template`, `_rollup_search` - {pull}1222[#1222]
* Add <<config-enabled,`enabled`>> flag
* Add experimental support for Scala Futures
* The agent now collects heap memory pools metrics - {pull}1228[#1228]

[float]
===== Bug fixes
* Fixes error capturing for log4j2 loggers. Version 1.17.0 introduced a regression.
* Fixes `NullPointerException` related to JAX-RS and Quartz instrumentation - {pull}1249[#1249]
* Expanding k8s pod ID discovery to some formerly non-supported environments
* When `recording` is set to `false`, the agent will not send captured errors anymore.
* Fixes NPE in Dubbo instrumentation that occurs when the application is acting both as a provider and as a consumer - {pull}1260[#1260]
* Adding a delay by default what attaching the agent to Tomcat using the premain route to work around the JUL
  deadlock issue - {pull}1262[#1262]
* Fixes missing `jboss.as:*` MBeans on JBoss - {pull}1257[#1257]


[[release-notes-1.17.0]]
==== 1.17.0 - 2020/06/17

[float]
===== Features
* Log files are now rotated after they reach <<config-log-file-size>>.
There will always be one history file `${log_file}.1`.
* Add <<config-log-format-sout>> and <<config-log-format-file>> with the options `PLAIN_TEXT` and `JSON`.
The latter uses https://github.com/elastic/ecs-logging-java[ecs-logging-java] to format the logs.
* Exposing <<config-classes-excluded-from-instrumentation>> config - {pull}1187[#1187]
* Add support for naming transactions based on Grails controllers. Supports Grails 3+ - {pull}1171[#1171]
* Add support for the Apache/Alibaba Dubbo RPC framework
* Async Profiler version upgraded to 1.7.1, with a new debugging flag for the stack frame recovery mechanism - {pull}1173[#1173]

[float]
===== Bug fixes
* Fixes `IndexOutOfBoundsException` that can occur when profiler-inferred spans are enabled.
  This also makes the profiler more resilient by just removing the call tree related to the exception (which might be in an invalid state)
  as opposed to stopping the profiler when an exception occurs.
* Fix `NumberFormatException` when parsing Ingres/Actian JDBC connection strings - {pull}1198[#1198]
* Prevent agent from overriding JVM configured truststore when not using HTTPS for communication with APM server - {pull}1203[#1203]
* Fix `java.lang.IllegalStateException` with `jps` JVM when using continuous runtime attach - {pull}1205[1205]
* Fix agent trying to load log4j2 plugins from application - {pull}1214[1214]
* Fix memory leak in gRPC instrumentation plugin - {pull}1196[1196]
* Fix HTTPS connection failures when agent is configured to use HTTPS to communicate with APM server {pull}1209[1209]

[[release-notes-1.16.0]]
==== 1.16.0 - 2020/05/13

[float]
===== Features

* The log correlation feature now adds `error.id` to the MDC. See <<supported-logging-frameworks>> for details. - {pull}1050[#1050]
* Deprecating the `incubating` tag in favour of the `experimental` tag. This is not a breaking change, so former
<<config-disable-instrumentations,`disable_instrumentation`>> configuration containing the `incubating` tag will still be respected - {pull}1123[#1123]
* Add a `--without-emulated-attach` option for runtime attachment to allow disabling this feature as a workaround.
* Add workaround for JDK bug JDK-8236039 with TLS 1.3 {pull}1149[#1149]
* Add log level `OFF` to silence agent logging
* Adds <<config-span-min-duration,`span_min_duration`>> option to exclude fast executing spans.
  When set together with one of the more specific thresholds - `trace_methods_duration_threshold` or `profiling_inferred_spans_min_duration`,
  the higher threshold will determine which spans will be discarded.
* Automatically instrument quartz jobs from the quartz-jobs artifact {pull}1170[#1170]
* Perform re-parenting of regular spans to be a child of profiler-inferred spans. Requires APM Server and Kibana 7.8.0. {pull}1117[#1117]
* Upgrade Async Profiler version to 1.7.0

[float]
===== Bug fixes

* When Servlet-related Exceptions are handled through exception handlers that return a 200 status code, agent shouldn't override with 500 - {pull}1103[#1103]
* Exclude Quartz 1 from instrumentation to avoid
  `IncompatibleClassChangeError: Found class org.quartz.JobExecutionContext, but interface was expected` - {pull}1108[#1108]
* Fix breakdown metrics span sub-types {pull}1113[#1113]
* Fix flaky gRPC server instrumentation {pull}1122[#1122]
* Fix side effect of calling `Statement.getUpdateCount` more than once {pull}1139[#1139]
* Stop capturing JDBC affected rows count using `Statement.getUpdateCount` to prevent unreliable side-effects {pull}1147[#1147]
* Fix OpenTracing error tag handling (set transaction error result when tag value is `true`) {pull}1159[#1159]
* Due to a bug in the build we didn't include the gRPC plugin in the build so far
* `java.lang.ClassNotFoundException: Unable to load class 'jdk.internal...'` is thrown when tracing specific versions of Atlassian systems {pull}1168[#1168]
* Make sure spans are kept active during `AsyncHandler` methods in the `AsyncHttpClient`
* CPU and memory metrics are sometimes not reported properly when using IBM J9 {pull}1148[#1148]
* `NullPointerException` thrown by the agent on WebLogic {pull}1142[#1142]

[[release-notes-1.15.0]]
==== 1.15.0 - 2020/03/27

[float]
===== Breaking changes

* Ordering of configuration sources has slightly changed, please review <<configuration>>:
** `elasticapm.properties` file now has higher priority over java system properties and environment variables, +
This change allows to change dynamic options values at runtime by editing file, previously values set in java properties
or environment variables could not be overridden, even if they were dynamic.
* Renamed some configuration options related to the experimental profiler-inferred spans feature ({pull}1084[#1084]):
** `profiling_spans_enabled` -> `profiling_inferred_spans_enabled`
** `profiling_sampling_interval` -> `profiling_inferred_spans_sampling_interval`
** `profiling_spans_min_duration` -> `profiling_inferred_spans_min_duration`
** `profiling_included_classes` -> `profiling_inferred_spans_included_classes`
** `profiling_excluded_classes` -> `profiling_inferred_spans_excluded_classes`
** Removed `profiling_interval` and `profiling_duration` (both are fixed to 5s now)

[float]
===== Features

* Gracefully abort agent init when running on a known Java 8 buggy JVM {pull}1075[#1075].
* Add support for <<supported-databases, Redis Redisson client>>
* Makes <<config-instrument>>, <<config-trace-methods>>, and <<config-disable-instrumentations>> dynamic.
Note that changing these values at runtime can slow down the application temporarily.
* Do not instrument Servlet API before 3.0 {pull}1077[#1077]
* Add support for API keys for apm backend authentication {pull}1083[#1083]
* Add support for <<supported-rpc-frameworks, gRPC>> client & server instrumentation {pull}1019[#1019]
* Deprecating `active` configuration option in favor of `recording`.
  Setting `active` still works as it's now an alias for `recording`.

[float]
===== Bug fixes

* When JAX-RS-annotated method delegates to another JAX-RS-annotated method, transaction name should include method A - {pull}1062[#1062]
* Fixed bug that prevented an APM Error from being created when calling `org.slf4j.Logger#error` - {pull}1049[#1049]
* Wrong address in JDBC spans for Oracle, MySQL and MariaDB when multiple hosts are configured - {pull}1082[#1082]
* Document and re-order configuration priorities {pull}1087[#1087]
* Improve heuristic for `service_name` when not set through config {pull}1097[#1097]


[[release-notes-1.14.0]]
==== 1.14.0 - 2020/03/04

[float]
===== Features

* Support for the official https://www.w3.org/TR/trace-context[W3C] `traceparent` and `tracestate` headers. +
  The agent now accepts both the `elastic-apm-traceparent` and the official `traceparent` header.
By default, it sends both headers on outgoing requests, unless <<config-use-elastic-traceparent-header, `use_elastic_traceparent_header`>> is set to false.
* Creating spans for slow methods with the help of the sampling profiler https://github.com/jvm-profiling-tools/async-profiler[async-profiler].
This is a low-overhead way of seeing which methods make your transactions slow and a replacement for the `trace_methods` configuration option.
See <<supported-java-methods>> for more details
* Adding a Circuit Breaker to pause the agent when stress is detected on the system and resume when the stress is relieved.
See <<circuit-breaker>> and {pull}1040[#1040] for more info.
* `Span#captureException` and `Transaction#captureException` in public API return reported error id - {pull}1015[#1015]

[float]
===== Bug fixes

* java.lang.IllegalStateException: Cannot resolve type description for <com.another.commercial.apm.agent.Class> - {pull}1037[#1037]
* properly handle `java.sql.SQLException` for unsupported JDBC features {pull}[#1035] https://github.com/elastic/apm-agent-java/issues/1025[#1025]

[[release-notes-1.13.0]]
==== 1.13.0 - 2020/02/11

[float]
===== Features

* Add support for <<supported-databases, Redis Lettuce client>>
* Add `context.message.age.ms` field for JMS message receiving spans and transactions - {pull}970[#970]
* Instrument log4j2 Logger#error(String, Throwable) ({pull}919[#919]) Automatically captures exceptions when calling `logger.error("message", exception)`
* Add instrumentation for external process execution through `java.lang.Process` and Apache `commons-exec` - {pull}903[#903]
* Add `destination` fields to exit span contexts - {pull}976[#976]
* Removed `context.message.topic.name` field - {pull}993[#993]
* Add support for Kafka clients - {pull}981[#981]
* Add support for binary `traceparent` header format (see the https://github.com/elastic/apm/blob/master/docs/agent-development.md#Binary-Fields[spec]
for more details) - {pull}1009[#1009]
* Add support for log correlation for log4j and log4j2, even when not used in combination with slf4j.
  See <<supported-logging-frameworks>> for details.

[float]
===== Bug Fixes

* Fix parsing value of `trace_methods` configuration property {pull}930[#930]
* Workaround for `java.util.logging` deadlock {pull}965[#965]
* JMS should propagate traceparent header when transactions are not sampled {pull}999[#999]
* Spans are not closed if JDBC implementation does not support `getUpdateCount` {pull}1008[#1008]

[[release-notes-1.12.0]]
==== 1.12.0 - 2019/11/21

[float]
===== Features
* JMS Enhancements {pull}911[#911]:
** Add special handling for temporary queues/topics
** Capture message bodies of text Messages
*** Rely on the existing `ELASTIC_APM_CAPTURE_BODY` agent config option (off by default).
*** Send as `context.message.body`
*** Limit size to 10000 characters. If longer than this size, trim to 9999 and append with ellipsis
** Introduce the `ignore_message_queues` configuration to disable instrumentation (message tagging) for specific
      queues/topics as suggested in {pull}710[#710]
** Capture predefined message headers and all properties
*** Rely on the existing `ELASTIC_APM_CAPTURE_HEADERS` agent config option.
*** Send as `context.message.headers`
*** Sanitize sensitive headers/properties based on the `sanitize_field_names` config option
* Added support for the MongoDB sync driver. See <<supported-databases, supported data stores>>.

[float]
===== Bug Fixes
* JDBC regression- `PreparedStatement#executeUpdate()` and `PreparedStatement#executeLargeUpdate()` are not traced {pull}918[#918]
* When systemd cgroup driver is used, the discovered Kubernetes pod UID contains "_" instead of "-" {pull}920[#920]
* DB2 jcc4 driver is not traced properly {pull}926[#926]

[[release-notes-1.11.0]]
==== 1.11.0 - 2019/10/31

[float]
===== Features
* Add the ability to configure a unique name for a JVM within a service through the
<<config-service-node-name, `service_node_name`>>
config option]
* Add ability to ignore some exceptions to be reported as errors <<config-ignore-exceptions[ignore_exceptions]
* Applying new logic for JMS `javax.jms.MessageConsumer#receive` so that, instead of the transaction created for the
   polling method itself (ie from `receive` start to end), the agent will create a transaction attempting to capture
   the code executed during actual message handling.
   This logic is suitable for environments where polling APIs are invoked within dedicated polling threads.
   This polling transaction creation strategy can be reversed through a configuration option (`message_polling_transaction_strategy`)
   that is not exposed in the properties file by default.
* Send IP obtained through `javax.servlet.ServletRequest#getRemoteAddr()` in `context.request.socket.remote_address`
   instead of parsing from headers {pull}889[#889]
* Added `ElasticApmAttacher.attach(String propertiesLocation)` to specify a custom properties location
* Logs message when `transaction_max_spans` has been exceeded {pull}849[#849]
* Report the number of affected rows by a SQL statement (UPDATE,DELETE,INSERT) in 'affected_rows' span attribute {pull}707[#707]
* Add <<public-api, `@Traced`>> annotation which either creates a span or a transaction, depending on the context
* Report JMS destination as a span/transaction context field {pull}906[#906]
* Added <<config-capture-jmx-metrics, `capture_jmx_metrics`>> configuration option

[float]
===== Bug Fixes
* JMS creates polling transactions even when the API invocations return without a message
* Support registering MBeans which are added after agent startup

[[release-notes-1.10.0]]
==== 1.10.0 - 2019/09/30

[float]
===== Features
* Add ability to manually specify reported <<config-hostname, hostname>>
* Add support for <<supported-databases, Redis Jedis client>>.
* Add support for identifying target JVM to attach apm agent to using JVM property. See also the documentation of the <<setup-attach-cli-usage-options, `--include` and `--exclude` flags>>
* Added <<config-capture-jmx-metrics, `capture_jmx_metrics`>> configuration option
* Improve servlet error capture {pull}812[#812]
  Among others, now also takes Spring MVC `@ExceptionHandler`s into account
* Instrument Logger#error(String, Throwable) {pull}821[#821]
  Automatically captures exceptions when calling `logger.error("message", exception)`
* Easier log correlation with https://github.com/elastic/java-ecs-logging. See <<log-correlation, docs>>.
* Avoid creating a temp agent file for each attachment {pull}859[#859]
* Instrument `View#render` instead of `DispatcherServlet#render` {pull}829[#829]
  This makes the transaction breakdown graph more useful. Instead of `dispatcher-servlet`, the graph now shows a type which is based on the view name, for example, `FreeMarker` or `Thymeleaf`.

[float]
===== Bug Fixes
* Error in log when setting <<config-server-urls, server_urls>>
 to an empty string - `co.elastic.apm.agent.configuration.ApmServerConfigurationSource - Expected previousException not to be null`
* Avoid terminating the TCP connection to APM Server when polling for configuration updates {pull}823[#823]

[[release-notes-1.9.0]]
==== 1.9.0 - 2019/08/22

[float]
===== Features
* Upgrading supported OpenTracing version from 0.31 to 0.33
* Added annotation and meta-annotation matching support for `trace_methods`, for example:
** `public @java.inject.* org.example.*` (for annotation)
** `public @@javax.enterprise.context.NormalScope org.example.*` (for meta-annotation)
* The runtime attachment now also works when the `tools.jar` or the `jdk.attach` module is not available.
This means you don't need a full JDK installation - the JRE is sufficient.
This makes the runtime attachment work in more environments such as minimal Docker containers.
Note that the runtime attachment currently does not work for OSGi containers like those used in many application servers such as JBoss and WildFly.
See the <<setup-attach-cli, documentation>> for more information.
* Support for Hibernate Search

[float]
===== Bug Fixes
* A warning in logs saying APM server is not available when using 1.8 with APM server 6.x.
Due to that, agent 1.8.0 will silently ignore non-string labels, even if used with APM server of versions 6.7.x or 6.8.x that support such.
If APM server version is <6.7 or 7.0+, this should have no effect. Otherwise, upgrade the Java agent to 1.9.0+.
* `ApacheHttpAsyncClientInstrumentation` matching increases startup time considerably
* Log correlation feature is active when `active==false`
* Tomcat's memory leak prevention mechanism is causing a... memory leak. JDBC statement map is leaking in Tomcat if the application that first used it is undeployed/redeployed.
See https://discuss.elastic.co/t/elastic-apm-agent-jdbchelper-seems-to-use-a-lot-of-memory/195295[this related discussion].

[float]
==== Breaking Changes
* The `apm-agent-attach.jar` is not executable anymore.
Use `apm-agent-attach-standalone.jar` instead.

[[release-notes-1.8.0]]
==== 1.8.0 - 2019/07/30

[float]
===== Features
* Added support for tracking https://www.elastic.co/guide/en/kibana/7.3/transactions.html[time spent by span type].
   Can be disabled by setting https://www.elastic.co/guide/en/apm/agent/java/current/config-core.html#config-breakdown-metrics[`breakdown_metrics`] to `false`.
* Added support for https://www.elastic.co/guide/en/kibana/7.3/agent-configuration.html[central configuration].
   Can be disabled by setting <<config-central-config, `central_config`>> to `false`.
* Added support for Spring's JMS flavor - instrumenting `org.springframework.jms.listener.SessionAwareMessageListener`
* Added support to legacy ApacheHttpClient APIs (which adds support to Axis2 configured to use ApacheHttpClient)
* Added support for setting <<config-server-urls, `server_urls`>> dynamically via properties file {pull}723[#723]
* Added <<config-config-file, `config_file`>> option
* Added option to use `@javax.ws.rs.Path` value as transaction name <<config-use-jaxrs-path-as-transaction-name, `use_jaxrs_path_as_transaction_name`>>
* Instrument quartz jobs <<supported-scheduling-frameworks, docs>>
* SQL parsing improvements {pull}696[#696]
* Introduce priorities for transaction name {pull}748[#748].
   Now uses the path as transaction name if <<config-use-path-as-transaction-name, `use_path_as_transaction_name`>> is set to `true`
   rather than `ServletClass#doGet`.
   But if a name can be determined from a high level framework,
   like Spring MVC, that takes precedence.
   User-supplied names from the API always take precedence over any others.
* Use JSP path name as transaction name as opposed to the generated servlet class name {pull}751[#751]

[float]
===== Bug Fixes
* Some JMS Consumers and Producers are filtered due to class name filtering in instrumentation matching
* Jetty: When no display name is set and context path is "/" transaction service names will now correctly fall back to configured values
* JDBC's `executeBatch` is not traced
* Drops non-String labels when connected to APM Server < 6.7 to avoid validation errors {pull}687[#687]
* Parsing container ID in cloud foundry garden {pull}695[#695]
* Automatic instrumentation should not override manual results {pull}752[#752]

[float]
===== Breaking changes
* The log correlation feature does not add `span.id` to the MDC anymore but only `trace.id` and `transaction.id` {pull}742[#742].

[[release-notes-1.7.0]]
==== 1.7.0 - 2019/06/13

[float]
===== Features
* Added the `trace_methods_duration_threshold` config option. When using the `trace_methods` config option with wild cards,
this enables considerable reduction of overhead by limiting the number of spans captured and reported
(see more details in config documentation).
NOTE: Using wildcards is still not the recommended approach for the `trace_methods` feature.
* Add `Transaction#addCustomContext(String key, String|Number|boolean value)` to public API
* Added support for AsyncHttpClient 2.x
* Added <<config-global-labels, `global_labels`>> configuration option.
This requires APM Server 7.2+.
* Added basic support for JMS- distributed tracing for basic scenarios of `send`, `receive`, `receiveNoWait` and `onMessage`.
Both Queues and Topics are supported.
Async `send` APIs are not supported in this version.
NOTE: This feature is currently marked as "experimental" and is disabled by default. In order to enable,
it is required to set the
<<config-disable-instrumentations, `disable_instrumentations`>>
configuration property to an empty string.
* Improved OSGi support: added a configuration option for `bootdelegation` packages {pull}641[#641]
* Better span names for SQL spans. For example, `SELECT FROM user` instead of just `SELECT` {pull}633[#633]

[float]
===== Bug Fixes
* ClassCastException related to async instrumentation of Pilotfish Executor causing thread hang (applied workaround)
* NullPointerException when computing Servlet transaction name with null HTTP method name
* FileNotFoundException when trying to find implementation version of jar with encoded URL
* NullPointerException when closing Apache AsyncHttpClient request producer
* Fixes loading of `elasticapm.properties` for Spring Boot applications
* Fix startup error on WebLogic 12.2.1.2.0 {pull}649[#649]
* Disable metrics reporting and APM Server health check when active=false {pull}653[#653]

[[release-notes-1.6.1]]
==== 1.6.1 - 2019/04/26

[float]
===== Bug Fixes
* Fixes transaction name for non-sampled transactions https://github.com/elastic/apm-agent-java/issues/581[#581]
* Makes log_file option work again https://github.com/elastic/apm-agent-java/issues/594[#594]
* Async context propagation fixes
** Fixing some async mechanisms lifecycle issues https://github.com/elastic/apm-agent-java/issues/605[#605]
** Fixes exceptions when using WildFly managed executor services https://github.com/elastic/apm-agent-java/issues/589[#589]
** Exclude glassfish Executor which does not permit wrapped runnables https://github.com/elastic/apm-agent-java/issues/596[#596]
** Exclude DumbExecutor https://github.com/elastic/apm-agent-java/issues/598[#598]
* Fixes Manifest version reading error to support `jar:file` protocol https://github.com/elastic/apm-agent-java/issues/601[#601]
* Fixes transaction name for non-sampled transactions https://github.com/elastic/apm-agent-java/issues/597[#597]
* Fixes potential classloader deadlock by preloading `FileSystems.getDefault()` https://github.com/elastic/apm-agent-java/issues/603[#603]

[[release-notes-1.6.0]]
==== 1.6.0 - 2019/04/16

[float]
===== Related Announcements
* Java APM Agent became part of the Cloud Foundry Java Buildpack as of https://github.com/cloudfoundry/java-buildpack/releases/tag/v4.19[Release v4.19]

[float]
===== Features
* Support Apache HttpAsyncClient - span creation and cross-service trace context propagation
* Added the `jvm.thread.count` metric, indicating the number of live threads in the JVM (daemon and non-daemon)
* Added support for WebLogic
* Added support for Spring `@Scheduled` and EJB `@Schedule` annotations - https://github.com/elastic/apm-agent-java/pull/569[#569]

[float]
===== Bug Fixes
* Avoid that the agent blocks server shutdown in case the APM Server is not available - https://github.com/elastic/apm-agent-java/pull/554[#554]
* Public API annotations improper retention prevents it from being used with Groovy - https://github.com/elastic/apm-agent-java/pull/567[#567]
* Eliminate side effects of class loading related to Instrumentation matching mechanism

[[release-notes-1.5.0]]
==== 1.5.0 - 2019/03/26

[float]
===== Potentially breaking changes
* If you didn't explicitly set the <<config-service-name, `service_name`>>
previously and you are dealing with a servlet-based application (including Spring Boot),
your `service_name` will change.
See the documentation for <<config-service-name[`service_name`]
and the corresponding section in _Features_ for more information.
Note: this requires APM Server 7.0+. If using previous versions, nothing will change.

[float]
===== Features
* Added property `"allow_path_on_hierarchy"` to JAX-RS plugin, to lookup inherited usage of `@path`
* Support for number and boolean labels in the public API {pull}497[497].
This change also renames `tag` to `label` on the API level to be compliant with the https://github.com/elastic/ecs#-base-fields[Elastic Common Schema (ECS)].
The `addTag(String, String)` method is still supported but deprecated in favor of `addLabel(String, String)`.
As of version 7.x of the stack, labels will be stored under `labels` in Elasticsearch.
Previously, they were stored under `context.tags`.
* Support async queries made by Elasticsearch REST client
* Added `setStartTimestamp(long epochMicros)` and `end(long epochMicros)` API methods to `Span` and `Transaction`,
allowing to set custom start and end timestamps.
* Auto-detection of the `service_name` based on the `<display-name>` element of the `web.xml` with a fallback to the servlet context path.
If you are using a spring-based application, the agent will use the setting for `spring.application.name` for its `service_name`.
See the documentation for <<config-service-name, `service_name`>>
for more information.
Note: this requires APM Server 7.0+. If using previous versions, nothing will change.
* Previously, enabling <<config-capture-body, `capture_body`>> could only capture form parameters.
Now it supports all UTF-8 encoded plain-text content types.
The option <<config-capture-body-content-types, `capture_body_content_types`>>
controls which `Content-Type`s should be captured.
* Support async calls made by OkHttp client (`Call#enqueue`)
* Added support for providing config options on agent attach.
** CLI example: `--config server_urls=http://localhost:8200,http://localhost:8201`
** API example: `ElasticApmAttacher.attach(Map.of("server_urls", "http://localhost:8200,http://localhost:8201"));`

[float]
===== Bug Fixes
* Logging integration through MDC is not working properly - https://github.com/elastic/apm-agent-java/issues/499[#499]
* ClassCastException with adoptopenjdk/openjdk11-openj9 - https://github.com/elastic/apm-agent-java/issues/505[#505]
* Span count limitation is not working properly - reported https://discuss.elastic.co/t/kibana-apm-not-showing-spans-which-are-visible-in-discover-too-many-spans/171690[in our forum]
* Java agent causes Exceptions in Alfresco cluster environment due to failure in the instrumentation of Hazelcast `Executor`s - reported https://discuss.elastic.co/t/cant-run-apm-java-agent-in-alfresco-cluster-environment/172962[in our forum]

[[release-notes-1.4.0]]
==== 1.4.0 - 2019/02/14

[float]
===== Features
* Added support for sync calls of OkHttp client
* Added support for context propagation for `java.util.concurrent.ExecutorService`s
* The `trace_methods` configuration now allows to omit the method matcher.
   Example: `com.example.*` traces all classes and methods within the `com.example` package and sub-packages.
* Added support for JSF. Tested on WildFly, WebSphere Liberty and Payara with embedded JSF implementation and on Tomcat and Jetty with
 MyFaces 2.2 and 2.3
* Introduces a new configuration option `disable_metrics` which disables the collection of metrics via a wildcard expression.
* Support for HttpUrlConnection
* Adds `subtype` and `action` to spans. This replaces former typing mechanism where type, subtype and action were all set through
   the type in an hierarchical dotted-syntax. In order to support existing API usages, dotted types are parsed into subtype and action,
   however `Span.createSpan` and `Span.setType` are deprecated starting this version. Instead, type-less spans can be created using the new
   `Span.startSpan` API and typed spans can be created using the new `Span.startSpan(String type, String subtype, String action)` API
* Support for JBoss EAP 6.4, 7.0, 7.1 and 7.2
* Improved startup times
* Support for SOAP (JAX-WS).
   SOAP client create spans and propagate context.
   Transactions are created for `@WebService` classes and `@WebMethod` methods.

[float]
===== Bug Fixes
* Fixes a failure in BitBucket when agent deployed https://github.com/elastic/apm-agent-java/issues/349[#349]
* Fixes increased CPU consumption https://github.com/elastic/apm-agent-java/issues/453[#453] and https://github.com/elastic/apm-agent-java/issues/443[#443]
* Fixed some OpenTracing bridge functionalities that were not working when auto-instrumentation is disabled
* Fixed an error occurring when ending an OpenTracing span before deactivating
* Sending proper `null` for metrics that have a NaN value
* Fixes JVM crash with Java 7 https://github.com/elastic/apm-agent-java/issues/458[#458]
* Fixes an application deployment failure when using EclipseLink and `trace_methods` configuration https://github.com/elastic/apm-agent-java/issues/474[#474]

[[release-notes-1.3.0]]
==== 1.3.0 - 2019/01/10

[float]
===== Features
* The agent now collects system and JVM metrics https://github.com/elastic/apm-agent-java/pull/360[#360]
* Add API methods `ElasticApm#startTransactionWithRemoteParent` and `Span#injectTraceHeaders` to allow for manual context propagation https://github.com/elastic/apm-agent-java/pull/396[#396].
* Added `trace_methods` configuration option which lets you define which methods in your project or 3rd party libraries should be traced.
   To create spans for all `public` methods of classes whose name ends in `Service` which are in a sub-package of `org.example.services` use this matcher:
   `public org.example.services.*.*Service#*` https://github.com/elastic/apm-agent-java/pull/398[#398]
* Added span for `DispatcherServlet#render` https://github.com/elastic/apm-agent-java/pull/409[#409].
* Flush reporter on shutdown to make sure all recorded Spans are sent to the server before the program exits https://github.com/elastic/apm-agent-java/pull/397[#397]
* Adds Kubernetes https://github.com/elastic/apm-agent-java/issues/383[#383] and Docker metadata to, enabling correlation with the Kibana Infra UI.
* Improved error handling of the Servlet Async API https://github.com/elastic/apm-agent-java/issues/399[#399]
* Support async API’s used with AsyncContext.start https://github.com/elastic/apm-agent-java/issues/388[#388]

[float]
===== Bug Fixes
* Fixing a potential memory leak when there is no connection with APM server
* Fixes NoSuchMethodError CharBuffer.flip() which occurs when using the Elasticsearch RestClient and Java 7 or 8 https://github.com/elastic/apm-agent-java/pull/401[#401]


[[release-notes-1.2.0]]
==== 1.2.0 - 2018/12/19

[float]
===== Features
* Added `capture_headers` configuration option.
   Set to `false` to disable capturing request and response headers.
   This will reduce the allocation rate of the agent and can save you network bandwidth and disk space.
* Makes the API methods `addTag`, `setName`, `setType`, `setUser` and `setResult` fluent, so that calls can be chained.

[float]
===== Bug Fixes
* Catch all errors thrown within agent injected code
* Enable public APIs and OpenTracing bridge to work properly in OSGi systems, fixes https://github.com/elastic/apm-agent-java/issues/362[this WildFly issue]
* Remove module-info.java to enable agent working on early Tomcat 8.5 versions
* Fix https://github.com/elastic/apm-agent-java/issues/371[async Servlet API issue]

[[release-notes-1.1.0]]
==== 1.1.0 - 2018/11/28

[float]
===== Features
* Some memory allocation improvements
* Enabling bootdelegation for agent classes in Atlassian OSGI systems

[float]
===== Bug Fixes
* Update dsl-json which fixes a memory leak.
 See https://github.com/ngs-doo/dsl-json/pull/102[ngs-doo/dsl-json#102] for details.
* Avoid `VerifyError`s by non instrumenting classes compiled for Java 4 or earlier
* Enable APM Server URL configuration with path (fixes #339)
* Reverse `system.hostname` and `system.platform` order sent to APM server

[[release-notes-1.0.1]]
==== 1.0.1 - 2018/11/15

[float]
===== Bug Fixes
* Fixes NoSuchMethodError CharBuffer.flip() which occurs when using the Elasticsearch RestClient and Java 7 or 8 {pull}313[#313]

[[release-notes-1.0.0]]
==== 1.0.0 - 2018/11/14

[float]
===== Breaking changes
* Remove intake v1 support. This version requires APM Server 6.5.0+ which supports the intake api v2.
   Until the time the APM Server 6.5.0 is officially released,
   you can test with docker by pulling the APM Server image via
   `docker pull docker.elastic.co/apm/apm-server:6.5.0-SNAPSHOT`.

[float]
===== Features
* Adds `@CaptureTransaction` and `@CaptureSpan` annotations which let you declaratively add custom transactions and spans.
   Note that it is required to configure the `application_packages` for this to work.
   See the <<api-annotation, documentation>> for more information.
* The public API now supports to activate a span on the current thread.
   This makes the span available via `ElasticApm#currentSpan()`
   Refer to the <<api-span-activate, documentation>> for more details.
* Capturing of Elasticsearch RestClient 5.0.2+ calls.
   Currently, the `*Async` methods are not supported, only their synchronous counterparts.
* Added API methods to enable correlating the spans created from the JavaScrip Real User Monitoring agent with the Java agent transaction.
   More information can be found in the <<api-ensure-parent-id, documentation>>.
* Added `Transaction.isSampled()` and `Span.isSampled()` methods to the public API
* Added `Transaction#setResult` to the public API {pull}293[#293]

[float]
===== Bug Fixes
* Fix for situations where status code is reported as `200`, even though it actually was `500` {pull}225[#225]
* Capturing the username now properly works when using Spring security {pull}183[#183]

[[release-notes-1.0.0.rc1]]
==== 1.0.0.RC1 - 2018/11/06

[float]
===== Breaking changes
* Remove intake v1 support. This version requires APM Server 6.5.0+ which supports the intake api v2.
   Until the time the APM Server 6.5.0 is officially released,
   you can test with docker by pulling the APM Server image via
   `docker pull docker.elastic.co/apm/apm-server:6.5.0-SNAPSHOT`.
* Wildcard patterns are case insensitive by default. Prepend `(?-i)` to make the matching case sensitive.

[float]
===== Features
* Support for Distributed Tracing
* Adds `@CaptureTransaction` and `@CaptureSpan` annotations which let you declaratively add custom transactions and spans.
   Note that it is required to configure the `application_packages` for this to work.
   See the <<api-annotation, documentation>> for more information.
* The public API now supports to activate a span on the current thread.
   This makes the span available via `ElasticApm#currentSpan()`
   Refer to the <<api-span-activate, documentation>> for more details.
* Capturing of Elasticsearch RestClient 5.0.2+ calls.
   Currently, the `*Async` methods are not supported, only their synchronous counterparts.
* Added API methods to enable correlating the spans created from the JavaScrip Real User Monitoring agent with the Java agent transaction.
   More information can be found in the <<api-ensure-parent-id, documentation>>.
* Microsecond accurate timestamps {pull}261[#261]
* Support for JAX-RS annotations.
Transactions are named based on your resources (`ResourceClass#resourceMethod`).

[float]
===== Bug Fixes
* Fix for situations where status code is reported as `200`, even though it actually was `500` {pull}225[#225]

[[release-notes-0.8.x]]
=== Java Agent version 0.8.x

[[release-notes-0.8.0]]
==== 0.8.0

[float]
===== Breaking changes
* Wildcard patterns are case insensitive by default. Prepend `(?-i)` to make the matching case sensitive.

[float]
===== Features
* Wildcard patterns are now not limited to only one wildcard in the middle and can be arbitrarily complex now.
   Example: `*foo*bar*baz`.
* Support for JAX-RS annotations.
   Transactions are named based on your resources (`ResourceClass#resourceMethod`).

[[release-notes-0.7.x]]
=== Java Agent version 0.7.x

[[release-notes-0.7.1]]
==== 0.7.1 - 2018/10/24

[float]
===== Bug Fixes
* Avoid recycling transactions twice {pull}178[#178]

[[release-notes-0.7.0]]
==== 0.7.0 - 2018/09/12

[float]
===== Breaking changes
* Removed `ElasticApm.startSpan`. Spans can now only be created from their transactions via `Transaction#createSpan`.
* `ElasticApm.startTransaction` and `Transaction#createSpan` don't activate the transaction and spans
   and are thus not available via `ElasticApm.activeTransaction` and `ElasticApm.activeSpan`.

[float]
===== Features
* Public API
** Add `Span#captureException` and `Transaction#captureException` to public API.
      `ElasticApm.captureException` is deprecated now. Use `ElasticApm.currentSpan().captureException(exception)` instead.
** Added `Transaction.getId` and `Span.getId` methods
* Added support for async servlet requests
* Added support for Payara/Glassfish
* Incubating support for Apache HttpClient
* Support for Spring RestTemplate
* Added configuration options `use_path_as_transaction_name` and `url_groups`,
   which allow to use the URL path as the transaction name.
   As that could contain path parameters, like `/user/$userId` however,
   You can set the `url_groups` option to define a wildcard pattern, like `/user/*`,
   to group those paths together.
   This is especially helpful when using an unsupported Servlet API-based framework.
* Support duration suffixes (`ms`, `s` and `m`) for duration configuration options.
   Not using the duration suffix logs out a deprecation warning and will not be supported in future versions.
* Add ability to add multiple APM server URLs, which enables client-side load balancing.
   The configuration option `server_url` has been renamed to `server_urls` to reflect this change.
   However, `server_url` still works for backwards compatibility.
* The configuration option `service_name` is now optional.
   It defaults to the main class name,
   the name of the executed jar file (removing the version number),
   or the application server name (for example `tomcat-application`).
   In a lot of cases,
   you will still want to set the `service_name` explicitly.
   But it helps getting started and seeing data easier,
   as there are no required configuration options anymore.
   In the future we will most likely determine more useful application names for Servlet API-based applications.<|MERGE_RESOLUTION|>--- conflicted
+++ resolved
@@ -39,12 +39,9 @@
 * Capture Elastic cluster name on Elastic Cloud - {pull}2796[#2796]
 * Attacher CLI: added a `--no-fork` config to opt out from executing a forked process as different user.If `--no-fork` is used alongside discovery rules that contain only `--include-pid` rules, the attacher will not execute JVM discovery - {pull}2863[#2863]
 * Add the option to instrument very old bytecode through the <<config-instrument-ancient-bytecode, `instrument_ancient_bytecode`>> config option - {pull}2866[#2866]
-<<<<<<< HEAD
-* Added support for Finagle Http Client - {pull}2795[#2795]
-=======
 * Capture MongoDB statements - {pull}2806[#2806]
 * Added agent health metrics (experimental) - {pull}2864[#2864]
->>>>>>> 965c6567
+* Added support for Finagle Http Client - {pull}2795[#2795]
 
 [float]
 ===== Bug fixes
