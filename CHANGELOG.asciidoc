--- conflicted
+++ resolved
@@ -29,13 +29,10 @@
 * Extending the <<config-log-ecs-reformatting>> config option to enable the overriding of logs with ECS-reformatted
 events. With the new `OVERRIDE` option, non-file logs can be ECS-reformatted automatically as well - {pull}1793[#1793]
 * Instrumentation for Vert.x Web {pull}1697[#1697]
-<<<<<<< HEAD
-* Support for inheriting public api annotations {pull}1697[#1697]
-
-=======
 * Changed log level of vm arguments to debug
 * Giving precedence for the W3C `tracecontext` header over the `elastic-apm-traceparent` header - {pull}1821[#1821]
->>>>>>> d5aa4772
+* Support for inheriting public api annotations {pull}1697[#1697]
+
 
 [float]
 ===== Bug fixes
