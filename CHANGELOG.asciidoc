ifdef::env-github[]
NOTE: Release notes are best read in our documentation at
https://www.elastic.co/guide/en/apm/agent/java/current/release-notes.html[elastic.co]
endif::[]

////
[[release-notes-x.x.x]]
==== x.x.x - YYYY/MM/DD

[float]
===== Breaking changes

[float]
===== Features
* Cool new feature: {pull}2526[#2526]

[float]
===== Bug fixes
////

=== Unreleased

[[release-notes-1.23.1]]
==== 1.23.1 - YYYY/MM/DD

[float]
===== Features

[float]
===== Bug fixes
<<<<<<< HEAD
* Load Spring AMQP plugin- {pull}1784[#1784]
=======
* Fix another error related to instrumentation plugins loading on Windows - {pull}1785[#1785]
>>>>>>> 46e3a293

[float]
===== Refactors
* Remove single-package limitation for embedded plugins - {pull}1780[#1780]

[[release-notes-1.x]]
=== Java Agent version 1.x

[[release-notes-1.23.0]]
==== 1.23.0 - 2021/04/22

[float]
===== Breaking changes
* There are breaking changes in the <<setup-attach-cli,attacher cli>>.
  See the Features section for more information.

[float]
===== Features
* Overhaul of the <<setup-attach-cli,attacher cli>> application that allows to attach the agent to running JVMs - {pull}1667[#1667]
** The artifact of the standalone cli applicaiton is now called `apm-agent-attach-cli`. The attacher API is still called `apm-agent-attach`.
** There is also a slim version of the cli application that does not bundle the Java agent.
It requires the `--agent-jar` option to be set.
** Improved logging +
The application uses {ecs-logging-java-ref}/intro.html[Java ECS logging] to emit JSON logs.
The log level can be configured with the `--log-level` option.
By default, the program is logging to the console but using the `--log-file` option, it can also log to a file.
** Attach to JVMs running under a different user (unix only) +
The JVM requires the attacher to be running under the same user as the target VM (the attachee).
The `apm-agent-attach-standalone.jar` can now be run with a user that has permissions to switch to the user that runs the target VM.
On Windows, the attacher can still only attach to JVMs that are running with under the same user.
** New include/exclude discovery rules +
*** `--include-all`: Attach to all discovered JVMs. If no matchers are provided, it will not attach to any JVMs.
*** `--include-user`/`--exclude-user`: Attach to all JVMs of a given operating system user.
*** `--include-main`/`--exclude-main`: Attach to all JVMs that whose main class/jar name, or system properties match the provided regex.
*** `--include-vmargs`/`--exclude-vmargs`: Attach to all JVMs that whose main class/jar name, or system properties match the provided regex.
** Removal of options +
*** The deprecated `--arg` option has been removed.
*** The `-i`/`--include`, `-e`/`exclude` options have been removed in favor of the `--<include|exclude>-<main|vmargs>` options.
*** The `-p`/`--pid` options have been removed in favor of the `--include-pid` option.
** Changed behavior of  the `-l`/`--list` option +
The option now only lists JVMs that match the include/exclude discovery rules.
Thus, it can be used to do a dry-run of the matchers without actually performing an attachment.
It even works in combination with `--continuous` now.
By default, the VM arguments are not printed, but only when the `-a`/`--list-vmargs` option is set.
** Remove dependency on `jps` +
Even when matching on the main class name or on system properties,
** Checks the Java version before attaching to avoid attachment on unsupported JVMs.
* Cassandra instrumentation - {pull}1712[#1712]
* Log correlation supports JBoss Logging - {pull}1737[#1737]
* Update Byte-buddy to `1.11.0` - {pull}1769[#1769]
* Support for user.domain {pull}1756[#1756]
* JAX-RS supports javax.ws.rs.PATCH
* Enabling build and unit tests on Windows - {pull}1671[#1671]

[float]
===== Bug fixes
* Fixed log correlation for log4j2 - {pull}1720[#1720]
* Fix apm-log4j1-plugin and apm-log4j2-plugin dependency on slf4j - {pull}1723[#1723]
* Avoid systematic `MessageNotWriteableException` error logging, now only visible in `debug` - {pull}1715[#1715] and {pull}1730[#1730]
* Fix rounded number format for non-english locales - {pull}1728[#1728]
* Fix `NullPointerException` on legacy Apache client instrumentation when host is `null` - {pull}1746[#1746]
* Apply consistent proxy class exclusion heuristic - {pull}1738[#1738]
* Fix micrometer serialization error - {pull}1741[#1741]
* Optimize & avoid `ensureInstrumented` deadlock by skipping stack-frame computation for Java7+ bytecode - {pull}1758[#1758]
* Fix instrumentation plugins loading on Windows - {pull}1671[#1671]

[float]
===== Refactors
* Migrate some plugins to indy dispatcher {pull}1369[#1369] {pull}1410[#1410] {pull}1374[#1374]

[[release-notes-1.22.0]]
==== 1.22.0 - 2021/03/24

[float]
===== Breaking changes
* Dots in metric names of Micrometer metrics get replaced with underscores to avoid mapping conflicts.
De-dotting be disabled via <<config-dedot-custom-metrics, `dedot_custom_metrics`>>. - {pull}1700[#1700]

[float]
===== Features
* Introducing a new mechanism to ease the development of community instrumentation plugins. See <<config-plugins-dir>> for
more details. This configuration was already added in 1.18.0, but more extensive and continuous integration testing
allows us to expose it now. It is still marked as "experimental" though, meaning that future changes in the mechanism
may break early contributed plugins. However, we highly encourage our community to try it out and we will do our best
to assist with such efforts.
* Deprecating `ignore_user_agents` in favour of `transaction_ignore_user_agents`, maintaining the same functionality -
{pull}1644[#1644]
* Update existing Hibernate Search 6 instrumentation to the final relase
* The <<config-use-path-as-transaction-name, `use_path_as_transaction_name`>> option is now dynamic
* Flushing internal and micrometer metrics before the agent shuts down - {pull}1658[#1658]
* Support for OkHttp 4.4+ -  {pull}1672[#1672]
* Adding capability to automatically create ECS-JSON-formatted version of the original application log files, through
the <<config-log-ecs-reformatting>> config option. This allows effortless ingestion of logs to Elasticsearch without
any further configuration. Supports log4j1, log4j2 and Logback. {pull}1261[#1261]
* Add support to Spring AMQP - {pull}1657[#1657]
* Adds the ability to automatically configure usage of the OpenTracing bridge in systems using ServiceLoader - {pull}1708[#1708]
* Update to async-profiler 1.8.5 - includes a fix to a Java 7 crash and enhanced safe mode to better deal with
corrupted stack frames.
* Add a warning on startup when `-Xverify:none` or `-noverify` flags are set as this can lead to crashes that are very
difficult to debug - {pull}1593[#1593]. In an upcoming version, the agent will not start when these flags are set,
unless the system property `elastic.apm.disable_bootstrap_checks` is set to true.

[float]
===== Bug fixes
* fix sample rate rounded to zero when lower than precision - {pull}1655[#1655]
* fixed a couple of bugs with the external plugin mechanism (not documented until now) - {pull}1660[#1660]
* Fix runtime attach conflict with multiple users - {pull}1704[#1704]

[[release-notes-1.21.0]]
==== 1.21.0 - 2021/02/09

[float]
===== Breaking changes
* Following PR {pull}1650[#1650], there are two slight changes with the <<config-server-url>> and <<config-server-urls>>
configuration options:
    1.  So far, setting `server_urls` with an empty string would allow the agent to work normally, apart from any action
        that requires communication with the APM Server, including the attempt to fetch a central configuration.
        Starting in this agent version, setting `server_urls` to empty string doesn't have any special meaning, it is
        the default expected configuration, where `server_url` will be used instead. In order to achieve the same
        behaviour, use the new <<config-disable-send>> configuration.
    2.  Up to this version, `server_url` was used as an alias to `server_urls`, meaning that one could potentially set
        the `server_url` config with a comma-separated list of multiple APM Server addresses, and that would have been a
        valid configuration. Starting in this agent version, `server_url` is a separate configuration, and it only accepts
        Strings that represent a single valid URL. Specifically, empty strings and commas are invalid.

[float]
===== Features
* Add cloud provider metadata to reported events, see
https://github.com/elastic/apm/blob/master/specs/agents/metadata.md#cloud-provider-metadata[spec] for details.
By default, the agent will try to automatically detect the cloud provider on startup, but this can be
configured through the <<config-cloud-provider, `cloud_provider`>> config option - {pull}1599[#1599]
* Add span & transaction `outcome` field to improve error rate calculations - {pull}1613[#1613]

[float]
===== Bug fixes
* Fixing crashes observed in Java 7 at sporadic timing by applying a few seconds delay on bootstrap - {pull}1594[#1594]
* Fallback to using "TLS" `SSLContext` when "SSL" is not available - {pull}1633[#1633]
* Fixing agent startup failure with `NullPointerException` thrown by Byte-buddy's `MultipleParentClassLoader` - {pull}1647[#1647]
* Fix cached type resolution triggering `ClassCastException` - {pull}1649[#1649]

[[release-notes-1.20.0]]
==== 1.20.0 - 2021/01/07

[float]
===== Breaking changes
* The following public API types were `public` so far and became package-private: `NoopScope`, `ScopeImpl` and `AbstractSpanImpl`.
  If your code is using them, you will need to change that when upgrading to this version.
  Related PR: {pull}1532[#1532]

[float]
===== Features
* Add support for RabbitMQ clients - {pull}1328[#1328]

[float]
===== Bug fixes
* Fix small memory allocation regression introduced with tracestate header {pull}1508[#1508]
* Fix `NullPointerException` from `WeakConcurrentMap.put` through the Elasticsearch client instrumentation - {pull}1531[#1531]
* Sending `transaction_id` and `parent_id` only for events that contain a valid `trace_id` as well - {pull}1537[#1537]
* Fix `ClassNotFoundError` with old versions of Spring resttemplate {pull}1524[#1524]
* Fix Micrometer-driven metrics validation errors by the APM Server when sending with illegal values - {pull}1559[#1559]
* Serialize all stack trace frames when setting `stack_trace_limit=-1` instead of none - {pull}1571[#1571]
* Fix `UnsupportedOperationException` when calling `ServletContext.getClassLoader()` - {pull}1576[#1576]
* Fix improper request body capturing - {pull}1579[#1579]
* Avoid `NullPointerException` due to null return values instrumentation advices - {pull}1601[#1601]
* Update async-profiler to 1.8.3 {pull}1602[1602]
* Use null-safe data structures to avoid `NullPointerException` {pull}1597[1597]
* Fix memory leak in sampling profiler mechanism - {pull}1592[#1592]

[float]
===== Refactors
* Migrate some plugins to indy dispatcher {pull}1405[#1405] {pull}1394[#1394]

[[release-notes-1.19.0]]
==== 1.19.0 - 2020/11/10

[float]
===== Features
* The agent version now includes a git hash if it's a snapshot version.
  This makes it easier to differ distinct snapshot builds of the same version.
  Example: `1.18.1-SNAPSHOT.4655910`
* Add support for sampling weight with propagation in `tracestate` W3C header {pull}1384[#1384]
* Adding two more valid options to the `log_level` config: `WARNING` (equivalent to `WARN`) and `CRITICAL`
  (will be treated as `ERROR`) - {pull}1431[1431]
* Add the ability to disable Servlet-related spans for `INCLUDE`, `FORWARD` and `ERROR` dispatches (without affecting
  basic Servlet capturing) by adding `servlet-api-dispatch` to <<config-disable-instrumentations>> - {pull}1448[1448]
* Add Sampling Profiler support for AArch64 architectures - {pull}1443[1443]
* Support proper transaction naming when using Spring's `ServletWrappingController` - {pull}1461[#1461]
* Update async-profiler to 1.8.2 {pull}1471[1471]
* Update existing Hibernate Search 6 instrumentation to work with the latest CR1 release
* Deprecating the `addLabel` public API in favor of `setLabel` (still supporting `addLabel`) - {pull}1449[#1449]

[float]
===== Bug fixes
* Fix `HttpUrlConnection` instrumentation issue (affecting distributed tracing as well) when using HTTPS without using
  `java.net.HttpURLConnection#disconnect` - {pull}1447[1447]
* Fixes class loading issue that can occur when deploying multiple applications to the same application server - {pull}1458[#1458]
* Fix ability to disable agent on startup wasn't working for runtime attach {pull}1444[1444]
* Avoid `UnsupportedOperationException` on some spring application startup {pull}1464[1464]
* Fix ignored runtime attach `config_file` {pull}1469[1469]
* Fix `IllegalAccessError: Module 'java.base' no access to: package 'java.lang'...` in J9 VMs of Java version >= 9 -
  {pull}1468[#1468]
* Fix JVM version parsing on HP-UX {pull}1477[#1477]
* Fix Spring-JMS transactions lifecycle management when using multiple concurrent consumers - {pull}1496[#1496]

[float]
===== Refactors
* Migrate some plugins to indy dispatcher {pull}1404[1404] {pull}1411[1411]
* Replace System Rules with System Lambda {pull}1434[#1434]

[[release-notes-1.18.1]]
==== 1.18.1 - 2020/10/06

[float]
===== Refactors
* Migrate some plugins to indy dispatcher {pull}1362[1362] {pull}1366[1366] {pull}1363[1363] {pull}1383[1383] {pull}1368[1368] {pull}1364[1364] {pull}1365[1365] {pull}1367[1367] {pull}1371[1371]

[float]
===== Bug fixes
* Fix instrumentation error for HttpClient - {pull}1402[#1402]
* Eliminate `unsupported class version error` messages related to loading the Java 11 HttpClient plugin in pre-Java-11 JVMs {pull}1397[1397]
* Fix rejected metric events by APM Server with response code 400 due to data validation error - sanitizing Micrometer
metricset tag keys - {pull}1413[1413]
* Fix invalid micrometer metrics with non-numeric values {pull}1419[1419]
* Fix `NoClassDefFoundError` with JDBC instrumentation plugin {pull}1409[1409]
* Apply `disable_metrics` config to Micrometer metrics - {pull}1421[1421]
* Remove cgroup `inactive_file.bytes` metric according to spec {pull}1422[1422]

[[release-notes-1.18.0]]
==== 1.18.0 - 2020/09/08

[float]
===== Features
* Deprecating `ignore_urls` config in favour of <<config-transaction-ignore-urls, `transaction_ignore_urls`>> to align
  with other agents, while still allowing the old config name for backward compatibility - {pull}1315[#1315]
* Enabling instrumentation of classes compiled with Java 1.4. This is reverting the restriction of instrumenting only
  bytecode of Java 1.5 or higher ({pull}320[#320]), which was added due to potential `VerifyError`. Such errors should be
  avoided now by the usage of `TypeConstantAdjustment` - {pull}1317[#1317]
* Enabling agent to work without attempting any communication with APM server, by allowing setting `server_urls` with
  an empty string - {pull}1295[#1295]
* Add <<metrics-micrometer, micrometer support>> - {pull}1303[#1303]
* Add `profiling_inferred_spans_lib_directory` option to override the default temp directory used for exporting the async-profiler library.
  This is useful for server-hardened environments where `/tmp` is often configured with `noexec`, leading to `java.lang.UnsatisfiedLinkError` errors - {pull}1350[#1350]
* Create spans for Servlet dispatches to FORWARD, INCLUDE and ERROR - {pull}1212[#1212]
* Support JDK 11 HTTPClient - {pull}1307[#1307]
* Lazily create profiler temporary files {pull}1360[#1360]
* Convert the followings to Indy Plugins (see details in <<release-notes-1.18.0.rc1, 1.18.0-rc1 relase notes>>): gRPC,
  AsyncHttpClient, Apache HttpClient
* The agent now collects cgroup memory metrics (see details in <<metrics-cgroup,Metrics page>>)
* Update async-profiler to 1.8.1 {pull}1382[#1382]
* Runtime attach install option is promoted to 'beta' status (was experimental).

[float]
===== Bug fixes
* Fixes a `NoClassDefFoundError` in the JMS instrumentation of `MessageListener` - {pull}1287[#1287]
* Fix `/ by zero` error message when setting `server_urls` with an empty string - {pull}1295[#1295]
* Fix `ClassNotFoundException` or `ClassCastException` in some cases where special log4j configurations are used - {pull}1322[#1322]
* Fix `NumberFormatException` when using early access Java version - {pull}1325[#1325]
* Fix `service_name` config being ignored when set to the same auto-discovered default value - {pull}1324[#1324]
* Fix service name error when updating a web app on a Servlet container - {pull}1326[#1326]
* Fix remote attach 'jps' executable not found when 'java' binary is symlinked ot a JRE - {pull}1352[#1352]

[[release-notes-1.18.0.rc1]]
==== 1.18.0.RC1 - 2020/07/22

This release candidate adds some highly anticipated features:
It’s now possible to attach the agent at runtime in more cases than before.
Most notably, it enables runtime attachment on JBoss, WildFly, Glassfish/Payara,
and other OSGi runtimes such as Atlassian Jira and Confluence.

To make this and other significant features, such as https://github.com/elastic/apm-agent-java/issues/937[external plugins], possible,
we have implemented major changes to the architecture of the agent.
The agent now relies on the `invokedynamic` bytecode instruction to make plugin development easier, safer, and more efficient.
As early versions of Java 7 and Java 8 have unreliable support for invokedynamic,
we now require a minimum update level of 60 for Java 7 (7u60+) in addition to the existing minimum update level of 40 for Java 8 (8u40+).

We’re looking for users who would like to try this out to give feedback.
If we see that the `invokedynamic`-based approach (https://github.com/elastic/apm-agent-java/pull/1230[indy plugins]) works well, we can continue and migrate the rest of the plugins.
After the migration has completed, we can move forward with external plugins and remove the experimental label from runtime attachment.

If all works like in our testing, you would not see `NoClassDefFoundError` s anymore when, for example, trying to attach the agent at runtime to an OSGi container or a JBoss server.
Also, non-standard OSGi containers, such as Atlassian Jira and other technologies with restrictive class loading policies, such as MuleSoft ESB, will benefit from this change.

In the worst case, there might be JVM crashes due to `invokedynamic`-related JVM bugs.
However, we already disable the agent when attached to JVM versions that are known to be problematic.
Another potentially problematic area is that we now dynamically raise the bytecode version of instrumented classes to be at least bytecode version 51 (Java 7).
This is needed in order to be able to use the `invokedynamic` instruction.
This requires re-computation of stack map frames which makes instrumentation a bit slower.
We don't anticipate notable slowdowns unless you extensively (over-)use <<config-trace-methods, `trace_methods`>>.

[float]
===== Breaking changes
* Early Java 7 versions, prior to update 60, are not supported anymore.
  When trying to attach to a non-supported version, the agent will disable itself and not apply any instrumentations.

[float]
===== Features
* Experimental support for runtime attachment now also for OSGi containers, JBoss, and WildFly
* New mitigation of OSGi bootdelegation errors (`NoClassDefFoundError`).
  You can remove any `org.osgi.framework.bootdelegation` related configuration.
  This release also removes the configuration option `boot_delegation_packages`.
* Overhaul of the `ExecutorService` instrumentation that avoids `ClassCastException` issues - {pull}1206[#1206]
* Support for `ForkJoinPool` and `ScheduledExecutorService` (see <<supported-async-frameworks>>)
* Support for `ExecutorService#invokeAny` and `ExecutorService#invokeAll`
* Added support for `java.util.TimerTask` - {pull}1235[#1235]
* Add capturing of request body in Elasticsearch queries: `_msearch`, `_count`, `_msearch/template`, `_search/template`, `_rollup_search` - {pull}1222[#1222]
* Add <<config-enabled,`enabled`>> flag
* Add experimental support for Scala Futures
* The agent now collects heap memory pools metrics - {pull}1228[#1228]

[float]
===== Bug fixes
* Fixes error capturing for log4j2 loggers. Version 1.17.0 introduced a regression.
* Fixes `NullPointerException` related to JAX-RS and Quartz instrumentation - {pull}1249[#1249]
* Expanding k8s pod ID discovery to some formerly non-supported environments
* When `recording` is set to `false`, the agent will not send captured errors anymore.
* Fixes NPE in Dubbo instrumentation that occurs when the application is acting both as a provider and as a consumer - {pull}1260[#1260]
* Adding a delay by default what attaching the agent to Tomcat using the premain route to work around the JUL
  deadlock issue - {pull}1262[#1262]
* Fixes missing `jboss.as:*` MBeans on JBoss - {pull}1257[#1257]


[[release-notes-1.17.0]]
==== 1.17.0 - 2020/06/17

[float]
===== Features
* Log files are now rotated after they reach <<config-log-file-size>>.
There will always be one history file `${log_file}.1`.
* Add <<config-log-format-sout>> and <<config-log-format-file>> with the options `PLAIN_TEXT` and `JSON`.
The latter uses https://github.com/elastic/ecs-logging-java[ecs-logging-java] to format the logs.
* Exposing <<config-classes-excluded-from-instrumentation>> config - {pull}1187[#1187]
* Add support for naming transactions based on Grails controllers. Supports Grails 3+ - {pull}1171[#1171]
* Add support for the Apache/Alibaba Dubbo RPC framework
* Async Profiler version upgraded to 1.7.1, with a new debugging flag for the stack frame recovery mechanism - {pull}1173[#1173]

[float]
===== Bug fixes
* Fixes `IndexOutOfBoundsException` that can occur when profiler-inferred spans are enabled.
  This also makes the profiler more resilient by just removing the call tree related to the exception (which might be in an invalid state)
  as opposed to stopping the profiler when an exception occurs.
* Fix `NumberFormatException` when parsing Ingres/Actian JDBC connection strings - {pull}1198[#1198]
* Prevent agent from overriding JVM configured truststore when not using HTTPS for communication with APM server - {pull}1203[#1203]
* Fix `java.lang.IllegalStateException` with `jps` JVM when using continuous runtime attach - {pull}1205[1205]
* Fix agent trying to load log4j2 plugins from application - {pull}1214[1214]
* Fix memory leak in gRPC instrumentation plugin - {pull}1196[1196]
* Fix HTTPS connection failures when agent is configured to use HTTPS to communicate with APM server {pull}1209[1209]

[[release-notes-1.16.0]]
==== 1.16.0 - 2020/05/13

[float]
===== Features

* The log correlation feature now adds `error.id` to the MDC. See <<supported-logging-frameworks>> for details. - {pull}1050[#1050]
* Deprecating the `incubating` tag in favour of the `experimental` tag. This is not a breaking change, so former
<<config-disable-instrumentations,`disable_instrumentation`>> configuration containing the `incubating` tag will still be respected - {pull}1123[#1123]
* Add a `--without-emulated-attach` option for runtime attachment to allow disabling this feature as a workaround.
* Add workaround for JDK bug JDK-8236039 with TLS 1.3 {pull}1149[#1149]
* Add log level `OFF` to silence agent logging
* Adds <<config-span-min-duration,`span_min_duration`>> option to exclude fast executing spans.
  When set together with one of the more specific thresholds - `trace_methods_duration_threshold` or `profiling_inferred_spans_min_duration`,
  the higher threshold will determine which spans will be discarded.
* Automatically instrument quartz jobs from the quartz-jobs artifact {pull}1170[#1170]
* Perform re-parenting of regular spans to be a child of profiler-inferred spans. Requires APM Server and Kibana 7.8.0. {pull}1117[#1117]
* Upgrade Async Profiler version to 1.7.0

[float]
===== Bug fixes

* When Servlet-related Exceptions are handled through exception handlers that return a 200 status code, agent shouldn't override with 500 - {pull}1103[#1103]
* Exclude Quartz 1 from instrumentation to avoid
  `IncompatibleClassChangeError: Found class org.quartz.JobExecutionContext, but interface was expected` - {pull}1108[#1108]
* Fix breakdown metrics span sub-types {pull}1113[#1113]
* Fix flaky gRPC server instrumentation {pull}1122[#1122]
* Fix side effect of calling `Statement.getUpdateCount` more than once {pull}1139[#1139]
* Stop capturing JDBC affected rows count using `Statement.getUpdateCount` to prevent unreliable side-effects {pull}1147[#1147]
* Fix OpenTracing error tag handling (set transaction error result when tag value is `true`) {pull}1159[#1159]
* Due to a bug in the build we didn't include the gRPC plugin in the build so far
* `java.lang.ClassNotFoundException: Unable to load class 'jdk.internal...'` is thrown when tracing specific versions of Atlassian systems {pull}1168[#1168]
* Make sure spans are kept active during `AsyncHandler` methods in the `AsyncHttpClient`
* CPU and memory metrics are sometimes not reported properly when using IBM J9 {pull}1148[#1148]
* `NullPointerException` thrown by the agent on WebLogic {pull}1142[#1142]

[[release-notes-1.15.0]]
==== 1.15.0 - 2020/03/27

[float]
===== Breaking changes

* Ordering of configuration sources has slightly changed, please review <<configuration>>:
** `elasticapm.properties` file now has higher priority over java system properties and environment variables, +
This change allows to change dynamic options values at runtime by editing file, previously values set in java properties
or environment variables could not be overridden, even if they were dynamic.
* Renamed some configuration options related to the experimental profiler-inferred spans feature ({pull}1084[#1084]):
** `profiling_spans_enabled` -> `profiling_inferred_spans_enabled`
** `profiling_sampling_interval` -> `profiling_inferred_spans_sampling_interval`
** `profiling_spans_min_duration` -> `profiling_inferred_spans_min_duration`
** `profiling_included_classes` -> `profiling_inferred_spans_included_classes`
** `profiling_excluded_classes` -> `profiling_inferred_spans_excluded_classes`
** Removed `profiling_interval` and `profiling_duration` (both are fixed to 5s now)

[float]
===== Features

* Gracefully abort agent init when running on a known Java 8 buggy JVM {pull}1075[#1075].
* Add support for <<supported-databases, Redis Redisson client>>
* Makes <<config-instrument>>, <<config-trace-methods>>, and <<config-disable-instrumentations>> dynamic.
Note that changing these values at runtime can slow down the application temporarily.
* Do not instrument Servlet API before 3.0 {pull}1077[#1077]
* Add support for API keys for apm backend authentication {pull}1083[#1083]
* Add support for <<supported-rpc-frameworks, gRPC>> client & server instrumentation {pull}1019[#1019]
* Deprecating `active` configuration option in favor of `recording`.
  Setting `active` still works as it's now an alias for `recording`.

[float]
===== Bug fixes

* When JAX-RS-annotated method delegates to another JAX-RS-annotated method, transaction name should include method A - {pull}1062[#1062]
* Fixed bug that prevented an APM Error from being created when calling `org.slf4j.Logger#error` - {pull}1049[#1049]
* Wrong address in JDBC spans for Oracle, MySQL and MariaDB when multiple hosts are configured - {pull}1082[#1082]
* Document and re-order configuration priorities {pull}1087[#1087]
* Improve heuristic for `service_name` when not set through config {pull}1097[#1097]


[[release-notes-1.14.0]]
==== 1.14.0 - 2020/03/04

[float]
===== Features

* Support for the official https://www.w3.org/TR/trace-context[W3C] `traceparent` and `tracestate` headers. +
  The agent now accepts both the `elastic-apm-traceparent` and the official `traceparent` header.
By default, it sends both headers on outgoing requests, unless <<config-use-elastic-traceparent-header, `use_elastic_traceparent_header`>> is set to false.
* Creating spans for slow methods with the help of the sampling profiler https://github.com/jvm-profiling-tools/async-profiler[async-profiler].
This is a low-overhead way of seeing which methods make your transactions slow and a replacement for the `trace_methods` configuration option.
See <<supported-java-methods>> for more details
* Adding a Circuit Breaker to pause the agent when stress is detected on the system and resume when the stress is relieved.
See <<circuit-breaker>> and {pull}1040[#1040] for more info.
* `Span#captureException` and `Transaction#captureException` in public API return reported error id - {pull}1015[#1015]

[float]
===== Bug fixes

* java.lang.IllegalStateException: Cannot resolve type description for <com.another.commercial.apm.agent.Class> - {pull}1037[#1037]
* properly handle `java.sql.SQLException` for unsupported JDBC features {pull}[#1035] https://github.com/elastic/apm-agent-java/issues/1025[#1025]

[[release-notes-1.13.0]]
==== 1.13.0 - 2020/02/11

[float]
===== Features

* Add support for <<supported-databases, Redis Lettuce client>>
* Add `context.message.age.ms` field for JMS message receiving spans and transactions - {pull}970[#970]
* Instrument log4j2 Logger#error(String, Throwable) ({pull}919[#919]) Automatically captures exceptions when calling `logger.error("message", exception)`
* Add instrumentation for external process execution through `java.lang.Process` and Apache `commons-exec` - {pull}903[#903]
* Add `destination` fields to exit span contexts - {pull}976[#976]
* Removed `context.message.topic.name` field - {pull}993[#993]
* Add support for Kafka clients - {pull}981[#981]
* Add support for binary `traceparent` header format (see the https://github.com/elastic/apm/blob/master/docs/agent-development.md#Binary-Fields[spec]
for more details) - {pull}1009[#1009]
* Add support for log correlation for log4j and log4j2, even when not used in combination with slf4j.
  See <<supported-logging-frameworks>> for details.

[float]
===== Bug Fixes

* Fix parsing value of `trace_methods` configuration property {pull}930[#930]
* Workaround for `java.util.logging` deadlock {pull}965[#965]
* JMS should propagate traceparent header when transactions are not sampled {pull}999[#999]
* Spans are not closed if JDBC implementation does not support `getUpdateCount` {pull}1008[#1008]

[[release-notes-1.12.0]]
==== 1.12.0 - 2019/11/21

[float]
===== Features
* JMS Enhancements {pull}911[#911]:
** Add special handling for temporary queues/topics
** Capture message bodies of text Messages
*** Rely on the existing `ELASTIC_APM_CAPTURE_BODY` agent config option (off by default).
*** Send as `context.message.body`
*** Limit size to 10000 characters. If longer than this size, trim to 9999 and append with ellipsis
** Introduce the `ignore_message_queues` configuration to disable instrumentation (message tagging) for specific 
      queues/topics as suggested in {pull}710[#710]
** Capture predefined message headers and all properties
*** Rely on the existing `ELASTIC_APM_CAPTURE_HEADERS` agent config option.
*** Send as `context.message.headers`
*** Sanitize sensitive headers/properties based on the `sanitize_field_names` config option
* Added support for the MongoDB sync driver. See https://www.elastic.co/guide/en/apm/agent/java/master/supported-technologies-details.html#supported-databases[supported data stores].

[float]
===== Bug Fixes
* JDBC regression- `PreparedStatement#executeUpdate()` and `PreparedStatement#executeLargeUpdate()` are not traced {pull}918[#918]
* When systemd cgroup driver is used, the discovered Kubernetes pod UID contains "_" instead of "-" {pull}920[#920]
* DB2 jcc4 driver is not traced properly {pull}926[#926]

[[release-notes-1.11.0]]
==== 1.11.0 - 2019/10/31

[float]
===== Features
* Add the ability to configure a unique name for a JVM within a service through the
https://www.elastic.co/guide/en/apm/agent/java/master/config-core.html#config-service-node-name[`service_node_name`]
config option]
* Add ability to ignore some exceptions to be reported as errors https://www.elastic.co/guide/en/apm/agent/java/master/config-core.html#config-ignore-exceptions[ignore_exceptions]
* Applying new logic for JMS `javax.jms.MessageConsumer#receive` so that, instead of the transaction created for the 
   polling method itself (ie from `receive` start to end), the agent will create a transaction attempting to capture 
   the code executed during actual message handling.
   This logic is suitable for environments where polling APIs are invoked within dedicated polling threads.
   This polling transaction creation strategy can be reversed through a configuration option (`message_polling_transaction_strategy`) 
   that is not exposed in the properties file by default.  
* Send IP obtained through `javax.servlet.ServletRequest#getRemoteAddr()` in `context.request.socket.remote_address` 
   instead of parsing from headers {pull}889[#889]
* Added `ElasticApmAttacher.attach(String propertiesLocation)` to specify a custom properties location
* Logs message when `transaction_max_spans` has been exceeded {pull}849[#849]
* Report the number of affected rows by a SQL statement (UPDATE,DELETE,INSERT) in 'affected_rows' span attribute {pull}707[#707]
* Add https://www.elastic.co/guide/en/apm/agent/java/master/public-api.html#api-traced[`@Traced`] annotation which either creates a span or a transaction, depending on the context
* Report JMS destination as a span/transaction context field {pull}906[#906]
* Added https://www.elastic.co/guide/en/apm/agent/java/master/config-jmx.html#config-capture-jmx-metrics[`capture_jmx_metrics`] configuration option

[float]
===== Bug Fixes
* JMS creates polling transactions even when the API invocations return without a message
* Support registering MBeans which are added after agent startup

[[release-notes-1.10.0]]
==== 1.10.0 - 2019/09/30

[float]
===== Features
* Add ability to manually specify reported https://www.elastic.co/guide/en/apm/agent/java/master/config-core.html#config-hostname[hostname]
* Add support for https://www.elastic.co/guide/en/apm/agent/java/master/supported-technologies-details.html#supported-databases[Redis Jedis client]
* Add support for identifying target JVM to attach apm agent to using JVM property. See also the documentation of the <<setup-attach-cli-usage-options, `--include` and `--exclude` flags>>
* Added https://www.elastic.co/guide/en/apm/agent/java/master/config-jmx.html#config-capture-jmx-metrics[`capture_jmx_metrics`] configuration option
* Improve servlet error capture {pull}812[#812]
  Among others, now also takes Spring MVC `@ExceptionHandler`s into account 
* Instrument Logger#error(String, Throwable) {pull}821[#821]
  Automatically captures exceptions when calling `logger.error("message", exception)`
* Easier log correlation with https://github.com/elastic/java-ecs-logging. See https://www.elastic.co/guide/en/apm/agent/java/master/log-correlation.html[docs].
* Avoid creating a temp agent file for each attachment {pull}859[#859]
* Instrument `View#render` instead of `DispatcherServlet#render` {pull}829[#829]
  This makes the transaction breakdown graph more useful. Instead of `dispatcher-servlet`, the graph now shows a type which is based on the view name, for example, `FreeMarker` or `Thymeleaf`.

[float]
===== Bug Fixes
* Error in log when setting https://www.elastic.co/guide/en/apm/agent/java/current/config-reporter.html#config-server-urls[server_urls] 
 to an empty string - `co.elastic.apm.agent.configuration.ApmServerConfigurationSource - Expected previousException not to be null`
* Avoid terminating the TCP connection to APM Server when polling for configuration updates {pull}823[#823]
 
[[release-notes-1.9.0]]
==== 1.9.0 - 2019/08/22

[float]
===== Features
* Upgrading supported OpenTracing version from 0.31 to 0.33
* Added annotation and meta-annotation matching support for `trace_methods`, for example:
** `public @java.inject.* org.example.*` (for annotation)
** `public @@javax.enterprise.context.NormalScope org.example.*` (for meta-annotation)
* The runtime attachment now also works when the `tools.jar` or the `jdk.attach` module is not available.
This means you don't need a full JDK installation - the JRE is sufficient.
This makes the runtime attachment work in more environments such as minimal Docker containers.
Note that the runtime attachment currently does not work for OSGi containers like those used in many application servers such as JBoss and WildFly.
See the https://www.elastic.co/guide/en/apm/agent/java/master/setup-attach-cli.html[documentation] for more information.
* Support for Hibernate Search

[float]
===== Bug Fixes
* A warning in logs saying APM server is not available when using 1.8 with APM server 6.x.
Due to that, agent 1.8.0 will silently ignore non-string labels, even if used with APM server of versions 6.7.x or 6.8.x that support such.
If APM server version is <6.7 or 7.0+, this should have no effect. Otherwise, upgrade the Java agent to 1.9.0+.
* `ApacheHttpAsyncClientInstrumentation` matching increases startup time considerably
* Log correlation feature is active when `active==false`
* Tomcat's memory leak prevention mechanism is causing a... memory leak. JDBC statement map is leaking in Tomcat if the application that first used it is undeployed/redeployed.
See https://discuss.elastic.co/t/elastic-apm-agent-jdbchelper-seems-to-use-a-lot-of-memory/195295[this related discussion].

[float]
==== Breaking Changes
* The `apm-agent-attach.jar` is not executable anymore.
Use `apm-agent-attach-standalone.jar` instead. 

[[release-notes-1.8.0]]
==== 1.8.0 - 2019/07/30

[float]
===== Features
* Added support for tracking https://www.elastic.co/guide/en/kibana/7.3/transactions.html[time spent by span type].
   Can be disabled by setting https://www.elastic.co/guide/en/apm/agent/java/current/config-core.html#config-breakdown-metrics[`breakdown_metrics`] to `false`. 
* Added support for https://www.elastic.co/guide/en/kibana/7.3/agent-configuration.html[central configuration].
   Can be disabled by setting https://www.elastic.co/guide/en/apm/agent/java/current/config-core.html#config-central-config[`central_config`] to `false`.
* Added support for Spring's JMS flavor - instrumenting `org.springframework.jms.listener.SessionAwareMessageListener`
* Added support to legacy ApacheHttpClient APIs (which adds support to Axis2 configured to use ApacheHttpClient)
* Added support for setting https://www.elastic.co/guide/en/apm/agent/java/1.x/config-reporter.html#config-server-urls[`server_urls`] dynamically via properties file {pull}723[#723]
* Added https://www.elastic.co/guide/en/apm/agent/java/current/config-core.html#config-config-file[`config_file`] option 
* Added option to use `@javax.ws.rs.Path` value as transaction name https://www.elastic.co/guide/en/apm/agent/java/current/config-jax-rs.html#config-use-jaxrs-path-as-transaction-name[`use_jaxrs_path_as_transaction_name`]
* Instrument quartz jobs https://www.elastic.co/guide/en/apm/agent/java/current/supported-technologies-details.html#supported-scheduling-frameworks[docs]
* SQL parsing improvements {pull}696[#696]
* Introduce priorities for transaction name {pull}748[#748].
   Now uses the path as transaction name if https://www.elastic.co/guide/en/apm/agent/java/current/config-http.html#config-use-path-as-transaction-name[`use_path_as_transaction_name`] is set to `true`
   rather than `ServletClass#doGet`.
   But if a name can be determined from a high level framework,
   like Spring MVC, that takes precedence.
   User-supplied names from the API always take precedence over any others.
* Use JSP path name as transaction name as opposed to the generated servlet class name {pull}751[#751]

[float]
===== Bug Fixes
* Some JMS Consumers and Producers are filtered due to class name filtering in instrumentation matching
* Jetty: When no display name is set and context path is "/" transaction service names will now correctly fall back to configured values
* JDBC's `executeBatch` is not traced
* Drops non-String labels when connected to APM Server < 6.7 to avoid validation errors {pull}687[#687]
* Parsing container ID in cloud foundry garden {pull}695[#695]
* Automatic instrumentation should not override manual results {pull}752[#752]

[float]
===== Breaking changes
* The log correlation feature does not add `span.id` to the MDC anymore but only `trace.id` and `transaction.id` {pull}742[#742].

[[release-notes-1.7.0]]
==== 1.7.0 - 2019/06/13

[float]
===== Features
* Added the `trace_methods_duration_threshold` config option. When using the `trace_methods` config option with wild cards,
this enables considerable reduction of overhead by limiting the number of spans captured and reported
(see more details in config documentation).
NOTE: Using wildcards is still not the recommended approach for the `trace_methods` feature.
* Add `Transaction#addCustomContext(String key, String|Number|boolean value)` to public API
* Added support for AsyncHttpClient 2.x
* Added https://www.elastic.co/guide/en/apm/agent/java/current/config-core.html#config-global-labels[`global_labels`] configuration option.
This requires APM Server 7.2+.
* Added basic support for JMS- distributed tracing for basic scenarios of `send`, `receive`, `receiveNoWait` and `onMessage`.
Both Queues and Topics are supported.
Async `send` APIs are not supported in this version. 
NOTE: This feature is currently marked as "experimental" and is disabled by default. In order to enable,
it is required to set the
https://www.elastic.co/guide/en/apm/agent/java/1.x/config-core.html#config-disable-instrumentations[`disable_instrumentations`] 
configuration property to an empty string.
* Improved OSGi support: added a configuration option for `bootdelegation` packages {pull}641[#641]
* Better span names for SQL spans. For example, `SELECT FROM user` instead of just `SELECT` {pull}633[#633]

[float]
===== Bug Fixes
* ClassCastException related to async instrumentation of Pilotfish Executor causing thread hang (applied workaround)
* NullPointerException when computing Servlet transaction name with null HTTP method name
* FileNotFoundException when trying to find implementation version of jar with encoded URL
* NullPointerException when closing Apache AsyncHttpClient request producer
* Fixes loading of `elasticapm.properties` for Spring Boot applications
* Fix startup error on WebLogic 12.2.1.2.0 {pull}649[#649]
* Disable metrics reporting and APM Server health check when active=false {pull}653[#653]

[[release-notes-1.6.1]]
==== 1.6.1 - 2019/04/26

[float]
===== Bug Fixes
* Fixes transaction name for non-sampled transactions https://github.com/elastic/apm-agent-java/issues/581[#581]
* Makes log_file option work again https://github.com/elastic/apm-agent-java/issues/594[#594]
* Async context propagation fixes
** Fixing some async mechanisms lifecycle issues https://github.com/elastic/apm-agent-java/issues/605[#605]
** Fixes exceptions when using WildFly managed executor services https://github.com/elastic/apm-agent-java/issues/589[#589]
** Exclude glassfish Executor which does not permit wrapped runnables https://github.com/elastic/apm-agent-java/issues/596[#596]
** Exclude DumbExecutor https://github.com/elastic/apm-agent-java/issues/598[#598]
* Fixes Manifest version reading error to support `jar:file` protocol https://github.com/elastic/apm-agent-java/issues/601[#601]
* Fixes transaction name for non-sampled transactions https://github.com/elastic/apm-agent-java/issues/597[#597]
* Fixes potential classloader deadlock by preloading `FileSystems.getDefault()` https://github.com/elastic/apm-agent-java/issues/603[#603]

[[release-notes-1.6.0]]
==== 1.6.0 - 2019/04/16

[float]
===== Related Announcements
* Java APM Agent became part of the Cloud Foundry Java Buildpack as of https://github.com/cloudfoundry/java-buildpack/releases/tag/v4.19[Release v4.19]
 
[float]
===== Features
* Support Apache HttpAsyncClient - span creation and cross-service trace context propagation
* Added the `jvm.thread.count` metric, indicating the number of live threads in the JVM (daemon and non-daemon) 
* Added support for WebLogic
* Added support for Spring `@Scheduled` and EJB `@Schedule` annotations - https://github.com/elastic/apm-agent-java/pull/569[#569]

[float]
===== Bug Fixes
* Avoid that the agent blocks server shutdown in case the APM Server is not available - https://github.com/elastic/apm-agent-java/pull/554[#554]
* Public API annotations improper retention prevents it from being used with Groovy - https://github.com/elastic/apm-agent-java/pull/567[#567]
* Eliminate side effects of class loading related to Instrumentation matching mechanism

[[release-notes-1.5.0]]
==== 1.5.0 - 2019/03/26

[float]
===== Potentially breaking changes
* If you didn't explicitly set the https://www.elastic.co/guide/en/apm/agent/java/master/config-core.html#config-service-name[`service_name`]
previously and you are dealing with a servlet-based application (including Spring Boot),
your `service_name` will change.
See the documentation for https://www.elastic.co/guide/en/apm/agent/java/master/config-core.html#config-service-name[`service_name`]
and the corresponding section in _Features_ for more information.
Note: this requires APM Server 7.0+. If using previous versions, nothing will change.

[float]
===== Features
* Added property `"allow_path_on_hierarchy"` to JAX-RS plugin, to lookup inherited usage of `@path`
* Support for number and boolean labels in the public API {pull}497[497].
This change also renames `tag` to `label` on the API level to be compliant with the https://github.com/elastic/ecs#-base-fields[Elastic Common Schema (ECS)].
The `addTag(String, String)` method is still supported but deprecated in favor of `addLabel(String, String)`.
As of version 7.x of the stack, labels will be stored under `labels` in Elasticsearch.
Previously, they were stored under `context.tags`.
* Support async queries made by Elasticsearch REST client 
* Added `setStartTimestamp(long epochMicros)` and `end(long epochMicros)` API methods to `Span` and `Transaction`,
allowing to set custom start and end timestamps.
* Auto-detection of the `service_name` based on the `<display-name>` element of the `web.xml` with a fallback to the servlet context path.
If you are using a spring-based application, the agent will use the setting for `spring.application.name` for its `service_name`.
See the documentation for https://www.elastic.co/guide/en/apm/agent/java/master/config-core.html#config-service-name[`service_name`]
for more information.
Note: this requires APM Server 7.0+. If using previous versions, nothing will change.
* Previously, enabling https://www.elastic.co/guide/en/apm/agent/java/master/config-core.html#config-capture-body[`capture_body`] could only capture form parameters.
Now it supports all UTF-8 encoded plain-text content types.
The option https://www.elastic.co/guide/en/apm/agent/java/master/config-http.html#config-capture-body-content-types[`capture_body_content_types`]
controls which `Content-Type`s should be captured.
* Support async calls made by OkHttp client (`Call#enqueue`)
* Added support for providing config options on agent attach.
** CLI example: `--config server_urls=http://localhost:8200,http://localhost:8201`
** API example: `ElasticApmAttacher.attach(Map.of("server_urls", "http://localhost:8200,http://localhost:8201"));`

[float]
===== Bug Fixes
* Logging integration through MDC is not working properly - https://github.com/elastic/apm-agent-java/issues/499[#499]
* ClassCastException with adoptopenjdk/openjdk11-openj9 - https://github.com/elastic/apm-agent-java/issues/505[#505]
* Span count limitation is not working properly - reported https://discuss.elastic.co/t/kibana-apm-not-showing-spans-which-are-visible-in-discover-too-many-spans/171690[in our forum]
* Java agent causes Exceptions in Alfresco cluster environment due to failure in the instrumentation of Hazelcast `Executor`s - reported https://discuss.elastic.co/t/cant-run-apm-java-agent-in-alfresco-cluster-environment/172962[in our forum]

[[release-notes-1.4.0]]
==== 1.4.0 - 2019/02/14

[float]
===== Features
* Added support for sync calls of OkHttp client
* Added support for context propagation for `java.util.concurrent.ExecutorService`s
* The `trace_methods` configuration now allows to omit the method matcher.
   Example: `com.example.*` traces all classes and methods within the `com.example` package and sub-packages.
* Added support for JSF. Tested on WildFly, WebSphere Liberty and Payara with embedded JSF implementation and on Tomcat and Jetty with
 MyFaces 2.2 and 2.3
* Introduces a new configuration option `disable_metrics` which disables the collection of metrics via a wildcard expression.
* Support for HttpUrlConnection
* Adds `subtype` and `action` to spans. This replaces former typing mechanism where type, subtype and action were all set through
   the type in an hierarchical dotted-syntax. In order to support existing API usages, dotted types are parsed into subtype and action, 
   however `Span.createSpan` and `Span.setType` are deprecated starting this version. Instead, type-less spans can be created using the new 
   `Span.startSpan` API and typed spans can be created using the new `Span.startSpan(String type, String subtype, String action)` API
* Support for JBoss EAP 6.4, 7.0, 7.1 and 7.2
* Improved startup times
* Support for SOAP (JAX-WS).
   SOAP client create spans and propagate context.
   Transactions are created for `@WebService` classes and `@WebMethod` methods.  

[float]
===== Bug Fixes
* Fixes a failure in BitBucket when agent deployed https://github.com/elastic/apm-agent-java/issues/349[#349]
* Fixes increased CPU consumption https://github.com/elastic/apm-agent-java/issues/453[#453] and https://github.com/elastic/apm-agent-java/issues/443[#443]
* Fixed some OpenTracing bridge functionalities that were not working when auto-instrumentation is disabled
* Fixed an error occurring when ending an OpenTracing span before deactivating
* Sending proper `null` for metrics that have a NaN value
* Fixes JVM crash with Java 7 https://github.com/elastic/apm-agent-java/issues/458[#458]
* Fixes an application deployment failure when using EclipseLink and `trace_methods` configuration https://github.com/elastic/apm-agent-java/issues/474[#474]

[[release-notes-1.3.0]]
==== 1.3.0 - 2019/01/10

[float]
===== Features
* The agent now collects system and JVM metrics https://github.com/elastic/apm-agent-java/pull/360[#360]
* Add API methods `ElasticApm#startTransactionWithRemoteParent` and `Span#injectTraceHeaders` to allow for manual context propagation https://github.com/elastic/apm-agent-java/pull/396[#396].
* Added `trace_methods` configuration option which lets you define which methods in your project or 3rd party libraries should be traced.
   To create spans for all `public` methods of classes whose name ends in `Service` which are in a sub-package of `org.example.services` use this matcher:
   `public org.example.services.*.*Service#*` https://github.com/elastic/apm-agent-java/pull/398[#398]
* Added span for `DispatcherServlet#render` https://github.com/elastic/apm-agent-java/pull/409[#409].
* Flush reporter on shutdown to make sure all recorded Spans are sent to the server before the program exits https://github.com/elastic/apm-agent-java/pull/397[#397]
* Adds Kubernetes https://github.com/elastic/apm-agent-java/issues/383[#383] and Docker metadata to, enabling correlation with the Kibana Infra UI.
* Improved error handling of the Servlet Async API https://github.com/elastic/apm-agent-java/issues/399[#399]
* Support async API’s used with AsyncContext.start https://github.com/elastic/apm-agent-java/issues/388[#388]

[float]
===== Bug Fixes
* Fixing a potential memory leak when there is no connection with APM server
* Fixes NoSuchMethodError CharBuffer.flip() which occurs when using the Elasticsearch RestClient and Java 7 or 8 https://github.com/elastic/apm-agent-java/pull/401[#401]

 
[[release-notes-1.2.0]]
==== 1.2.0 - 2018/12/19

[float]
===== Features
* Added `capture_headers` configuration option.
   Set to `false` to disable capturing request and response headers.
   This will reduce the allocation rate of the agent and can save you network bandwidth and disk space.
* Makes the API methods `addTag`, `setName`, `setType`, `setUser` and `setResult` fluent, so that calls can be chained. 

[float]
===== Bug Fixes
* Catch all errors thrown within agent injected code
* Enable public APIs and OpenTracing bridge to work properly in OSGi systems, fixes https://github.com/elastic/apm-agent-java/issues/362[this WildFly issue]
* Remove module-info.java to enable agent working on early Tomcat 8.5 versions
* Fix https://github.com/elastic/apm-agent-java/issues/371[async Servlet API issue]

[[release-notes-1.1.0]]
==== 1.1.0 - 2018/11/28

[float]
===== Features
* Some memory allocation improvements
* Enabling bootdelegation for agent classes in Atlassian OSGI systems

[float]
===== Bug Fixes
* Update dsl-json which fixes a memory leak.
 See https://github.com/ngs-doo/dsl-json/pull/102[ngs-doo/dsl-json#102] for details. 
* Avoid `VerifyError`s by non instrumenting classes compiled for Java 4 or earlier
* Enable APM Server URL configuration with path (fixes #339)
* Reverse `system.hostname` and `system.platform` order sent to APM server

[[release-notes-1.0.1]]
==== 1.0.1 - 2018/11/15

[float]
===== Bug Fixes
* Fixes NoSuchMethodError CharBuffer.flip() which occurs when using the Elasticsearch RestClient and Java 7 or 8 {pull}313[#313]

[[release-notes-1.0.0]]
==== 1.0.0 - 2018/11/14

[float]
===== Breaking changes
* Remove intake v1 support. This version requires APM Server 6.5.0+ which supports the intake api v2.
   Until the time the APM Server 6.5.0 is officially released,
   you can test with docker by pulling the APM Server image via
   `docker pull docker.elastic.co/apm/apm-server:6.5.0-SNAPSHOT`. 

[float]
===== Features
* Adds `@CaptureTransaction` and `@CaptureSpan` annotations which let you declaratively add custom transactions and spans.
   Note that it is required to configure the `application_packages` for this to work.
   See the https://www.elastic.co/guide/en/apm/agent/java/master/public-api.html#api-annotation[documentation] for more information.
* The public API now supports to activate a span on the current thread.
   This makes the span available via `ElasticApm#currentSpan()`
   Refer to the https://www.elastic.co/guide/en/apm/agent/java/master/public-api.html#api-span-activate[documentation] for more details.
* Capturing of Elasticsearch RestClient 5.0.2+ calls.
   Currently, the `*Async` methods are not supported, only their synchronous counterparts.
* Added API methods to enable correlating the spans created from the JavaScrip Real User Monitoring agent with the Java agent transaction.
   More information can be found in the https://www.elastic.co/guide/en/apm/agent/java/master/public-api.html#api-ensure-parent-id[documentation].
* Added `Transaction.isSampled()` and `Span.isSampled()` methods to the public API
* Added `Transaction#setResult` to the public API {pull}293[#293]

[float]
===== Bug Fixes
* Fix for situations where status code is reported as `200`, even though it actually was `500` {pull}225[#225]
* Capturing the username now properly works when using Spring security {pull}183[#183]

[[release-notes-1.0.0.rc1]]
==== 1.0.0.RC1 - 2018/11/06

[float]
===== Breaking changes
* Remove intake v1 support. This version requires APM Server 6.5.0+ which supports the intake api v2.
   Until the time the APM Server 6.5.0 is officially released,
   you can test with docker by pulling the APM Server image via
   `docker pull docker.elastic.co/apm/apm-server:6.5.0-SNAPSHOT`.
* Wildcard patterns are case insensitive by default. Prepend `(?-i)` to make the matching case sensitive.

[float]
===== Features
* Support for Distributed Tracing
* Adds `@CaptureTransaction` and `@CaptureSpan` annotations which let you declaratively add custom transactions and spans.
   Note that it is required to configure the `application_packages` for this to work.
   See the https://www.elastic.co/guide/en/apm/agent/java/master/public-api.html#api-annotation[documentation] for more information.
* The public API now supports to activate a span on the current thread.
   This makes the span available via `ElasticApm#currentSpan()`
   Refer to the https://www.elastic.co/guide/en/apm/agent/java/master/public-api.html#api-span-activate[documentation] for more details.
* Capturing of Elasticsearch RestClient 5.0.2+ calls.
   Currently, the `*Async` methods are not supported, only their synchronous counterparts.
* Added API methods to enable correlating the spans created from the JavaScrip Real User Monitoring agent with the Java agent transaction.
   More information can be found in the https://www.elastic.co/guide/en/apm/agent/java/master/public-api.html#api-ensure-parent-id[documentation].
* Microsecond accurate timestamps {pull}261[#261]
* Support for JAX-RS annotations.
Transactions are named based on your resources (`ResourceClass#resourceMethod`).

[float]
===== Bug Fixes
* Fix for situations where status code is reported as `200`, even though it actually was `500` {pull}225[#225]

[[release-notes-0.8.x]]
=== Java Agent version 0.8.x

[[release-notes-0.8.0]]
==== 0.8.0

[float]
===== Breaking changes
* Wildcard patterns are case insensitive by default. Prepend `(?-i)` to make the matching case sensitive.

[float]
===== Features
* Wildcard patterns are now not limited to only one wildcard in the middle and can be arbitrarily complex now.
   Example: `*foo*bar*baz`.
* Support for JAX-RS annotations.
   Transactions are named based on your resources (`ResourceClass#resourceMethod`).

[[release-notes-0.7.x]]
=== Java Agent version 0.7.x

[[release-notes-0.7.1]]
==== 0.7.1 - 2018/10/24

[float]
===== Bug Fixes
* Avoid recycling transactions twice {pull}178[#178]

[[release-notes-0.7.0]]
==== 0.7.0 - 2018/09/12

[float]
===== Breaking changes
* Removed `ElasticApm.startSpan`. Spans can now only be created from their transactions via `Transaction#createSpan`.
* `ElasticApm.startTransaction` and `Transaction#createSpan` don't activate the transaction and spans
   and are thus not available via `ElasticApm.activeTransaction` and `ElasticApm.activeSpan`.

[float]
===== Features
* Public API
** Add `Span#captureException` and `Transaction#captureException` to public API.
      `ElasticApm.captureException` is deprecated now. Use `ElasticApm.currentSpan().captureException(exception)` instead.
** Added `Transaction.getId` and `Span.getId` methods 
* Added support for async servlet requests
* Added support for Payara/Glassfish
* Incubating support for Apache HttpClient
* Support for Spring RestTemplate
* Added configuration options `use_path_as_transaction_name` and `url_groups`,
   which allow to use the URL path as the transaction name.
   As that could contain path parameters, like `/user/$userId` however,
   You can set the `url_groups` option to define a wildcard pattern, like `/user/*`,
   to group those paths together.
   This is especially helpful when using an unsupported Servlet API-based framework. 
* Support duration suffixes (`ms`, `s` and `m`) for duration configuration options.
   Not using the duration suffix logs out a deprecation warning and will not be supported in future versions.
* Add ability to add multiple APM server URLs, which enables client-side load balancing.
   The configuration option `server_url` has been renamed to `server_urls` to reflect this change.
   However, `server_url` still works for backwards compatibility.
* The configuration option `service_name` is now optional.
   It defaults to the main class name,
   the name of the executed jar file (removing the version number),
   or the application server name (for example `tomcat-application`).
   In a lot of cases,
   you will still want to set the `service_name` explicitly.
   But it helps getting started and seeing data easier,
   as there are no required configuration options anymore.
   In the future we will most likely determine more useful application names for Servlet API-based applications.<|MERGE_RESOLUTION|>--- conflicted
+++ resolved
@@ -28,11 +28,8 @@
 
 [float]
 ===== Bug fixes
-<<<<<<< HEAD
+* Fix another error related to instrumentation plugins loading on Windows - {pull}1785[#1785]
 * Load Spring AMQP plugin- {pull}1784[#1784]
-=======
-* Fix another error related to instrumentation plugins loading on Windows - {pull}1785[#1785]
->>>>>>> 46e3a293
 
 [float]
 ===== Refactors
