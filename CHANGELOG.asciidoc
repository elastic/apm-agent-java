--- conflicted
+++ resolved
@@ -26,15 +26,12 @@
 [float]
 ===== Features
 * Added support for setting service name and version for a transaction via the public api - {pull}2451[#2451]
-<<<<<<< HEAD
+* Added support for en-/disabling each public annotation on each own - {pull}2472[#2472]
 * Added support to exclude JDBC spans from being captured - {pull}2293[#2293]
-=======
-* Added support for en-/disabling each public annotation on each own - {pull}2472[#2472]
 
 [float]
 ===== Performance improvements
 * Proxy classes are excluded from instrumentation in more cases - {pull}2474[#2474]
->>>>>>> f40727f9
 
 [[release-notes-1.x]]
 === Java Agent version 1.x
