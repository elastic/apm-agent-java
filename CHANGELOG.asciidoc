ifdef::env-github[]
NOTE: Release notes are best read in our documentation at
https://www.elastic.co/guide/en/apm/agent/java/current/release-notes.html[elastic.co]
endif::[]

////
[[release-notes-x.x.x]]
==== x.x.x - YYYY/MM/DD

[float]
===== Breaking changes

[float]
===== Features
* Cool new feature: {pull}2526[#2526]

[float]
===== Bug fixes
////

=== Unreleased

[[release-notes-1.18.0]]
==== 1.18.0 - YYYY/MM/DD
<<<<<<< HEAD

[float]
===== Breaking changes

[float]
===== Features
* Overhaul of the `ExecutorService` instrumentation that avoids issues like ``ClassCastException``s - {pull}1206[#1206]
* Support for `ForJoinPool` and `ScheduledExecutorService` (see <<supported-async-frameworks>>)
* Support for `ExecutorService#invokeAny` and `ExecutorService#invokeAll`

[float]
===== Bug fixes

[[release-notes-1.17.0]]
==== 1.17.0 - YYYY/MM/DD
=======
>>>>>>> d8c0354e

[float]
===== Breaking changes

[float]
===== Features

[float]
===== Bug fixes
* Fixes error capturing for log4j2 loggers. Version 1.17.0 introduced a regression.

[[release-notes-1.x]]
=== Java Agent version 1.x

[[release-notes-1.17.0]]
==== 1.17.0 - 2020/06/17

[float]
===== Features
* Log files are now rotated after they reach <<config-log-file-size>>.
There will always be one history file `${log_file}.1`.
* Add <<config-log-format-sout>> and <<config-log-format-file>> with the options `PLAIN_TEXT` and `JSON`.
The latter uses https://github.com/elastic/ecs-logging-java[ecs-logging-java] to format the logs.
* Exposing <<config-classes-excluded-from-instrumentation>> config - {pull}1187[#1187]
* Add support for naming transactions based on Grails controllers. Supports Grails 3+ - {pull}1171[#1171]
* Add support for the Apache/Alibaba Dubbo RPC framework
* Async Profiler version upgraded to 1.7.1, with a new debugging flag for the stack frame recovery mechanism - {pull}1173[#1173]

[float]
===== Bug fixes
* Fixes `IndexOutOfBoundsException` that can occur when profiler-inferred spans are enabled.
  This also makes the profiler more resilient by just removing the call tree related to the exception (which might be in an invalid state)
  as opposed to stopping the profiler when an exception occurs.
* Fix `NumberFormatException` when parsing Ingres/Actian JDBC connection strings - {pull}1198[#1198]
* Prevent agent from overriding JVM configured truststore when not using HTTPS for communication with APM server - {pull}1203[#1203]
* Fix `java.lang.IllegalStateException` with `jps` JVM when using continuous runtime attach - {pull}1205[1205]
* Fix agent trying to load log4j2 plugins from application - {pull}1214[1214]
* Fix memory leak in gRPC instrumentation plugin - {pull}1196[1196]
* Fix HTTPS connection failures when agent is configured to use HTTPS to communicate with APM server {pull}1209[1209]

[[release-notes-1.16.0]]
==== 1.16.0 - 2020/05/13

[float]
===== Features

* The log correlation feature now adds `error.id` to the MDC. See <<supported-logging-frameworks>> for details. - {pull}1050[#1050]
* Deprecating the `incubating` tag in favour of the `experimental` tag. This is not a breaking change, so former
<<config-disable-instrumentations,`disable_instrumentation`>> configuration containing the `incubating` tag will still be respected - {pull}1123[#1123]
* Add a `--without-emulated-attach` option for runtime attachment to allow disabling this feature as a workaround.
* Add workaround for JDK bug JDK-8236039 with TLS 1.3 {pull}1149[#1149]
* Add log level `OFF` to silence agent logging
* Adds <<config-span-min-duration,`span_min_duration`>> option to exclude fast executing spans.
  When set together with one of the more specific thresholds - `trace_methods_duration_threshold` or `profiling_inferred_spans_min_duration`,
  the higher threshold will determine which spans will be discarded.
* Automatically instrument quartz jobs from the quartz-jobs artifact {pull}1170[#1170]
* Perform re-parenting of regular spans to be a child of profiler-inferred spans. Requires APM Server and Kibana 7.8.0. {pull}1117[#1117]
* Upgrade Async Profiler version to 1.7.0

[float]
===== Bug fixes

* When Servlet-related Exceptions are handled through exception handlers that return a 200 status code, agent shouldn't override with 500 - {pull}1103[#1103]
* Exclude Quartz 1 from instrumentation to avoid
  `IncompatibleClassChangeError: Found class org.quartz.JobExecutionContext, but interface was expected` - {pull}1108[#1108]
* Fix breakdown metrics span sub-types {pull}1113[#1113]
* Fix flaky gRPC server instrumentation {pull}1122[#1122]
* Fix side effect of calling `Statement.getUpdateCount` more than once {pull}1139[#1139]
* Stop capturing JDBC affected rows count using `Statement.getUpdateCount` to prevent unreliable side-effects {pull}1147[#1147]
* Fix OpenTracing error tag handling (set transaction error result when tag value is `true`) {pull}1159[#1159]
* Due to a bug in the build we didn't include the gRPC plugin in the build so far
* `java.lang.ClassNotFoundException: Unable to load class 'jdk.internal...'` is thrown when tracing specific versions of Atlassian systems {pull}1168[#1168]
* Make sure spans are kept active during `AsyncHandler` methods in the `AsyncHttpClient`
* CPU and memory metrics are sometimes not reported properly when using IBM J9 {pull}1148[#1148]
* `NullPointerException` thrown by the agent on WebLogic {pull}1142[#1142]

[[release-notes-1.15.0]]
==== 1.15.0 - 2020/03/27

[float]
===== Breaking changes

* Ordering of configuration sources has slightly changed, please review <<configuration>>:
** `elasticapm.properties` file now has higher priority over java system properties and environment variables, +
This change allows to change dynamic options values at runtime by editing file, previously values set in java properties
or environment variables could not be overriden, even if they were dynamic.
* Renamed some configuration options related to the experimental profiler-inferred spans feature ({pull}1084[#1084]):
** `profiling_spans_enabled` -> `profiling_inferred_spans_enabled`
** `profiling_sampling_interval` -> `profiling_inferred_spans_sampling_interval`
** `profiling_spans_min_duration` -> `profiling_inferred_spans_min_duration`
** `profiling_included_classes` -> `profiling_inferred_spans_included_classes`
** `profiling_excluded_classes` -> `profiling_inferred_spans_excluded_classes`
** Removed `profiling_interval` and `profiling_duration` (both are fixed to 5s now)

[float]
===== Features

* Gracefully abort agent init when running on a known Java 8 buggy JVM {pull}1075[#1075].
* Add support for <<supported-databases, Redis Redisson client>>
* Makes <<config-instrument>>, <<config-trace-methods>>, and <<config-disable-instrumentations>> dynamic.
Note that changing these values at runtime can slow down the application temporarily.
* Do not instrument Servlet API before 3.0 {pull}1077[#1077]
* Add support for API keys for apm backend authentication {pull}1083[#1083]
* Add support for <<supported-rpc-frameworks, gRPC>> client & server instrumentation {pull}1019[#1019]
* Deprecating `active` configuration option in favor of `recording`.
  Setting `active` still works as it's now an alias for `recording`.

[float]
===== Bug fixes

* When JAX-RS-annotated method delegates to another JAX-RS-annotated method, transaction name should include method A - {pull}1062[#1062]
* Fixed bug that prevented an APM Error from being created when calling `org.slf4j.Logger#error` - {pull}1049[#1049]
* Wrong address in JDBC spans for Oracle, MySQL and MariaDB when multiple hosts are configured - {pull}1082[#1082]
* Document and re-order configuration priorities {pull}1087[#1087]
* Improve heuristic for `service_name` when not set through config {pull}1097[#1097]


[[release-notes-1.14.0]]
==== 1.14.0 - 2020/03/04

[float]
===== Features

* Support for the official https://www.w3.org/TR/trace-context[W3C] `traceparent` and `tracestate` headers. +
  The agent now accepts both the `elastic-apm-traceparent` and the official `traceparent` header.
By default, it sends both headers on outgoing requests, unless <<config-use-elastic-traceparent-header, `use_elastic_traceparent_header`>> is set to false.
* Creating spans for slow methods with the help of the sampling profiler https://github.com/jvm-profiling-tools/async-profiler[async-profiler].
This is a low-overhead way of seeing which methods make your transactions slow and a replacement for the `trace_methods` configuration option.
See <<supported-java-methods>> for more details
* Adding a Circuit Breaker to pause the agent when stress is detected on the system and resume when the stress is relieved.
See <<circuit-breaker>> and {pull}1040[#1040] for more info.
* `Span#captureException` and `Transaction#captureException` in public API return reported error id - {pull}1015[#1015]

[float]
===== Bug fixes

* java.lang.IllegalStateException: Cannot resolve type description for <com.another.commercial.apm.agent.Class> - {pull}1037[#1037]
* properly handle `java.sql.SQLException` for unsupported JDBC features {pull}[#1035] https://github.com/elastic/apm-agent-java/issues/1025[#1025]

[[release-notes-1.13.0]]
==== 1.13.0 - 2020/02/11

[float]
===== Features

* Add support for <<supported-databases, Redis Lettuce client>>
* Add `context.message.age.ms` field for JMS message receiving spans and transactions - {pull}970[#970]
* Instrument log4j2 Logger#error(String, Throwable) ({pull}919[#919]) Automatically captures exceptions when calling `logger.error("message", exception)`
* Add instrumentation for external process execution through `java.lang.Process` and Apache `commons-exec` - {pull}903[#903]
* Add `destination` fields to exit span contexts - {pull}976[#976]
* Removed `context.message.topic.name` field - {pull}993[#993]
* Add support for Kafka clients - {pull}981[#981]
* Add support for binary `traceparent` header format (see the https://github.com/elastic/apm/blob/master/docs/agent-development.md#Binary-Fields[spec]
for more details) - {pull}1009[#1009]
* Add support for log correlation for log4j and log4j2, even when not used in combination with slf4j.
  See <<supported-logging-frameworks>> for details.

[float]
===== Bug Fixes

* Fix parsing value of `trace_methods` configuration property {pull}930[#930]
* Workaround for `java.util.logging` deadlock {pull}965[#965]
* JMS should propagate traceparent header when transactions are not sampled {pull}999[#999]
* Spans are not closed if JDBC implementation does not support `getUpdateCount` {pull}1008[#1008]

[[release-notes-1.12.0]]
==== 1.12.0 - 2019/11/21

[float]
===== Features
* JMS Enhancements {pull}911[#911]:
** Add special handling for temporary queues/topics
** Capture message bodies of text Messages
*** Rely on the existing `ELASTIC_APM_CAPTURE_BODY` agent config option (off by default).
*** Send as `context.message.body`
*** Limit size to 10000 characters. If longer than this size, trim to 9999 and append with ellipsis
** Introduce the `ignore_message_queues` configuration to disable instrumentation (message tagging) for specific 
      queues/topics as suggested in {pull}710[#710]
** Capture predefined message headers and all properties
*** Rely on the existing `ELASTIC_APM_CAPTURE_HEADERS` agent config option.
*** Send as `context.message.headers`
*** Sanitize sensitive headers/properties based on the `sanitize_field_names` config option
* Added support for the MongoDB sync driver. See https://www.elastic.co/guide/en/apm/agent/java/master/supported-technologies-details.html#supported-databases[supported data stores].

[float]
===== Bug Fixes
* JDBC regression- `PreparedStatement#executeUpdate()` and `PreparedStatement#executeLargeUpdate()` are not traced {pull}918[#918]
* When systemd cgroup driver is used, the discovered Kubernetes pod UID contains "_" instead of "-" {pull}920[#920]
* DB2 jcc4 driver is not traced properly {pull}926[#926]

[[release-notes-1.11.0]]
==== 1.11.0 - 2019/10/31

[float]
===== Features
* Add the ability to configure a unique name for a JVM within a service through the
https://www.elastic.co/guide/en/apm/agent/java/master/config-core.html#config-service-node-name[`service_node_name`]
config option]
* Add ability to ignore some exceptions to be reported as errors https://www.elastic.co/guide/en/apm/agent/java/master/config-core.html#config-ignore-exceptions[ignore_exceptions]
* Applying new logic for JMS `javax.jms.MessageConsumer#receive` so that, instead of the transaction created for the 
   polling method itself (ie from `receive` start to end), the agent will create a transaction attempting to capture 
   the code executed during actual message handling.
   This logic is suitable for environments where polling APIs are invoked within dedicated polling threads.
   This polling transaction creation strategy can be reversed through a configuration option (`message_polling_transaction_strategy`) 
   that is not exposed in the properties file by default.  
* Send IP obtained through `javax.servlet.ServletRequest#getRemoteAddr()` in `context.request.socket.remote_address` 
   instead of parsing from headers {pull}889[#889]
* Added `ElasticApmAttacher.attach(String propertiesLocation)` to specify a custom properties location
* Logs message when `transaction_max_spans` has been exceeded {pull}849[#849]
* Report the number of affected rows by a SQL statement (UPDATE,DELETE,INSERT) in 'affected_rows' span attribute {pull}707[#707]
* Add https://www.elastic.co/guide/en/apm/agent/java/master/public-api.html#api-traced[`@Traced`] annotation which either creates a span or a transaction, depending on the context
* Report JMS destination as a span/transaction context field {pull}906[#906]
* Added https://www.elastic.co/guide/en/apm/agent/java/master/config-jmx.html#config-capture-jmx-metrics[`capture_jmx_metrics`] configuration option

[float]
===== Bug Fixes
* JMS creates polling transactions even when the API invocations return without a message
* Support registering MBeans which are added after agent startup

[[release-notes-1.10.0]]
==== 1.10.0 - 2019/09/30

[float]
===== Features
* Add ability to manually specify reported https://www.elastic.co/guide/en/apm/agent/java/master/config-core.html#config-hostname[hostname]
* Add support for https://www.elastic.co/guide/en/apm/agent/java/master/supported-technologies-details.html#supported-databases[Redis Jedis client]
* Add support for identifying target JVM to attach apm agent to using JMV property. See also the documentation of the https://www.elastic.co/guide/en/apm/agent/java/master/setup-attach-cli.html#setup-attach-cli-usage-list[`--include` and `--exclude` flags]
* Added https://www.elastic.co/guide/en/apm/agent/java/master/config-jmx.html#config-capture-jmx-metrics[`capture_jmx_metrics`] configuration option
* Improve servlet error capture {pull}812[#812]
  Among others, now also takes Spring MVC `@ExceptionHandler`s into account 
* Instrument Logger#error(String, Throwable) {pull}821[#821]
  Automatically captures exceptions when calling `logger.error("message", exception)`
* Easier log correlation with https://github.com/elastic/java-ecs-logging. See https://www.elastic.co/guide/en/apm/agent/java/master/log-correlation.html[docs].
* Avoid creating a temp agent file for each attachment {pull}859[#859]
* Instrument `View#render` instead of `DispatcherServlet#render` {pull}829[#829]
  This makes the transaction breakdown graph more useful. Instead of `dispatcher-servlet`, the graph now shows a type which is based on the view name, for example, `FreeMarker` or `Thymeleaf`.

[float]
===== Bug Fixes
* Error in log when setting https://www.elastic.co/guide/en/apm/agent/java/current/config-reporter.html#config-server-urls[server_urls] 
 to an empty string - `co.elastic.apm.agent.configuration.ApmServerConfigurationSource - Expected previousException not to be null`
* Avoid terminating the TCP connection to APM Server when polling for configuration updates {pull}823[#823]
 
[[release-notes-1.9.0]]
==== 1.9.0 - 2019/08/22

[float]
===== Features
* Upgrading supported OpenTracing version from 0.31 to 0.33
* Added annotation and meta-annotation matching support for `trace_methods`, for example:
** `public @java.inject.* org.example.*` (for annotation)
** `public @@javax.enterprise.context.NormalScope org.example.*` (for meta-annotation)
* The runtime attachment now also works when the `tools.jar` or the `jdk.attach` module is not available.
This means you don't need a full JDK installation - the JRE is sufficient.
This makes the runtime attachment work in more environments such as minimal Docker containers.
Note that the runtime attachment currently does not work for OSGi containers like those used in many application servers such as JBoss and WildFly.
See the https://www.elastic.co/guide/en/apm/agent/java/master/setup-attach-cli.html[documentation] for more information.
* Support for Hibernate Search

[float]
===== Bug Fixes
* A warning in logs saying APM server is not available when using 1.8 with APM server 6.x.
Due to that, agent 1.8.0 will silently ignore non-string labels, even if used with APM server of versions 6.7.x or 6.8.x that support such.
If APM server version is <6.7 or 7.0+, this should have no effect. Otherwise, upgrade the Java agent to 1.9.0+.
* `ApacheHttpAsyncClientInstrumentation` matching increases startup time considerably
* Log correlation feature is active when `active==false`
* Tomcat's memory leak prevention mechanism is causing a... memory leak. JDBC statement map is leaking in Tomcat if the application that first used it is udeployed/redeployed.
See https://discuss.elastic.co/t/elastic-apm-agent-jdbchelper-seems-to-use-a-lot-of-memory/195295[this related discussion].

[float]
==== Breaking Changes
* The `apm-agent-attach.jar` is not executable anymore.
Use `apm-agent-attach-standalone.jar` instead. 

[[release-notes-1.8.0]]
==== 1.8.0 - 2019/07/30

[float]
===== Features
* Added support for tracking https://www.elastic.co/guide/en/kibana/7.3/transactions.html[time spent by span type].
   Can be disabled by setting https://www.elastic.co/guide/en/apm/agent/java/current/config-core.html#config-breakdown-metrics[`breakdown_metrics`] to `false`. 
* Added support for https://www.elastic.co/guide/en/kibana/7.3/agent-configuration.html[central configuration].
   Can be disabled by setting https://www.elastic.co/guide/en/apm/agent/java/current/config-core.html#config-central-config[`central_config`] to `false`.
* Added support for Spring's JMS flavor - instrumenting `org.springframework.jms.listener.SessionAwareMessageListener`
* Added support to legacy ApacheHttpClient APIs (which adds support to Axis2 configured to use ApacheHttpClient)
* Added support for setting https://www.elastic.co/guide/en/apm/agent/java/1.x/config-reporter.html#config-server-urls[`server_urls`] dynamically via properties file {pull}723[#723]
* Added https://www.elastic.co/guide/en/apm/agent/java/current/config-core.html#config-config-file[`config_file`] option 
* Added option to use `@javax.ws.rs.Path` value as transaction name https://www.elastic.co/guide/en/apm/agent/java/current/config-jax-rs.html#config-use-jaxrs-path-as-transaction-name[`use_jaxrs_path_as_transaction_name`]
* Instrument quartz jobs https://www.elastic.co/guide/en/apm/agent/java/current/supported-technologies-details.html#supported-scheduling-frameworks[docs]
* SQL parsing improvements {pull}696[#696]
* Introduce priorities for transaction name {pull}748[#748].
   Now uses the path as transaction name if https://www.elastic.co/guide/en/apm/agent/java/current/config-http.html#config-use-path-as-transaction-name[`use_path_as_transaction_name`] is set to `true`
   rather than `ServletClass#doGet`.
   But if a name can be determined from a high level framework,
   like Spring MVC, that takes precedence.
   User-supplied names from the API always take precedence over any others.
* Use JSP path name as transaction name as opposed to the generated servlet class name {pull}751[#751]

[float]
===== Bug Fixes
* Some JMS Consumers and Producers are filtered due to class name filtering in instrumentation matching
* Jetty: When no display name is set and context path is "/" transaction service names will now correctly fall back to configured values
* JDBC's `executeBatch` is not traced
* Drops non-String labels when connected to APM Server < 6.7 to avoid validation errors {pull}687[#687]
* Parsing container ID in cloud foundry garden {pull}695[#695]
* Automatic instrumentation should not override manual results {pull}752[#752]

[float]
===== Breaking changes
* The log correlation feature does not add `span.id` to the MDC anymore but only `trace.id` and `transaction.id` {pull}742[#742].

[[release-notes-1.7.0]]
==== 1.7.0 - 2019/06/13

[float]
===== Features
* Added the `trace_methods_duration_threshold` config option. When using the `trace_methods` config option with wild cards,
this enables considerable reduction of overhead by limiting the number of spans captured and reported
(see more details in config documentation).
NOTE: Using wildcards is still not the recommended approach for the `trace_methods` feature.
* Add `Transaction#addCustomContext(String key, String|Number|boolean value)` to public API
* Added support for AsyncHttpClient 2.x
* Added https://www.elastic.co/guide/en/apm/agent/java/current/config-core.html#config-global-labels[`global_labels`] configuration option.
This requires APM Server 7.2+.
* Added basic support for JMS- distributed tracing for basic scenarios of `send`, `receive`, `receiveNoWait` and `onMessage`.
Both Queues and Topics are supported.
Async `send` APIs are not supported in this version. 
NOTE: This feature is currently marked as "experimental" and is disabled by default. In order to enable,
it is required to set the
https://www.elastic.co/guide/en/apm/agent/java/1.x/config-core.html#config-disable-instrumentations[`disable_instrumentations`] 
configuration property to an empty string.
* Improved OSGi support: added a configuration option for `bootdelegation` packages {pull}641[#641]
* Better span names for SQL spans. For example, `SELECT FROM user` instead of just `SELECT` {pull}633[#633]

[float]
===== Bug Fixes
* ClassCastException related to async instrumentation of Pilotfish Executor causing thread hang (applied workaround)
* NullPointerException when computing Servlet transaction name with null HTTP method name
* FileNotFoundException when trying to find implementation version of jar with encoded URL
* NullPointerException when closing Apache AsyncHttpClient request producer
* Fixes loading of `elasticapm.properties` for Spring Boot applications
* Fix startup error on WebLogic 12.2.1.2.0 {pull}649[#649]
* Disable metrics reporting and APM Server health check when active=false {pull}653[#653]

[[release-notes-1.6.1]]
==== 1.6.1 - 2019/04/26

[float]
===== Bug Fixes
* Fixes transaction name for non-sampled transactions https://github.com/elastic/apm-agent-java/issues/581[#581]
* Makes log_file option work again https://github.com/elastic/apm-agent-java/issues/594[#594]
* Async context propagation fixes
** Fixing some async mechanisms lifecycle issues https://github.com/elastic/apm-agent-java/issues/605[#605]
** Fixes exceptions when using WildFly managed executor services https://github.com/elastic/apm-agent-java/issues/589[#589]
** Exclude glassfish Executor which does not permit wrapped runnables https://github.com/elastic/apm-agent-java/issues/596[#596]
** Exclude DumbExecutor https://github.com/elastic/apm-agent-java/issues/598[#598]
* Fixes Manifest version reading error to support `jar:file` protocol https://github.com/elastic/apm-agent-java/issues/601[#601]
* Fixes transaction name for non-sampled transactions https://github.com/elastic/apm-agent-java/issues/597[#597]
* Fixes potential classloader deadlock by preloading `FileSystems.getDefault()` https://github.com/elastic/apm-agent-java/issues/603[#603]

[[release-notes-1.6.0]]
==== 1.6.0 - 2019/04/16

[float]
===== Related Announcements
* Java APM Agent became part of the Cloud Foundry Java Buildpack as of https://github.com/cloudfoundry/java-buildpack/releases/tag/v4.19[Release v4.19]
 
[float]
===== Features
* Support Apache HttpAsyncClient - span creation and cross-service trace context propagation
* Added the `jvm.thread.count` metric, indicating the number of live threads in the JVM (daemon and non-daemon) 
* Added support for WebLogic
* Added support for Spring `@Scheduled` and EJB `@Schedule` annotations - https://github.com/elastic/apm-agent-java/pull/569[#569]

[float]
===== Bug Fixes
* Avoid that the agent blocks server shutdown in case the APM Server is not available - https://github.com/elastic/apm-agent-java/pull/554[#554]
* Public API annotations improper retention prevents it from being used with Groovy - https://github.com/elastic/apm-agent-java/pull/567[#567]
* Eliminate side effects of class loading related to Instrumentation matching mechanism

[[release-notes-1.5.0]]
==== 1.5.0 - 2019/03/26

[float]
===== Potentially breaking changes
* If you didn't explicitly set the https://www.elastic.co/guide/en/apm/agent/java/master/config-core.html#config-service-name[`service_name`]
previously and you are dealing with a servlet-based application (including Spring Boot),
your `service_name` will change.
See the documentation for https://www.elastic.co/guide/en/apm/agent/java/master/config-core.html#config-service-name[`service_name`]
and the corresponding section in _Features_ for more information.
Note: this requires APM Server 7.0+. If using previous versions, nothing will change.

[float]
===== Features
* Added property `"allow_path_on_hierarchy"` to JAX-RS plugin, to lookup inherited usage of `@path`
* Support for number and boolean labels in the public API {pull}497[497].
This change also renames `tag` to `label` on the API level to be compliant with the https://github.com/elastic/ecs#-base-fields[Elastic Common Schema (ECS)].
The `addTag(String, String)` method is still supported but deprecated in favor of `addLabel(String, String)`.
As of version 7.x of the stack, labels will be stored under `labels` in Elasticsearch.
Previously, they were stored under `context.tags`.
* Support async queries made by Elasticsearch REST client 
* Added `setStartTimestamp(long epochMicros)` and `end(long epochMicros)` API methods to `Span` and `Transaction`,
allowing to set custom start and end timestamps.
* Auto-detection of the `service_name` based on the `<display-name>` element of the `web.xml` with a fallback to the servlet context path.
If you are using a spring-based application, the agent will use the setting for `spring.application.name` for its `service_name`.
See the documentation for https://www.elastic.co/guide/en/apm/agent/java/master/config-core.html#config-service-name[`service_name`]
for more information.
Note: this requires APM Server 7.0+. If using previous versions, nothing will change.
* Previously, enabling https://www.elastic.co/guide/en/apm/agent/java/master/config-core.html#config-capture-body[`capture_body`] could only capture form parameters.
Now it supports all UTF-8 encoded plain-text content types.
The option https://www.elastic.co/guide/en/apm/agent/java/master/config-http.html#config-capture-body-content-types[`capture_body_content_types`]
controls which `Content-Type`s should be captured.
* Support async calls made by OkHttp client (`Call#enqueue`)
* Added support for providing config options on agent attach.
** CLI example: `--config server_urls=http://localhost:8200,http://localhost:8201`
** API example: `ElasticApmAttacher.attach(Map.of("server_urls", "http://localhost:8200,http://localhost:8201"));`

[float]
===== Bug Fixes
* Logging integration through MDC is not working properly - https://github.com/elastic/apm-agent-java/issues/499[#499]
* ClassCastException with adoptopenjdk/openjdk11-openj9 - https://github.com/elastic/apm-agent-java/issues/505[#505]
* Span count limitation is not working properly - reported https://discuss.elastic.co/t/kibana-apm-not-showing-spans-which-are-visible-in-discover-too-many-spans/171690[in our forum]
* Java agent causes Exceptions in Alfresco cluster environment due to failure in the instrumentation of Hazelcast `Executor`s - reported https://discuss.elastic.co/t/cant-run-apm-java-agent-in-alfresco-cluster-environment/172962[in our forum]

[[release-notes-1.4.0]]
==== 1.4.0 - 2019/02/14

[float]
===== Features
* Added support for sync calls of OkHttp client
* Added support for context propagation for `java.util.concurrent.ExecutorService`s
* The `trace_methods` configuration now allows to omit the method matcher.
   Example: `com.example.*` traces all classes and methods within the `com.example` package and sub-packages.
* Added support for JSF. Tested on WildFly, WebSphere Liberty and Payara with embedded JSF implementation and on Tomcat and Jetty with
 MyFaces 2.2 and 2.3
* Introduces a new configuration option `disable_metrics` which disables the collection of metrics via a wildcard expression.
* Support for HttpUrlConnection
* Adds `subtype` and `action` to spans. This replaces former typing mechanism where type, subtype and action were all set through
   the type in an hierarchical dotted-syntax. In order to support existing API usages, dotted types are parsed into subtype and action, 
   however `Span.createSpan` and `Span.setType` are deprecated starting this version. Instead, type-less spans can be created using the new 
   `Span.startSpan` API and typed spans can be created using the new `Span.startSpan(String type, String subtype, String action)` API
* Support for JBoss EAP 6.4, 7.0, 7.1 and 7.2
* Improved startup times
* Support for SOAP (JAX-WS).
   SOAP client create spans and propagate context.
   Transactions are created for `@WebService` classes and `@WebMethod` methods.  

[float]
===== Bug Fixes
* Fixes a failure in BitBucket when agent deployed https://github.com/elastic/apm-agent-java/issues/349[#349]
* Fixes increased CPU consumption https://github.com/elastic/apm-agent-java/issues/453[#453] and https://github.com/elastic/apm-agent-java/issues/443[#443]
* Fixed some OpenTracing bridge functionalities that were not working when auto-instrumentation is disabled
* Fixed an error occurring when ending an OpenTracing span before deactivating
* Sending proper `null` for metrics that have a NaN value
* Fixes JVM crash with Java 7 https://github.com/elastic/apm-agent-java/issues/458[#458]
* Fixes an application deployment failure when using EclipseLink and `trace_methods` configuration https://github.com/elastic/apm-agent-java/issues/474[#474]

[[release-notes-1.3.0]]
==== 1.3.0 - 2019/01/10

[float]
===== Features
* The agent now collects system and JVM metrics https://github.com/elastic/apm-agent-java/pull/360[#360]
* Add API methods `ElasticApm#startTransactionWithRemoteParent` and `Span#injectTraceHeaders` to allow for manual context propagation https://github.com/elastic/apm-agent-java/pull/396[#396].
* Added `trace_methods` configuration option which lets you define which methods in your project or 3rd party libraries should be traced.
   To create spans for all `public` methods of classes whose name ends in `Service` which are in a sub-package of `org.example.services` use this matcher:
   `public org.example.services.*.*Service#*` https://github.com/elastic/apm-agent-java/pull/398[#398]
* Added span for `DispatcherServlet#render` https://github.com/elastic/apm-agent-java/pull/409[#409].
* Flush reporter on shutdown to make sure all recorded Spans are sent to the server before the programm exits https://github.com/elastic/apm-agent-java/pull/397[#397]
* Adds Kubernetes https://github.com/elastic/apm-agent-java/issues/383[#383] and Docker metadata to, enabling correlation with the Kibana Infra UI.
* Improved error handling of the Servlet Async API https://github.com/elastic/apm-agent-java/issues/399[#399]
* Support async API’s used with AsyncContext.start https://github.com/elastic/apm-agent-java/issues/388[#388]

[float]
===== Bug Fixes
* Fixing a potential memory leak when there is no connection with APM server
* Fixes NoSuchMethodError CharBuffer.flip() which occurs when using the Elasticsearch RestClient and Java 7 or 8 https://github.com/elastic/apm-agent-java/pull/401[#401]

 
[[release-notes-1.2.0]]
==== 1.2.0 - 2018/12/19

[float]
===== Features
* Added `capture_headers` configuration option.
   Set to `false` to disable capturing request and response headers.
   This will reduce the allocation rate of the agent and can save you network bandwidth and disk space.
* Makes the API methods `addTag`, `setName`, `setType`, `setUser` and `setResult` fluent, so that calls can be chained. 

[float]
===== Bug Fixes
* Catch all errors thrown within agent injected code
* Enable public APIs and OpenTracing bridge to work properly in OSGi systems, fixes https://github.com/elastic/apm-agent-java/issues/362[this WildFly issue]
* Remove module-info.java to enable agent working on early Tomcat 8.5 versions
* Fix https://github.com/elastic/apm-agent-java/issues/371[async Servlet API issue]

[[release-notes-1.1.0]]
==== 1.1.0 - 2018/11/28

[float]
===== Features
* Some memory allocation improvements
* Enabling bootdelegation for agent classes in Atlassian OSGI systems

[float]
===== Bug Fixes
* Update dsl-json which fixes a memory leak.
 See https://github.com/ngs-doo/dsl-json/pull/102[ngs-doo/dsl-json#102] for details. 
* Avoid `VerifyError`s by non instrumenting classes compiled for Java 4 or earlier
* Enable APM Server URL configuration with path (fixes #339)
* Reverse `system.hostname` and `system.platform` order sent to APM server

[[release-notes-1.0.1]]
==== 1.0.1 - 2018/11/15

[float]
===== Bug Fixes
* Fixes NoSuchMethodError CharBuffer.flip() which occurs when using the Elasticsearch RestClient and Java 7 or 8 {pull}313[#313]

[[release-notes-1.0.0]]
==== 1.0.0 - 2018/11/14

[float]
===== Breaking changes
* Remove intake v1 support. This version requires APM Server 6.5.0+ which supports the intake api v2.
   Until the time the APM Server 6.5.0 is officially released,
   you can test with docker by pulling the APM Server image via
   `docker pull docker.elastic.co/apm/apm-server:6.5.0-SNAPSHOT`. 

[float]
===== Features
* Adds `@CaptureTransaction` and `@CaptureSpan` annotations which let you declaratively add custom transactions and spans.
   Note that it is required to configure the `application_packages` for this to work.
   See the https://www.elastic.co/guide/en/apm/agent/java/master/public-api.html#api-annotation[documentation] for more information.
* The public API now supports to activate a span on the current thread.
   This makes the span available via `ElasticApm#currentSpan()`
   Refer to the https://www.elastic.co/guide/en/apm/agent/java/master/public-api.html#api-span-activate[documentation] for more details.
* Capturing of Elasticsearch RestClient 5.0.2+ calls.
   Currently, the `*Async` methods are not supported, only their synchronous counterparts.
* Added API methods to enable correlating the spans created from the JavaScrip Real User Monitoring agent with the Java agent transaction.
   More information can be found in the https://www.elastic.co/guide/en/apm/agent/java/master/public-api.html#api-ensure-parent-id[documentation].
* Added `Transaction.isSampled()` and `Span.isSampled()` methods to the public API
* Added `Transaction#setResult` to the public API {pull}293[#293]

[float]
===== Bug Fixes
* Fix for situations where status code is reported as `200`, even though it actually was `500` {pull}225[#225]
* Capturing the username now properly works when using Spring security {pull}183[#183]

[[release-notes-1.0.0.rc1]]
==== 1.0.0.RC1 - 2018/11/06

[float]
===== Breaking changes
* Remove intake v1 support. This version requires APM Server 6.5.0+ which supports the intake api v2.
   Until the time the APM Server 6.5.0 is officially released,
   you can test with docker by pulling the APM Server image via
   `docker pull docker.elastic.co/apm/apm-server:6.5.0-SNAPSHOT`.
* Wildcard patterns are case insensitive by default. Prepend `(?-i)` to make the matching case sensitive.

[float]
===== Features
* Support for Distributed Tracing
* Adds `@CaptureTransaction` and `@CaptureSpan` annotations which let you declaratively add custom transactions and spans.
   Note that it is required to configure the `application_packages` for this to work.
   See the https://www.elastic.co/guide/en/apm/agent/java/master/public-api.html#api-annotation[documentation] for more information.
* The public API now supports to activate a span on the current thread.
   This makes the span available via `ElasticApm#currentSpan()`
   Refer to the https://www.elastic.co/guide/en/apm/agent/java/master/public-api.html#api-span-activate[documentation] for more details.
* Capturing of Elasticsearch RestClient 5.0.2+ calls.
   Currently, the `*Async` methods are not supported, only their synchronous counterparts.
* Added API methods to enable correlating the spans created from the JavaScrip Real User Monitoring agent with the Java agent transaction.
   More information can be found in the https://www.elastic.co/guide/en/apm/agent/java/master/public-api.html#api-ensure-parent-id[documentation].
* Microsecond accurate timestamps {pull}261[#261]
* Support for JAX-RS annotations.
Transactions are named based on your resources (`ResourceClass#resourceMethod`).

[float]
===== Bug Fixes
* Fix for situations where status code is reported as `200`, even though it actually was `500` {pull}225[#225]

[[release-notes-0.8.x]]
=== Java Agent version 0.8.x

[[release-notes-0.8.0]]
==== 0.8.0

[float]
===== Breaking changes
* Wildcard patterns are case insensitive by default. Prepend `(?-i)` to make the matching case sensitive.

[float]
===== Features
* Wildcard patterns are now not limited to only one wildcard in the middle and can be arbitrarily complex now.
   Example: `*foo*bar*baz`.
* Support for JAX-RS annotations.
   Transactions are named based on your resources (`ResourceClass#resourceMethod`).

[[release-notes-0.7.x]]
=== Java Agent version 0.7.x

[[release-notes-0.7.1]]
==== 0.7.1 - 2018/10/24

[float]
===== Bug Fixes
* Avoid recycling transactions twice {pull}178[#178]

[[release-notes-0.7.0]]
==== 0.7.0 - 2018/09/12

[float]
===== Breaking changes
* Removed `ElasticApm.startSpan`. Spans can now only be created from their transactions via `Transaction#createSpan`.
* `ElasticApm.startTransaction` and `Transaction#createSpan` don't activate the transaction and spans
   and are thus not available via `ElasticApm.activeTransaction` and `ElasticApm.activeSpan`.

[float]
===== Features
* Public API
** Add `Span#captureException` and `Transaction#captureException` to public API.
      `ElasticApm.captureException` is deprecated now. Use `ElasticApm.currentSpan().captureException(exception)` instead.
** Added `Transaction.getId` and `Span.getId` methods 
* Added support for async servlet requests
* Added support for Payara/Glassfish
* Incubating support for Apache HttpClient
* Support for Spring RestTemplate
* Added configuration options `use_path_as_transaction_name` and `url_groups`,
   which allow to use the URL path as the transaction name.
   As that could contain path parameters, like `/user/$userId` however,
   You can set the `url_groups` option to define a wildcard pattern, like `/user/*`,
   to group those paths together.
   This is especially helpful when using an unsupported Servlet API-based framework. 
* Support duration suffixes (`ms`, `s` and `m`) for duration configuration options.
   Not using the duration suffix logs out a deprecation warning and will not be supported in future versions.
* Add ability to add multiple APM server URLs, which enables client-side load balancing.
   The configuration option `server_url` has been renamed to `server_urls` to reflect this change.
   However, `server_url` still works for backwards compatibility.
* The configuration option `service_name` is now optional.
   It defaults to the main class name,
   the name of the executed jar file (removing the version number),
   or the application server name (for example `tomcat-application`).
   In a lot of cases,
   you will still want to set the `service_name` explicitly.
   But it helps getting started and seeing data easier,
   as there are no required configuration options anymore.
   In the future we will most likely determine more useful application names for Servlet API-based applications.<|MERGE_RESOLUTION|>--- conflicted
+++ resolved
@@ -22,7 +22,6 @@
 
 [[release-notes-1.18.0]]
 ==== 1.18.0 - YYYY/MM/DD
-<<<<<<< HEAD
 
 [float]
 ===== Breaking changes
@@ -32,20 +31,6 @@
 * Overhaul of the `ExecutorService` instrumentation that avoids issues like ``ClassCastException``s - {pull}1206[#1206]
 * Support for `ForJoinPool` and `ScheduledExecutorService` (see <<supported-async-frameworks>>)
 * Support for `ExecutorService#invokeAny` and `ExecutorService#invokeAll`
-
-[float]
-===== Bug fixes
-
-[[release-notes-1.17.0]]
-==== 1.17.0 - YYYY/MM/DD
-=======
->>>>>>> d8c0354e
-
-[float]
-===== Breaking changes
-
-[float]
-===== Features
 
 [float]
 ===== Bug fixes
