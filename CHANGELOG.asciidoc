--- conflicted
+++ resolved
@@ -25,6 +25,7 @@
 
 [float]
 ===== Features
+* Support for inheriting public api annotations {pull}1697[#1697]
 
 [float]
 ===== Bug fixes
@@ -43,12 +44,7 @@
 * Instrumentation for Vert.x Web {pull}1697[#1697]
 * Changed log level of vm arguments to debug
 * Giving precedence for the W3C `tracecontext` header over the `elastic-apm-traceparent` header - {pull}1821[#1821]
-<<<<<<< HEAD
-* Support for inheriting public api annotations {pull}1697[#1697]
-
-=======
 * Add instrumentation for Webflux - {pull}1305[#1305]
->>>>>>> 04eea1ba
 
 [float]
 ===== Bug fixes
