ifdef::env-github[]
NOTE: Release notes are best read in our documentation at
https://www.elastic.co/guide/en/apm/agent/java/current/release-notes.html[elastic.co]
endif::[]

////
[[release-notes-x.x.x]]
==== x.x.x - YYYY/MM/DD

[float]
===== Breaking changes

[float]
===== Features
* Cool new feature: {pull}2526[#2526]

[float]
===== Bug fixes
////

=== Unreleased

[[release-notes-1.28.0]]
==== 1.28.0 - YYYY/MM/DD

[float]
===== Features
<<<<<<< HEAD
* When the MANIFEST.MF of the main jar contains the Implementation-Title attribute, it is used as the default service name - {pull}1921[#1921]
=======
* Add support to Jakarta EE for JSF - {pull}2254[#2254]
>>>>>>> 28f8cc68

[float]
===== Bug fixes

[[release-notes-1.x]]
=== Java Agent version 1.x

[[release-notes-1.27.0]]
==== 1.27.0 - 2021/11/15

[float]
===== Potentially breaking changes
* `transaction_ignore_urls` now relies on full request URL path - {pull}2146[#2146]
** On a typical application server like Tomcat, deploying an `app.war` application to the non-ROOT context makes it accessible with `http://localhost:8080/app/`
** Ignoring the whole webapp through `/app/*` was not possible until now.
** Existing configuration may need to be updated to include the deployment context, thus for example `/static/*.js` used to
exclude known static files in all applications might be changed to `/app/static/*.js` or `*/static/*.js`.
** It only impacts prefix patterns due to the additional context path in pattern.
** It does not impact deployment within the `ROOT` context like Spring-boot which do not have such context path prefix.
* The metrics `transaction.duration.sum.us`, `transaction.duration.count` and `transaciton.breakdown.count` are no longer recorded - {pull}2194[#2194]
* Automatic hostname discovery mechanism had changed, so the resulted `host.name` and `host.hostname` in events reported
by the agent may be different. This was done in order to improve the integration with host metrics in the APM UI.

[float]
===== Features
* Improved capturing of logged exceptions when using Log4j2 - {pull}2139[#2139]
* Update to async-profiler 1.8.7 and set configured `safemode` at load time though a new system property - {pull}2165[#2165]
* Added support to capture `context.message.routing-key` in rabbitmq, spring amqp instrumentations - {pull}1767[#1767]
* Breakdown metrics are now tracked per service (when using APM Server 8.0) - {pull}2208[#2208]
* Add support for Spring AMQP batch API - {pull}1716[#1716]
* Add the (current) transaction name to the error (when using APM Server 8.0) - {pull}2235[#2235]
* The JVM/JMX metrics are reported for each service name individually (when using APM Server 8.0) - {pull}2233[#2233]
* Added <<config-span-stack-trace-min-duration,`span_stack_trace_min_duration`>> option.
 This replaces the now deprecated `span_frames_min_duration` option.
 The difference is that the new option has more intuitive semantics for negative values (never collect stack trace) and zero (always collect stack trace). - {pull}2220[#2220]
* Add support to Jakarta EE for JAX-WS - {pull}2247[#2247]
* Add support to Jakarta EE for JAX-RS - {pull}2248[#2248]
* Add support for Jakarta EE EJB annotations `@Schedule`, `@Schedules` - {pull}2250[#2250]
* Added support to Quartz 1.x - {pull}2219[#2219]

[float]
===== Performance improvements
* Disable compression when sending data to a local APM Server
* Reducing startup contention related to instrumentation through `ensureInstrumented` - {pull}2150[#2150]

[float]
===== Bug fixes
* Fix k8s metadata discovery for containerd-cri envs - {pull}2126[#2126]
* Fixing/reducing startup delays related to `ensureInstrumented` - {pull}2150[#2150]
* Fix runtime attach when bytebuddy is in application classpath - {pull}2116[#2116]
* Fix failed integration between agent traces and host metrics coming from Beats/Elastic-Agent due to incorrect hostname
discovery - {pull}2205[#2205]
* Fix infinitely kept-alive transactions in Hikari connection pool - {pull}2210[#2210]
* Fix few Webflux exceptions and missing reactor module - {pull}2207[#2207]

[float]
===== Refactorings
* Loading the agent from an isolated class loader - {pull}2109[#2109]
* Refactorings in the `apm-agent-plugin-sdk` that may imply breaking changes for beta users of the external plugin mechanism
** `WeakMapSupplier.createMap()` is now `WeakConcurrent.buildMap()` and contains more builders - {pull}2136[#2136]
** `GlobalThreadLocal` has been removed in favor of `DetachedThreadLocal`. To make it global, use `GlobalVariables` - {pull}2136[#2136]
** `DynamicTransformer.Accessor.get().ensureInstrumented` is now `DynamicTransformer.ensureInstrumented` - {pull}2164[#2164]
** The `@AssignTo.*` annotations have been removed.
   Use the `@Advice.AssignReturned.*` annotations that come with the latest version of Byte Buddy.
   If your plugin uses the old annotations, it will be skipped.
   {pull}2171[#2171]
* Switching last instrumentations (`trace_methods`, sparkjava, JDK `HttpServer` and Struts 2) to
`TracerAwareInstrumentation` - {pull}2170[#2170]
* Replace concurrency plugin maps to `SpanConcurrentHashMap` ones - {pull}2173[#2173]
* Align User-Agent HTTP header with other APM agents - {pull}2177[#2177]

[[release-notes-1.26.0]]
==== 1.26.0 - 2021/09/14

===== Potentially breaking changes
* If you rely on Database span subtype and use Microsoft SQL Server, the span subtype has been changed from `sqlserver`
to `mssql` to align with other agents.

[float]
===== Breaking changes
* Stop collecting the field `http.request.socket.encrypted` in http requests - {pull}2136[#2136]

[float]
===== Features
* Improved naming for Spring controllers - {pull}1906[#1906]
* ECS log reformatting improvements - {pull}1910[#1910]
** Automatically sets `service.node.name` in all log events if set through agent configuration
** Add `log_ecs_reformatting_additional_fields` option to support arbitrary fields in logs
** Automatically serialize markers as tags where relevant (log4j2 and logback)
* gRPC spans (client and server) can detect errors or cancellation through custom listeners - {pull}2067[#2067]
* Add `-download-agent-version` to the agent <<setup-attach-cli-usage-options, attach CLI tool options>>, allowing the
user to configure an arbitrary agent version that will be downloaded from maven and attached - {pull}1959[#1959]
* Add extra check to detect improper agent setup - {pull}2076[#2076]
* In redis tests - embedded RedisServer is replaced by testcontainers - {pull}2221[#2221]

[float]
===== Performance improvements
* Reduce GC time overhead caused by WeakReferences - {pull}2086[#2086], {pull}2081[#2081]
* Reduced memory overhead by a smarter type pool caching strategy - {pull}2102[#2102]. +
  The type pool cache improves the startup times by speeding up type matching
  (determining whether a class that's about to be loaded should be instrumented).
  Generally, the more types that are cached, the faster the startup. +
  The old strategy did not impose a limit to the cache but cleared it after it hasn't been accessed in a while.
  However, load test have discovered that the cache may never be cleared and leave a permanent overhead of 23mb.
  The actual size of the cache highly depends on the application and loosely correlates with the number of loaded classes. +
  The new caching strategy targets to allocate 1% of the committed heap, at least 0.5mb and max 10mb.
  If a particular entry hasn't been accessed within 20s, it will be removed from the cache. +
  The results based on load testing are very positive:
** Equivalent startup times (within the margins of error of the previous strategy)
** Equivalent allocation rate (within the margins of error of the previous strategy)
** Reduced avg heap utilization from 10%/15mb (previous strategy) to within margins of error without the agent
** Reduced GC time due to the additional headroom that the application can utilize.
** Based on heap dump analysis, after warmup, the cache size is now around 59kb (down from 23mb with the previous strategy).

[float]
===== Bug fixes
* Fix failure to parse some forms of the `Implementation-Version` property from jar manifest files - {pull}1931[#1931]
* Ensure single value for context-propagation header - {pull}1937[#1937]
* Fix gRPC non-terminated (therefore non-reported) client spans - {pull}2067[#2067]
* Fix Webflux response status code - {pull}1948[#1948]
* Ensure path filtering is applied when Servlet path is not available - {pull}2099[#2099]
* Align span subtype for MS SqlServer - {pull}2112[#2112]
* Fix potential destination host name corruption in OkHttp client spans - {pull}2118[#2118]

[float]
===== Refactorings
* Migrate several plugins to indy dispatcher {pull}2087[#2087], {pull}2088[#2088], {pull}2090[#2090], {pull}2094[#2094], {pull}2095[#2095]

[[release-notes-1.25.0]]
==== 1.25.0 - 2021/07/22

[float]
===== Potentially breaking changes
* If you rely on instrumentations that are in the `experimental` group, you must now set `enable_experimental_instrumentations=true` otherwise
the experimental instrumentations will be disabled by default. Up to version `1.24.0` using an empty value for `disable_instrumentations` was
the recommended way to override the default `disable_instrumentations=experimental`.

[float]
===== Features
* Support for inheritance of public API annotations - {pull}1805[#1805]
* JDBC instrumentation sets `context.db.instance` - {pull}1820[#1820]
* Add support for Vert.x web client- {pull}1824[#1824]
* Avoid recycling of spans and transactions that are using through the public API, so to avoid
reference-counting-related errors - {pull}1859[#1859]
* Add <<config-enable-experimental-instrumentations>> configuration option to enable experimental features - {pull}1863[#1863]
** Previously, when adding an instrumentation group to `disable_instrumentations`, we had to make sure to not forget the
default `experimental` value, for example when disabling `jdbc` instrumentation we had to set `disable_instrumentations=experimental,jdbc` otherwise
setting `disable_instrumentations=jdbc` would disable jdbc and also enable experimental features, which would not be the desired effect.
** Previously, by default `disable_instrumentations` contained `experimental`
** Now by default `disable_instrumentations` is empty and `enable_experimental_instrumentations=false`
** Set `enable_experimental_instrumentations=true` to enable experimental instrumentations
* Eliminating concerns related to log4j2 vulnerability - https://nvd.nist.gov/vuln/detail/CVE-2020-9488#vulnCurrentDescriptionTitle.
We cannot upgrade to version above 2.12.1 because this is the last version of log4j that is compatible with Java 7.
Instead, we exclude the SMTP appender (which is the vulnerable one) from our artifacts. Note that older versions of
our agent are not vulnerable as well, as the SMTP appender was never used, this is only to further reduce our users' concerns.
* Adding public APIs for setting `destination.service.resource`, `destination.address` and `destination.port` fields
for exit spans - {pull}1788[#1788]
* Only use emulated runtime attachment as fallback, remove the `--without-emulated-attach` option - {pull}1865[#1865]
* Instrument `javax.servlet.Filter` the same way as `javax.servlet.FilterChain` - {pull}1858[#1858]
* Propagate trace context headers in HTTP calls occurring from within traced exit points, for example - when using
Elasticsearch's REST client - {pull}1883[#1883]
* Added support for naming sparkjava (not Apache Spark) transactions {pull}1894[#1894]
* Added the ability to manually create exit spans, which will result with the auto creation of service nodes in the
service map and downstream service in the dependencies table - {pull}1898[#1898]
* Basic support for `com.sun.net.httpserver.HttpServer` - {pull}1854[#1854]
* Update to async-profiler 1.8.6 {pull}1907[#1907]
* Added support for setting the framework using the public api (#1908) - {pull}1909[#1909]

[float]
===== Bug fixes
* Fix NPE with `null` binary header values + properly serialize them - {pull}1842[#1842]
* Fix `ListenerExecutionFailedException` when using Spring AMQP's ReplyTo container - {pull}1872[#1872]
* Enabling log ECS reformatting when using Logback configured with `LayoutWrappingEncoder` and a pattern layout - {pull}1879[#1879]
* Fix NPE with Webflux + context propagation headers - {pull}1871[#1871]
* Fix `ClassCastException` with `ConnnectionMetaData` and multiple classloaders - {pull}1864[#1864]
* Fix NPE in `co.elastic.apm.agent.servlet.helper.ServletTransactionCreationHelper.getClassloader` - {pull}1861[#1861]
* Fix for Jboss JMX unexpected notifications - {pull}1895[#1895]

[[release-notes-1.24.0]]
==== 1.24.0 - 2021/05/31

[float]
===== Features
* Basic support for Apache Struts 2 {pull}1763[#1763]
* Extending the <<config-log-ecs-reformatting>> config option to enable the overriding of logs with ECS-reformatted
events. With the new `OVERRIDE` option, non-file logs can be ECS-reformatted automatically as well - {pull}1793[#1793]
* Instrumentation for Vert.x Web {pull}1697[#1697]
* Changed log level of vm arguments to debug
* Giving precedence for the W3C `tracecontext` header over the `elastic-apm-traceparent` header - {pull}1821[#1821]
* Add instrumentation for Webflux - {pull}1305[#1305]
* Add instrumentation for Javalin {pull}1822[#1822]

[float]
===== Bug fixes
* Fix another error related to instrumentation plugins loading on Windows - {pull}1785[#1785]
* Load Spring AMQP plugin- {pull}1784[#1784]
* Avoid `IllegalStateException` when multiple `tracestate` headers are used - {pull}1808[#1808]
* Ensure CLI attach avoids `sudo` only when required and avoid blocking - {pull}1819[#1819]
* Avoid sending metric-sets without samples, so to adhere to the intake API - {pull}1826[#1826]
* Fixing our type-pool cache, so that it can't cause OOM (softly-referenced), and it gets cleared when not used for
a while - {pull}1828[#1828]

[float]
===== Refactors
* Remove single-package limitation for embedded plugins - {pull}1780[#1780]

[[release-notes-1.23.0]]
==== 1.23.0 - 2021/04/22

[float]
===== Breaking changes
* There are breaking changes in the <<setup-attach-cli,attacher cli>>.
  See the Features section for more information.

[float]
===== Features
* Overhaul of the <<setup-attach-cli,attacher cli>> application that allows to attach the agent to running JVMs - {pull}1667[#1667]
** The artifact of the standalone cli application is now called `apm-agent-attach-cli`. The attacher API is still called `apm-agent-attach`.
** There is also a slim version of the cli application that does not bundle the Java agent.
It requires the `--agent-jar` option to be set.
** Improved logging +
The application uses {ecs-logging-java-ref}/intro.html[Java ECS logging] to emit JSON logs.
The log level can be configured with the `--log-level` option.
By default, the program is logging to the console but using the `--log-file` option, it can also log to a file.
** Attach to JVMs running under a different user (unix only) +
The JVM requires the attacher to be running under the same user as the target VM (the attachee).
The `apm-agent-attach-standalone.jar` can now be run with a user that has permissions to switch to the user that runs the target VM.
On Windows, the attacher can still only attach to JVMs that are running with under the same user.
** New include/exclude discovery rules +
*** `--include-all`: Attach to all discovered JVMs. If no matchers are provided, it will not attach to any JVMs.
*** `--include-user`/`--exclude-user`: Attach to all JVMs of a given operating system user.
*** `--include-main`/`--exclude-main`: Attach to all JVMs that whose main class/jar name, or system properties match the provided regex.
*** `--include-vmargs`/`--exclude-vmargs`: Attach to all JVMs that whose main class/jar name, or system properties match the provided regex.
** Removal of options +
*** The deprecated `--arg` option has been removed.
*** The `-i`/`--include`, `-e`/`exclude` options have been removed in favor of the `--<include|exclude>-<main|vmargs>` options.
*** The `-p`/`--pid` options have been removed in favor of the `--include-pid` option.
** Changed behavior of  the `-l`/`--list` option +
The option now only lists JVMs that match the include/exclude discovery rules.
Thus, it can be used to do a dry-run of the matchers without actually performing an attachment.
It even works in combination with `--continuous` now.
By default, the VM arguments are not printed, but only when the `-a`/`--list-vmargs` option is set.
** Remove dependency on `jps` +
Even when matching on the main class name or on system properties,
** Checks the Java version before attaching to avoid attachment on unsupported JVMs.
* Cassandra instrumentation - {pull}1712[#1712]
* Log correlation supports JBoss Logging - {pull}1737[#1737]
* Update Byte-buddy to `1.11.0` - {pull}1769[#1769]
* Support for user.domain {pull}1756[#1756]
* JAX-RS supports javax.ws.rs.PATCH
* Enabling build and unit tests on Windows - {pull}1671[#1671]

[float]
===== Bug fixes
* Fixed log correlation for log4j2 - {pull}1720[#1720]
* Fix apm-log4j1-plugin and apm-log4j2-plugin dependency on slf4j - {pull}1723[#1723]
* Avoid systematic `MessageNotWriteableException` error logging, now only visible in `debug` - {pull}1715[#1715] and {pull}1730[#1730]
* Fix rounded number format for non-english locales - {pull}1728[#1728]
* Fix `NullPointerException` on legacy Apache client instrumentation when host is `null` - {pull}1746[#1746]
* Apply consistent proxy class exclusion heuristic - {pull}1738[#1738]
* Fix micrometer serialization error - {pull}1741[#1741]
* Optimize & avoid `ensureInstrumented` deadlock by skipping stack-frame computation for Java7+ bytecode - {pull}1758[#1758]
* Fix instrumentation plugins loading on Windows - {pull}1671[#1671]

[float]
===== Refactors
* Migrate some plugins to indy dispatcher {pull}1369[#1369] {pull}1410[#1410] {pull}1374[#1374]

[[release-notes-1.22.0]]
==== 1.22.0 - 2021/03/24

[float]
===== Breaking changes
* Dots in metric names of Micrometer metrics get replaced with underscores to avoid mapping conflicts.
De-dotting be disabled via <<config-dedot-custom-metrics, `dedot_custom_metrics`>>. - {pull}1700[#1700]

[float]
===== Features
* Introducing a new mechanism to ease the development of community instrumentation plugins. See <<config-plugins-dir>> for
more details. This configuration was already added in 1.18.0, but more extensive and continuous integration testing
allows us to expose it now. It is still marked as "experimental" though, meaning that future changes in the mechanism
may break early contributed plugins. However, we highly encourage our community to try it out and we will do our best
to assist with such efforts.
* Deprecating `ignore_user_agents` in favour of `transaction_ignore_user_agents`, maintaining the same functionality -
{pull}1644[#1644]
* Update existing Hibernate Search 6 instrumentation to the final relase
* The <<config-use-path-as-transaction-name, `use_path_as_transaction_name`>> option is now dynamic
* Flushing internal and micrometer metrics before the agent shuts down - {pull}1658[#1658]
* Support for OkHttp 4.4+ -  {pull}1672[#1672]
* Adding capability to automatically create ECS-JSON-formatted version of the original application log files, through
the <<config-log-ecs-reformatting>> config option. This allows effortless ingestion of logs to Elasticsearch without
any further configuration. Supports log4j1, log4j2 and Logback. {pull}1261[#1261]
* Add support to Spring AMQP - {pull}1657[#1657]
* Adds the ability to automatically configure usage of the OpenTracing bridge in systems using ServiceLoader - {pull}1708[#1708]
* Update to async-profiler 1.8.5 - includes a fix to a Java 7 crash and enhanced safe mode to better deal with
corrupted stack frames.
* Add a warning on startup when `-Xverify:none` or `-noverify` flags are set as this can lead to crashes that are very
difficult to debug - {pull}1593[#1593]. In an upcoming version, the agent will not start when these flags are set,
unless the system property `elastic.apm.disable_bootstrap_checks` is set to true.

[float]
===== Bug fixes
* fix sample rate rounded to zero when lower than precision - {pull}1655[#1655]
* fixed a couple of bugs with the external plugin mechanism (not documented until now) - {pull}1660[#1660]
* Fix runtime attach conflict with multiple users - {pull}1704[#1704]

[[release-notes-1.21.0]]
==== 1.21.0 - 2021/02/09

[float]
===== Breaking changes
* Following PR {pull}1650[#1650], there are two slight changes with the <<config-server-url>> and <<config-server-urls>>
configuration options:
    1.  So far, setting `server_urls` with an empty string would allow the agent to work normally, apart from any action
        that requires communication with the APM Server, including the attempt to fetch a central configuration.
        Starting in this agent version, setting `server_urls` to empty string doesn't have any special meaning, it is
        the default expected configuration, where `server_url` will be used instead. In order to achieve the same
        behaviour, use the new <<config-disable-send>> configuration.
    2.  Up to this version, `server_url` was used as an alias to `server_urls`, meaning that one could potentially set
        the `server_url` config with a comma-separated list of multiple APM Server addresses, and that would have been a
        valid configuration. Starting in this agent version, `server_url` is a separate configuration, and it only accepts
        Strings that represent a single valid URL. Specifically, empty strings and commas are invalid.

[float]
===== Features
* Add cloud provider metadata to reported events, see
https://github.com/elastic/apm/blob/master/specs/agents/metadata.md#cloud-provider-metadata[spec] for details.
By default, the agent will try to automatically detect the cloud provider on startup, but this can be
configured through the <<config-cloud-provider, `cloud_provider`>> config option - {pull}1599[#1599]
* Add span & transaction `outcome` field to improve error rate calculations - {pull}1613[#1613]

[float]
===== Bug fixes
* Fixing crashes observed in Java 7 at sporadic timing by applying a few seconds delay on bootstrap - {pull}1594[#1594]
* Fallback to using "TLS" `SSLContext` when "SSL" is not available - {pull}1633[#1633]
* Fixing agent startup failure with `NullPointerException` thrown by Byte-buddy's `MultipleParentClassLoader` - {pull}1647[#1647]
* Fix cached type resolution triggering `ClassCastException` - {pull}1649[#1649]

[[release-notes-1.20.0]]
==== 1.20.0 - 2021/01/07

[float]
===== Breaking changes
* The following public API types were `public` so far and became package-private: `NoopScope`, `ScopeImpl` and `AbstractSpanImpl`.
  If your code is using them, you will need to change that when upgrading to this version.
  Related PR: {pull}1532[#1532]

[float]
===== Features
* Add support for RabbitMQ clients - {pull}1328[#1328]

[float]
===== Bug fixes
* Fix small memory allocation regression introduced with tracestate header {pull}1508[#1508]
* Fix `NullPointerException` from `WeakConcurrentMap.put` through the Elasticsearch client instrumentation - {pull}1531[#1531]
* Sending `transaction_id` and `parent_id` only for events that contain a valid `trace_id` as well - {pull}1537[#1537]
* Fix `ClassNotFoundError` with old versions of Spring resttemplate {pull}1524[#1524]
* Fix Micrometer-driven metrics validation errors by the APM Server when sending with illegal values - {pull}1559[#1559]
* Serialize all stack trace frames when setting `stack_trace_limit=-1` instead of none - {pull}1571[#1571]
* Fix `UnsupportedOperationException` when calling `ServletContext.getClassLoader()` - {pull}1576[#1576]
* Fix improper request body capturing - {pull}1579[#1579]
* Avoid `NullPointerException` due to null return values instrumentation advices - {pull}1601[#1601]
* Update async-profiler to 1.8.3 {pull}1602[1602]
* Use null-safe data structures to avoid `NullPointerException` {pull}1597[1597]
* Fix memory leak in sampling profiler mechanism - {pull}1592[#1592]

[float]
===== Refactors
* Migrate some plugins to indy dispatcher {pull}1405[#1405] {pull}1394[#1394]

[[release-notes-1.19.0]]
==== 1.19.0 - 2020/11/10

[float]
===== Features
* The agent version now includes a git hash if it's a snapshot version.
  This makes it easier to differ distinct snapshot builds of the same version.
  Example: `1.18.1-SNAPSHOT.4655910`
* Add support for sampling weight with propagation in `tracestate` W3C header {pull}1384[#1384]
* Adding two more valid options to the `log_level` config: `WARNING` (equivalent to `WARN`) and `CRITICAL`
  (will be treated as `ERROR`) - {pull}1431[1431]
* Add the ability to disable Servlet-related spans for `INCLUDE`, `FORWARD` and `ERROR` dispatches (without affecting
  basic Servlet capturing) by adding `servlet-api-dispatch` to <<config-disable-instrumentations>> - {pull}1448[1448]
* Add Sampling Profiler support for AArch64 architectures - {pull}1443[1443]
* Support proper transaction naming when using Spring's `ServletWrappingController` - {pull}1461[#1461]
* Update async-profiler to 1.8.2 {pull}1471[1471]
* Update existing Hibernate Search 6 instrumentation to work with the latest CR1 release
* Deprecating the `addLabel` public API in favor of `setLabel` (still supporting `addLabel`) - {pull}1449[#1449]

[float]
===== Bug fixes
* Fix `HttpUrlConnection` instrumentation issue (affecting distributed tracing as well) when using HTTPS without using
  `java.net.HttpURLConnection#disconnect` - {pull}1447[1447]
* Fixes class loading issue that can occur when deploying multiple applications to the same application server - {pull}1458[#1458]
* Fix ability to disable agent on startup wasn't working for runtime attach {pull}1444[1444]
* Avoid `UnsupportedOperationException` on some spring application startup {pull}1464[1464]
* Fix ignored runtime attach `config_file` {pull}1469[1469]
* Fix `IllegalAccessError: Module 'java.base' no access to: package 'java.lang'...` in J9 VMs of Java version >= 9 -
  {pull}1468[#1468]
* Fix JVM version parsing on HP-UX {pull}1477[#1477]
* Fix Spring-JMS transactions lifecycle management when using multiple concurrent consumers - {pull}1496[#1496]

[float]
===== Refactors
* Migrate some plugins to indy dispatcher {pull}1404[1404] {pull}1411[1411]
* Replace System Rules with System Lambda {pull}1434[#1434]

[[release-notes-1.18.1]]
==== 1.18.1 - 2020/10/06

[float]
===== Refactors
* Migrate some plugins to indy dispatcher {pull}1362[1362] {pull}1366[1366] {pull}1363[1363] {pull}1383[1383] {pull}1368[1368] {pull}1364[1364] {pull}1365[1365] {pull}1367[1367] {pull}1371[1371]

[float]
===== Bug fixes
* Fix instrumentation error for HttpClient - {pull}1402[#1402]
* Eliminate `unsupported class version error` messages related to loading the Java 11 HttpClient plugin in pre-Java-11 JVMs {pull}1397[1397]
* Fix rejected metric events by APM Server with response code 400 due to data validation error - sanitizing Micrometer
metricset tag keys - {pull}1413[1413]
* Fix invalid micrometer metrics with non-numeric values {pull}1419[1419]
* Fix `NoClassDefFoundError` with JDBC instrumentation plugin {pull}1409[1409]
* Apply `disable_metrics` config to Micrometer metrics - {pull}1421[1421]
* Remove cgroup `inactive_file.bytes` metric according to spec {pull}1422[1422]

[[release-notes-1.18.0]]
==== 1.18.0 - 2020/09/08

[float]
===== Features
* Deprecating `ignore_urls` config in favour of <<config-transaction-ignore-urls, `transaction_ignore_urls`>> to align
  with other agents, while still allowing the old config name for backward compatibility - {pull}1315[#1315]
* Enabling instrumentation of classes compiled with Java 1.4. This is reverting the restriction of instrumenting only
  bytecode of Java 1.5 or higher ({pull}320[#320]), which was added due to potential `VerifyError`. Such errors should be
  avoided now by the usage of `TypeConstantAdjustment` - {pull}1317[#1317]
* Enabling agent to work without attempting any communication with APM server, by allowing setting `server_urls` with
  an empty string - {pull}1295[#1295]
* Add <<metrics-micrometer, micrometer support>> - {pull}1303[#1303]
* Add `profiling_inferred_spans_lib_directory` option to override the default temp directory used for exporting the async-profiler library.
  This is useful for server-hardened environments where `/tmp` is often configured with `noexec`, leading to `java.lang.UnsatisfiedLinkError` errors - {pull}1350[#1350]
* Create spans for Servlet dispatches to FORWARD, INCLUDE and ERROR - {pull}1212[#1212]
* Support JDK 11 HTTPClient - {pull}1307[#1307]
* Lazily create profiler temporary files {pull}1360[#1360]
* Convert the followings to Indy Plugins (see details in <<release-notes-1.18.0.rc1, 1.18.0-rc1 relase notes>>): gRPC,
  AsyncHttpClient, Apache HttpClient
* The agent now collects cgroup memory metrics (see details in <<metrics-cgroup,Metrics page>>)
* Update async-profiler to 1.8.1 {pull}1382[#1382]
* Runtime attach install option is promoted to 'beta' status (was experimental).

[float]
===== Bug fixes
* Fixes a `NoClassDefFoundError` in the JMS instrumentation of `MessageListener` - {pull}1287[#1287]
* Fix `/ by zero` error message when setting `server_urls` with an empty string - {pull}1295[#1295]
* Fix `ClassNotFoundException` or `ClassCastException` in some cases where special log4j configurations are used - {pull}1322[#1322]
* Fix `NumberFormatException` when using early access Java version - {pull}1325[#1325]
* Fix `service_name` config being ignored when set to the same auto-discovered default value - {pull}1324[#1324]
* Fix service name error when updating a web app on a Servlet container - {pull}1326[#1326]
* Fix remote attach 'jps' executable not found when 'java' binary is symlinked ot a JRE - {pull}1352[#1352]

[[release-notes-1.18.0.rc1]]
==== 1.18.0.RC1 - 2020/07/22

This release candidate adds some highly anticipated features:
It’s now possible to attach the agent at runtime in more cases than before.
Most notably, it enables runtime attachment on JBoss, WildFly, Glassfish/Payara,
and other OSGi runtimes such as Atlassian Jira and Confluence.

To make this and other significant features, such as https://github.com/elastic/apm-agent-java/issues/937[external plugins], possible,
we have implemented major changes to the architecture of the agent.
The agent now relies on the `invokedynamic` bytecode instruction to make plugin development easier, safer, and more efficient.
As early versions of Java 7 and Java 8 have unreliable support for invokedynamic,
we now require a minimum update level of 60 for Java 7 (7u60+) in addition to the existing minimum update level of 40 for Java 8 (8u40+).

We’re looking for users who would like to try this out to give feedback.
If we see that the `invokedynamic`-based approach (https://github.com/elastic/apm-agent-java/pull/1230[indy plugins]) works well, we can continue and migrate the rest of the plugins.
After the migration has completed, we can move forward with external plugins and remove the experimental label from runtime attachment.

If all works like in our testing, you would not see `NoClassDefFoundError` s anymore when, for example, trying to attach the agent at runtime to an OSGi container or a JBoss server.
Also, non-standard OSGi containers, such as Atlassian Jira and other technologies with restrictive class loading policies, such as MuleSoft ESB, will benefit from this change.

In the worst case, there might be JVM crashes due to `invokedynamic`-related JVM bugs.
However, we already disable the agent when attached to JVM versions that are known to be problematic.
Another potentially problematic area is that we now dynamically raise the bytecode version of instrumented classes to be at least bytecode version 51 (Java 7).
This is needed in order to be able to use the `invokedynamic` instruction.
This requires re-computation of stack map frames which makes instrumentation a bit slower.
We don't anticipate notable slowdowns unless you extensively (over-)use <<config-trace-methods, `trace_methods`>>.

[float]
===== Breaking changes
* Early Java 7 versions, prior to update 60, are not supported anymore.
  When trying to attach to a non-supported version, the agent will disable itself and not apply any instrumentations.

[float]
===== Features
* Experimental support for runtime attachment now also for OSGi containers, JBoss, and WildFly
* New mitigation of OSGi bootdelegation errors (`NoClassDefFoundError`).
  You can remove any `org.osgi.framework.bootdelegation` related configuration.
  This release also removes the configuration option `boot_delegation_packages`.
* Overhaul of the `ExecutorService` instrumentation that avoids `ClassCastException` issues - {pull}1206[#1206]
* Support for `ForkJoinPool` and `ScheduledExecutorService` (see <<supported-async-frameworks>>)
* Support for `ExecutorService#invokeAny` and `ExecutorService#invokeAll`
* Added support for `java.util.TimerTask` - {pull}1235[#1235]
* Add capturing of request body in Elasticsearch queries: `_msearch`, `_count`, `_msearch/template`, `_search/template`, `_rollup_search` - {pull}1222[#1222]
* Add <<config-enabled,`enabled`>> flag
* Add experimental support for Scala Futures
* The agent now collects heap memory pools metrics - {pull}1228[#1228]

[float]
===== Bug fixes
* Fixes error capturing for log4j2 loggers. Version 1.17.0 introduced a regression.
* Fixes `NullPointerException` related to JAX-RS and Quartz instrumentation - {pull}1249[#1249]
* Expanding k8s pod ID discovery to some formerly non-supported environments
* When `recording` is set to `false`, the agent will not send captured errors anymore.
* Fixes NPE in Dubbo instrumentation that occurs when the application is acting both as a provider and as a consumer - {pull}1260[#1260]
* Adding a delay by default what attaching the agent to Tomcat using the premain route to work around the JUL
  deadlock issue - {pull}1262[#1262]
* Fixes missing `jboss.as:*` MBeans on JBoss - {pull}1257[#1257]


[[release-notes-1.17.0]]
==== 1.17.0 - 2020/06/17

[float]
===== Features
* Log files are now rotated after they reach <<config-log-file-size>>.
There will always be one history file `${log_file}.1`.
* Add <<config-log-format-sout>> and <<config-log-format-file>> with the options `PLAIN_TEXT` and `JSON`.
The latter uses https://github.com/elastic/ecs-logging-java[ecs-logging-java] to format the logs.
* Exposing <<config-classes-excluded-from-instrumentation>> config - {pull}1187[#1187]
* Add support for naming transactions based on Grails controllers. Supports Grails 3+ - {pull}1171[#1171]
* Add support for the Apache/Alibaba Dubbo RPC framework
* Async Profiler version upgraded to 1.7.1, with a new debugging flag for the stack frame recovery mechanism - {pull}1173[#1173]

[float]
===== Bug fixes
* Fixes `IndexOutOfBoundsException` that can occur when profiler-inferred spans are enabled.
  This also makes the profiler more resilient by just removing the call tree related to the exception (which might be in an invalid state)
  as opposed to stopping the profiler when an exception occurs.
* Fix `NumberFormatException` when parsing Ingres/Actian JDBC connection strings - {pull}1198[#1198]
* Prevent agent from overriding JVM configured truststore when not using HTTPS for communication with APM server - {pull}1203[#1203]
* Fix `java.lang.IllegalStateException` with `jps` JVM when using continuous runtime attach - {pull}1205[1205]
* Fix agent trying to load log4j2 plugins from application - {pull}1214[1214]
* Fix memory leak in gRPC instrumentation plugin - {pull}1196[1196]
* Fix HTTPS connection failures when agent is configured to use HTTPS to communicate with APM server {pull}1209[1209]

[[release-notes-1.16.0]]
==== 1.16.0 - 2020/05/13

[float]
===== Features

* The log correlation feature now adds `error.id` to the MDC. See <<supported-logging-frameworks>> for details. - {pull}1050[#1050]
* Deprecating the `incubating` tag in favour of the `experimental` tag. This is not a breaking change, so former
<<config-disable-instrumentations,`disable_instrumentation`>> configuration containing the `incubating` tag will still be respected - {pull}1123[#1123]
* Add a `--without-emulated-attach` option for runtime attachment to allow disabling this feature as a workaround.
* Add workaround for JDK bug JDK-8236039 with TLS 1.3 {pull}1149[#1149]
* Add log level `OFF` to silence agent logging
* Adds <<config-span-min-duration,`span_min_duration`>> option to exclude fast executing spans.
  When set together with one of the more specific thresholds - `trace_methods_duration_threshold` or `profiling_inferred_spans_min_duration`,
  the higher threshold will determine which spans will be discarded.
* Automatically instrument quartz jobs from the quartz-jobs artifact {pull}1170[#1170]
* Perform re-parenting of regular spans to be a child of profiler-inferred spans. Requires APM Server and Kibana 7.8.0. {pull}1117[#1117]
* Upgrade Async Profiler version to 1.7.0

[float]
===== Bug fixes

* When Servlet-related Exceptions are handled through exception handlers that return a 200 status code, agent shouldn't override with 500 - {pull}1103[#1103]
* Exclude Quartz 1 from instrumentation to avoid
  `IncompatibleClassChangeError: Found class org.quartz.JobExecutionContext, but interface was expected` - {pull}1108[#1108]
* Fix breakdown metrics span sub-types {pull}1113[#1113]
* Fix flaky gRPC server instrumentation {pull}1122[#1122]
* Fix side effect of calling `Statement.getUpdateCount` more than once {pull}1139[#1139]
* Stop capturing JDBC affected rows count using `Statement.getUpdateCount` to prevent unreliable side-effects {pull}1147[#1147]
* Fix OpenTracing error tag handling (set transaction error result when tag value is `true`) {pull}1159[#1159]
* Due to a bug in the build we didn't include the gRPC plugin in the build so far
* `java.lang.ClassNotFoundException: Unable to load class 'jdk.internal...'` is thrown when tracing specific versions of Atlassian systems {pull}1168[#1168]
* Make sure spans are kept active during `AsyncHandler` methods in the `AsyncHttpClient`
* CPU and memory metrics are sometimes not reported properly when using IBM J9 {pull}1148[#1148]
* `NullPointerException` thrown by the agent on WebLogic {pull}1142[#1142]

[[release-notes-1.15.0]]
==== 1.15.0 - 2020/03/27

[float]
===== Breaking changes

* Ordering of configuration sources has slightly changed, please review <<configuration>>:
** `elasticapm.properties` file now has higher priority over java system properties and environment variables, +
This change allows to change dynamic options values at runtime by editing file, previously values set in java properties
or environment variables could not be overridden, even if they were dynamic.
* Renamed some configuration options related to the experimental profiler-inferred spans feature ({pull}1084[#1084]):
** `profiling_spans_enabled` -> `profiling_inferred_spans_enabled`
** `profiling_sampling_interval` -> `profiling_inferred_spans_sampling_interval`
** `profiling_spans_min_duration` -> `profiling_inferred_spans_min_duration`
** `profiling_included_classes` -> `profiling_inferred_spans_included_classes`
** `profiling_excluded_classes` -> `profiling_inferred_spans_excluded_classes`
** Removed `profiling_interval` and `profiling_duration` (both are fixed to 5s now)

[float]
===== Features

* Gracefully abort agent init when running on a known Java 8 buggy JVM {pull}1075[#1075].
* Add support for <<supported-databases, Redis Redisson client>>
* Makes <<config-instrument>>, <<config-trace-methods>>, and <<config-disable-instrumentations>> dynamic.
Note that changing these values at runtime can slow down the application temporarily.
* Do not instrument Servlet API before 3.0 {pull}1077[#1077]
* Add support for API keys for apm backend authentication {pull}1083[#1083]
* Add support for <<supported-rpc-frameworks, gRPC>> client & server instrumentation {pull}1019[#1019]
* Deprecating `active` configuration option in favor of `recording`.
  Setting `active` still works as it's now an alias for `recording`.

[float]
===== Bug fixes

* When JAX-RS-annotated method delegates to another JAX-RS-annotated method, transaction name should include method A - {pull}1062[#1062]
* Fixed bug that prevented an APM Error from being created when calling `org.slf4j.Logger#error` - {pull}1049[#1049]
* Wrong address in JDBC spans for Oracle, MySQL and MariaDB when multiple hosts are configured - {pull}1082[#1082]
* Document and re-order configuration priorities {pull}1087[#1087]
* Improve heuristic for `service_name` when not set through config {pull}1097[#1097]


[[release-notes-1.14.0]]
==== 1.14.0 - 2020/03/04

[float]
===== Features

* Support for the official https://www.w3.org/TR/trace-context[W3C] `traceparent` and `tracestate` headers. +
  The agent now accepts both the `elastic-apm-traceparent` and the official `traceparent` header.
By default, it sends both headers on outgoing requests, unless <<config-use-elastic-traceparent-header, `use_elastic_traceparent_header`>> is set to false.
* Creating spans for slow methods with the help of the sampling profiler https://github.com/jvm-profiling-tools/async-profiler[async-profiler].
This is a low-overhead way of seeing which methods make your transactions slow and a replacement for the `trace_methods` configuration option.
See <<supported-java-methods>> for more details
* Adding a Circuit Breaker to pause the agent when stress is detected on the system and resume when the stress is relieved.
See <<circuit-breaker>> and {pull}1040[#1040] for more info.
* `Span#captureException` and `Transaction#captureException` in public API return reported error id - {pull}1015[#1015]

[float]
===== Bug fixes

* java.lang.IllegalStateException: Cannot resolve type description for <com.another.commercial.apm.agent.Class> - {pull}1037[#1037]
* properly handle `java.sql.SQLException` for unsupported JDBC features {pull}[#1035] https://github.com/elastic/apm-agent-java/issues/1025[#1025]

[[release-notes-1.13.0]]
==== 1.13.0 - 2020/02/11

[float]
===== Features

* Add support for <<supported-databases, Redis Lettuce client>>
* Add `context.message.age.ms` field for JMS message receiving spans and transactions - {pull}970[#970]
* Instrument log4j2 Logger#error(String, Throwable) ({pull}919[#919]) Automatically captures exceptions when calling `logger.error("message", exception)`
* Add instrumentation for external process execution through `java.lang.Process` and Apache `commons-exec` - {pull}903[#903]
* Add `destination` fields to exit span contexts - {pull}976[#976]
* Removed `context.message.topic.name` field - {pull}993[#993]
* Add support for Kafka clients - {pull}981[#981]
* Add support for binary `traceparent` header format (see the https://github.com/elastic/apm/blob/master/docs/agent-development.md#Binary-Fields[spec]
for more details) - {pull}1009[#1009]
* Add support for log correlation for log4j and log4j2, even when not used in combination with slf4j.
  See <<supported-logging-frameworks>> for details.

[float]
===== Bug Fixes

* Fix parsing value of `trace_methods` configuration property {pull}930[#930]
* Workaround for `java.util.logging` deadlock {pull}965[#965]
* JMS should propagate traceparent header when transactions are not sampled {pull}999[#999]
* Spans are not closed if JDBC implementation does not support `getUpdateCount` {pull}1008[#1008]

[[release-notes-1.12.0]]
==== 1.12.0 - 2019/11/21

[float]
===== Features
* JMS Enhancements {pull}911[#911]:
** Add special handling for temporary queues/topics
** Capture message bodies of text Messages
*** Rely on the existing `ELASTIC_APM_CAPTURE_BODY` agent config option (off by default).
*** Send as `context.message.body`
*** Limit size to 10000 characters. If longer than this size, trim to 9999 and append with ellipsis
** Introduce the `ignore_message_queues` configuration to disable instrumentation (message tagging) for specific 
      queues/topics as suggested in {pull}710[#710]
** Capture predefined message headers and all properties
*** Rely on the existing `ELASTIC_APM_CAPTURE_HEADERS` agent config option.
*** Send as `context.message.headers`
*** Sanitize sensitive headers/properties based on the `sanitize_field_names` config option
* Added support for the MongoDB sync driver. See https://www.elastic.co/guide/en/apm/agent/java/master/supported-technologies-details.html#supported-databases[supported data stores].

[float]
===== Bug Fixes
* JDBC regression- `PreparedStatement#executeUpdate()` and `PreparedStatement#executeLargeUpdate()` are not traced {pull}918[#918]
* When systemd cgroup driver is used, the discovered Kubernetes pod UID contains "_" instead of "-" {pull}920[#920]
* DB2 jcc4 driver is not traced properly {pull}926[#926]

[[release-notes-1.11.0]]
==== 1.11.0 - 2019/10/31

[float]
===== Features
* Add the ability to configure a unique name for a JVM within a service through the
https://www.elastic.co/guide/en/apm/agent/java/master/config-core.html#config-service-node-name[`service_node_name`]
config option]
* Add ability to ignore some exceptions to be reported as errors https://www.elastic.co/guide/en/apm/agent/java/master/config-core.html#config-ignore-exceptions[ignore_exceptions]
* Applying new logic for JMS `javax.jms.MessageConsumer#receive` so that, instead of the transaction created for the 
   polling method itself (ie from `receive` start to end), the agent will create a transaction attempting to capture 
   the code executed during actual message handling.
   This logic is suitable for environments where polling APIs are invoked within dedicated polling threads.
   This polling transaction creation strategy can be reversed through a configuration option (`message_polling_transaction_strategy`) 
   that is not exposed in the properties file by default.  
* Send IP obtained through `javax.servlet.ServletRequest#getRemoteAddr()` in `context.request.socket.remote_address` 
   instead of parsing from headers {pull}889[#889]
* Added `ElasticApmAttacher.attach(String propertiesLocation)` to specify a custom properties location
* Logs message when `transaction_max_spans` has been exceeded {pull}849[#849]
* Report the number of affected rows by a SQL statement (UPDATE,DELETE,INSERT) in 'affected_rows' span attribute {pull}707[#707]
* Add https://www.elastic.co/guide/en/apm/agent/java/master/public-api.html#api-traced[`@Traced`] annotation which either creates a span or a transaction, depending on the context
* Report JMS destination as a span/transaction context field {pull}906[#906]
* Added https://www.elastic.co/guide/en/apm/agent/java/master/config-jmx.html#config-capture-jmx-metrics[`capture_jmx_metrics`] configuration option

[float]
===== Bug Fixes
* JMS creates polling transactions even when the API invocations return without a message
* Support registering MBeans which are added after agent startup

[[release-notes-1.10.0]]
==== 1.10.0 - 2019/09/30

[float]
===== Features
* Add ability to manually specify reported https://www.elastic.co/guide/en/apm/agent/java/master/config-core.html#config-hostname[hostname]
* Add support for https://www.elastic.co/guide/en/apm/agent/java/master/supported-technologies-details.html#supported-databases[Redis Jedis client]
* Add support for identifying target JVM to attach apm agent to using JVM property. See also the documentation of the <<setup-attach-cli-usage-options, `--include` and `--exclude` flags>>
* Added https://www.elastic.co/guide/en/apm/agent/java/master/config-jmx.html#config-capture-jmx-metrics[`capture_jmx_metrics`] configuration option
* Improve servlet error capture {pull}812[#812]
  Among others, now also takes Spring MVC `@ExceptionHandler`s into account 
* Instrument Logger#error(String, Throwable) {pull}821[#821]
  Automatically captures exceptions when calling `logger.error("message", exception)`
* Easier log correlation with https://github.com/elastic/java-ecs-logging. See https://www.elastic.co/guide/en/apm/agent/java/master/log-correlation.html[docs].
* Avoid creating a temp agent file for each attachment {pull}859[#859]
* Instrument `View#render` instead of `DispatcherServlet#render` {pull}829[#829]
  This makes the transaction breakdown graph more useful. Instead of `dispatcher-servlet`, the graph now shows a type which is based on the view name, for example, `FreeMarker` or `Thymeleaf`.

[float]
===== Bug Fixes
* Error in log when setting https://www.elastic.co/guide/en/apm/agent/java/current/config-reporter.html#config-server-urls[server_urls] 
 to an empty string - `co.elastic.apm.agent.configuration.ApmServerConfigurationSource - Expected previousException not to be null`
* Avoid terminating the TCP connection to APM Server when polling for configuration updates {pull}823[#823]
 
[[release-notes-1.9.0]]
==== 1.9.0 - 2019/08/22

[float]
===== Features
* Upgrading supported OpenTracing version from 0.31 to 0.33
* Added annotation and meta-annotation matching support for `trace_methods`, for example:
** `public @java.inject.* org.example.*` (for annotation)
** `public @@javax.enterprise.context.NormalScope org.example.*` (for meta-annotation)
* The runtime attachment now also works when the `tools.jar` or the `jdk.attach` module is not available.
This means you don't need a full JDK installation - the JRE is sufficient.
This makes the runtime attachment work in more environments such as minimal Docker containers.
Note that the runtime attachment currently does not work for OSGi containers like those used in many application servers such as JBoss and WildFly.
See the https://www.elastic.co/guide/en/apm/agent/java/master/setup-attach-cli.html[documentation] for more information.
* Support for Hibernate Search

[float]
===== Bug Fixes
* A warning in logs saying APM server is not available when using 1.8 with APM server 6.x.
Due to that, agent 1.8.0 will silently ignore non-string labels, even if used with APM server of versions 6.7.x or 6.8.x that support such.
If APM server version is <6.7 or 7.0+, this should have no effect. Otherwise, upgrade the Java agent to 1.9.0+.
* `ApacheHttpAsyncClientInstrumentation` matching increases startup time considerably
* Log correlation feature is active when `active==false`
* Tomcat's memory leak prevention mechanism is causing a... memory leak. JDBC statement map is leaking in Tomcat if the application that first used it is undeployed/redeployed.
See https://discuss.elastic.co/t/elastic-apm-agent-jdbchelper-seems-to-use-a-lot-of-memory/195295[this related discussion].

[float]
==== Breaking Changes
* The `apm-agent-attach.jar` is not executable anymore.
Use `apm-agent-attach-standalone.jar` instead. 

[[release-notes-1.8.0]]
==== 1.8.0 - 2019/07/30

[float]
===== Features
* Added support for tracking https://www.elastic.co/guide/en/kibana/7.3/transactions.html[time spent by span type].
   Can be disabled by setting https://www.elastic.co/guide/en/apm/agent/java/current/config-core.html#config-breakdown-metrics[`breakdown_metrics`] to `false`. 
* Added support for https://www.elastic.co/guide/en/kibana/7.3/agent-configuration.html[central configuration].
   Can be disabled by setting https://www.elastic.co/guide/en/apm/agent/java/current/config-core.html#config-central-config[`central_config`] to `false`.
* Added support for Spring's JMS flavor - instrumenting `org.springframework.jms.listener.SessionAwareMessageListener`
* Added support to legacy ApacheHttpClient APIs (which adds support to Axis2 configured to use ApacheHttpClient)
* Added support for setting https://www.elastic.co/guide/en/apm/agent/java/1.x/config-reporter.html#config-server-urls[`server_urls`] dynamically via properties file {pull}723[#723]
* Added https://www.elastic.co/guide/en/apm/agent/java/current/config-core.html#config-config-file[`config_file`] option 
* Added option to use `@javax.ws.rs.Path` value as transaction name https://www.elastic.co/guide/en/apm/agent/java/current/config-jax-rs.html#config-use-jaxrs-path-as-transaction-name[`use_jaxrs_path_as_transaction_name`]
* Instrument quartz jobs https://www.elastic.co/guide/en/apm/agent/java/current/supported-technologies-details.html#supported-scheduling-frameworks[docs]
* SQL parsing improvements {pull}696[#696]
* Introduce priorities for transaction name {pull}748[#748].
   Now uses the path as transaction name if https://www.elastic.co/guide/en/apm/agent/java/current/config-http.html#config-use-path-as-transaction-name[`use_path_as_transaction_name`] is set to `true`
   rather than `ServletClass#doGet`.
   But if a name can be determined from a high level framework,
   like Spring MVC, that takes precedence.
   User-supplied names from the API always take precedence over any others.
* Use JSP path name as transaction name as opposed to the generated servlet class name {pull}751[#751]

[float]
===== Bug Fixes
* Some JMS Consumers and Producers are filtered due to class name filtering in instrumentation matching
* Jetty: When no display name is set and context path is "/" transaction service names will now correctly fall back to configured values
* JDBC's `executeBatch` is not traced
* Drops non-String labels when connected to APM Server < 6.7 to avoid validation errors {pull}687[#687]
* Parsing container ID in cloud foundry garden {pull}695[#695]
* Automatic instrumentation should not override manual results {pull}752[#752]

[float]
===== Breaking changes
* The log correlation feature does not add `span.id` to the MDC anymore but only `trace.id` and `transaction.id` {pull}742[#742].

[[release-notes-1.7.0]]
==== 1.7.0 - 2019/06/13

[float]
===== Features
* Added the `trace_methods_duration_threshold` config option. When using the `trace_methods` config option with wild cards,
this enables considerable reduction of overhead by limiting the number of spans captured and reported
(see more details in config documentation).
NOTE: Using wildcards is still not the recommended approach for the `trace_methods` feature.
* Add `Transaction#addCustomContext(String key, String|Number|boolean value)` to public API
* Added support for AsyncHttpClient 2.x
* Added https://www.elastic.co/guide/en/apm/agent/java/current/config-core.html#config-global-labels[`global_labels`] configuration option.
This requires APM Server 7.2+.
* Added basic support for JMS- distributed tracing for basic scenarios of `send`, `receive`, `receiveNoWait` and `onMessage`.
Both Queues and Topics are supported.
Async `send` APIs are not supported in this version. 
NOTE: This feature is currently marked as "experimental" and is disabled by default. In order to enable,
it is required to set the
https://www.elastic.co/guide/en/apm/agent/java/1.x/config-core.html#config-disable-instrumentations[`disable_instrumentations`] 
configuration property to an empty string.
* Improved OSGi support: added a configuration option for `bootdelegation` packages {pull}641[#641]
* Better span names for SQL spans. For example, `SELECT FROM user` instead of just `SELECT` {pull}633[#633]

[float]
===== Bug Fixes
* ClassCastException related to async instrumentation of Pilotfish Executor causing thread hang (applied workaround)
* NullPointerException when computing Servlet transaction name with null HTTP method name
* FileNotFoundException when trying to find implementation version of jar with encoded URL
* NullPointerException when closing Apache AsyncHttpClient request producer
* Fixes loading of `elasticapm.properties` for Spring Boot applications
* Fix startup error on WebLogic 12.2.1.2.0 {pull}649[#649]
* Disable metrics reporting and APM Server health check when active=false {pull}653[#653]

[[release-notes-1.6.1]]
==== 1.6.1 - 2019/04/26

[float]
===== Bug Fixes
* Fixes transaction name for non-sampled transactions https://github.com/elastic/apm-agent-java/issues/581[#581]
* Makes log_file option work again https://github.com/elastic/apm-agent-java/issues/594[#594]
* Async context propagation fixes
** Fixing some async mechanisms lifecycle issues https://github.com/elastic/apm-agent-java/issues/605[#605]
** Fixes exceptions when using WildFly managed executor services https://github.com/elastic/apm-agent-java/issues/589[#589]
** Exclude glassfish Executor which does not permit wrapped runnables https://github.com/elastic/apm-agent-java/issues/596[#596]
** Exclude DumbExecutor https://github.com/elastic/apm-agent-java/issues/598[#598]
* Fixes Manifest version reading error to support `jar:file` protocol https://github.com/elastic/apm-agent-java/issues/601[#601]
* Fixes transaction name for non-sampled transactions https://github.com/elastic/apm-agent-java/issues/597[#597]
* Fixes potential classloader deadlock by preloading `FileSystems.getDefault()` https://github.com/elastic/apm-agent-java/issues/603[#603]

[[release-notes-1.6.0]]
==== 1.6.0 - 2019/04/16

[float]
===== Related Announcements
* Java APM Agent became part of the Cloud Foundry Java Buildpack as of https://github.com/cloudfoundry/java-buildpack/releases/tag/v4.19[Release v4.19]
 
[float]
===== Features
* Support Apache HttpAsyncClient - span creation and cross-service trace context propagation
* Added the `jvm.thread.count` metric, indicating the number of live threads in the JVM (daemon and non-daemon) 
* Added support for WebLogic
* Added support for Spring `@Scheduled` and EJB `@Schedule` annotations - https://github.com/elastic/apm-agent-java/pull/569[#569]

[float]
===== Bug Fixes
* Avoid that the agent blocks server shutdown in case the APM Server is not available - https://github.com/elastic/apm-agent-java/pull/554[#554]
* Public API annotations improper retention prevents it from being used with Groovy - https://github.com/elastic/apm-agent-java/pull/567[#567]
* Eliminate side effects of class loading related to Instrumentation matching mechanism

[[release-notes-1.5.0]]
==== 1.5.0 - 2019/03/26

[float]
===== Potentially breaking changes
* If you didn't explicitly set the https://www.elastic.co/guide/en/apm/agent/java/master/config-core.html#config-service-name[`service_name`]
previously and you are dealing with a servlet-based application (including Spring Boot),
your `service_name` will change.
See the documentation for https://www.elastic.co/guide/en/apm/agent/java/master/config-core.html#config-service-name[`service_name`]
and the corresponding section in _Features_ for more information.
Note: this requires APM Server 7.0+. If using previous versions, nothing will change.

[float]
===== Features
* Added property `"allow_path_on_hierarchy"` to JAX-RS plugin, to lookup inherited usage of `@path`
* Support for number and boolean labels in the public API {pull}497[497].
This change also renames `tag` to `label` on the API level to be compliant with the https://github.com/elastic/ecs#-base-fields[Elastic Common Schema (ECS)].
The `addTag(String, String)` method is still supported but deprecated in favor of `addLabel(String, String)`.
As of version 7.x of the stack, labels will be stored under `labels` in Elasticsearch.
Previously, they were stored under `context.tags`.
* Support async queries made by Elasticsearch REST client 
* Added `setStartTimestamp(long epochMicros)` and `end(long epochMicros)` API methods to `Span` and `Transaction`,
allowing to set custom start and end timestamps.
* Auto-detection of the `service_name` based on the `<display-name>` element of the `web.xml` with a fallback to the servlet context path.
If you are using a spring-based application, the agent will use the setting for `spring.application.name` for its `service_name`.
See the documentation for https://www.elastic.co/guide/en/apm/agent/java/master/config-core.html#config-service-name[`service_name`]
for more information.
Note: this requires APM Server 7.0+. If using previous versions, nothing will change.
* Previously, enabling https://www.elastic.co/guide/en/apm/agent/java/master/config-core.html#config-capture-body[`capture_body`] could only capture form parameters.
Now it supports all UTF-8 encoded plain-text content types.
The option https://www.elastic.co/guide/en/apm/agent/java/master/config-http.html#config-capture-body-content-types[`capture_body_content_types`]
controls which `Content-Type`s should be captured.
* Support async calls made by OkHttp client (`Call#enqueue`)
* Added support for providing config options on agent attach.
** CLI example: `--config server_urls=http://localhost:8200,http://localhost:8201`
** API example: `ElasticApmAttacher.attach(Map.of("server_urls", "http://localhost:8200,http://localhost:8201"));`

[float]
===== Bug Fixes
* Logging integration through MDC is not working properly - https://github.com/elastic/apm-agent-java/issues/499[#499]
* ClassCastException with adoptopenjdk/openjdk11-openj9 - https://github.com/elastic/apm-agent-java/issues/505[#505]
* Span count limitation is not working properly - reported https://discuss.elastic.co/t/kibana-apm-not-showing-spans-which-are-visible-in-discover-too-many-spans/171690[in our forum]
* Java agent causes Exceptions in Alfresco cluster environment due to failure in the instrumentation of Hazelcast `Executor`s - reported https://discuss.elastic.co/t/cant-run-apm-java-agent-in-alfresco-cluster-environment/172962[in our forum]

[[release-notes-1.4.0]]
==== 1.4.0 - 2019/02/14

[float]
===== Features
* Added support for sync calls of OkHttp client
* Added support for context propagation for `java.util.concurrent.ExecutorService`s
* The `trace_methods` configuration now allows to omit the method matcher.
   Example: `com.example.*` traces all classes and methods within the `com.example` package and sub-packages.
* Added support for JSF. Tested on WildFly, WebSphere Liberty and Payara with embedded JSF implementation and on Tomcat and Jetty with
 MyFaces 2.2 and 2.3
* Introduces a new configuration option `disable_metrics` which disables the collection of metrics via a wildcard expression.
* Support for HttpUrlConnection
* Adds `subtype` and `action` to spans. This replaces former typing mechanism where type, subtype and action were all set through
   the type in an hierarchical dotted-syntax. In order to support existing API usages, dotted types are parsed into subtype and action, 
   however `Span.createSpan` and `Span.setType` are deprecated starting this version. Instead, type-less spans can be created using the new 
   `Span.startSpan` API and typed spans can be created using the new `Span.startSpan(String type, String subtype, String action)` API
* Support for JBoss EAP 6.4, 7.0, 7.1 and 7.2
* Improved startup times
* Support for SOAP (JAX-WS).
   SOAP client create spans and propagate context.
   Transactions are created for `@WebService` classes and `@WebMethod` methods.  

[float]
===== Bug Fixes
* Fixes a failure in BitBucket when agent deployed https://github.com/elastic/apm-agent-java/issues/349[#349]
* Fixes increased CPU consumption https://github.com/elastic/apm-agent-java/issues/453[#453] and https://github.com/elastic/apm-agent-java/issues/443[#443]
* Fixed some OpenTracing bridge functionalities that were not working when auto-instrumentation is disabled
* Fixed an error occurring when ending an OpenTracing span before deactivating
* Sending proper `null` for metrics that have a NaN value
* Fixes JVM crash with Java 7 https://github.com/elastic/apm-agent-java/issues/458[#458]
* Fixes an application deployment failure when using EclipseLink and `trace_methods` configuration https://github.com/elastic/apm-agent-java/issues/474[#474]

[[release-notes-1.3.0]]
==== 1.3.0 - 2019/01/10

[float]
===== Features
* The agent now collects system and JVM metrics https://github.com/elastic/apm-agent-java/pull/360[#360]
* Add API methods `ElasticApm#startTransactionWithRemoteParent` and `Span#injectTraceHeaders` to allow for manual context propagation https://github.com/elastic/apm-agent-java/pull/396[#396].
* Added `trace_methods` configuration option which lets you define which methods in your project or 3rd party libraries should be traced.
   To create spans for all `public` methods of classes whose name ends in `Service` which are in a sub-package of `org.example.services` use this matcher:
   `public org.example.services.*.*Service#*` https://github.com/elastic/apm-agent-java/pull/398[#398]
* Added span for `DispatcherServlet#render` https://github.com/elastic/apm-agent-java/pull/409[#409].
* Flush reporter on shutdown to make sure all recorded Spans are sent to the server before the program exits https://github.com/elastic/apm-agent-java/pull/397[#397]
* Adds Kubernetes https://github.com/elastic/apm-agent-java/issues/383[#383] and Docker metadata to, enabling correlation with the Kibana Infra UI.
* Improved error handling of the Servlet Async API https://github.com/elastic/apm-agent-java/issues/399[#399]
* Support async API’s used with AsyncContext.start https://github.com/elastic/apm-agent-java/issues/388[#388]

[float]
===== Bug Fixes
* Fixing a potential memory leak when there is no connection with APM server
* Fixes NoSuchMethodError CharBuffer.flip() which occurs when using the Elasticsearch RestClient and Java 7 or 8 https://github.com/elastic/apm-agent-java/pull/401[#401]

 
[[release-notes-1.2.0]]
==== 1.2.0 - 2018/12/19

[float]
===== Features
* Added `capture_headers` configuration option.
   Set to `false` to disable capturing request and response headers.
   This will reduce the allocation rate of the agent and can save you network bandwidth and disk space.
* Makes the API methods `addTag`, `setName`, `setType`, `setUser` and `setResult` fluent, so that calls can be chained. 

[float]
===== Bug Fixes
* Catch all errors thrown within agent injected code
* Enable public APIs and OpenTracing bridge to work properly in OSGi systems, fixes https://github.com/elastic/apm-agent-java/issues/362[this WildFly issue]
* Remove module-info.java to enable agent working on early Tomcat 8.5 versions
* Fix https://github.com/elastic/apm-agent-java/issues/371[async Servlet API issue]

[[release-notes-1.1.0]]
==== 1.1.0 - 2018/11/28

[float]
===== Features
* Some memory allocation improvements
* Enabling bootdelegation for agent classes in Atlassian OSGI systems

[float]
===== Bug Fixes
* Update dsl-json which fixes a memory leak.
 See https://github.com/ngs-doo/dsl-json/pull/102[ngs-doo/dsl-json#102] for details. 
* Avoid `VerifyError`s by non instrumenting classes compiled for Java 4 or earlier
* Enable APM Server URL configuration with path (fixes #339)
* Reverse `system.hostname` and `system.platform` order sent to APM server

[[release-notes-1.0.1]]
==== 1.0.1 - 2018/11/15

[float]
===== Bug Fixes
* Fixes NoSuchMethodError CharBuffer.flip() which occurs when using the Elasticsearch RestClient and Java 7 or 8 {pull}313[#313]

[[release-notes-1.0.0]]
==== 1.0.0 - 2018/11/14

[float]
===== Breaking changes
* Remove intake v1 support. This version requires APM Server 6.5.0+ which supports the intake api v2.
   Until the time the APM Server 6.5.0 is officially released,
   you can test with docker by pulling the APM Server image via
   `docker pull docker.elastic.co/apm/apm-server:6.5.0-SNAPSHOT`. 

[float]
===== Features
* Adds `@CaptureTransaction` and `@CaptureSpan` annotations which let you declaratively add custom transactions and spans.
   Note that it is required to configure the `application_packages` for this to work.
   See the https://www.elastic.co/guide/en/apm/agent/java/master/public-api.html#api-annotation[documentation] for more information.
* The public API now supports to activate a span on the current thread.
   This makes the span available via `ElasticApm#currentSpan()`
   Refer to the https://www.elastic.co/guide/en/apm/agent/java/master/public-api.html#api-span-activate[documentation] for more details.
* Capturing of Elasticsearch RestClient 5.0.2+ calls.
   Currently, the `*Async` methods are not supported, only their synchronous counterparts.
* Added API methods to enable correlating the spans created from the JavaScrip Real User Monitoring agent with the Java agent transaction.
   More information can be found in the https://www.elastic.co/guide/en/apm/agent/java/master/public-api.html#api-ensure-parent-id[documentation].
* Added `Transaction.isSampled()` and `Span.isSampled()` methods to the public API
* Added `Transaction#setResult` to the public API {pull}293[#293]

[float]
===== Bug Fixes
* Fix for situations where status code is reported as `200`, even though it actually was `500` {pull}225[#225]
* Capturing the username now properly works when using Spring security {pull}183[#183]

[[release-notes-1.0.0.rc1]]
==== 1.0.0.RC1 - 2018/11/06

[float]
===== Breaking changes
* Remove intake v1 support. This version requires APM Server 6.5.0+ which supports the intake api v2.
   Until the time the APM Server 6.5.0 is officially released,
   you can test with docker by pulling the APM Server image via
   `docker pull docker.elastic.co/apm/apm-server:6.5.0-SNAPSHOT`.
* Wildcard patterns are case insensitive by default. Prepend `(?-i)` to make the matching case sensitive.

[float]
===== Features
* Support for Distributed Tracing
* Adds `@CaptureTransaction` and `@CaptureSpan` annotations which let you declaratively add custom transactions and spans.
   Note that it is required to configure the `application_packages` for this to work.
   See the https://www.elastic.co/guide/en/apm/agent/java/master/public-api.html#api-annotation[documentation] for more information.
* The public API now supports to activate a span on the current thread.
   This makes the span available via `ElasticApm#currentSpan()`
   Refer to the https://www.elastic.co/guide/en/apm/agent/java/master/public-api.html#api-span-activate[documentation] for more details.
* Capturing of Elasticsearch RestClient 5.0.2+ calls.
   Currently, the `*Async` methods are not supported, only their synchronous counterparts.
* Added API methods to enable correlating the spans created from the JavaScrip Real User Monitoring agent with the Java agent transaction.
   More information can be found in the https://www.elastic.co/guide/en/apm/agent/java/master/public-api.html#api-ensure-parent-id[documentation].
* Microsecond accurate timestamps {pull}261[#261]
* Support for JAX-RS annotations.
Transactions are named based on your resources (`ResourceClass#resourceMethod`).

[float]
===== Bug Fixes
* Fix for situations where status code is reported as `200`, even though it actually was `500` {pull}225[#225]

[[release-notes-0.8.x]]
=== Java Agent version 0.8.x

[[release-notes-0.8.0]]
==== 0.8.0

[float]
===== Breaking changes
* Wildcard patterns are case insensitive by default. Prepend `(?-i)` to make the matching case sensitive.

[float]
===== Features
* Wildcard patterns are now not limited to only one wildcard in the middle and can be arbitrarily complex now.
   Example: `*foo*bar*baz`.
* Support for JAX-RS annotations.
   Transactions are named based on your resources (`ResourceClass#resourceMethod`).

[[release-notes-0.7.x]]
=== Java Agent version 0.7.x

[[release-notes-0.7.1]]
==== 0.7.1 - 2018/10/24

[float]
===== Bug Fixes
* Avoid recycling transactions twice {pull}178[#178]

[[release-notes-0.7.0]]
==== 0.7.0 - 2018/09/12

[float]
===== Breaking changes
* Removed `ElasticApm.startSpan`. Spans can now only be created from their transactions via `Transaction#createSpan`.
* `ElasticApm.startTransaction` and `Transaction#createSpan` don't activate the transaction and spans
   and are thus not available via `ElasticApm.activeTransaction` and `ElasticApm.activeSpan`.

[float]
===== Features
* Public API
** Add `Span#captureException` and `Transaction#captureException` to public API.
      `ElasticApm.captureException` is deprecated now. Use `ElasticApm.currentSpan().captureException(exception)` instead.
** Added `Transaction.getId` and `Span.getId` methods 
* Added support for async servlet requests
* Added support for Payara/Glassfish
* Incubating support for Apache HttpClient
* Support for Spring RestTemplate
* Added configuration options `use_path_as_transaction_name` and `url_groups`,
   which allow to use the URL path as the transaction name.
   As that could contain path parameters, like `/user/$userId` however,
   You can set the `url_groups` option to define a wildcard pattern, like `/user/*`,
   to group those paths together.
   This is especially helpful when using an unsupported Servlet API-based framework. 
* Support duration suffixes (`ms`, `s` and `m`) for duration configuration options.
   Not using the duration suffix logs out a deprecation warning and will not be supported in future versions.
* Add ability to add multiple APM server URLs, which enables client-side load balancing.
   The configuration option `server_url` has been renamed to `server_urls` to reflect this change.
   However, `server_url` still works for backwards compatibility.
* The configuration option `service_name` is now optional.
   It defaults to the main class name,
   the name of the executed jar file (removing the version number),
   or the application server name (for example `tomcat-application`).
   In a lot of cases,
   you will still want to set the `service_name` explicitly.
   But it helps getting started and seeing data easier,
   as there are no required configuration options anymore.
   In the future we will most likely determine more useful application names for Servlet API-based applications.<|MERGE_RESOLUTION|>--- conflicted
+++ resolved
@@ -25,11 +25,8 @@
 
 [float]
 ===== Features
-<<<<<<< HEAD
+* Add support to Jakarta EE for JSF - {pull}2254[#2254]
 * When the MANIFEST.MF of the main jar contains the Implementation-Title attribute, it is used as the default service name - {pull}1921[#1921]
-=======
-* Add support to Jakarta EE for JSF - {pull}2254[#2254]
->>>>>>> 28f8cc68
 
 [float]
 ===== Bug fixes
