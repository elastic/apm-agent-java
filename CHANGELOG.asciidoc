ifdef::env-github[]
NOTE: Release notes are best read in our documentation at
https://www.elastic.co/guide/en/apm/agent/java/current/release-notes.html[elastic.co]
endif::[]

////
[[release-notes-x.x.x]]
==== x.x.x - YYYY/MM/DD

[float]
===== Breaking changes

[float]
===== Features
* Cool new feature: {pull}2526[#2526]

[float]
===== Bug fixes
////

=== Unreleased

[[release-notes-1.28.5]]
==== 1.28.5 - YYYY/MM/DD

[float]
===== Features
* Exceptions that are logged using the fatal log level are now captured (log4j2 only) - {pull}2377[#2377]
* Replaced `authorization` in the default value of `sanitize_field_names` with `*auth*` - {pull}2326[#2326]
* Unsampled transactions are dropped and not sent to the APM-Server if the APM-Server version is 8.0+ - {pull}2329[#2329]
* Adding agent logging capabilities to our SDK, making it available for external plugins - {pull}2390[#2390]
* When the `MANIFEST.MF` of the main jar contains the `Implementation-Title` attribute, it is used as the default service name - {pull}1921[#1921]
  Note: this may change your service names if you relied on the auto-discovery that uses the name of the jar file. If that jar file also contains an `Implementation-Title` attribute in the `MANIFEST.MF` file, the latter will take precedence.
* When the `MANIFEST.MF` of the main jar contains the `Implementation-Version` attribute, it is used as the default service version (except for application servers) - {pull}1922[#1922]
* Added support for overwritting the service version per classloader - {pull}1726[#1726]
<<<<<<< HEAD
* Added support to exclude JDBC spans from being captured - {pull}2293[#2293]
=======
* Support for the Java LDAP client - {pull}2355[#2355]
>>>>>>> 84e8f8b8

[float]
===== Bug fixes
* Fix runtime attach with some docker images - {pull}2385[#2385]
* Restore dynamic capability to `log_level` config for plugin loggers - {pull}2384[#2384]
* Fix slf4j-related `LinkageError` - {pull}2390[#2390] and {pull}2376[#2376]
* Fix possible deadlock occurring when Byte Buddy reads System properties by warming up bytecode instrumentation code
paths. The BCI warmup is on by default and may be disabled through the internal `warmup_byte_buddy` config option - {pull}2368[#2368]
* Fixed few dubbo plugin issues - {pull}2149[#2149]
** Dubbo transaction will should be created at the provider side
** APM headers conversion issue within dubbo transaction
* Fix External plugins automatic setting of span outcome - {pull}2376[#2376]
* Avoid early initialization of JMX on Weblogic - {pull}2420[#2420]

[[release-notes-1.x]]
=== Java Agent version 1.x

[[release-notes-1.28.4]]
==== 1.28.4 - 2021/12/30

[float]
===== Bug fixes
* Fix `@Traced` annotation to return proper outcome instead of `failed` - {pull}2370[#2370]

[float]
===== Dependency updates
* Update Log4j to 2.12.4 and log4j2-ecs-layout to 1.3.2 - {pull}2378[#2378]

[[release-notes-1.28.3]]
==== 1.28.3 - 2021/12/22

[float]
===== Dependency updates
* Update Log4j to 2.12.3
* Update ecs-logging-java to 1.3.0

[float]
===== Potentially breaking changes
* If the agent cannot discover a service name, it now uses `unknown-java-service` instead of `my-service` - {pull}2325[#2325]

[float]
===== Bug fixes
* Gracefully handle JDBC drivers which don't support `Connection#getCatalog` - {pull}2340[#2340]
* Fix using JVM keystore options for communication with APM Server - {pull}2362[#2362]

[[release-notes-1.28.2]]
==== 1.28.2 - 2021/12/16

[float]
===== Dependency updates
* Update Log4j to 2.12.2

[float]
===== Bug fixes
* Fix module loading errors on J9 JVM - {pull}2341[#2341]
* Fixing log4j configuration error - {pull}2343[#2343]

[[release-notes-1.28.1]]
==== 1.28.1 - 2021/12/10

[float]
===== Security 
* Fix for "Log4Shell" RCE 0-day exploit in log4j https://nvd.nist.gov/vuln/detail/CVE-2021-44228[CVE-2021-44228] - {pull}2332[#2332]

[float]
===== Features
* Added support to selectively enable instrumentations - {pull}2292[#2292]

[float]
===== Bug fixes
* Preferring controller names for Spring MVC transactions, `use_path_as_transaction_name` only as a fallback - {pull}2320[#2320]

[[release-notes-1.28.0]]
==== 1.28.0 - 2021/12/07

[float]
===== Features
* Adding experimental support for <<aws-lambda, AWS Lambda>> - {pull}1951[#1951]
* Now supporting tomcat 10 - {pull}2229[#2229]

[float]
===== Bug fixes
* Fix error with parsing APM Server version for 7.16+ - {pull}2313[#2313]

[[release-notes-1.27.1]]
==== 1.27.1 - 2021/11/30

[float]
===== Security
* Resolves Local Privilege Escalation issue https://discuss.elastic.co/t/apm-java-agent-security-update/291355[ESA-2021-30] https://cve.mitre.org/cgi-bin/cvename.cgi?name=CVE-2021-37942[CVE-2021-37942]

[float]
===== Features
* Add support to Jakarta EE for JSF - {pull}2254[#2254]

[float]
===== Bug fixes
* Fixing missing Micrometer metrics in Spring boot due to premature initialization - {pull}2255[#2255]
* Fixing hostname trimming of FQDN too aggressive - {pull}2286[#2286]
* Fixing agent `unknown` version - {pull}2289[#2289]
* Improve runtime attach configuration reliability - {pull}2283[#2283]

[[release-notes-1.27.0]]
==== 1.27.0 - 2021/11/15

[float]
===== Security
* Resolves Local Privilege Escalation issue https://discuss.elastic.co/t/apm-java-agent-security-update/289627[ESA-2021-29] https://cve.mitre.org/cgi-bin/cvename.cgi?name=CVE-2021-37941[CVE-2021-37941]

[float]
===== Potentially breaking changes
* `transaction_ignore_urls` now relies on full request URL path - {pull}2146[#2146]
** On a typical application server like Tomcat, deploying an `app.war` application to the non-ROOT context makes it accessible with `http://localhost:8080/app/`
** Ignoring the whole webapp through `/app/*` was not possible until now.
** Existing configuration may need to be updated to include the deployment context, thus for example `/static/*.js` used to
exclude known static files in all applications might be changed to `/app/static/*.js` or `*/static/*.js`.
** It only impacts prefix patterns due to the additional context path in pattern.
** It does not impact deployment within the `ROOT` context like Spring-boot which do not have such context path prefix.
* The metrics `transaction.duration.sum.us`, `transaction.duration.count` and `transaciton.breakdown.count` are no longer recorded - {pull}2194[#2194]
* Automatic hostname discovery mechanism had changed, so the resulted `host.name` and `host.hostname` in events reported
by the agent may be different. This was done in order to improve the integration with host metrics in the APM UI.

[float]
===== Features
* Improved capturing of logged exceptions when using Log4j2 - {pull}2139[#2139]
* Update to async-profiler 1.8.7 and set configured `safemode` at load time though a new system property - {pull}2165[#2165]
* Added support to capture `context.message.routing-key` in rabbitmq, spring amqp instrumentations - {pull}1767[#1767]
* Breakdown metrics are now tracked per service (when using APM Server 8.0) - {pull}2208[#2208]
* Add support for Spring AMQP batch API - {pull}1716[#1716]
* Add the (current) transaction name to the error (when using APM Server 8.0) - {pull}2235[#2235]
* The JVM/JMX metrics are reported for each service name individually (when using APM Server 8.0) - {pull}2233[#2233]
* Added <<config-span-stack-trace-min-duration,`span_stack_trace_min_duration`>> option.
 This replaces the now deprecated `span_frames_min_duration` option.
 The difference is that the new option has more intuitive semantics for negative values (never collect stack trace) and zero (always collect stack trace). - {pull}2220[#2220]
* Add support to Jakarta EE for JAX-WS - {pull}2247[#2247]
* Add support to Jakarta EE for JAX-RS - {pull}2248[#2248]
* Add support for Jakarta EE EJB annotations `@Schedule`, `@Schedules` - {pull}2250[#2250]
* Add support to Jakarta EE for Servlets - {pull}1912[#1912]
* Added support to Quartz 1.x - {pull}2219[#2219]

[float]
===== Performance improvements
* Disable compression when sending data to a local APM Server
* Reducing startup contention related to instrumentation through `ensureInstrumented` - {pull}2150[#2150]

[float]
===== Bug fixes
* Fix k8s metadata discovery for containerd-cri envs - {pull}2126[#2126]
* Fixing/reducing startup delays related to `ensureInstrumented` - {pull}2150[#2150]
* Fix runtime attach when bytebuddy is in application classpath - {pull}2116[#2116]
* Fix failed integration between agent traces and host metrics coming from Beats/Elastic-Agent due to incorrect hostname
discovery - {pull}2205[#2205]
* Fix infinitely kept-alive transactions in Hikari connection pool - {pull}2210[#2210]
* Fix few Webflux exceptions and missing reactor module - {pull}2207[#2207]

[float]
===== Refactorings
* Loading the agent from an isolated class loader - {pull}2109[#2109]
* Refactorings in the `apm-agent-plugin-sdk` that may imply breaking changes for beta users of the external plugin mechanism
** `WeakMapSupplier.createMap()` is now `WeakConcurrent.buildMap()` and contains more builders - {pull}2136[#2136]
** `GlobalThreadLocal` has been removed in favor of `DetachedThreadLocal`. To make it global, use `GlobalVariables` - {pull}2136[#2136]
** `DynamicTransformer.Accessor.get().ensureInstrumented` is now `DynamicTransformer.ensureInstrumented` - {pull}2164[#2164]
** The `@AssignTo.*` annotations have been removed.
   Use the `@Advice.AssignReturned.*` annotations that come with the latest version of Byte Buddy.
   If your plugin uses the old annotations, it will be skipped.
   {pull}2171[#2171]
* Switching last instrumentations (`trace_methods`, sparkjava, JDK `HttpServer` and Struts 2) to
`TracerAwareInstrumentation` - {pull}2170[#2170]
* Replace concurrency plugin maps to `SpanConcurrentHashMap` ones - {pull}2173[#2173]
* Align User-Agent HTTP header with other APM agents - {pull}2177[#2177]

[[release-notes-1.26.2]]
==== 1.26.2 - 2021/12/30

[float]
===== Dependency updates
* Update Log4j to 2.12.4 and log4j2-ecs-layout to 1.3.2 - {pull}2378[#2378]

[[release-notes-1.26.1]]
==== 1.26.1 - 2021/12/22

[float]
===== Dependency updates
* Update Log4j to 2.12.3
* Update ecs-logging-java to 1.3.0

[[release-notes-1.26.0]]
==== 1.26.0 - 2021/09/14

===== Potentially breaking changes
* If you rely on Database span subtype and use Microsoft SQL Server, the span subtype has been changed from `sqlserver`
to `mssql` to align with other agents.

[float]
===== Breaking changes
* Stop collecting the field `http.request.socket.encrypted` in http requests - {pull}2136[#2136]

[float]
===== Features
* Improved naming for Spring controllers - {pull}1906[#1906]
* ECS log reformatting improvements - {pull}1910[#1910]
** Automatically sets `service.node.name` in all log events if set through agent configuration
** Add `log_ecs_reformatting_additional_fields` option to support arbitrary fields in logs
** Automatically serialize markers as tags where relevant (log4j2 and logback)
* gRPC spans (client and server) can detect errors or cancellation through custom listeners - {pull}2067[#2067]
* Add `-download-agent-version` to the agent <<setup-attach-cli-usage-options, attach CLI tool options>>, allowing the
user to configure an arbitrary agent version that will be downloaded from maven and attached - {pull}1959[#1959]
* Add extra check to detect improper agent setup - {pull}2076[#2076]
* In redis tests - embedded RedisServer is replaced by testcontainers - {pull}2221[#2221]

[float]
===== Performance improvements
* Reduce GC time overhead caused by WeakReferences - {pull}2086[#2086], {pull}2081[#2081]
* Reduced memory overhead by a smarter type pool caching strategy - {pull}2102[#2102]. +
  The type pool cache improves the startup times by speeding up type matching
  (determining whether a class that's about to be loaded should be instrumented).
  Generally, the more types that are cached, the faster the startup. +
  The old strategy did not impose a limit to the cache but cleared it after it hasn't been accessed in a while.
  However, load test have discovered that the cache may never be cleared and leave a permanent overhead of 23mb.
  The actual size of the cache highly depends on the application and loosely correlates with the number of loaded classes. +
  The new caching strategy targets to allocate 1% of the committed heap, at least 0.5mb and max 10mb.
  If a particular entry hasn't been accessed within 20s, it will be removed from the cache. +
  The results based on load testing are very positive:
** Equivalent startup times (within the margins of error of the previous strategy)
** Equivalent allocation rate (within the margins of error of the previous strategy)
** Reduced avg heap utilization from 10%/15mb (previous strategy) to within margins of error without the agent
** Reduced GC time due to the additional headroom that the application can utilize.
** Based on heap dump analysis, after warmup, the cache size is now around 59kb (down from 23mb with the previous strategy).

[float]
===== Bug fixes
* Fix failure to parse some forms of the `Implementation-Version` property from jar manifest files - {pull}1931[#1931]
* Ensure single value for context-propagation header - {pull}1937[#1937]
* Fix gRPC non-terminated (therefore non-reported) client spans - {pull}2067[#2067]
* Fix Webflux response status code - {pull}1948[#1948]
* Ensure path filtering is applied when Servlet path is not available - {pull}2099[#2099]
* Align span subtype for MS SqlServer - {pull}2112[#2112]
* Fix potential destination host name corruption in OkHttp client spans - {pull}2118[#2118]

[float]
===== Refactorings
* Migrate several plugins to indy dispatcher {pull}2087[#2087], {pull}2088[#2088], {pull}2090[#2090], {pull}2094[#2094], {pull}2095[#2095]

[[release-notes-1.25.0]]
==== 1.25.0 - 2021/07/22

[float]
===== Potentially breaking changes
* If you rely on instrumentations that are in the `experimental` group, you must now set `enable_experimental_instrumentations=true` otherwise
the experimental instrumentations will be disabled by default. Up to version `1.24.0` using an empty value for `disable_instrumentations` was
the recommended way to override the default `disable_instrumentations=experimental`.

[float]
===== Features
* Support for inheritance of public API annotations - {pull}1805[#1805]
* JDBC instrumentation sets `context.db.instance` - {pull}1820[#1820]
* Add support for Vert.x web client- {pull}1824[#1824]
* Avoid recycling of spans and transactions that are using through the public API, so to avoid
reference-counting-related errors - {pull}1859[#1859]
* Add <<config-enable-experimental-instrumentations>> configuration option to enable experimental features - {pull}1863[#1863]
** Previously, when adding an instrumentation group to `disable_instrumentations`, we had to make sure to not forget the
default `experimental` value, for example when disabling `jdbc` instrumentation we had to set `disable_instrumentations=experimental,jdbc` otherwise
setting `disable_instrumentations=jdbc` would disable jdbc and also enable experimental features, which would not be the desired effect.
** Previously, by default `disable_instrumentations` contained `experimental`
** Now by default `disable_instrumentations` is empty and `enable_experimental_instrumentations=false`
** Set `enable_experimental_instrumentations=true` to enable experimental instrumentations
* Eliminating concerns related to log4j2 vulnerability - https://nvd.nist.gov/vuln/detail/CVE-2020-9488#vulnCurrentDescriptionTitle.
We cannot upgrade to version above 2.12.1 because this is the last version of log4j that is compatible with Java 7.
Instead, we exclude the SMTP appender (which is the vulnerable one) from our artifacts. Note that older versions of
our agent are not vulnerable as well, as the SMTP appender was never used, this is only to further reduce our users' concerns.
* Adding public APIs for setting `destination.service.resource`, `destination.address` and `destination.port` fields
for exit spans - {pull}1788[#1788]
* Only use emulated runtime attachment as fallback, remove the `--without-emulated-attach` option - {pull}1865[#1865]
* Instrument `javax.servlet.Filter` the same way as `javax.servlet.FilterChain` - {pull}1858[#1858]
* Propagate trace context headers in HTTP calls occurring from within traced exit points, for example - when using
Elasticsearch's REST client - {pull}1883[#1883]
* Added support for naming sparkjava (not Apache Spark) transactions {pull}1894[#1894]
* Added the ability to manually create exit spans, which will result with the auto creation of service nodes in the
service map and downstream service in the dependencies table - {pull}1898[#1898]
* Basic support for `com.sun.net.httpserver.HttpServer` - {pull}1854[#1854]
* Update to async-profiler 1.8.6 {pull}1907[#1907]
* Added support for setting the framework using the public api (#1908) - {pull}1909[#1909]

[float]
===== Bug fixes
* Fix NPE with `null` binary header values + properly serialize them - {pull}1842[#1842]
* Fix `ListenerExecutionFailedException` when using Spring AMQP's ReplyTo container - {pull}1872[#1872]
* Enabling log ECS reformatting when using Logback configured with `LayoutWrappingEncoder` and a pattern layout - {pull}1879[#1879]
* Fix NPE with Webflux + context propagation headers - {pull}1871[#1871]
* Fix `ClassCastException` with `ConnnectionMetaData` and multiple classloaders - {pull}1864[#1864]
* Fix NPE in `co.elastic.apm.agent.servlet.helper.ServletTransactionCreationHelper.getClassloader` - {pull}1861[#1861]
* Fix for Jboss JMX unexpected notifications - {pull}1895[#1895]

[[release-notes-1.24.0]]
==== 1.24.0 - 2021/05/31

[float]
===== Features
* Basic support for Apache Struts 2 {pull}1763[#1763]
* Extending the <<config-log-ecs-reformatting>> config option to enable the overriding of logs with ECS-reformatted
events. With the new `OVERRIDE` option, non-file logs can be ECS-reformatted automatically as well - {pull}1793[#1793]
* Instrumentation for Vert.x Web {pull}1697[#1697]
* Changed log level of vm arguments to debug
* Giving precedence for the W3C `tracecontext` header over the `elastic-apm-traceparent` header - {pull}1821[#1821]
* Add instrumentation for Webflux - {pull}1305[#1305]
* Add instrumentation for Javalin {pull}1822[#1822]

[float]
===== Bug fixes
* Fix another error related to instrumentation plugins loading on Windows - {pull}1785[#1785]
* Load Spring AMQP plugin- {pull}1784[#1784]
* Avoid `IllegalStateException` when multiple `tracestate` headers are used - {pull}1808[#1808]
* Ensure CLI attach avoids `sudo` only when required and avoid blocking - {pull}1819[#1819]
* Avoid sending metric-sets without samples, so to adhere to the intake API - {pull}1826[#1826]
* Fixing our type-pool cache, so that it can't cause OOM (softly-referenced), and it gets cleared when not used for
a while - {pull}1828[#1828]

[float]
===== Refactors
* Remove single-package limitation for embedded plugins - {pull}1780[#1780]

[[release-notes-1.23.0]]
==== 1.23.0 - 2021/04/22

[float]
===== Breaking changes
* There are breaking changes in the <<setup-attach-cli,attacher cli>>.
  See the Features section for more information.

[float]
===== Features
* Overhaul of the <<setup-attach-cli,attacher cli>> application that allows to attach the agent to running JVMs - {pull}1667[#1667]
** The artifact of the standalone cli application is now called `apm-agent-attach-cli`. The attacher API is still called `apm-agent-attach`.
** There is also a slim version of the cli application that does not bundle the Java agent.
It requires the `--agent-jar` option to be set.
** Improved logging +
The application uses {ecs-logging-java-ref}/intro.html[Java ECS logging] to emit JSON logs.
The log level can be configured with the `--log-level` option.
By default, the program is logging to the console but using the `--log-file` option, it can also log to a file.
** Attach to JVMs running under a different user (unix only) +
The JVM requires the attacher to be running under the same user as the target VM (the attachee).
The `apm-agent-attach-standalone.jar` can now be run with a user that has permissions to switch to the user that runs the target VM.
On Windows, the attacher can still only attach to JVMs that are running with under the same user.
** New include/exclude discovery rules +
*** `--include-all`: Attach to all discovered JVMs. If no matchers are provided, it will not attach to any JVMs.
*** `--include-user`/`--exclude-user`: Attach to all JVMs of a given operating system user.
*** `--include-main`/`--exclude-main`: Attach to all JVMs that whose main class/jar name, or system properties match the provided regex.
*** `--include-vmargs`/`--exclude-vmargs`: Attach to all JVMs that whose main class/jar name, or system properties match the provided regex.
** Removal of options +
*** The deprecated `--arg` option has been removed.
*** The `-i`/`--include`, `-e`/`exclude` options have been removed in favor of the `--<include|exclude>-<main|vmargs>` options.
*** The `-p`/`--pid` options have been removed in favor of the `--include-pid` option.
** Changed behavior of  the `-l`/`--list` option +
The option now only lists JVMs that match the include/exclude discovery rules.
Thus, it can be used to do a dry-run of the matchers without actually performing an attachment.
It even works in combination with `--continuous` now.
By default, the VM arguments are not printed, but only when the `-a`/`--list-vmargs` option is set.
** Remove dependency on `jps` +
Even when matching on the main class name or on system properties,
** Checks the Java version before attaching to avoid attachment on unsupported JVMs.
* Cassandra instrumentation - {pull}1712[#1712]
* Log correlation supports JBoss Logging - {pull}1737[#1737]
* Update Byte-buddy to `1.11.0` - {pull}1769[#1769]
* Support for user.domain {pull}1756[#1756]
* JAX-RS supports javax.ws.rs.PATCH
* Enabling build and unit tests on Windows - {pull}1671[#1671]

[float]
===== Bug fixes
* Fixed log correlation for log4j2 - {pull}1720[#1720]
* Fix apm-log4j1-plugin and apm-log4j2-plugin dependency on slf4j - {pull}1723[#1723]
* Avoid systematic `MessageNotWriteableException` error logging, now only visible in `debug` - {pull}1715[#1715] and {pull}1730[#1730]
* Fix rounded number format for non-english locales - {pull}1728[#1728]
* Fix `NullPointerException` on legacy Apache client instrumentation when host is `null` - {pull}1746[#1746]
* Apply consistent proxy class exclusion heuristic - {pull}1738[#1738]
* Fix micrometer serialization error - {pull}1741[#1741]
* Optimize & avoid `ensureInstrumented` deadlock by skipping stack-frame computation for Java7+ bytecode - {pull}1758[#1758]
* Fix instrumentation plugins loading on Windows - {pull}1671[#1671]

[float]
===== Refactors
* Migrate some plugins to indy dispatcher {pull}1369[#1369] {pull}1410[#1410] {pull}1374[#1374]

[[release-notes-1.22.0]]
==== 1.22.0 - 2021/03/24

[float]
===== Breaking changes
* Dots in metric names of Micrometer metrics get replaced with underscores to avoid mapping conflicts.
De-dotting be disabled via <<config-dedot-custom-metrics, `dedot_custom_metrics`>>. - {pull}1700[#1700]

[float]
===== Features
* Introducing a new mechanism to ease the development of community instrumentation plugins. See <<config-plugins-dir>> for
more details. This configuration was already added in 1.18.0, but more extensive and continuous integration testing
allows us to expose it now. It is still marked as "experimental" though, meaning that future changes in the mechanism
may break early contributed plugins. However, we highly encourage our community to try it out and we will do our best
to assist with such efforts.
* Deprecating `ignore_user_agents` in favour of `transaction_ignore_user_agents`, maintaining the same functionality -
{pull}1644[#1644]
* Update existing Hibernate Search 6 instrumentation to the final relase
* The <<config-use-path-as-transaction-name, `use_path_as_transaction_name`>> option is now dynamic
* Flushing internal and micrometer metrics before the agent shuts down - {pull}1658[#1658]
* Support for OkHttp 4.4+ -  {pull}1672[#1672]
* Adding capability to automatically create ECS-JSON-formatted version of the original application log files, through
the <<config-log-ecs-reformatting>> config option. This allows effortless ingestion of logs to Elasticsearch without
any further configuration. Supports log4j1, log4j2 and Logback. {pull}1261[#1261]
* Add support to Spring AMQP - {pull}1657[#1657]
* Adds the ability to automatically configure usage of the OpenTracing bridge in systems using ServiceLoader - {pull}1708[#1708]
* Update to async-profiler 1.8.5 - includes a fix to a Java 7 crash and enhanced safe mode to better deal with
corrupted stack frames.
* Add a warning on startup when `-Xverify:none` or `-noverify` flags are set as this can lead to crashes that are very
difficult to debug - {pull}1593[#1593]. In an upcoming version, the agent will not start when these flags are set,
unless the system property `elastic.apm.disable_bootstrap_checks` is set to true.

[float]
===== Bug fixes
* fix sample rate rounded to zero when lower than precision - {pull}1655[#1655]
* fixed a couple of bugs with the external plugin mechanism (not documented until now) - {pull}1660[#1660]
* Fix runtime attach conflict with multiple users - {pull}1704[#1704]

[[release-notes-1.21.0]]
==== 1.21.0 - 2021/02/09

[float]
===== Breaking changes
* Following PR {pull}1650[#1650], there are two slight changes with the <<config-server-url>> and <<config-server-urls>>
configuration options:
    1.  So far, setting `server_urls` with an empty string would allow the agent to work normally, apart from any action
        that requires communication with the APM Server, including the attempt to fetch a central configuration.
        Starting in this agent version, setting `server_urls` to empty string doesn't have any special meaning, it is
        the default expected configuration, where `server_url` will be used instead. In order to achieve the same
        behaviour, use the new <<config-disable-send>> configuration.
    2.  Up to this version, `server_url` was used as an alias to `server_urls`, meaning that one could potentially set
        the `server_url` config with a comma-separated list of multiple APM Server addresses, and that would have been a
        valid configuration. Starting in this agent version, `server_url` is a separate configuration, and it only accepts
        Strings that represent a single valid URL. Specifically, empty strings and commas are invalid.

[float]
===== Features
* Add cloud provider metadata to reported events, see
https://github.com/elastic/apm/blob/master/specs/agents/metadata.md#cloud-provider-metadata[spec] for details.
By default, the agent will try to automatically detect the cloud provider on startup, but this can be
configured through the <<config-cloud-provider, `cloud_provider`>> config option - {pull}1599[#1599]
* Add span & transaction `outcome` field to improve error rate calculations - {pull}1613[#1613]

[float]
===== Bug fixes
* Fixing crashes observed in Java 7 at sporadic timing by applying a few seconds delay on bootstrap - {pull}1594[#1594]
* Fallback to using "TLS" `SSLContext` when "SSL" is not available - {pull}1633[#1633]
* Fixing agent startup failure with `NullPointerException` thrown by Byte-buddy's `MultipleParentClassLoader` - {pull}1647[#1647]
* Fix cached type resolution triggering `ClassCastException` - {pull}1649[#1649]

[[release-notes-1.20.0]]
==== 1.20.0 - 2021/01/07

[float]
===== Breaking changes
* The following public API types were `public` so far and became package-private: `NoopScope`, `ScopeImpl` and `AbstractSpanImpl`.
  If your code is using them, you will need to change that when upgrading to this version.
  Related PR: {pull}1532[#1532]

[float]
===== Features
* Add support for RabbitMQ clients - {pull}1328[#1328]

[float]
===== Bug fixes
* Fix small memory allocation regression introduced with tracestate header {pull}1508[#1508]
* Fix `NullPointerException` from `WeakConcurrentMap.put` through the Elasticsearch client instrumentation - {pull}1531[#1531]
* Sending `transaction_id` and `parent_id` only for events that contain a valid `trace_id` as well - {pull}1537[#1537]
* Fix `ClassNotFoundError` with old versions of Spring resttemplate {pull}1524[#1524]
* Fix Micrometer-driven metrics validation errors by the APM Server when sending with illegal values - {pull}1559[#1559]
* Serialize all stack trace frames when setting `stack_trace_limit=-1` instead of none - {pull}1571[#1571]
* Fix `UnsupportedOperationException` when calling `ServletContext.getClassLoader()` - {pull}1576[#1576]
* Fix improper request body capturing - {pull}1579[#1579]
* Avoid `NullPointerException` due to null return values instrumentation advices - {pull}1601[#1601]
* Update async-profiler to 1.8.3 {pull}1602[1602]
* Use null-safe data structures to avoid `NullPointerException` {pull}1597[1597]
* Fix memory leak in sampling profiler mechanism - {pull}1592[#1592]

[float]
===== Refactors
* Migrate some plugins to indy dispatcher {pull}1405[#1405] {pull}1394[#1394]

[[release-notes-1.19.0]]
==== 1.19.0 - 2020/11/10

[float]
===== Features
* The agent version now includes a git hash if it's a snapshot version.
  This makes it easier to differ distinct snapshot builds of the same version.
  Example: `1.18.1-SNAPSHOT.4655910`
* Add support for sampling weight with propagation in `tracestate` W3C header {pull}1384[#1384]
* Adding two more valid options to the `log_level` config: `WARNING` (equivalent to `WARN`) and `CRITICAL`
  (will be treated as `ERROR`) - {pull}1431[1431]
* Add the ability to disable Servlet-related spans for `INCLUDE`, `FORWARD` and `ERROR` dispatches (without affecting
  basic Servlet capturing) by adding `servlet-api-dispatch` to <<config-disable-instrumentations>> - {pull}1448[1448]
* Add Sampling Profiler support for AArch64 architectures - {pull}1443[1443]
* Support proper transaction naming when using Spring's `ServletWrappingController` - {pull}1461[#1461]
* Update async-profiler to 1.8.2 {pull}1471[1471]
* Update existing Hibernate Search 6 instrumentation to work with the latest CR1 release
* Deprecating the `addLabel` public API in favor of `setLabel` (still supporting `addLabel`) - {pull}1449[#1449]

[float]
===== Bug fixes
* Fix `HttpUrlConnection` instrumentation issue (affecting distributed tracing as well) when using HTTPS without using
  `java.net.HttpURLConnection#disconnect` - {pull}1447[1447]
* Fixes class loading issue that can occur when deploying multiple applications to the same application server - {pull}1458[#1458]
* Fix ability to disable agent on startup wasn't working for runtime attach {pull}1444[1444]
* Avoid `UnsupportedOperationException` on some spring application startup {pull}1464[1464]
* Fix ignored runtime attach `config_file` {pull}1469[1469]
* Fix `IllegalAccessError: Module 'java.base' no access to: package 'java.lang'...` in J9 VMs of Java version >= 9 -
  {pull}1468[#1468]
* Fix JVM version parsing on HP-UX {pull}1477[#1477]
* Fix Spring-JMS transactions lifecycle management when using multiple concurrent consumers - {pull}1496[#1496]

[float]
===== Refactors
* Migrate some plugins to indy dispatcher {pull}1404[1404] {pull}1411[1411]
* Replace System Rules with System Lambda {pull}1434[#1434]

[[release-notes-1.18.1]]
==== 1.18.1 - 2020/10/06

[float]
===== Refactors
* Migrate some plugins to indy dispatcher {pull}1362[1362] {pull}1366[1366] {pull}1363[1363] {pull}1383[1383] {pull}1368[1368] {pull}1364[1364] {pull}1365[1365] {pull}1367[1367] {pull}1371[1371]

[float]
===== Bug fixes
* Fix instrumentation error for HttpClient - {pull}1402[#1402]
* Eliminate `unsupported class version error` messages related to loading the Java 11 HttpClient plugin in pre-Java-11 JVMs {pull}1397[1397]
* Fix rejected metric events by APM Server with response code 400 due to data validation error - sanitizing Micrometer
metricset tag keys - {pull}1413[1413]
* Fix invalid micrometer metrics with non-numeric values {pull}1419[1419]
* Fix `NoClassDefFoundError` with JDBC instrumentation plugin {pull}1409[1409]
* Apply `disable_metrics` config to Micrometer metrics - {pull}1421[1421]
* Remove cgroup `inactive_file.bytes` metric according to spec {pull}1422[1422]

[[release-notes-1.18.0]]
==== 1.18.0 - 2020/09/08

[float]
===== Features
* Deprecating `ignore_urls` config in favour of <<config-transaction-ignore-urls, `transaction_ignore_urls`>> to align
  with other agents, while still allowing the old config name for backward compatibility - {pull}1315[#1315]
* Enabling instrumentation of classes compiled with Java 1.4. This is reverting the restriction of instrumenting only
  bytecode of Java 1.5 or higher ({pull}320[#320]), which was added due to potential `VerifyError`. Such errors should be
  avoided now by the usage of `TypeConstantAdjustment` - {pull}1317[#1317]
* Enabling agent to work without attempting any communication with APM server, by allowing setting `server_urls` with
  an empty string - {pull}1295[#1295]
* Add <<metrics-micrometer, micrometer support>> - {pull}1303[#1303]
* Add `profiling_inferred_spans_lib_directory` option to override the default temp directory used for exporting the async-profiler library.
  This is useful for server-hardened environments where `/tmp` is often configured with `noexec`, leading to `java.lang.UnsatisfiedLinkError` errors - {pull}1350[#1350]
* Create spans for Servlet dispatches to FORWARD, INCLUDE and ERROR - {pull}1212[#1212]
* Support JDK 11 HTTPClient - {pull}1307[#1307]
* Lazily create profiler temporary files {pull}1360[#1360]
* Convert the followings to Indy Plugins (see details in <<release-notes-1.18.0.rc1, 1.18.0-rc1 relase notes>>): gRPC,
  AsyncHttpClient, Apache HttpClient
* The agent now collects cgroup memory metrics (see details in <<metrics-cgroup,Metrics page>>)
* Update async-profiler to 1.8.1 {pull}1382[#1382]
* Runtime attach install option is promoted to 'beta' status (was experimental).

[float]
===== Bug fixes
* Fixes a `NoClassDefFoundError` in the JMS instrumentation of `MessageListener` - {pull}1287[#1287]
* Fix `/ by zero` error message when setting `server_urls` with an empty string - {pull}1295[#1295]
* Fix `ClassNotFoundException` or `ClassCastException` in some cases where special log4j configurations are used - {pull}1322[#1322]
* Fix `NumberFormatException` when using early access Java version - {pull}1325[#1325]
* Fix `service_name` config being ignored when set to the same auto-discovered default value - {pull}1324[#1324]
* Fix service name error when updating a web app on a Servlet container - {pull}1326[#1326]
* Fix remote attach 'jps' executable not found when 'java' binary is symlinked ot a JRE - {pull}1352[#1352]

[[release-notes-1.18.0.rc1]]
==== 1.18.0.RC1 - 2020/07/22

This release candidate adds some highly anticipated features:
It’s now possible to attach the agent at runtime in more cases than before.
Most notably, it enables runtime attachment on JBoss, WildFly, Glassfish/Payara,
and other OSGi runtimes such as Atlassian Jira and Confluence.

To make this and other significant features, such as https://github.com/elastic/apm-agent-java/issues/937[external plugins], possible,
we have implemented major changes to the architecture of the agent.
The agent now relies on the `invokedynamic` bytecode instruction to make plugin development easier, safer, and more efficient.
As early versions of Java 7 and Java 8 have unreliable support for invokedynamic,
we now require a minimum update level of 60 for Java 7 (7u60+) in addition to the existing minimum update level of 40 for Java 8 (8u40+).

We’re looking for users who would like to try this out to give feedback.
If we see that the `invokedynamic`-based approach (https://github.com/elastic/apm-agent-java/pull/1230[indy plugins]) works well, we can continue and migrate the rest of the plugins.
After the migration has completed, we can move forward with external plugins and remove the experimental label from runtime attachment.

If all works like in our testing, you would not see `NoClassDefFoundError` s anymore when, for example, trying to attach the agent at runtime to an OSGi container or a JBoss server.
Also, non-standard OSGi containers, such as Atlassian Jira and other technologies with restrictive class loading policies, such as MuleSoft ESB, will benefit from this change.

In the worst case, there might be JVM crashes due to `invokedynamic`-related JVM bugs.
However, we already disable the agent when attached to JVM versions that are known to be problematic.
Another potentially problematic area is that we now dynamically raise the bytecode version of instrumented classes to be at least bytecode version 51 (Java 7).
This is needed in order to be able to use the `invokedynamic` instruction.
This requires re-computation of stack map frames which makes instrumentation a bit slower.
We don't anticipate notable slowdowns unless you extensively (over-)use <<config-trace-methods, `trace_methods`>>.

[float]
===== Breaking changes
* Early Java 7 versions, prior to update 60, are not supported anymore.
  When trying to attach to a non-supported version, the agent will disable itself and not apply any instrumentations.

[float]
===== Features
* Experimental support for runtime attachment now also for OSGi containers, JBoss, and WildFly
* New mitigation of OSGi bootdelegation errors (`NoClassDefFoundError`).
  You can remove any `org.osgi.framework.bootdelegation` related configuration.
  This release also removes the configuration option `boot_delegation_packages`.
* Overhaul of the `ExecutorService` instrumentation that avoids `ClassCastException` issues - {pull}1206[#1206]
* Support for `ForkJoinPool` and `ScheduledExecutorService` (see <<supported-async-frameworks>>)
* Support for `ExecutorService#invokeAny` and `ExecutorService#invokeAll`
* Added support for `java.util.TimerTask` - {pull}1235[#1235]
* Add capturing of request body in Elasticsearch queries: `_msearch`, `_count`, `_msearch/template`, `_search/template`, `_rollup_search` - {pull}1222[#1222]
* Add <<config-enabled,`enabled`>> flag
* Add experimental support for Scala Futures
* The agent now collects heap memory pools metrics - {pull}1228[#1228]

[float]
===== Bug fixes
* Fixes error capturing for log4j2 loggers. Version 1.17.0 introduced a regression.
* Fixes `NullPointerException` related to JAX-RS and Quartz instrumentation - {pull}1249[#1249]
* Expanding k8s pod ID discovery to some formerly non-supported environments
* When `recording` is set to `false`, the agent will not send captured errors anymore.
* Fixes NPE in Dubbo instrumentation that occurs when the application is acting both as a provider and as a consumer - {pull}1260[#1260]
* Adding a delay by default what attaching the agent to Tomcat using the premain route to work around the JUL
  deadlock issue - {pull}1262[#1262]
* Fixes missing `jboss.as:*` MBeans on JBoss - {pull}1257[#1257]


[[release-notes-1.17.0]]
==== 1.17.0 - 2020/06/17

[float]
===== Features
* Log files are now rotated after they reach <<config-log-file-size>>.
There will always be one history file `${log_file}.1`.
* Add <<config-log-format-sout>> and <<config-log-format-file>> with the options `PLAIN_TEXT` and `JSON`.
The latter uses https://github.com/elastic/ecs-logging-java[ecs-logging-java] to format the logs.
* Exposing <<config-classes-excluded-from-instrumentation>> config - {pull}1187[#1187]
* Add support for naming transactions based on Grails controllers. Supports Grails 3+ - {pull}1171[#1171]
* Add support for the Apache/Alibaba Dubbo RPC framework
* Async Profiler version upgraded to 1.7.1, with a new debugging flag for the stack frame recovery mechanism - {pull}1173[#1173]

[float]
===== Bug fixes
* Fixes `IndexOutOfBoundsException` that can occur when profiler-inferred spans are enabled.
  This also makes the profiler more resilient by just removing the call tree related to the exception (which might be in an invalid state)
  as opposed to stopping the profiler when an exception occurs.
* Fix `NumberFormatException` when parsing Ingres/Actian JDBC connection strings - {pull}1198[#1198]
* Prevent agent from overriding JVM configured truststore when not using HTTPS for communication with APM server - {pull}1203[#1203]
* Fix `java.lang.IllegalStateException` with `jps` JVM when using continuous runtime attach - {pull}1205[1205]
* Fix agent trying to load log4j2 plugins from application - {pull}1214[1214]
* Fix memory leak in gRPC instrumentation plugin - {pull}1196[1196]
* Fix HTTPS connection failures when agent is configured to use HTTPS to communicate with APM server {pull}1209[1209]

[[release-notes-1.16.0]]
==== 1.16.0 - 2020/05/13

[float]
===== Features

* The log correlation feature now adds `error.id` to the MDC. See <<supported-logging-frameworks>> for details. - {pull}1050[#1050]
* Deprecating the `incubating` tag in favour of the `experimental` tag. This is not a breaking change, so former
<<config-disable-instrumentations,`disable_instrumentation`>> configuration containing the `incubating` tag will still be respected - {pull}1123[#1123]
* Add a `--without-emulated-attach` option for runtime attachment to allow disabling this feature as a workaround.
* Add workaround for JDK bug JDK-8236039 with TLS 1.3 {pull}1149[#1149]
* Add log level `OFF` to silence agent logging
* Adds <<config-span-min-duration,`span_min_duration`>> option to exclude fast executing spans.
  When set together with one of the more specific thresholds - `trace_methods_duration_threshold` or `profiling_inferred_spans_min_duration`,
  the higher threshold will determine which spans will be discarded.
* Automatically instrument quartz jobs from the quartz-jobs artifact {pull}1170[#1170]
* Perform re-parenting of regular spans to be a child of profiler-inferred spans. Requires APM Server and Kibana 7.8.0. {pull}1117[#1117]
* Upgrade Async Profiler version to 1.7.0

[float]
===== Bug fixes

* When Servlet-related Exceptions are handled through exception handlers that return a 200 status code, agent shouldn't override with 500 - {pull}1103[#1103]
* Exclude Quartz 1 from instrumentation to avoid
  `IncompatibleClassChangeError: Found class org.quartz.JobExecutionContext, but interface was expected` - {pull}1108[#1108]
* Fix breakdown metrics span sub-types {pull}1113[#1113]
* Fix flaky gRPC server instrumentation {pull}1122[#1122]
* Fix side effect of calling `Statement.getUpdateCount` more than once {pull}1139[#1139]
* Stop capturing JDBC affected rows count using `Statement.getUpdateCount` to prevent unreliable side-effects {pull}1147[#1147]
* Fix OpenTracing error tag handling (set transaction error result when tag value is `true`) {pull}1159[#1159]
* Due to a bug in the build we didn't include the gRPC plugin in the build so far
* `java.lang.ClassNotFoundException: Unable to load class 'jdk.internal...'` is thrown when tracing specific versions of Atlassian systems {pull}1168[#1168]
* Make sure spans are kept active during `AsyncHandler` methods in the `AsyncHttpClient`
* CPU and memory metrics are sometimes not reported properly when using IBM J9 {pull}1148[#1148]
* `NullPointerException` thrown by the agent on WebLogic {pull}1142[#1142]

[[release-notes-1.15.0]]
==== 1.15.0 - 2020/03/27

[float]
===== Breaking changes

* Ordering of configuration sources has slightly changed, please review <<configuration>>:
** `elasticapm.properties` file now has higher priority over java system properties and environment variables, +
This change allows to change dynamic options values at runtime by editing file, previously values set in java properties
or environment variables could not be overridden, even if they were dynamic.
* Renamed some configuration options related to the experimental profiler-inferred spans feature ({pull}1084[#1084]):
** `profiling_spans_enabled` -> `profiling_inferred_spans_enabled`
** `profiling_sampling_interval` -> `profiling_inferred_spans_sampling_interval`
** `profiling_spans_min_duration` -> `profiling_inferred_spans_min_duration`
** `profiling_included_classes` -> `profiling_inferred_spans_included_classes`
** `profiling_excluded_classes` -> `profiling_inferred_spans_excluded_classes`
** Removed `profiling_interval` and `profiling_duration` (both are fixed to 5s now)

[float]
===== Features

* Gracefully abort agent init when running on a known Java 8 buggy JVM {pull}1075[#1075].
* Add support for <<supported-databases, Redis Redisson client>>
* Makes <<config-instrument>>, <<config-trace-methods>>, and <<config-disable-instrumentations>> dynamic.
Note that changing these values at runtime can slow down the application temporarily.
* Do not instrument Servlet API before 3.0 {pull}1077[#1077]
* Add support for API keys for apm backend authentication {pull}1083[#1083]
* Add support for <<supported-rpc-frameworks, gRPC>> client & server instrumentation {pull}1019[#1019]
* Deprecating `active` configuration option in favor of `recording`.
  Setting `active` still works as it's now an alias for `recording`.

[float]
===== Bug fixes

* When JAX-RS-annotated method delegates to another JAX-RS-annotated method, transaction name should include method A - {pull}1062[#1062]
* Fixed bug that prevented an APM Error from being created when calling `org.slf4j.Logger#error` - {pull}1049[#1049]
* Wrong address in JDBC spans for Oracle, MySQL and MariaDB when multiple hosts are configured - {pull}1082[#1082]
* Document and re-order configuration priorities {pull}1087[#1087]
* Improve heuristic for `service_name` when not set through config {pull}1097[#1097]


[[release-notes-1.14.0]]
==== 1.14.0 - 2020/03/04

[float]
===== Features

* Support for the official https://www.w3.org/TR/trace-context[W3C] `traceparent` and `tracestate` headers. +
  The agent now accepts both the `elastic-apm-traceparent` and the official `traceparent` header.
By default, it sends both headers on outgoing requests, unless <<config-use-elastic-traceparent-header, `use_elastic_traceparent_header`>> is set to false.
* Creating spans for slow methods with the help of the sampling profiler https://github.com/jvm-profiling-tools/async-profiler[async-profiler].
This is a low-overhead way of seeing which methods make your transactions slow and a replacement for the `trace_methods` configuration option.
See <<supported-java-methods>> for more details
* Adding a Circuit Breaker to pause the agent when stress is detected on the system and resume when the stress is relieved.
See <<circuit-breaker>> and {pull}1040[#1040] for more info.
* `Span#captureException` and `Transaction#captureException` in public API return reported error id - {pull}1015[#1015]

[float]
===== Bug fixes

* java.lang.IllegalStateException: Cannot resolve type description for <com.another.commercial.apm.agent.Class> - {pull}1037[#1037]
* properly handle `java.sql.SQLException` for unsupported JDBC features {pull}[#1035] https://github.com/elastic/apm-agent-java/issues/1025[#1025]

[[release-notes-1.13.0]]
==== 1.13.0 - 2020/02/11

[float]
===== Features

* Add support for <<supported-databases, Redis Lettuce client>>
* Add `context.message.age.ms` field for JMS message receiving spans and transactions - {pull}970[#970]
* Instrument log4j2 Logger#error(String, Throwable) ({pull}919[#919]) Automatically captures exceptions when calling `logger.error("message", exception)`
* Add instrumentation for external process execution through `java.lang.Process` and Apache `commons-exec` - {pull}903[#903]
* Add `destination` fields to exit span contexts - {pull}976[#976]
* Removed `context.message.topic.name` field - {pull}993[#993]
* Add support for Kafka clients - {pull}981[#981]
* Add support for binary `traceparent` header format (see the https://github.com/elastic/apm/blob/master/docs/agent-development.md#Binary-Fields[spec]
for more details) - {pull}1009[#1009]
* Add support for log correlation for log4j and log4j2, even when not used in combination with slf4j.
  See <<supported-logging-frameworks>> for details.

[float]
===== Bug Fixes

* Fix parsing value of `trace_methods` configuration property {pull}930[#930]
* Workaround for `java.util.logging` deadlock {pull}965[#965]
* JMS should propagate traceparent header when transactions are not sampled {pull}999[#999]
* Spans are not closed if JDBC implementation does not support `getUpdateCount` {pull}1008[#1008]

[[release-notes-1.12.0]]
==== 1.12.0 - 2019/11/21

[float]
===== Features
* JMS Enhancements {pull}911[#911]:
** Add special handling for temporary queues/topics
** Capture message bodies of text Messages
*** Rely on the existing `ELASTIC_APM_CAPTURE_BODY` agent config option (off by default).
*** Send as `context.message.body`
*** Limit size to 10000 characters. If longer than this size, trim to 9999 and append with ellipsis
** Introduce the `ignore_message_queues` configuration to disable instrumentation (message tagging) for specific 
      queues/topics as suggested in {pull}710[#710]
** Capture predefined message headers and all properties
*** Rely on the existing `ELASTIC_APM_CAPTURE_HEADERS` agent config option.
*** Send as `context.message.headers`
*** Sanitize sensitive headers/properties based on the `sanitize_field_names` config option
* Added support for the MongoDB sync driver. See https://www.elastic.co/guide/en/apm/agent/java/master/supported-technologies-details.html#supported-databases[supported data stores].

[float]
===== Bug Fixes
* JDBC regression- `PreparedStatement#executeUpdate()` and `PreparedStatement#executeLargeUpdate()` are not traced {pull}918[#918]
* When systemd cgroup driver is used, the discovered Kubernetes pod UID contains "_" instead of "-" {pull}920[#920]
* DB2 jcc4 driver is not traced properly {pull}926[#926]

[[release-notes-1.11.0]]
==== 1.11.0 - 2019/10/31

[float]
===== Features
* Add the ability to configure a unique name for a JVM within a service through the
https://www.elastic.co/guide/en/apm/agent/java/master/config-core.html#config-service-node-name[`service_node_name`]
config option]
* Add ability to ignore some exceptions to be reported as errors https://www.elastic.co/guide/en/apm/agent/java/master/config-core.html#config-ignore-exceptions[ignore_exceptions]
* Applying new logic for JMS `javax.jms.MessageConsumer#receive` so that, instead of the transaction created for the 
   polling method itself (ie from `receive` start to end), the agent will create a transaction attempting to capture 
   the code executed during actual message handling.
   This logic is suitable for environments where polling APIs are invoked within dedicated polling threads.
   This polling transaction creation strategy can be reversed through a configuration option (`message_polling_transaction_strategy`) 
   that is not exposed in the properties file by default.  
* Send IP obtained through `javax.servlet.ServletRequest#getRemoteAddr()` in `context.request.socket.remote_address` 
   instead of parsing from headers {pull}889[#889]
* Added `ElasticApmAttacher.attach(String propertiesLocation)` to specify a custom properties location
* Logs message when `transaction_max_spans` has been exceeded {pull}849[#849]
* Report the number of affected rows by a SQL statement (UPDATE,DELETE,INSERT) in 'affected_rows' span attribute {pull}707[#707]
* Add https://www.elastic.co/guide/en/apm/agent/java/master/public-api.html#api-traced[`@Traced`] annotation which either creates a span or a transaction, depending on the context
* Report JMS destination as a span/transaction context field {pull}906[#906]
* Added https://www.elastic.co/guide/en/apm/agent/java/master/config-jmx.html#config-capture-jmx-metrics[`capture_jmx_metrics`] configuration option

[float]
===== Bug Fixes
* JMS creates polling transactions even when the API invocations return without a message
* Support registering MBeans which are added after agent startup

[[release-notes-1.10.0]]
==== 1.10.0 - 2019/09/30

[float]
===== Features
* Add ability to manually specify reported https://www.elastic.co/guide/en/apm/agent/java/master/config-core.html#config-hostname[hostname]
* Add support for https://www.elastic.co/guide/en/apm/agent/java/master/supported-technologies-details.html#supported-databases[Redis Jedis client]
* Add support for identifying target JVM to attach apm agent to using JVM property. See also the documentation of the <<setup-attach-cli-usage-options, `--include` and `--exclude` flags>>
* Added https://www.elastic.co/guide/en/apm/agent/java/master/config-jmx.html#config-capture-jmx-metrics[`capture_jmx_metrics`] configuration option
* Improve servlet error capture {pull}812[#812]
  Among others, now also takes Spring MVC `@ExceptionHandler`s into account 
* Instrument Logger#error(String, Throwable) {pull}821[#821]
  Automatically captures exceptions when calling `logger.error("message", exception)`
* Easier log correlation with https://github.com/elastic/java-ecs-logging. See https://www.elastic.co/guide/en/apm/agent/java/master/log-correlation.html[docs].
* Avoid creating a temp agent file for each attachment {pull}859[#859]
* Instrument `View#render` instead of `DispatcherServlet#render` {pull}829[#829]
  This makes the transaction breakdown graph more useful. Instead of `dispatcher-servlet`, the graph now shows a type which is based on the view name, for example, `FreeMarker` or `Thymeleaf`.

[float]
===== Bug Fixes
* Error in log when setting https://www.elastic.co/guide/en/apm/agent/java/current/config-reporter.html#config-server-urls[server_urls] 
 to an empty string - `co.elastic.apm.agent.configuration.ApmServerConfigurationSource - Expected previousException not to be null`
* Avoid terminating the TCP connection to APM Server when polling for configuration updates {pull}823[#823]
 
[[release-notes-1.9.0]]
==== 1.9.0 - 2019/08/22

[float]
===== Features
* Upgrading supported OpenTracing version from 0.31 to 0.33
* Added annotation and meta-annotation matching support for `trace_methods`, for example:
** `public @java.inject.* org.example.*` (for annotation)
** `public @@javax.enterprise.context.NormalScope org.example.*` (for meta-annotation)
* The runtime attachment now also works when the `tools.jar` or the `jdk.attach` module is not available.
This means you don't need a full JDK installation - the JRE is sufficient.
This makes the runtime attachment work in more environments such as minimal Docker containers.
Note that the runtime attachment currently does not work for OSGi containers like those used in many application servers such as JBoss and WildFly.
See the https://www.elastic.co/guide/en/apm/agent/java/master/setup-attach-cli.html[documentation] for more information.
* Support for Hibernate Search

[float]
===== Bug Fixes
* A warning in logs saying APM server is not available when using 1.8 with APM server 6.x.
Due to that, agent 1.8.0 will silently ignore non-string labels, even if used with APM server of versions 6.7.x or 6.8.x that support such.
If APM server version is <6.7 or 7.0+, this should have no effect. Otherwise, upgrade the Java agent to 1.9.0+.
* `ApacheHttpAsyncClientInstrumentation` matching increases startup time considerably
* Log correlation feature is active when `active==false`
* Tomcat's memory leak prevention mechanism is causing a... memory leak. JDBC statement map is leaking in Tomcat if the application that first used it is undeployed/redeployed.
See https://discuss.elastic.co/t/elastic-apm-agent-jdbchelper-seems-to-use-a-lot-of-memory/195295[this related discussion].

[float]
==== Breaking Changes
* The `apm-agent-attach.jar` is not executable anymore.
Use `apm-agent-attach-standalone.jar` instead. 

[[release-notes-1.8.0]]
==== 1.8.0 - 2019/07/30

[float]
===== Features
* Added support for tracking https://www.elastic.co/guide/en/kibana/7.3/transactions.html[time spent by span type].
   Can be disabled by setting https://www.elastic.co/guide/en/apm/agent/java/current/config-core.html#config-breakdown-metrics[`breakdown_metrics`] to `false`. 
* Added support for https://www.elastic.co/guide/en/kibana/7.3/agent-configuration.html[central configuration].
   Can be disabled by setting https://www.elastic.co/guide/en/apm/agent/java/current/config-core.html#config-central-config[`central_config`] to `false`.
* Added support for Spring's JMS flavor - instrumenting `org.springframework.jms.listener.SessionAwareMessageListener`
* Added support to legacy ApacheHttpClient APIs (which adds support to Axis2 configured to use ApacheHttpClient)
* Added support for setting https://www.elastic.co/guide/en/apm/agent/java/1.x/config-reporter.html#config-server-urls[`server_urls`] dynamically via properties file {pull}723[#723]
* Added https://www.elastic.co/guide/en/apm/agent/java/current/config-core.html#config-config-file[`config_file`] option 
* Added option to use `@javax.ws.rs.Path` value as transaction name https://www.elastic.co/guide/en/apm/agent/java/current/config-jax-rs.html#config-use-jaxrs-path-as-transaction-name[`use_jaxrs_path_as_transaction_name`]
* Instrument quartz jobs https://www.elastic.co/guide/en/apm/agent/java/current/supported-technologies-details.html#supported-scheduling-frameworks[docs]
* SQL parsing improvements {pull}696[#696]
* Introduce priorities for transaction name {pull}748[#748].
   Now uses the path as transaction name if https://www.elastic.co/guide/en/apm/agent/java/current/config-http.html#config-use-path-as-transaction-name[`use_path_as_transaction_name`] is set to `true`
   rather than `ServletClass#doGet`.
   But if a name can be determined from a high level framework,
   like Spring MVC, that takes precedence.
   User-supplied names from the API always take precedence over any others.
* Use JSP path name as transaction name as opposed to the generated servlet class name {pull}751[#751]

[float]
===== Bug Fixes
* Some JMS Consumers and Producers are filtered due to class name filtering in instrumentation matching
* Jetty: When no display name is set and context path is "/" transaction service names will now correctly fall back to configured values
* JDBC's `executeBatch` is not traced
* Drops non-String labels when connected to APM Server < 6.7 to avoid validation errors {pull}687[#687]
* Parsing container ID in cloud foundry garden {pull}695[#695]
* Automatic instrumentation should not override manual results {pull}752[#752]

[float]
===== Breaking changes
* The log correlation feature does not add `span.id` to the MDC anymore but only `trace.id` and `transaction.id` {pull}742[#742].

[[release-notes-1.7.0]]
==== 1.7.0 - 2019/06/13

[float]
===== Features
* Added the `trace_methods_duration_threshold` config option. When using the `trace_methods` config option with wild cards,
this enables considerable reduction of overhead by limiting the number of spans captured and reported
(see more details in config documentation).
NOTE: Using wildcards is still not the recommended approach for the `trace_methods` feature.
* Add `Transaction#addCustomContext(String key, String|Number|boolean value)` to public API
* Added support for AsyncHttpClient 2.x
* Added https://www.elastic.co/guide/en/apm/agent/java/current/config-core.html#config-global-labels[`global_labels`] configuration option.
This requires APM Server 7.2+.
* Added basic support for JMS- distributed tracing for basic scenarios of `send`, `receive`, `receiveNoWait` and `onMessage`.
Both Queues and Topics are supported.
Async `send` APIs are not supported in this version. 
NOTE: This feature is currently marked as "experimental" and is disabled by default. In order to enable,
it is required to set the
https://www.elastic.co/guide/en/apm/agent/java/1.x/config-core.html#config-disable-instrumentations[`disable_instrumentations`] 
configuration property to an empty string.
* Improved OSGi support: added a configuration option for `bootdelegation` packages {pull}641[#641]
* Better span names for SQL spans. For example, `SELECT FROM user` instead of just `SELECT` {pull}633[#633]

[float]
===== Bug Fixes
* ClassCastException related to async instrumentation of Pilotfish Executor causing thread hang (applied workaround)
* NullPointerException when computing Servlet transaction name with null HTTP method name
* FileNotFoundException when trying to find implementation version of jar with encoded URL
* NullPointerException when closing Apache AsyncHttpClient request producer
* Fixes loading of `elasticapm.properties` for Spring Boot applications
* Fix startup error on WebLogic 12.2.1.2.0 {pull}649[#649]
* Disable metrics reporting and APM Server health check when active=false {pull}653[#653]

[[release-notes-1.6.1]]
==== 1.6.1 - 2019/04/26

[float]
===== Bug Fixes
* Fixes transaction name for non-sampled transactions https://github.com/elastic/apm-agent-java/issues/581[#581]
* Makes log_file option work again https://github.com/elastic/apm-agent-java/issues/594[#594]
* Async context propagation fixes
** Fixing some async mechanisms lifecycle issues https://github.com/elastic/apm-agent-java/issues/605[#605]
** Fixes exceptions when using WildFly managed executor services https://github.com/elastic/apm-agent-java/issues/589[#589]
** Exclude glassfish Executor which does not permit wrapped runnables https://github.com/elastic/apm-agent-java/issues/596[#596]
** Exclude DumbExecutor https://github.com/elastic/apm-agent-java/issues/598[#598]
* Fixes Manifest version reading error to support `jar:file` protocol https://github.com/elastic/apm-agent-java/issues/601[#601]
* Fixes transaction name for non-sampled transactions https://github.com/elastic/apm-agent-java/issues/597[#597]
* Fixes potential classloader deadlock by preloading `FileSystems.getDefault()` https://github.com/elastic/apm-agent-java/issues/603[#603]

[[release-notes-1.6.0]]
==== 1.6.0 - 2019/04/16

[float]
===== Related Announcements
* Java APM Agent became part of the Cloud Foundry Java Buildpack as of https://github.com/cloudfoundry/java-buildpack/releases/tag/v4.19[Release v4.19]
 
[float]
===== Features
* Support Apache HttpAsyncClient - span creation and cross-service trace context propagation
* Added the `jvm.thread.count` metric, indicating the number of live threads in the JVM (daemon and non-daemon) 
* Added support for WebLogic
* Added support for Spring `@Scheduled` and EJB `@Schedule` annotations - https://github.com/elastic/apm-agent-java/pull/569[#569]

[float]
===== Bug Fixes
* Avoid that the agent blocks server shutdown in case the APM Server is not available - https://github.com/elastic/apm-agent-java/pull/554[#554]
* Public API annotations improper retention prevents it from being used with Groovy - https://github.com/elastic/apm-agent-java/pull/567[#567]
* Eliminate side effects of class loading related to Instrumentation matching mechanism

[[release-notes-1.5.0]]
==== 1.5.0 - 2019/03/26

[float]
===== Potentially breaking changes
* If you didn't explicitly set the https://www.elastic.co/guide/en/apm/agent/java/master/config-core.html#config-service-name[`service_name`]
previously and you are dealing with a servlet-based application (including Spring Boot),
your `service_name` will change.
See the documentation for https://www.elastic.co/guide/en/apm/agent/java/master/config-core.html#config-service-name[`service_name`]
and the corresponding section in _Features_ for more information.
Note: this requires APM Server 7.0+. If using previous versions, nothing will change.

[float]
===== Features
* Added property `"allow_path_on_hierarchy"` to JAX-RS plugin, to lookup inherited usage of `@path`
* Support for number and boolean labels in the public API {pull}497[497].
This change also renames `tag` to `label` on the API level to be compliant with the https://github.com/elastic/ecs#-base-fields[Elastic Common Schema (ECS)].
The `addTag(String, String)` method is still supported but deprecated in favor of `addLabel(String, String)`.
As of version 7.x of the stack, labels will be stored under `labels` in Elasticsearch.
Previously, they were stored under `context.tags`.
* Support async queries made by Elasticsearch REST client 
* Added `setStartTimestamp(long epochMicros)` and `end(long epochMicros)` API methods to `Span` and `Transaction`,
allowing to set custom start and end timestamps.
* Auto-detection of the `service_name` based on the `<display-name>` element of the `web.xml` with a fallback to the servlet context path.
If you are using a spring-based application, the agent will use the setting for `spring.application.name` for its `service_name`.
See the documentation for https://www.elastic.co/guide/en/apm/agent/java/master/config-core.html#config-service-name[`service_name`]
for more information.
Note: this requires APM Server 7.0+. If using previous versions, nothing will change.
* Previously, enabling https://www.elastic.co/guide/en/apm/agent/java/master/config-core.html#config-capture-body[`capture_body`] could only capture form parameters.
Now it supports all UTF-8 encoded plain-text content types.
The option https://www.elastic.co/guide/en/apm/agent/java/master/config-http.html#config-capture-body-content-types[`capture_body_content_types`]
controls which `Content-Type`s should be captured.
* Support async calls made by OkHttp client (`Call#enqueue`)
* Added support for providing config options on agent attach.
** CLI example: `--config server_urls=http://localhost:8200,http://localhost:8201`
** API example: `ElasticApmAttacher.attach(Map.of("server_urls", "http://localhost:8200,http://localhost:8201"));`

[float]
===== Bug Fixes
* Logging integration through MDC is not working properly - https://github.com/elastic/apm-agent-java/issues/499[#499]
* ClassCastException with adoptopenjdk/openjdk11-openj9 - https://github.com/elastic/apm-agent-java/issues/505[#505]
* Span count limitation is not working properly - reported https://discuss.elastic.co/t/kibana-apm-not-showing-spans-which-are-visible-in-discover-too-many-spans/171690[in our forum]
* Java agent causes Exceptions in Alfresco cluster environment due to failure in the instrumentation of Hazelcast `Executor`s - reported https://discuss.elastic.co/t/cant-run-apm-java-agent-in-alfresco-cluster-environment/172962[in our forum]

[[release-notes-1.4.0]]
==== 1.4.0 - 2019/02/14

[float]
===== Features
* Added support for sync calls of OkHttp client
* Added support for context propagation for `java.util.concurrent.ExecutorService`s
* The `trace_methods` configuration now allows to omit the method matcher.
   Example: `com.example.*` traces all classes and methods within the `com.example` package and sub-packages.
* Added support for JSF. Tested on WildFly, WebSphere Liberty and Payara with embedded JSF implementation and on Tomcat and Jetty with
 MyFaces 2.2 and 2.3
* Introduces a new configuration option `disable_metrics` which disables the collection of metrics via a wildcard expression.
* Support for HttpUrlConnection
* Adds `subtype` and `action` to spans. This replaces former typing mechanism where type, subtype and action were all set through
   the type in an hierarchical dotted-syntax. In order to support existing API usages, dotted types are parsed into subtype and action, 
   however `Span.createSpan` and `Span.setType` are deprecated starting this version. Instead, type-less spans can be created using the new 
   `Span.startSpan` API and typed spans can be created using the new `Span.startSpan(String type, String subtype, String action)` API
* Support for JBoss EAP 6.4, 7.0, 7.1 and 7.2
* Improved startup times
* Support for SOAP (JAX-WS).
   SOAP client create spans and propagate context.
   Transactions are created for `@WebService` classes and `@WebMethod` methods.  

[float]
===== Bug Fixes
* Fixes a failure in BitBucket when agent deployed https://github.com/elastic/apm-agent-java/issues/349[#349]
* Fixes increased CPU consumption https://github.com/elastic/apm-agent-java/issues/453[#453] and https://github.com/elastic/apm-agent-java/issues/443[#443]
* Fixed some OpenTracing bridge functionalities that were not working when auto-instrumentation is disabled
* Fixed an error occurring when ending an OpenTracing span before deactivating
* Sending proper `null` for metrics that have a NaN value
* Fixes JVM crash with Java 7 https://github.com/elastic/apm-agent-java/issues/458[#458]
* Fixes an application deployment failure when using EclipseLink and `trace_methods` configuration https://github.com/elastic/apm-agent-java/issues/474[#474]

[[release-notes-1.3.0]]
==== 1.3.0 - 2019/01/10

[float]
===== Features
* The agent now collects system and JVM metrics https://github.com/elastic/apm-agent-java/pull/360[#360]
* Add API methods `ElasticApm#startTransactionWithRemoteParent` and `Span#injectTraceHeaders` to allow for manual context propagation https://github.com/elastic/apm-agent-java/pull/396[#396].
* Added `trace_methods` configuration option which lets you define which methods in your project or 3rd party libraries should be traced.
   To create spans for all `public` methods of classes whose name ends in `Service` which are in a sub-package of `org.example.services` use this matcher:
   `public org.example.services.*.*Service#*` https://github.com/elastic/apm-agent-java/pull/398[#398]
* Added span for `DispatcherServlet#render` https://github.com/elastic/apm-agent-java/pull/409[#409].
* Flush reporter on shutdown to make sure all recorded Spans are sent to the server before the program exits https://github.com/elastic/apm-agent-java/pull/397[#397]
* Adds Kubernetes https://github.com/elastic/apm-agent-java/issues/383[#383] and Docker metadata to, enabling correlation with the Kibana Infra UI.
* Improved error handling of the Servlet Async API https://github.com/elastic/apm-agent-java/issues/399[#399]
* Support async API’s used with AsyncContext.start https://github.com/elastic/apm-agent-java/issues/388[#388]

[float]
===== Bug Fixes
* Fixing a potential memory leak when there is no connection with APM server
* Fixes NoSuchMethodError CharBuffer.flip() which occurs when using the Elasticsearch RestClient and Java 7 or 8 https://github.com/elastic/apm-agent-java/pull/401[#401]

 
[[release-notes-1.2.0]]
==== 1.2.0 - 2018/12/19

[float]
===== Features
* Added `capture_headers` configuration option.
   Set to `false` to disable capturing request and response headers.
   This will reduce the allocation rate of the agent and can save you network bandwidth and disk space.
* Makes the API methods `addTag`, `setName`, `setType`, `setUser` and `setResult` fluent, so that calls can be chained. 

[float]
===== Bug Fixes
* Catch all errors thrown within agent injected code
* Enable public APIs and OpenTracing bridge to work properly in OSGi systems, fixes https://github.com/elastic/apm-agent-java/issues/362[this WildFly issue]
* Remove module-info.java to enable agent working on early Tomcat 8.5 versions
* Fix https://github.com/elastic/apm-agent-java/issues/371[async Servlet API issue]

[[release-notes-1.1.0]]
==== 1.1.0 - 2018/11/28

[float]
===== Features
* Some memory allocation improvements
* Enabling bootdelegation for agent classes in Atlassian OSGI systems

[float]
===== Bug Fixes
* Update dsl-json which fixes a memory leak.
 See https://github.com/ngs-doo/dsl-json/pull/102[ngs-doo/dsl-json#102] for details. 
* Avoid `VerifyError`s by non instrumenting classes compiled for Java 4 or earlier
* Enable APM Server URL configuration with path (fixes #339)
* Reverse `system.hostname` and `system.platform` order sent to APM server

[[release-notes-1.0.1]]
==== 1.0.1 - 2018/11/15

[float]
===== Bug Fixes
* Fixes NoSuchMethodError CharBuffer.flip() which occurs when using the Elasticsearch RestClient and Java 7 or 8 {pull}313[#313]

[[release-notes-1.0.0]]
==== 1.0.0 - 2018/11/14

[float]
===== Breaking changes
* Remove intake v1 support. This version requires APM Server 6.5.0+ which supports the intake api v2.
   Until the time the APM Server 6.5.0 is officially released,
   you can test with docker by pulling the APM Server image via
   `docker pull docker.elastic.co/apm/apm-server:6.5.0-SNAPSHOT`. 

[float]
===== Features
* Adds `@CaptureTransaction` and `@CaptureSpan` annotations which let you declaratively add custom transactions and spans.
   Note that it is required to configure the `application_packages` for this to work.
   See the https://www.elastic.co/guide/en/apm/agent/java/master/public-api.html#api-annotation[documentation] for more information.
* The public API now supports to activate a span on the current thread.
   This makes the span available via `ElasticApm#currentSpan()`
   Refer to the https://www.elastic.co/guide/en/apm/agent/java/master/public-api.html#api-span-activate[documentation] for more details.
* Capturing of Elasticsearch RestClient 5.0.2+ calls.
   Currently, the `*Async` methods are not supported, only their synchronous counterparts.
* Added API methods to enable correlating the spans created from the JavaScrip Real User Monitoring agent with the Java agent transaction.
   More information can be found in the https://www.elastic.co/guide/en/apm/agent/java/master/public-api.html#api-ensure-parent-id[documentation].
* Added `Transaction.isSampled()` and `Span.isSampled()` methods to the public API
* Added `Transaction#setResult` to the public API {pull}293[#293]

[float]
===== Bug Fixes
* Fix for situations where status code is reported as `200`, even though it actually was `500` {pull}225[#225]
* Capturing the username now properly works when using Spring security {pull}183[#183]

[[release-notes-1.0.0.rc1]]
==== 1.0.0.RC1 - 2018/11/06

[float]
===== Breaking changes
* Remove intake v1 support. This version requires APM Server 6.5.0+ which supports the intake api v2.
   Until the time the APM Server 6.5.0 is officially released,
   you can test with docker by pulling the APM Server image via
   `docker pull docker.elastic.co/apm/apm-server:6.5.0-SNAPSHOT`.
* Wildcard patterns are case insensitive by default. Prepend `(?-i)` to make the matching case sensitive.

[float]
===== Features
* Support for Distributed Tracing
* Adds `@CaptureTransaction` and `@CaptureSpan` annotations which let you declaratively add custom transactions and spans.
   Note that it is required to configure the `application_packages` for this to work.
   See the https://www.elastic.co/guide/en/apm/agent/java/master/public-api.html#api-annotation[documentation] for more information.
* The public API now supports to activate a span on the current thread.
   This makes the span available via `ElasticApm#currentSpan()`
   Refer to the https://www.elastic.co/guide/en/apm/agent/java/master/public-api.html#api-span-activate[documentation] for more details.
* Capturing of Elasticsearch RestClient 5.0.2+ calls.
   Currently, the `*Async` methods are not supported, only their synchronous counterparts.
* Added API methods to enable correlating the spans created from the JavaScrip Real User Monitoring agent with the Java agent transaction.
   More information can be found in the https://www.elastic.co/guide/en/apm/agent/java/master/public-api.html#api-ensure-parent-id[documentation].
* Microsecond accurate timestamps {pull}261[#261]
* Support for JAX-RS annotations.
Transactions are named based on your resources (`ResourceClass#resourceMethod`).

[float]
===== Bug Fixes
* Fix for situations where status code is reported as `200`, even though it actually was `500` {pull}225[#225]

[[release-notes-0.8.x]]
=== Java Agent version 0.8.x

[[release-notes-0.8.0]]
==== 0.8.0

[float]
===== Breaking changes
* Wildcard patterns are case insensitive by default. Prepend `(?-i)` to make the matching case sensitive.

[float]
===== Features
* Wildcard patterns are now not limited to only one wildcard in the middle and can be arbitrarily complex now.
   Example: `*foo*bar*baz`.
* Support for JAX-RS annotations.
   Transactions are named based on your resources (`ResourceClass#resourceMethod`).

[[release-notes-0.7.x]]
=== Java Agent version 0.7.x

[[release-notes-0.7.1]]
==== 0.7.1 - 2018/10/24

[float]
===== Bug Fixes
* Avoid recycling transactions twice {pull}178[#178]

[[release-notes-0.7.0]]
==== 0.7.0 - 2018/09/12

[float]
===== Breaking changes
* Removed `ElasticApm.startSpan`. Spans can now only be created from their transactions via `Transaction#createSpan`.
* `ElasticApm.startTransaction` and `Transaction#createSpan` don't activate the transaction and spans
   and are thus not available via `ElasticApm.activeTransaction` and `ElasticApm.activeSpan`.

[float]
===== Features
* Public API
** Add `Span#captureException` and `Transaction#captureException` to public API.
      `ElasticApm.captureException` is deprecated now. Use `ElasticApm.currentSpan().captureException(exception)` instead.
** Added `Transaction.getId` and `Span.getId` methods 
* Added support for async servlet requests
* Added support for Payara/Glassfish
* Incubating support for Apache HttpClient
* Support for Spring RestTemplate
* Added configuration options `use_path_as_transaction_name` and `url_groups`,
   which allow to use the URL path as the transaction name.
   As that could contain path parameters, like `/user/$userId` however,
   You can set the `url_groups` option to define a wildcard pattern, like `/user/*`,
   to group those paths together.
   This is especially helpful when using an unsupported Servlet API-based framework. 
* Support duration suffixes (`ms`, `s` and `m`) for duration configuration options.
   Not using the duration suffix logs out a deprecation warning and will not be supported in future versions.
* Add ability to add multiple APM server URLs, which enables client-side load balancing.
   The configuration option `server_url` has been renamed to `server_urls` to reflect this change.
   However, `server_url` still works for backwards compatibility.
* The configuration option `service_name` is now optional.
   It defaults to the main class name,
   the name of the executed jar file (removing the version number),
   or the application server name (for example `tomcat-application`).
   In a lot of cases,
   you will still want to set the `service_name` explicitly.
   But it helps getting started and seeing data easier,
   as there are no required configuration options anymore.
   In the future we will most likely determine more useful application names for Servlet API-based applications.<|MERGE_RESOLUTION|>--- conflicted
+++ resolved
@@ -33,11 +33,8 @@
   Note: this may change your service names if you relied on the auto-discovery that uses the name of the jar file. If that jar file also contains an `Implementation-Title` attribute in the `MANIFEST.MF` file, the latter will take precedence.
 * When the `MANIFEST.MF` of the main jar contains the `Implementation-Version` attribute, it is used as the default service version (except for application servers) - {pull}1922[#1922]
 * Added support for overwritting the service version per classloader - {pull}1726[#1726]
-<<<<<<< HEAD
+* Support for the Java LDAP client - {pull}2355[#2355]
 * Added support to exclude JDBC spans from being captured - {pull}2293[#2293]
-=======
-* Support for the Java LDAP client - {pull}2355[#2355]
->>>>>>> 84e8f8b8
 
 [float]
 ===== Bug fixes
