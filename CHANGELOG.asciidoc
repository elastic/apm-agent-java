ifdef::env-github[]
NOTE: Release notes are best read in our documentation at
https://www.elastic.co/guide/en/apm/agent/java/current/release-notes.html[elastic.co]
endif::[]

////
[[release-notes-x.x.x]]
==== x.x.x - YYYY/MM/DD

[float]
===== Breaking changes

[float]
===== Features
* Cool new feature: {pull}2526[#2526]

[float]
===== Bug fixes
////

=== Unreleased

<<<<<<< HEAD
[[release-notes-1.28.3]]
==== 1.28.3 - YYYY/MM/DD

[float]
===== Features
* When the MANIFEST.MF of the main jar contains the Implementation-Version attribute, it is used as the default service version (except for application servers) - {pull}1922[#1922]
=======
[[release-notes-1.28.4]]
==== 1.28.4 - YYYY/MM/DD
>>>>>>> 6cd5ea8a

[float]
===== Bug fixes

[[release-notes-1.x]]
=== Java Agent version 1.x

[[release-notes-1.28.3]]
==== 1.28.3 - 2021/12/22

[float]
===== Dependency updates
* Update Log4j to 2.12.3
* Update ecs-logging-java to 1.3.0

[float]
===== Potentially breaking changes
* If the agent cannot discover a service name, it now uses `unknown-java-service` instead of `my-service` - {pull}2325[#2325]

[float]
===== Bug fixes
* Gracefully handle JDBC drivers which don't support `Connection#getCatalog` - {pull}2340[#2340]
* Fix using JVM keystore options for communication with APM Server - {pull}2362[#2362]

[[release-notes-1.28.2]]
==== 1.28.2 - 2021/12/16

[float]
===== Dependency updates
* Update Log4j to 2.12.2

[float]
===== Bug fixes
* Fix module loading errors on J9 JVM - {pull}2341[#2341]
* Fixing log4j configuration error - {pull}2343[#2343]

[[release-notes-1.28.1]]
==== 1.28.1 - 2021/12/10

[float]
===== Security 
* Fix for "Log4Shell" RCE 0-day exploit in log4j https://nvd.nist.gov/vuln/detail/CVE-2021-44228[CVE-2021-44228] - {pull}2332[#2332]

[float]
===== Features
* Added support to selectively enable instrumentations - {pull}2292[#2292]

[float]
===== Bug fixes
* Preferring controller names for Spring MVC transactions, `use_path_as_transaction_name` only as a fallback - {pull}2320[#2320]

[[release-notes-1.28.0]]
==== 1.28.0 - 2021/12/07

[float]
===== Features
* Adding experimental support for <<aws-lambda, AWS Lambda>> - {pull}1951[#1951]
* Now supporting tomcat 10 - {pull}2229[#2229]

[float]
===== Bug fixes
* Fix error with parsing APM Server version for 7.16+ - {pull}2313[#2313]

[[release-notes-1.27.1]]
==== 1.27.1 - 2021/11/30

[float]
===== Security
* Resolves Local Privilege Escalation issue https://discuss.elastic.co/t/apm-java-agent-security-update/291355[ESA-2021-30] https://cve.mitre.org/cgi-bin/cvename.cgi?name=CVE-2021-37942[CVE-2021-37942]

[float]
===== Features
* Add support to Jakarta EE for JSF - {pull}2254[#2254]

[float]
===== Bug fixes
* Fixing missing Micrometer metrics in Spring boot due to premature initialization - {pull}2255[#2255]
* Fixing hostname trimming of FQDN too aggressive - {pull}2286[#2286]
* Fixing agent `unknown` version - {pull}2289[#2289]
* Improve runtime attach configuration reliability - {pull}2283[#2283]

[[release-notes-1.27.0]]
==== 1.27.0 - 2021/11/15

[float]
===== Security
* Resolves Local Privilege Escalation issue https://discuss.elastic.co/t/apm-java-agent-security-update/289627[ESA-2021-29] https://cve.mitre.org/cgi-bin/cvename.cgi?name=CVE-2021-37941[CVE-2021-37941]

[float]
===== Potentially breaking changes
* `transaction_ignore_urls` now relies on full request URL path - {pull}2146[#2146]
** On a typical application server like Tomcat, deploying an `app.war` application to the non-ROOT context makes it accessible with `http://localhost:8080/app/`
** Ignoring the whole webapp through `/app/*` was not possible until now.
** Existing configuration may need to be updated to include the deployment context, thus for example `/static/*.js` used to
exclude known static files in all applications might be changed to `/app/static/*.js` or `*/static/*.js`.
** It only impacts prefix patterns due to the additional context path in pattern.
** It does not impact deployment within the `ROOT` context like Spring-boot which do not have such context path prefix.
* The metrics `transaction.duration.sum.us`, `transaction.duration.count` and `transaciton.breakdown.count` are no longer recorded - {pull}2194[#2194]
* Automatic hostname discovery mechanism had changed, so the resulted `host.name` and `host.hostname` in events reported
by the agent may be different. This was done in order to improve the integration with host metrics in the APM UI.

[float]
===== Features
* Improved capturing of logged exceptions when using Log4j2 - {pull}2139[#2139]
* Update to async-profiler 1.8.7 and set configured `safemode` at load time though a new system property - {pull}2165[#2165]
* Added support to capture `context.message.routing-key` in rabbitmq, spring amqp instrumentations - {pull}1767[#1767]
* Breakdown metrics are now tracked per service (when using APM Server 8.0) - {pull}2208[#2208]
* Add support for Spring AMQP batch API - {pull}1716[#1716]
* Add the (current) transaction name to the error (when using APM Server 8.0) - {pull}2235[#2235]
* The JVM/JMX metrics are reported for each service name individually (when using APM Server 8.0) - {pull}2233[#2233]
* Added <<config-span-stack-trace-min-duration,`span_stack_trace_min_duration`>> option.
 This replaces the now deprecated `span_frames_min_duration` option.
 The difference is that the new option has more intuitive semantics for negative values (never collect stack trace) and zero (always collect stack trace). - {pull}2220[#2220]
* Add support to Jakarta EE for JAX-WS - {pull}2247[#2247]
* Add support to Jakarta EE for JAX-RS - {pull}2248[#2248]
* Add support for Jakarta EE EJB annotations `@Schedule`, `@Schedules` - {pull}2250[#2250]
* Add support to Jakarta EE for Servlets - {pull}1912[#1912]
* Added support to Quartz 1.x - {pull}2219[#2219]

[float]
===== Performance improvements
* Disable compression when sending data to a local APM Server
* Reducing startup contention related to instrumentation through `ensureInstrumented` - {pull}2150[#2150]

[float]
===== Bug fixes
* Fix k8s metadata discovery for containerd-cri envs - {pull}2126[#2126]
* Fixing/reducing startup delays related to `ensureInstrumented` - {pull}2150[#2150]
* Fix runtime attach when bytebuddy is in application classpath - {pull}2116[#2116]
* Fix failed integration between agent traces and host metrics coming from Beats/Elastic-Agent due to incorrect hostname
discovery - {pull}2205[#2205]
* Fix infinitely kept-alive transactions in Hikari connection pool - {pull}2210[#2210]
* Fix few Webflux exceptions and missing reactor module - {pull}2207[#2207]

[float]
===== Refactorings
* Loading the agent from an isolated class loader - {pull}2109[#2109]
* Refactorings in the `apm-agent-plugin-sdk` that may imply breaking changes for beta users of the external plugin mechanism
** `WeakMapSupplier.createMap()` is now `WeakConcurrent.buildMap()` and contains more builders - {pull}2136[#2136]
** `GlobalThreadLocal` has been removed in favor of `DetachedThreadLocal`. To make it global, use `GlobalVariables` - {pull}2136[#2136]
** `DynamicTransformer.Accessor.get().ensureInstrumented` is now `DynamicTransformer.ensureInstrumented` - {pull}2164[#2164]
** The `@AssignTo.*` annotations have been removed.
   Use the `@Advice.AssignReturned.*` annotations that come with the latest version of Byte Buddy.
   If your plugin uses the old annotations, it will be skipped.
   {pull}2171[#2171]
* Switching last instrumentations (`trace_methods`, sparkjava, JDK `HttpServer` and Struts 2) to
`TracerAwareInstrumentation` - {pull}2170[#2170]
* Replace concurrency plugin maps to `SpanConcurrentHashMap` ones - {pull}2173[#2173]
* Align User-Agent HTTP header with other APM agents - {pull}2177[#2177]

[[release-notes-1.26.0]]
==== 1.26.0 - 2021/09/14

===== Potentially breaking changes
* If you rely on Database span subtype and use Microsoft SQL Server, the span subtype has been changed from `sqlserver`
to `mssql` to align with other agents.

[float]
===== Breaking changes
* Stop collecting the field `http.request.socket.encrypted` in http requests - {pull}2136[#2136]

[float]
===== Features
* Improved naming for Spring controllers - {pull}1906[#1906]
* ECS log reformatting improvements - {pull}1910[#1910]
** Automatically sets `service.node.name` in all log events if set through agent configuration
** Add `log_ecs_reformatting_additional_fields` option to support arbitrary fields in logs
** Automatically serialize markers as tags where relevant (log4j2 and logback)
* gRPC spans (client and server) can detect errors or cancellation through custom listeners - {pull}2067[#2067]
* Add `-download-agent-version` to the agent <<setup-attach-cli-usage-options, attach CLI tool options>>, allowing the
user to configure an arbitrary agent version that will be downloaded from maven and attached - {pull}1959[#1959]
* Add extra check to detect improper agent setup - {pull}2076[#2076]
* In redis tests - embedded RedisServer is replaced by testcontainers - {pull}2221[#2221]

[float]
===== Performance improvements
* Reduce GC time overhead caused by WeakReferences - {pull}2086[#2086], {pull}2081[#2081]
* Reduced memory overhead by a smarter type pool caching strategy - {pull}2102[#2102]. +
  The type pool cache improves the startup times by speeding up type matching
  (determining whether a class that's about to be loaded should be instrumented).
  Generally, the more types that are cached, the faster the startup. +
  The old strategy did not impose a limit to the cache but cleared it after it hasn't been accessed in a while.
  However, load test have discovered that the cache may never be cleared and leave a permanent overhead of 23mb.
  The actual size of the cache highly depends on the application and loosely correlates with the number of loaded classes. +
  The new caching strategy targets to allocate 1% of the committed heap, at least 0.5mb and max 10mb.
  If a particular entry hasn't been accessed within 20s, it will be removed from the cache. +
  The results based on load testing are very positive:
** Equivalent startup times (within the margins of error of the previous strategy)
** Equivalent allocation rate (within the margins of error of the previous strategy)
** Reduced avg heap utilization from 10%/15mb (previous strategy) to within margins of error without the agent
** Reduced GC time due to the additional headroom that the application can utilize.
** Based on heap dump analysis, after warmup, the cache size is now around 59kb (down from 23mb with the previous strategy).

[float]
===== Bug fixes
* Fix failure to parse some forms of the `Implementation-Version` property from jar manifest files - {pull}1931[#1931]
* Ensure single value for context-propagation header - {pull}1937[#1937]
* Fix gRPC non-terminated (therefore non-reported) client spans - {pull}2067[#2067]
* Fix Webflux response status code - {pull}1948[#1948]
* Ensure path filtering is applied when Servlet path is not available - {pull}2099[#2099]
* Align span subtype for MS SqlServer - {pull}2112[#2112]
* Fix potential destination host name corruption in OkHttp client spans - {pull}2118[#2118]

[float]
===== Refactorings
* Migrate several plugins to indy dispatcher {pull}2087[#2087], {pull}2088[#2088], {pull}2090[#2090], {pull}2094[#2094], {pull}2095[#2095]

[[release-notes-1.25.0]]
==== 1.25.0 - 2021/07/22

[float]
===== Potentially breaking changes
* If you rely on instrumentations that are in the `experimental` group, you must now set `enable_experimental_instrumentations=true` otherwise
the experimental instrumentations will be disabled by default. Up to version `1.24.0` using an empty value for `disable_instrumentations` was
the recommended way to override the default `disable_instrumentations=experimental`.

[float]
===== Features
* Support for inheritance of public API annotations - {pull}1805[#1805]
* JDBC instrumentation sets `context.db.instance` - {pull}1820[#1820]
* Add support for Vert.x web client- {pull}1824[#1824]
* Avoid recycling of spans and transactions that are using through the public API, so to avoid
reference-counting-related errors - {pull}1859[#1859]
* Add <<config-enable-experimental-instrumentations>> configuration option to enable experimental features - {pull}1863[#1863]
** Previously, when adding an instrumentation group to `disable_instrumentations`, we had to make sure to not forget the
default `experimental` value, for example when disabling `jdbc` instrumentation we had to set `disable_instrumentations=experimental,jdbc` otherwise
setting `disable_instrumentations=jdbc` would disable jdbc and also enable experimental features, which would not be the desired effect.
** Previously, by default `disable_instrumentations` contained `experimental`
** Now by default `disable_instrumentations` is empty and `enable_experimental_instrumentations=false`
** Set `enable_experimental_instrumentations=true` to enable experimental instrumentations
* Eliminating concerns related to log4j2 vulnerability - https://nvd.nist.gov/vuln/detail/CVE-2020-9488#vulnCurrentDescriptionTitle.
We cannot upgrade to version above 2.12.1 because this is the last version of log4j that is compatible with Java 7.
Instead, we exclude the SMTP appender (which is the vulnerable one) from our artifacts. Note that older versions of
our agent are not vulnerable as well, as the SMTP appender was never used, this is only to further reduce our users' concerns.
* Adding public APIs for setting `destination.service.resource`, `destination.address` and `destination.port` fields
for exit spans - {pull}1788[#1788]
* Only use emulated runtime attachment as fallback, remove the `--without-emulated-attach` option - {pull}1865[#1865]
* Instrument `javax.servlet.Filter` the same way as `javax.servlet.FilterChain` - {pull}1858[#1858]
* Propagate trace context headers in HTTP calls occurring from within traced exit points, for example - when using
Elasticsearch's REST client - {pull}1883[#1883]
* Added support for naming sparkjava (not Apache Spark) transactions {pull}1894[#1894]
* Added the ability to manually create exit spans, which will result with the auto creation of service nodes in the
service map and downstream service in the dependencies table - {pull}1898[#1898]
* Basic support for `com.sun.net.httpserver.HttpServer` - {pull}1854[#1854]
* Update to async-profiler 1.8.6 {pull}1907[#1907]
* Added support for setting the framework using the public api (#1908) - {pull}1909[#1909]

[float]
===== Bug fixes
* Fix NPE with `null` binary header values + properly serialize them - {pull}1842[#1842]
* Fix `ListenerExecutionFailedException` when using Spring AMQP's ReplyTo container - {pull}1872[#1872]
* Enabling log ECS reformatting when using Logback configured with `LayoutWrappingEncoder` and a pattern layout - {pull}1879[#1879]
* Fix NPE with Webflux + context propagation headers - {pull}1871[#1871]
* Fix `ClassCastException` with `ConnnectionMetaData` and multiple classloaders - {pull}1864[#1864]
* Fix NPE in `co.elastic.apm.agent.servlet.helper.ServletTransactionCreationHelper.getClassloader` - {pull}1861[#1861]
* Fix for Jboss JMX unexpected notifications - {pull}1895[#1895]

[[release-notes-1.24.0]]
==== 1.24.0 - 2021/05/31

[float]
===== Features
* Basic support for Apache Struts 2 {pull}1763[#1763]
* Extending the <<config-log-ecs-reformatting>> config option to enable the overriding of logs with ECS-reformatted
events. With the new `OVERRIDE` option, non-file logs can be ECS-reformatted automatically as well - {pull}1793[#1793]
* Instrumentation for Vert.x Web {pull}1697[#1697]
* Changed log level of vm arguments to debug
* Giving precedence for the W3C `tracecontext` header over the `elastic-apm-traceparent` header - {pull}1821[#1821]
* Add instrumentation for Webflux - {pull}1305[#1305]
* Add instrumentation for Javalin {pull}1822[#1822]

[float]
===== Bug fixes
* Fix another error related to instrumentation plugins loading on Windows - {pull}1785[#1785]
* Load Spring AMQP plugin- {pull}1784[#1784]
* Avoid `IllegalStateException` when multiple `tracestate` headers are used - {pull}1808[#1808]
* Ensure CLI attach avoids `sudo` only when required and avoid blocking - {pull}1819[#1819]
* Avoid sending metric-sets without samples, so to adhere to the intake API - {pull}1826[#1826]
* Fixing our type-pool cache, so that it can't cause OOM (softly-referenced), and it gets cleared when not used for
a while - {pull}1828[#1828]

[float]
===== Refactors
* Remove single-package limitation for embedded plugins - {pull}1780[#1780]

[[release-notes-1.23.0]]
==== 1.23.0 - 2021/04/22

[float]
===== Breaking changes
* There are breaking changes in the <<setup-attach-cli,attacher cli>>.
  See the Features section for more information.

[float]
===== Features
* Overhaul of the <<setup-attach-cli,attacher cli>> application that allows to attach the agent to running JVMs - {pull}1667[#1667]
** The artifact of the standalone cli application is now called `apm-agent-attach-cli`. The attacher API is still called `apm-agent-attach`.
** There is also a slim version of the cli application that does not bundle the Java agent.
It requires the `--agent-jar` option to be set.
** Improved logging +
The application uses {ecs-logging-java-ref}/intro.html[Java ECS logging] to emit JSON logs.
The log level can be configured with the `--log-level` option.
By default, the program is logging to the console but using the `--log-file` option, it can also log to a file.
** Attach to JVMs running under a different user (unix only) +
The JVM requires the attacher to be running under the same user as the target VM (the attachee).
The `apm-agent-attach-standalone.jar` can now be run with a user that has permissions to switch to the user that runs the target VM.
On Windows, the attacher can still only attach to JVMs that are running with under the same user.
** New include/exclude discovery rules +
*** `--include-all`: Attach to all discovered JVMs. If no matchers are provided, it will not attach to any JVMs.
*** `--include-user`/`--exclude-user`: Attach to all JVMs of a given operating system user.
*** `--include-main`/`--exclude-main`: Attach to all JVMs that whose main class/jar name, or system properties match the provided regex.
*** `--include-vmargs`/`--exclude-vmargs`: Attach to all JVMs that whose main class/jar name, or system properties match the provided regex.
** Removal of options +
*** The deprecated `--arg` option has been removed.
*** The `-i`/`--include`, `-e`/`exclude` options have been removed in favor of the `--<include|exclude>-<main|vmargs>` options.
*** The `-p`/`--pid` options have been removed in favor of the `--include-pid` option.
** Changed behavior of  the `-l`/`--list` option +
The option now only lists JVMs that match the include/exclude discovery rules.
Thus, it can be used to do a dry-run of the matchers without actually performing an attachment.
It even works in combination with `--continuous` now.
By default, the VM arguments are not printed, but only when the `-a`/`--list-vmargs` option is set.
** Remove dependency on `jps` +
Even when matching on the main class name or on system properties,
** Checks the Java version before attaching to avoid attachment on unsupported JVMs.
* Cassandra instrumentation - {pull}1712[#1712]
* Log correlation supports JBoss Logging - {pull}1737[#1737]
* Update Byte-buddy to `1.11.0` - {pull}1769[#1769]
* Support for user.domain {pull}1756[#1756]
* JAX-RS supports javax.ws.rs.PATCH
* Enabling build and unit tests on Windows - {pull}1671[#1671]

[float]
===== Bug fixes
* Fixed log correlation for log4j2 - {pull}1720[#1720]
* Fix apm-log4j1-plugin and apm-log4j2-plugin dependency on slf4j - {pull}1723[#1723]
* Avoid systematic `MessageNotWriteableException` error logging, now only visible in `debug` - {pull}1715[#1715] and {pull}1730[#1730]
* Fix rounded number format for non-english locales - {pull}1728[#1728]
* Fix `NullPointerException` on legacy Apache client instrumentation when host is `null` - {pull}1746[#1746]
* Apply consistent proxy class exclusion heuristic - {pull}1738[#1738]
* Fix micrometer serialization error - {pull}1741[#1741]
* Optimize & avoid `ensureInstrumented` deadlock by skipping stack-frame computation for Java7+ bytecode - {pull}1758[#1758]
* Fix instrumentation plugins loading on Windows - {pull}1671[#1671]

[float]
===== Refactors
* Migrate some plugins to indy dispatcher {pull}1369[#1369] {pull}1410[#1410] {pull}1374[#1374]

[[release-notes-1.22.0]]
==== 1.22.0 - 2021/03/24

[float]
===== Breaking changes
* Dots in metric names of Micrometer metrics get replaced with underscores to avoid mapping conflicts.
De-dotting be disabled via <<config-dedot-custom-metrics, `dedot_custom_metrics`>>. - {pull}1700[#1700]

[float]
===== Features
* Introducing a new mechanism to ease the development of community instrumentation plugins. See <<config-plugins-dir>> for
more details. This configuration was already added in 1.18.0, but more extensive and continuous integration testing
allows us to expose it now. It is still marked as "experimental" though, meaning that future changes in the mechanism
may break early contributed plugins. However, we highly encourage our community to try it out and we will do our best
to assist with such efforts.
* Deprecating `ignore_user_agents` in favour of `transaction_ignore_user_agents`, maintaining the same functionality -
{pull}1644[#1644]
* Update existing Hibernate Search 6 instrumentation to the final relase
* The <<config-use-path-as-transaction-name, `use_path_as_transaction_name`>> option is now dynamic
* Flushing internal and micrometer metrics before the agent shuts down - {pull}1658[#1658]
* Support for OkHttp 4.4+ -  {pull}1672[#1672]
* Adding capability to automatically create ECS-JSON-formatted version of the original application log files, through
the <<config-log-ecs-reformatting>> config option. This allows effortless ingestion of logs to Elasticsearch without
any further configuration. Supports log4j1, log4j2 and Logback. {pull}1261[#1261]
* Add support to Spring AMQP - {pull}1657[#1657]
* Adds the ability to automatically configure usage of the OpenTracing bridge in systems using ServiceLoader - {pull}1708[#1708]
* Update to async-profiler 1.8.5 - includes a fix to a Java 7 crash and enhanced safe mode to better deal with
corrupted stack frames.
* Add a warning on startup when `-Xverify:none` or `-noverify` flags are set as this can lead to crashes that are very
difficult to debug - {pull}1593[#1593]. In an upcoming version, the agent will not start when these flags are set,
unless the system property `elastic.apm.disable_bootstrap_checks` is set to true.

[float]
===== Bug fixes
* fix sample rate rounded to zero when lower than precision - {pull}1655[#1655]
* fixed a couple of bugs with the external plugin mechanism (not documented until now) - {pull}1660[#1660]
* Fix runtime attach conflict with multiple users - {pull}1704[#1704]

[[release-notes-1.21.0]]
==== 1.21.0 - 2021/02/09

[float]
===== Breaking changes
* Following PR {pull}1650[#1650], there are two slight changes with the <<config-server-url>> and <<config-server-urls>>
configuration options:
    1.  So far, setting `server_urls` with an empty string would allow the agent to work normally, apart from any action
        that requires communication with the APM Server, including the attempt to fetch a central configuration.
        Starting in this agent version, setting `server_urls` to empty string doesn't have any special meaning, it is
        the default expected configuration, where `server_url` will be used instead. In order to achieve the same
        behaviour, use the new <<config-disable-send>> configuration.
    2.  Up to this version, `server_url` was used as an alias to `server_urls`, meaning that one could potentially set
        the `server_url` config with a comma-separated list of multiple APM Server addresses, and that would have been a
        valid configuration. Starting in this agent version, `server_url` is a separate configuration, and it only accepts
        Strings that represent a single valid URL. Specifically, empty strings and commas are invalid.

[float]
===== Features
* Add cloud provider metadata to reported events, see
https://github.com/elastic/apm/blob/master/specs/agents/metadata.md#cloud-provider-metadata[spec] for details.
By default, the agent will try to automatically detect the cloud provider on startup, but this can be
configured through the <<config-cloud-provider, `cloud_provider`>> config option - {pull}1599[#1599]
* Add span & transaction `outcome` field to improve error rate calculations - {pull}1613[#1613]

[float]
===== Bug fixes
* Fixing crashes observed in Java 7 at sporadic timing by applying a few seconds delay on bootstrap - {pull}1594[#1594]
* Fallback to using "TLS" `SSLContext` when "SSL" is not available - {pull}1633[#1633]
* Fixing agent startup failure with `NullPointerException` thrown by Byte-buddy's `MultipleParentClassLoader` - {pull}1647[#1647]
* Fix cached type resolution triggering `ClassCastException` - {pull}1649[#1649]

[[release-notes-1.20.0]]
==== 1.20.0 - 2021/01/07

[float]
===== Breaking changes
* The following public API types were `public` so far and became package-private: `NoopScope`, `ScopeImpl` and `AbstractSpanImpl`.
  If your code is using them, you will need to change that when upgrading to this version.
  Related PR: {pull}1532[#1532]

[float]
===== Features
* Add support for RabbitMQ clients - {pull}1328[#1328]

[float]
===== Bug fixes
* Fix small memory allocation regression introduced with tracestate header {pull}1508[#1508]
* Fix `NullPointerException` from `WeakConcurrentMap.put` through the Elasticsearch client instrumentation - {pull}1531[#1531]
* Sending `transaction_id` and `parent_id` only for events that contain a valid `trace_id` as well - {pull}1537[#1537]
* Fix `ClassNotFoundError` with old versions of Spring resttemplate {pull}1524[#1524]
* Fix Micrometer-driven metrics validation errors by the APM Server when sending with illegal values - {pull}1559[#1559]
* Serialize all stack trace frames when setting `stack_trace_limit=-1` instead of none - {pull}1571[#1571]
* Fix `UnsupportedOperationException` when calling `ServletContext.getClassLoader()` - {pull}1576[#1576]
* Fix improper request body capturing - {pull}1579[#1579]
* Avoid `NullPointerException` due to null return values instrumentation advices - {pull}1601[#1601]
* Update async-profiler to 1.8.3 {pull}1602[1602]
* Use null-safe data structures to avoid `NullPointerException` {pull}1597[1597]
* Fix memory leak in sampling profiler mechanism - {pull}1592[#1592]

[float]
===== Refactors
* Migrate some plugins to indy dispatcher {pull}1405[#1405] {pull}1394[#1394]

[[release-notes-1.19.0]]
==== 1.19.0 - 2020/11/10

[float]
===== Features
* The agent version now includes a git hash if it's a snapshot version.
  This makes it easier to differ distinct snapshot builds of the same version.
  Example: `1.18.1-SNAPSHOT.4655910`
* Add support for sampling weight with propagation in `tracestate` W3C header {pull}1384[#1384]
* Adding two more valid options to the `log_level` config: `WARNING` (equivalent to `WARN`) and `CRITICAL`
  (will be treated as `ERROR`) - {pull}1431[1431]
* Add the ability to disable Servlet-related spans for `INCLUDE`, `FORWARD` and `ERROR` dispatches (without affecting
  basic Servlet capturing) by adding `servlet-api-dispatch` to <<config-disable-instrumentations>> - {pull}1448[1448]
* Add Sampling Profiler support for AArch64 architectures - {pull}1443[1443]
* Support proper transaction naming when using Spring's `ServletWrappingController` - {pull}1461[#1461]
* Update async-profiler to 1.8.2 {pull}1471[1471]
* Update existing Hibernate Search 6 instrumentation to work with the latest CR1 release
* Deprecating the `addLabel` public API in favor of `setLabel` (still supporting `addLabel`) - {pull}1449[#1449]

[float]
===== Bug fixes
* Fix `HttpUrlConnection` instrumentation issue (affecting distributed tracing as well) when using HTTPS without using
  `java.net.HttpURLConnection#disconnect` - {pull}1447[1447]
* Fixes class loading issue that can occur when deploying multiple applications to the same application server - {pull}1458[#1458]
* Fix ability to disable agent on startup wasn't working for runtime attach {pull}1444[1444]
* Avoid `UnsupportedOperationException` on some spring application startup {pull}1464[1464]
* Fix ignored runtime attach `config_file` {pull}1469[1469]
* Fix `IllegalAccessError: Module 'java.base' no access to: package 'java.lang'...` in J9 VMs of Java version >= 9 -
  {pull}1468[#1468]
* Fix JVM version parsing on HP-UX {pull}1477[#1477]
* Fix Spring-JMS transactions lifecycle management when using multiple concurrent consumers - {pull}1496[#1496]

[float]
===== Refactors
* Migrate some plugins to indy dispatcher {pull}1404[1404] {pull}1411[1411]
* Replace System Rules with System Lambda {pull}1434[#1434]

[[release-notes-1.18.1]]
==== 1.18.1 - 2020/10/06

[float]
===== Refactors
* Migrate some plugins to indy dispatcher {pull}1362[1362] {pull}1366[1366] {pull}1363[1363] {pull}1383[1383] {pull}1368[1368] {pull}1364[1364] {pull}1365[1365] {pull}1367[1367] {pull}1371[1371]

[float]
===== Bug fixes
* Fix instrumentation error for HttpClient - {pull}1402[#1402]
* Eliminate `unsupported class version error` messages related to loading the Java 11 HttpClient plugin in pre-Java-11 JVMs {pull}1397[1397]
* Fix rejected metric events by APM Server with response code 400 due to data validation error - sanitizing Micrometer
metricset tag keys - {pull}1413[1413]
* Fix invalid micrometer metrics with non-numeric values {pull}1419[1419]
* Fix `NoClassDefFoundError` with JDBC instrumentation plugin {pull}1409[1409]
* Apply `disable_metrics` config to Micrometer metrics - {pull}1421[1421]
* Remove cgroup `inactive_file.bytes` metric according to spec {pull}1422[1422]

[[release-notes-1.18.0]]
==== 1.18.0 - 2020/09/08

[float]
===== Features
* Deprecating `ignore_urls` config in favour of <<config-transaction-ignore-urls, `transaction_ignore_urls`>> to align
  with other agents, while still allowing the old config name for backward compatibility - {pull}1315[#1315]
* Enabling instrumentation of classes compiled with Java 1.4. This is reverting the restriction of instrumenting only
  bytecode of Java 1.5 or higher ({pull}320[#320]), which was added due to potential `VerifyError`. Such errors should be
  avoided now by the usage of `TypeConstantAdjustment` - {pull}1317[#1317]
* Enabling agent to work without attempting any communication with APM server, by allowing setting `server_urls` with
  an empty string - {pull}1295[#1295]
* Add <<metrics-micrometer, micrometer support>> - {pull}1303[#1303]
* Add `profiling_inferred_spans_lib_directory` option to override the default temp directory used for exporting the async-profiler library.
  This is useful for server-hardened environments where `/tmp` is often configured with `noexec`, leading to `java.lang.UnsatisfiedLinkError` errors - {pull}1350[#1350]
* Create spans for Servlet dispatches to FORWARD, INCLUDE and ERROR - {pull}1212[#1212]
* Support JDK 11 HTTPClient - {pull}1307[#1307]
* Lazily create profiler temporary files {pull}1360[#1360]
* Convert the followings to Indy Plugins (see details in <<release-notes-1.18.0.rc1, 1.18.0-rc1 relase notes>>): gRPC,
  AsyncHttpClient, Apache HttpClient
* The agent now collects cgroup memory metrics (see details in <<metrics-cgroup,Metrics page>>)
* Update async-profiler to 1.8.1 {pull}1382[#1382]
* Runtime attach install option is promoted to 'beta' status (was experimental).

[float]
===== Bug fixes
* Fixes a `NoClassDefFoundError` in the JMS instrumentation of `MessageListener` - {pull}1287[#1287]
* Fix `/ by zero` error message when setting `server_urls` with an empty string - {pull}1295[#1295]
* Fix `ClassNotFoundException` or `ClassCastException` in some cases where special log4j configurations are used - {pull}1322[#1322]
* Fix `NumberFormatException` when using early access Java version - {pull}1325[#1325]
* Fix `service_name` config being ignored when set to the same auto-discovered default value - {pull}1324[#1324]
* Fix service name error when updating a web app on a Servlet container - {pull}1326[#1326]
* Fix remote attach 'jps' executable not found when 'java' binary is symlinked ot a JRE - {pull}1352[#1352]

[[release-notes-1.18.0.rc1]]
==== 1.18.0.RC1 - 2020/07/22

This release candidate adds some highly anticipated features:
It’s now possible to attach the agent at runtime in more cases than before.
Most notably, it enables runtime attachment on JBoss, WildFly, Glassfish/Payara,
and other OSGi runtimes such as Atlassian Jira and Confluence.

To make this and other significant features, such as https://github.com/elastic/apm-agent-java/issues/937[external plugins], possible,
we have implemented major changes to the architecture of the agent.
The agent now relies on the `invokedynamic` bytecode instruction to make plugin development easier, safer, and more efficient.
As early versions of Java 7 and Java 8 have unreliable support for invokedynamic,
we now require a minimum update level of 60 for Java 7 (7u60+) in addition to the existing minimum update level of 40 for Java 8 (8u40+).

We’re looking for users who would like to try this out to give feedback.
If we see that the `invokedynamic`-based approach (https://github.com/elastic/apm-agent-java/pull/1230[indy plugins]) works well, we can continue and migrate the rest of the plugins.
After the migration has completed, we can move forward with external plugins and remove the experimental label from runtime attachment.

If all works like in our testing, you would not see `NoClassDefFoundError` s anymore when, for example, trying to attach the agent at runtime to an OSGi container or a JBoss server.
Also, non-standard OSGi containers, such as Atlassian Jira and other technologies with restrictive class loading policies, such as MuleSoft ESB, will benefit from this change.

In the worst case, there might be JVM crashes due to `invokedynamic`-related JVM bugs.
However, we already disable the agent when attached to JVM versions that are known to be problematic.
Another potentially problematic area is that we now dynamically raise the bytecode version of instrumented classes to be at least bytecode version 51 (Java 7).
This is needed in order to be able to use the `invokedynamic` instruction.
This requires re-computation of stack map frames which makes instrumentation a bit slower.
We don't anticipate notable slowdowns unless you extensively (over-)use <<config-trace-methods, `trace_methods`>>.

[float]
===== Breaking changes
* Early Java 7 versions, prior to update 60, are not supported anymore.
  When trying to attach to a non-supported version, the agent will disable itself and not apply any instrumentations.

[float]
===== Features
* Experimental support for runtime attachment now also for OSGi containers, JBoss, and WildFly
* New mitigation of OSGi bootdelegation errors (`NoClassDefFoundError`).
  You can remove any `org.osgi.framework.bootdelegation` related configuration.
  This release also removes the configuration option `boot_delegation_packages`.
* Overhaul of the `ExecutorService` instrumentation that avoids `ClassCastException` issues - {pull}1206[#1206]
* Support for `ForkJoinPool` and `ScheduledExecutorService` (see <<supported-async-frameworks>>)
* Support for `ExecutorService#invokeAny` and `ExecutorService#invokeAll`
* Added support for `java.util.TimerTask` - {pull}1235[#1235]
* Add capturing of request body in Elasticsearch queries: `_msearch`, `_count`, `_msearch/template`, `_search/template`, `_rollup_search` - {pull}1222[#1222]
* Add <<config-enabled,`enabled`>> flag
* Add experimental support for Scala Futures
* The agent now collects heap memory pools metrics - {pull}1228[#1228]

[float]
===== Bug fixes
* Fixes error capturing for log4j2 loggers. Version 1.17.0 introduced a regression.
* Fixes `NullPointerException` related to JAX-RS and Quartz instrumentation - {pull}1249[#1249]
* Expanding k8s pod ID discovery to some formerly non-supported environments
* When `recording` is set to `false`, the agent will not send captured errors anymore.
* Fixes NPE in Dubbo instrumentation that occurs when the application is acting both as a provider and as a consumer - {pull}1260[#1260]
* Adding a delay by default what attaching the agent to Tomcat using the premain route to work around the JUL
  deadlock issue - {pull}1262[#1262]
* Fixes missing `jboss.as:*` MBeans on JBoss - {pull}1257[#1257]


[[release-notes-1.17.0]]
==== 1.17.0 - 2020/06/17

[float]
===== Features
* Log files are now rotated after they reach <<config-log-file-size>>.
There will always be one history file `${log_file}.1`.
* Add <<config-log-format-sout>> and <<config-log-format-file>> with the options `PLAIN_TEXT` and `JSON`.
The latter uses https://github.com/elastic/ecs-logging-java[ecs-logging-java] to format the logs.
* Exposing <<config-classes-excluded-from-instrumentation>> config - {pull}1187[#1187]
* Add support for naming transactions based on Grails controllers. Supports Grails 3+ - {pull}1171[#1171]
* Add support for the Apache/Alibaba Dubbo RPC framework
* Async Profiler version upgraded to 1.7.1, with a new debugging flag for the stack frame recovery mechanism - {pull}1173[#1173]

[float]
===== Bug fixes
* Fixes `IndexOutOfBoundsException` that can occur when profiler-inferred spans are enabled.
  This also makes the profiler more resilient by just removing the call tree related to the exception (which might be in an invalid state)
  as opposed to stopping the profiler when an exception occurs.
* Fix `NumberFormatException` when parsing Ingres/Actian JDBC connection strings - {pull}1198[#1198]
* Prevent agent from overriding JVM configured truststore when not using HTTPS for communication with APM server - {pull}1203[#1203]
* Fix `java.lang.IllegalStateException` with `jps` JVM when using continuous runtime attach - {pull}1205[1205]
* Fix agent trying to load log4j2 plugins from application - {pull}1214[1214]
* Fix memory leak in gRPC instrumentation plugin - {pull}1196[1196]
* Fix HTTPS connection failures when agent is configured to use HTTPS to communicate with APM server {pull}1209[1209]

[[release-notes-1.16.0]]
==== 1.16.0 - 2020/05/13

[float]
===== Features

* The log correlation feature now adds `error.id` to the MDC. See <<supported-logging-frameworks>> for details. - {pull}1050[#1050]
* Deprecating the `incubating` tag in favour of the `experimental` tag. This is not a breaking change, so former
<<config-disable-instrumentations,`disable_instrumentation`>> configuration containing the `incubating` tag will still be respected - {pull}1123[#1123]
* Add a `--without-emulated-attach` option for runtime attachment to allow disabling this feature as a workaround.
* Add workaround for JDK bug JDK-8236039 with TLS 1.3 {pull}1149[#1149]
* Add log level `OFF` to silence agent logging
* Adds <<config-span-min-duration,`span_min_duration`>> option to exclude fast executing spans.
  When set together with one of the more specific thresholds - `trace_methods_duration_threshold` or `profiling_inferred_spans_min_duration`,
  the higher threshold will determine which spans will be discarded.
* Automatically instrument quartz jobs from the quartz-jobs artifact {pull}1170[#1170]
* Perform re-parenting of regular spans to be a child of profiler-inferred spans. Requires APM Server and Kibana 7.8.0. {pull}1117[#1117]
* Upgrade Async Profiler version to 1.7.0

[float]
===== Bug fixes

* When Servlet-related Exceptions are handled through exception handlers that return a 200 status code, agent shouldn't override with 500 - {pull}1103[#1103]
* Exclude Quartz 1 from instrumentation to avoid
  `IncompatibleClassChangeError: Found class org.quartz.JobExecutionContext, but interface was expected` - {pull}1108[#1108]
* Fix breakdown metrics span sub-types {pull}1113[#1113]
* Fix flaky gRPC server instrumentation {pull}1122[#1122]
* Fix side effect of calling `Statement.getUpdateCount` more than once {pull}1139[#1139]
* Stop capturing JDBC affected rows count using `Statement.getUpdateCount` to prevent unreliable side-effects {pull}1147[#1147]
* Fix OpenTracing error tag handling (set transaction error result when tag value is `true`) {pull}1159[#1159]
* Due to a bug in the build we didn't include the gRPC plugin in the build so far
* `java.lang.ClassNotFoundException: Unable to load class 'jdk.internal...'` is thrown when tracing specific versions of Atlassian systems {pull}1168[#1168]
* Make sure spans are kept active during `AsyncHandler` methods in the `AsyncHttpClient`
* CPU and memory metrics are sometimes not reported properly when using IBM J9 {pull}1148[#1148]
* `NullPointerException` thrown by the agent on WebLogic {pull}1142[#1142]

[[release-notes-1.15.0]]
==== 1.15.0 - 2020/03/27

[float]
===== Breaking changes

* Ordering of configuration sources has slightly changed, please review <<configuration>>:
** `elasticapm.properties` file now has higher priority over java system properties and environment variables, +
This change allows to change dynamic options values at runtime by editing file, previously values set in java properties
or environment variables could not be overridden, even if they were dynamic.
* Renamed some configuration options related to the experimental profiler-inferred spans feature ({pull}1084[#1084]):
** `profiling_spans_enabled` -> `profiling_inferred_spans_enabled`
** `profiling_sampling_interval` -> `profiling_inferred_spans_sampling_interval`
** `profiling_spans_min_duration` -> `profiling_inferred_spans_min_duration`
** `profiling_included_classes` -> `profiling_inferred_spans_included_classes`
** `profiling_excluded_classes` -> `profiling_inferred_spans_excluded_classes`
** Removed `profiling_interval` and `profiling_duration` (both are fixed to 5s now)

[float]
===== Features

* Gracefully abort agent init when running on a known Java 8 buggy JVM {pull}1075[#1075].
* Add support for <<supported-databases, Redis Redisson client>>
* Makes <<config-instrument>>, <<config-trace-methods>>, and <<config-disable-instrumentations>> dynamic.
Note that changing these values at runtime can slow down the application temporarily.
* Do not instrument Servlet API before 3.0 {pull}1077[#1077]
* Add support for API keys for apm backend authentication {pull}1083[#1083]
* Add support for <<supported-rpc-frameworks, gRPC>> client & server instrumentation {pull}1019[#1019]
* Deprecating `active` configuration option in favor of `recording`.
  Setting `active` still works as it's now an alias for `recording`.

[float]
===== Bug fixes

* When JAX-RS-annotated method delegates to another JAX-RS-annotated method, transaction name should include method A - {pull}1062[#1062]
* Fixed bug that prevented an APM Error from being created when calling `org.slf4j.Logger#error` - {pull}1049[#1049]
* Wrong address in JDBC spans for Oracle, MySQL and MariaDB when multiple hosts are configured - {pull}1082[#1082]
* Document and re-order configuration priorities {pull}1087[#1087]
* Improve heuristic for `service_name` when not set through config {pull}1097[#1097]


[[release-notes-1.14.0]]
==== 1.14.0 - 2020/03/04

[float]
===== Features

* Support for the official https://www.w3.org/TR/trace-context[W3C] `traceparent` and `tracestate` headers. +
  The agent now accepts both the `elastic-apm-traceparent` and the official `traceparent` header.
By default, it sends both headers on outgoing requests, unless <<config-use-elastic-traceparent-header, `use_elastic_traceparent_header`>> is set to false.
* Creating spans for slow methods with the help of the sampling profiler https://github.com/jvm-profiling-tools/async-profiler[async-profiler].
This is a low-overhead way of seeing which methods make your transactions slow and a replacement for the `trace_methods` configuration option.
See <<supported-java-methods>> for more details
* Adding a Circuit Breaker to pause the agent when stress is detected on the system and resume when the stress is relieved.
See <<circuit-breaker>> and {pull}1040[#1040] for more info.
* `Span#captureException` and `Transaction#captureException` in public API return reported error id - {pull}1015[#1015]

[float]
===== Bug fixes

* java.lang.IllegalStateException: Cannot resolve type description for <com.another.commercial.apm.agent.Class> - {pull}1037[#1037]
* properly handle `java.sql.SQLException` for unsupported JDBC features {pull}[#1035] https://github.com/elastic/apm-agent-java/issues/1025[#1025]

[[release-notes-1.13.0]]
==== 1.13.0 - 2020/02/11

[float]
===== Features

* Add support for <<supported-databases, Redis Lettuce client>>
* Add `context.message.age.ms` field for JMS message receiving spans and transactions - {pull}970[#970]
* Instrument log4j2 Logger#error(String, Throwable) ({pull}919[#919]) Automatically captures exceptions when calling `logger.error("message", exception)`
* Add instrumentation for external process execution through `java.lang.Process` and Apache `commons-exec` - {pull}903[#903]
* Add `destination` fields to exit span contexts - {pull}976[#976]
* Removed `context.message.topic.name` field - {pull}993[#993]
* Add support for Kafka clients - {pull}981[#981]
* Add support for binary `traceparent` header format (see the https://github.com/elastic/apm/blob/master/docs/agent-development.md#Binary-Fields[spec]
for more details) - {pull}1009[#1009]
* Add support for log correlation for log4j and log4j2, even when not used in combination with slf4j.
  See <<supported-logging-frameworks>> for details.

[float]
===== Bug Fixes

* Fix parsing value of `trace_methods` configuration property {pull}930[#930]
* Workaround for `java.util.logging` deadlock {pull}965[#965]
* JMS should propagate traceparent header when transactions are not sampled {pull}999[#999]
* Spans are not closed if JDBC implementation does not support `getUpdateCount` {pull}1008[#1008]

[[release-notes-1.12.0]]
==== 1.12.0 - 2019/11/21

[float]
===== Features
* JMS Enhancements {pull}911[#911]:
** Add special handling for temporary queues/topics
** Capture message bodies of text Messages
*** Rely on the existing `ELASTIC_APM_CAPTURE_BODY` agent config option (off by default).
*** Send as `context.message.body`
*** Limit size to 10000 characters. If longer than this size, trim to 9999 and append with ellipsis
** Introduce the `ignore_message_queues` configuration to disable instrumentation (message tagging) for specific 
      queues/topics as suggested in {pull}710[#710]
** Capture predefined message headers and all properties
*** Rely on the existing `ELASTIC_APM_CAPTURE_HEADERS` agent config option.
*** Send as `context.message.headers`
*** Sanitize sensitive headers/properties based on the `sanitize_field_names` config option
* Added support for the MongoDB sync driver. See https://www.elastic.co/guide/en/apm/agent/java/master/supported-technologies-details.html#supported-databases[supported data stores].

[float]
===== Bug Fixes
* JDBC regression- `PreparedStatement#executeUpdate()` and `PreparedStatement#executeLargeUpdate()` are not traced {pull}918[#918]
* When systemd cgroup driver is used, the discovered Kubernetes pod UID contains "_" instead of "-" {pull}920[#920]
* DB2 jcc4 driver is not traced properly {pull}926[#926]

[[release-notes-1.11.0]]
==== 1.11.0 - 2019/10/31

[float]
===== Features
* Add the ability to configure a unique name for a JVM within a service through the
https://www.elastic.co/guide/en/apm/agent/java/master/config-core.html#config-service-node-name[`service_node_name`]
config option]
* Add ability to ignore some exceptions to be reported as errors https://www.elastic.co/guide/en/apm/agent/java/master/config-core.html#config-ignore-exceptions[ignore_exceptions]
* Applying new logic for JMS `javax.jms.MessageConsumer#receive` so that, instead of the transaction created for the 
   polling method itself (ie from `receive` start to end), the agent will create a transaction attempting to capture 
   the code executed during actual message handling.
   This logic is suitable for environments where polling APIs are invoked within dedicated polling threads.
   This polling transaction creation strategy can be reversed through a configuration option (`message_polling_transaction_strategy`) 
   that is not exposed in the properties file by default.  
* Send IP obtained through `javax.servlet.ServletRequest#getRemoteAddr()` in `context.request.socket.remote_address` 
   instead of parsing from headers {pull}889[#889]
* Added `ElasticApmAttacher.attach(String propertiesLocation)` to specify a custom properties location
* Logs message when `transaction_max_spans` has been exceeded {pull}849[#849]
* Report the number of affected rows by a SQL statement (UPDATE,DELETE,INSERT) in 'affected_rows' span attribute {pull}707[#707]
* Add https://www.elastic.co/guide/en/apm/agent/java/master/public-api.html#api-traced[`@Traced`] annotation which either creates a span or a transaction, depending on the context
* Report JMS destination as a span/transaction context field {pull}906[#906]
* Added https://www.elastic.co/guide/en/apm/agent/java/master/config-jmx.html#config-capture-jmx-metrics[`capture_jmx_metrics`] configuration option

[float]
===== Bug Fixes
* JMS creates polling transactions even when the API invocations return without a message
* Support registering MBeans which are added after agent startup

[[release-notes-1.10.0]]
==== 1.10.0 - 2019/09/30

[float]
===== Features
* Add ability to manually specify reported https://www.elastic.co/guide/en/apm/agent/java/master/config-core.html#config-hostname[hostname]
* Add support for https://www.elastic.co/guide/en/apm/agent/java/master/supported-technologies-details.html#supported-databases[Redis Jedis client]
* Add support for identifying target JVM to attach apm agent to using JVM property. See also the documentation of the <<setup-attach-cli-usage-options, `--include` and `--exclude` flags>>
* Added https://www.elastic.co/guide/en/apm/agent/java/master/config-jmx.html#config-capture-jmx-metrics[`capture_jmx_metrics`] configuration option
* Improve servlet error capture {pull}812[#812]
  Among others, now also takes Spring MVC `@ExceptionHandler`s into account 
* Instrument Logger#error(String, Throwable) {pull}821[#821]
  Automatically captures exceptions when calling `logger.error("message", exception)`
* Easier log correlation with https://github.com/elastic/java-ecs-logging. See https://www.elastic.co/guide/en/apm/agent/java/master/log-correlation.html[docs].
* Avoid creating a temp agent file for each attachment {pull}859[#859]
* Instrument `View#render` instead of `DispatcherServlet#render` {pull}829[#829]
  This makes the transaction breakdown graph more useful. Instead of `dispatcher-servlet`, the graph now shows a type which is based on the view name, for example, `FreeMarker` or `Thymeleaf`.

[float]
===== Bug Fixes
* Error in log when setting https://www.elastic.co/guide/en/apm/agent/java/current/config-reporter.html#config-server-urls[server_urls] 
 to an empty string - `co.elastic.apm.agent.configuration.ApmServerConfigurationSource - Expected previousException not to be null`
* Avoid terminating the TCP connection to APM Server when polling for configuration updates {pull}823[#823]
 
[[release-notes-1.9.0]]
==== 1.9.0 - 2019/08/22

[float]
===== Features
* Upgrading supported OpenTracing version from 0.31 to 0.33
* Added annotation and meta-annotation matching support for `trace_methods`, for example:
** `public @java.inject.* org.example.*` (for annotation)
** `public @@javax.enterprise.context.NormalScope org.example.*` (for meta-annotation)
* The runtime attachment now also works when the `tools.jar` or the `jdk.attach` module is not available.
This means you don't need a full JDK installation - the JRE is sufficient.
This makes the runtime attachment work in more environments such as minimal Docker containers.
Note that the runtime attachment currently does not work for OSGi containers like those used in many application servers such as JBoss and WildFly.
See the https://www.elastic.co/guide/en/apm/agent/java/master/setup-attach-cli.html[documentation] for more information.
* Support for Hibernate Search

[float]
===== Bug Fixes
* A warning in logs saying APM server is not available when using 1.8 with APM server 6.x.
Due to that, agent 1.8.0 will silently ignore non-string labels, even if used with APM server of versions 6.7.x or 6.8.x that support such.
If APM server version is <6.7 or 7.0+, this should have no effect. Otherwise, upgrade the Java agent to 1.9.0+.
* `ApacheHttpAsyncClientInstrumentation` matching increases startup time considerably
* Log correlation feature is active when `active==false`
* Tomcat's memory leak prevention mechanism is causing a... memory leak. JDBC statement map is leaking in Tomcat if the application that first used it is undeployed/redeployed.
See https://discuss.elastic.co/t/elastic-apm-agent-jdbchelper-seems-to-use-a-lot-of-memory/195295[this related discussion].

[float]
==== Breaking Changes
* The `apm-agent-attach.jar` is not executable anymore.
Use `apm-agent-attach-standalone.jar` instead. 

[[release-notes-1.8.0]]
==== 1.8.0 - 2019/07/30

[float]
===== Features
* Added support for tracking https://www.elastic.co/guide/en/kibana/7.3/transactions.html[time spent by span type].
   Can be disabled by setting https://www.elastic.co/guide/en/apm/agent/java/current/config-core.html#config-breakdown-metrics[`breakdown_metrics`] to `false`. 
* Added support for https://www.elastic.co/guide/en/kibana/7.3/agent-configuration.html[central configuration].
   Can be disabled by setting https://www.elastic.co/guide/en/apm/agent/java/current/config-core.html#config-central-config[`central_config`] to `false`.
* Added support for Spring's JMS flavor - instrumenting `org.springframework.jms.listener.SessionAwareMessageListener`
* Added support to legacy ApacheHttpClient APIs (which adds support to Axis2 configured to use ApacheHttpClient)
* Added support for setting https://www.elastic.co/guide/en/apm/agent/java/1.x/config-reporter.html#config-server-urls[`server_urls`] dynamically via properties file {pull}723[#723]
* Added https://www.elastic.co/guide/en/apm/agent/java/current/config-core.html#config-config-file[`config_file`] option 
* Added option to use `@javax.ws.rs.Path` value as transaction name https://www.elastic.co/guide/en/apm/agent/java/current/config-jax-rs.html#config-use-jaxrs-path-as-transaction-name[`use_jaxrs_path_as_transaction_name`]
* Instrument quartz jobs https://www.elastic.co/guide/en/apm/agent/java/current/supported-technologies-details.html#supported-scheduling-frameworks[docs]
* SQL parsing improvements {pull}696[#696]
* Introduce priorities for transaction name {pull}748[#748].
   Now uses the path as transaction name if https://www.elastic.co/guide/en/apm/agent/java/current/config-http.html#config-use-path-as-transaction-name[`use_path_as_transaction_name`] is set to `true`
   rather than `ServletClass#doGet`.
   But if a name can be determined from a high level framework,
   like Spring MVC, that takes precedence.
   User-supplied names from the API always take precedence over any others.
* Use JSP path name as transaction name as opposed to the generated servlet class name {pull}751[#751]

[float]
===== Bug Fixes
* Some JMS Consumers and Producers are filtered due to class name filtering in instrumentation matching
* Jetty: When no display name is set and context path is "/" transaction service names will now correctly fall back to configured values
* JDBC's `executeBatch` is not traced
* Drops non-String labels when connected to APM Server < 6.7 to avoid validation errors {pull}687[#687]
* Parsing container ID in cloud foundry garden {pull}695[#695]
* Automatic instrumentation should not override manual results {pull}752[#752]

[float]
===== Breaking changes
* The log correlation feature does not add `span.id` to the MDC anymore but only `trace.id` and `transaction.id` {pull}742[#742].

[[release-notes-1.7.0]]
==== 1.7.0 - 2019/06/13

[float]
===== Features
* Added the `trace_methods_duration_threshold` config option. When using the `trace_methods` config option with wild cards,
this enables considerable reduction of overhead by limiting the number of spans captured and reported
(see more details in config documentation).
NOTE: Using wildcards is still not the recommended approach for the `trace_methods` feature.
* Add `Transaction#addCustomContext(String key, String|Number|boolean value)` to public API
* Added support for AsyncHttpClient 2.x
* Added https://www.elastic.co/guide/en/apm/agent/java/current/config-core.html#config-global-labels[`global_labels`] configuration option.
This requires APM Server 7.2+.
* Added basic support for JMS- distributed tracing for basic scenarios of `send`, `receive`, `receiveNoWait` and `onMessage`.
Both Queues and Topics are supported.
Async `send` APIs are not supported in this version. 
NOTE: This feature is currently marked as "experimental" and is disabled by default. In order to enable,
it is required to set the
https://www.elastic.co/guide/en/apm/agent/java/1.x/config-core.html#config-disable-instrumentations[`disable_instrumentations`] 
configuration property to an empty string.
* Improved OSGi support: added a configuration option for `bootdelegation` packages {pull}641[#641]
* Better span names for SQL spans. For example, `SELECT FROM user` instead of just `SELECT` {pull}633[#633]

[float]
===== Bug Fixes
* ClassCastException related to async instrumentation of Pilotfish Executor causing thread hang (applied workaround)
* NullPointerException when computing Servlet transaction name with null HTTP method name
* FileNotFoundException when trying to find implementation version of jar with encoded URL
* NullPointerException when closing Apache AsyncHttpClient request producer
* Fixes loading of `elasticapm.properties` for Spring Boot applications
* Fix startup error on WebLogic 12.2.1.2.0 {pull}649[#649]
* Disable metrics reporting and APM Server health check when active=false {pull}653[#653]

[[release-notes-1.6.1]]
==== 1.6.1 - 2019/04/26

[float]
===== Bug Fixes
* Fixes transaction name for non-sampled transactions https://github.com/elastic/apm-agent-java/issues/581[#581]
* Makes log_file option work again https://github.com/elastic/apm-agent-java/issues/594[#594]
* Async context propagation fixes
** Fixing some async mechanisms lifecycle issues https://github.com/elastic/apm-agent-java/issues/605[#605]
** Fixes exceptions when using WildFly managed executor services https://github.com/elastic/apm-agent-java/issues/589[#589]
** Exclude glassfish Executor which does not permit wrapped runnables https://github.com/elastic/apm-agent-java/issues/596[#596]
** Exclude DumbExecutor https://github.com/elastic/apm-agent-java/issues/598[#598]
* Fixes Manifest version reading error to support `jar:file` protocol https://github.com/elastic/apm-agent-java/issues/601[#601]
* Fixes transaction name for non-sampled transactions https://github.com/elastic/apm-agent-java/issues/597[#597]
* Fixes potential classloader deadlock by preloading `FileSystems.getDefault()` https://github.com/elastic/apm-agent-java/issues/603[#603]

[[release-notes-1.6.0]]
==== 1.6.0 - 2019/04/16

[float]
===== Related Announcements
* Java APM Agent became part of the Cloud Foundry Java Buildpack as of https://github.com/cloudfoundry/java-buildpack/releases/tag/v4.19[Release v4.19]
 
[float]
===== Features
* Support Apache HttpAsyncClient - span creation and cross-service trace context propagation
* Added the `jvm.thread.count` metric, indicating the number of live threads in the JVM (daemon and non-daemon) 
* Added support for WebLogic
* Added support for Spring `@Scheduled` and EJB `@Schedule` annotations - https://github.com/elastic/apm-agent-java/pull/569[#569]

[float]
===== Bug Fixes
* Avoid that the agent blocks server shutdown in case the APM Server is not available - https://github.com/elastic/apm-agent-java/pull/554[#554]
* Public API annotations improper retention prevents it from being used with Groovy - https://github.com/elastic/apm-agent-java/pull/567[#567]
* Eliminate side effects of class loading related to Instrumentation matching mechanism

[[release-notes-1.5.0]]
==== 1.5.0 - 2019/03/26

[float]
===== Potentially breaking changes
* If you didn't explicitly set the https://www.elastic.co/guide/en/apm/agent/java/master/config-core.html#config-service-name[`service_name`]
previously and you are dealing with a servlet-based application (including Spring Boot),
your `service_name` will change.
See the documentation for https://www.elastic.co/guide/en/apm/agent/java/master/config-core.html#config-service-name[`service_name`]
and the corresponding section in _Features_ for more information.
Note: this requires APM Server 7.0+. If using previous versions, nothing will change.

[float]
===== Features
* Added property `"allow_path_on_hierarchy"` to JAX-RS plugin, to lookup inherited usage of `@path`
* Support for number and boolean labels in the public API {pull}497[497].
This change also renames `tag` to `label` on the API level to be compliant with the https://github.com/elastic/ecs#-base-fields[Elastic Common Schema (ECS)].
The `addTag(String, String)` method is still supported but deprecated in favor of `addLabel(String, String)`.
As of version 7.x of the stack, labels will be stored under `labels` in Elasticsearch.
Previously, they were stored under `context.tags`.
* Support async queries made by Elasticsearch REST client 
* Added `setStartTimestamp(long epochMicros)` and `end(long epochMicros)` API methods to `Span` and `Transaction`,
allowing to set custom start and end timestamps.
* Auto-detection of the `service_name` based on the `<display-name>` element of the `web.xml` with a fallback to the servlet context path.
If you are using a spring-based application, the agent will use the setting for `spring.application.name` for its `service_name`.
See the documentation for https://www.elastic.co/guide/en/apm/agent/java/master/config-core.html#config-service-name[`service_name`]
for more information.
Note: this requires APM Server 7.0+. If using previous versions, nothing will change.
* Previously, enabling https://www.elastic.co/guide/en/apm/agent/java/master/config-core.html#config-capture-body[`capture_body`] could only capture form parameters.
Now it supports all UTF-8 encoded plain-text content types.
The option https://www.elastic.co/guide/en/apm/agent/java/master/config-http.html#config-capture-body-content-types[`capture_body_content_types`]
controls which `Content-Type`s should be captured.
* Support async calls made by OkHttp client (`Call#enqueue`)
* Added support for providing config options on agent attach.
** CLI example: `--config server_urls=http://localhost:8200,http://localhost:8201`
** API example: `ElasticApmAttacher.attach(Map.of("server_urls", "http://localhost:8200,http://localhost:8201"));`

[float]
===== Bug Fixes
* Logging integration through MDC is not working properly - https://github.com/elastic/apm-agent-java/issues/499[#499]
* ClassCastException with adoptopenjdk/openjdk11-openj9 - https://github.com/elastic/apm-agent-java/issues/505[#505]
* Span count limitation is not working properly - reported https://discuss.elastic.co/t/kibana-apm-not-showing-spans-which-are-visible-in-discover-too-many-spans/171690[in our forum]
* Java agent causes Exceptions in Alfresco cluster environment due to failure in the instrumentation of Hazelcast `Executor`s - reported https://discuss.elastic.co/t/cant-run-apm-java-agent-in-alfresco-cluster-environment/172962[in our forum]

[[release-notes-1.4.0]]
==== 1.4.0 - 2019/02/14

[float]
===== Features
* Added support for sync calls of OkHttp client
* Added support for context propagation for `java.util.concurrent.ExecutorService`s
* The `trace_methods` configuration now allows to omit the method matcher.
   Example: `com.example.*` traces all classes and methods within the `com.example` package and sub-packages.
* Added support for JSF. Tested on WildFly, WebSphere Liberty and Payara with embedded JSF implementation and on Tomcat and Jetty with
 MyFaces 2.2 and 2.3
* Introduces a new configuration option `disable_metrics` which disables the collection of metrics via a wildcard expression.
* Support for HttpUrlConnection
* Adds `subtype` and `action` to spans. This replaces former typing mechanism where type, subtype and action were all set through
   the type in an hierarchical dotted-syntax. In order to support existing API usages, dotted types are parsed into subtype and action, 
   however `Span.createSpan` and `Span.setType` are deprecated starting this version. Instead, type-less spans can be created using the new 
   `Span.startSpan` API and typed spans can be created using the new `Span.startSpan(String type, String subtype, String action)` API
* Support for JBoss EAP 6.4, 7.0, 7.1 and 7.2
* Improved startup times
* Support for SOAP (JAX-WS).
   SOAP client create spans and propagate context.
   Transactions are created for `@WebService` classes and `@WebMethod` methods.  

[float]
===== Bug Fixes
* Fixes a failure in BitBucket when agent deployed https://github.com/elastic/apm-agent-java/issues/349[#349]
* Fixes increased CPU consumption https://github.com/elastic/apm-agent-java/issues/453[#453] and https://github.com/elastic/apm-agent-java/issues/443[#443]
* Fixed some OpenTracing bridge functionalities that were not working when auto-instrumentation is disabled
* Fixed an error occurring when ending an OpenTracing span before deactivating
* Sending proper `null` for metrics that have a NaN value
* Fixes JVM crash with Java 7 https://github.com/elastic/apm-agent-java/issues/458[#458]
* Fixes an application deployment failure when using EclipseLink and `trace_methods` configuration https://github.com/elastic/apm-agent-java/issues/474[#474]

[[release-notes-1.3.0]]
==== 1.3.0 - 2019/01/10

[float]
===== Features
* The agent now collects system and JVM metrics https://github.com/elastic/apm-agent-java/pull/360[#360]
* Add API methods `ElasticApm#startTransactionWithRemoteParent` and `Span#injectTraceHeaders` to allow for manual context propagation https://github.com/elastic/apm-agent-java/pull/396[#396].
* Added `trace_methods` configuration option which lets you define which methods in your project or 3rd party libraries should be traced.
   To create spans for all `public` methods of classes whose name ends in `Service` which are in a sub-package of `org.example.services` use this matcher:
   `public org.example.services.*.*Service#*` https://github.com/elastic/apm-agent-java/pull/398[#398]
* Added span for `DispatcherServlet#render` https://github.com/elastic/apm-agent-java/pull/409[#409].
* Flush reporter on shutdown to make sure all recorded Spans are sent to the server before the program exits https://github.com/elastic/apm-agent-java/pull/397[#397]
* Adds Kubernetes https://github.com/elastic/apm-agent-java/issues/383[#383] and Docker metadata to, enabling correlation with the Kibana Infra UI.
* Improved error handling of the Servlet Async API https://github.com/elastic/apm-agent-java/issues/399[#399]
* Support async API’s used with AsyncContext.start https://github.com/elastic/apm-agent-java/issues/388[#388]

[float]
===== Bug Fixes
* Fixing a potential memory leak when there is no connection with APM server
* Fixes NoSuchMethodError CharBuffer.flip() which occurs when using the Elasticsearch RestClient and Java 7 or 8 https://github.com/elastic/apm-agent-java/pull/401[#401]

 
[[release-notes-1.2.0]]
==== 1.2.0 - 2018/12/19

[float]
===== Features
* Added `capture_headers` configuration option.
   Set to `false` to disable capturing request and response headers.
   This will reduce the allocation rate of the agent and can save you network bandwidth and disk space.
* Makes the API methods `addTag`, `setName`, `setType`, `setUser` and `setResult` fluent, so that calls can be chained. 

[float]
===== Bug Fixes
* Catch all errors thrown within agent injected code
* Enable public APIs and OpenTracing bridge to work properly in OSGi systems, fixes https://github.com/elastic/apm-agent-java/issues/362[this WildFly issue]
* Remove module-info.java to enable agent working on early Tomcat 8.5 versions
* Fix https://github.com/elastic/apm-agent-java/issues/371[async Servlet API issue]

[[release-notes-1.1.0]]
==== 1.1.0 - 2018/11/28

[float]
===== Features
* Some memory allocation improvements
* Enabling bootdelegation for agent classes in Atlassian OSGI systems

[float]
===== Bug Fixes
* Update dsl-json which fixes a memory leak.
 See https://github.com/ngs-doo/dsl-json/pull/102[ngs-doo/dsl-json#102] for details. 
* Avoid `VerifyError`s by non instrumenting classes compiled for Java 4 or earlier
* Enable APM Server URL configuration with path (fixes #339)
* Reverse `system.hostname` and `system.platform` order sent to APM server

[[release-notes-1.0.1]]
==== 1.0.1 - 2018/11/15

[float]
===== Bug Fixes
* Fixes NoSuchMethodError CharBuffer.flip() which occurs when using the Elasticsearch RestClient and Java 7 or 8 {pull}313[#313]

[[release-notes-1.0.0]]
==== 1.0.0 - 2018/11/14

[float]
===== Breaking changes
* Remove intake v1 support. This version requires APM Server 6.5.0+ which supports the intake api v2.
   Until the time the APM Server 6.5.0 is officially released,
   you can test with docker by pulling the APM Server image via
   `docker pull docker.elastic.co/apm/apm-server:6.5.0-SNAPSHOT`. 

[float]
===== Features
* Adds `@CaptureTransaction` and `@CaptureSpan` annotations which let you declaratively add custom transactions and spans.
   Note that it is required to configure the `application_packages` for this to work.
   See the https://www.elastic.co/guide/en/apm/agent/java/master/public-api.html#api-annotation[documentation] for more information.
* The public API now supports to activate a span on the current thread.
   This makes the span available via `ElasticApm#currentSpan()`
   Refer to the https://www.elastic.co/guide/en/apm/agent/java/master/public-api.html#api-span-activate[documentation] for more details.
* Capturing of Elasticsearch RestClient 5.0.2+ calls.
   Currently, the `*Async` methods are not supported, only their synchronous counterparts.
* Added API methods to enable correlating the spans created from the JavaScrip Real User Monitoring agent with the Java agent transaction.
   More information can be found in the https://www.elastic.co/guide/en/apm/agent/java/master/public-api.html#api-ensure-parent-id[documentation].
* Added `Transaction.isSampled()` and `Span.isSampled()` methods to the public API
* Added `Transaction#setResult` to the public API {pull}293[#293]

[float]
===== Bug Fixes
* Fix for situations where status code is reported as `200`, even though it actually was `500` {pull}225[#225]
* Capturing the username now properly works when using Spring security {pull}183[#183]

[[release-notes-1.0.0.rc1]]
==== 1.0.0.RC1 - 2018/11/06

[float]
===== Breaking changes
* Remove intake v1 support. This version requires APM Server 6.5.0+ which supports the intake api v2.
   Until the time the APM Server 6.5.0 is officially released,
   you can test with docker by pulling the APM Server image via
   `docker pull docker.elastic.co/apm/apm-server:6.5.0-SNAPSHOT`.
* Wildcard patterns are case insensitive by default. Prepend `(?-i)` to make the matching case sensitive.

[float]
===== Features
* Support for Distributed Tracing
* Adds `@CaptureTransaction` and `@CaptureSpan` annotations which let you declaratively add custom transactions and spans.
   Note that it is required to configure the `application_packages` for this to work.
   See the https://www.elastic.co/guide/en/apm/agent/java/master/public-api.html#api-annotation[documentation] for more information.
* The public API now supports to activate a span on the current thread.
   This makes the span available via `ElasticApm#currentSpan()`
   Refer to the https://www.elastic.co/guide/en/apm/agent/java/master/public-api.html#api-span-activate[documentation] for more details.
* Capturing of Elasticsearch RestClient 5.0.2+ calls.
   Currently, the `*Async` methods are not supported, only their synchronous counterparts.
* Added API methods to enable correlating the spans created from the JavaScrip Real User Monitoring agent with the Java agent transaction.
   More information can be found in the https://www.elastic.co/guide/en/apm/agent/java/master/public-api.html#api-ensure-parent-id[documentation].
* Microsecond accurate timestamps {pull}261[#261]
* Support for JAX-RS annotations.
Transactions are named based on your resources (`ResourceClass#resourceMethod`).

[float]
===== Bug Fixes
* Fix for situations where status code is reported as `200`, even though it actually was `500` {pull}225[#225]

[[release-notes-0.8.x]]
=== Java Agent version 0.8.x

[[release-notes-0.8.0]]
==== 0.8.0

[float]
===== Breaking changes
* Wildcard patterns are case insensitive by default. Prepend `(?-i)` to make the matching case sensitive.

[float]
===== Features
* Wildcard patterns are now not limited to only one wildcard in the middle and can be arbitrarily complex now.
   Example: `*foo*bar*baz`.
* Support for JAX-RS annotations.
   Transactions are named based on your resources (`ResourceClass#resourceMethod`).

[[release-notes-0.7.x]]
=== Java Agent version 0.7.x

[[release-notes-0.7.1]]
==== 0.7.1 - 2018/10/24

[float]
===== Bug Fixes
* Avoid recycling transactions twice {pull}178[#178]

[[release-notes-0.7.0]]
==== 0.7.0 - 2018/09/12

[float]
===== Breaking changes
* Removed `ElasticApm.startSpan`. Spans can now only be created from their transactions via `Transaction#createSpan`.
* `ElasticApm.startTransaction` and `Transaction#createSpan` don't activate the transaction and spans
   and are thus not available via `ElasticApm.activeTransaction` and `ElasticApm.activeSpan`.

[float]
===== Features
* Public API
** Add `Span#captureException` and `Transaction#captureException` to public API.
      `ElasticApm.captureException` is deprecated now. Use `ElasticApm.currentSpan().captureException(exception)` instead.
** Added `Transaction.getId` and `Span.getId` methods 
* Added support for async servlet requests
* Added support for Payara/Glassfish
* Incubating support for Apache HttpClient
* Support for Spring RestTemplate
* Added configuration options `use_path_as_transaction_name` and `url_groups`,
   which allow to use the URL path as the transaction name.
   As that could contain path parameters, like `/user/$userId` however,
   You can set the `url_groups` option to define a wildcard pattern, like `/user/*`,
   to group those paths together.
   This is especially helpful when using an unsupported Servlet API-based framework. 
* Support duration suffixes (`ms`, `s` and `m`) for duration configuration options.
   Not using the duration suffix logs out a deprecation warning and will not be supported in future versions.
* Add ability to add multiple APM server URLs, which enables client-side load balancing.
   The configuration option `server_url` has been renamed to `server_urls` to reflect this change.
   However, `server_url` still works for backwards compatibility.
* The configuration option `service_name` is now optional.
   It defaults to the main class name,
   the name of the executed jar file (removing the version number),
   or the application server name (for example `tomcat-application`).
   In a lot of cases,
   you will still want to set the `service_name` explicitly.
   But it helps getting started and seeing data easier,
   as there are no required configuration options anymore.
   In the future we will most likely determine more useful application names for Servlet API-based applications.<|MERGE_RESOLUTION|>--- conflicted
+++ resolved
@@ -20,17 +20,12 @@
 
 === Unreleased
 
-<<<<<<< HEAD
-[[release-notes-1.28.3]]
-==== 1.28.3 - YYYY/MM/DD
-
-[float]
-===== Features
-* When the MANIFEST.MF of the main jar contains the Implementation-Version attribute, it is used as the default service version (except for application servers) - {pull}1922[#1922]
-=======
 [[release-notes-1.28.4]]
 ==== 1.28.4 - YYYY/MM/DD
->>>>>>> 6cd5ea8a
+
+[float]
+===== Features
+* When the MANIFEST.MF of the main jar contains the Implementation-Version attribute, it is used as the default service version (except for application servers) - {pull}1922[#1922]
 
 [float]
 ===== Bug fixes
