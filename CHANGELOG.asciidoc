--- conflicted
+++ resolved
@@ -44,12 +44,9 @@
 
 [float]
 ===== Refactorings
-<<<<<<< HEAD
+* Loading the agent from an isolated class loader - {pull}2109[#2109]
 * Loading the agent from an isolated class loader {pull}2109[#2109]
 * Refactorings in the `apm-agent-plugin-sdk` that may imply breaking changes for beta users of the external plugin mechanism {pull}2136[#2136]
-=======
-* Loading the agent from an isolated class loader - {pull}2109[#2109]
->>>>>>> 168b714a
 
 [[release-notes-1.x]]
 === Java Agent version 1.x
