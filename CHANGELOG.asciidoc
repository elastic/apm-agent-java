ifdef::env-github[]
NOTE: Release notes are best read in our documentation at
https://www.elastic.co/guide/en/apm/agent/java/current/release-notes.html[elastic.co]
endif::[]

////
[[release-notes-x.x.x]]
==== x.x.x - YYYY/MM/DD

[float]
===== Breaking changes

[float]
===== Features
* Cool new feature: {pull}2526[#2526]

[float]
===== Bug fixes
////

=== Unreleased

[[release-notes-1.25.0]]
==== 1.25.0 - YYYY/MM/DD

[float]
===== Features
<<<<<<< HEAD
* Support for inheritance of public API annotations {pull}1805[#1805]
* JDBC instrumentation sets context.db.instance {pull}1820[#1820]
* Basic support for remote EJB invocations on a WildFly application server
=======
* Support for inheritance of public API annotations - {pull}1805[#1805]
* JDBC instrumentation sets context.db.instance - {pull}1820[#1820]
* Add support for Vert.x web client- {pull}1824[#1824]
>>>>>>> 4f388e68

[float]
===== Bug fixes
* Fix NPE with `null` binary header values + properly serialize them - {pull}1842[#1842]

[[release-notes-1.x]]
=== Java Agent version 1.x

[[release-notes-1.24.0]]
==== 1.24.0 - 2021/05/31

[float]
===== Features
* Basic support for Apache Struts 2 {pull}1763[#1763]
* Extending the <<config-log-ecs-reformatting>> config option to enable the overriding of logs with ECS-reformatted
events. With the new `OVERRIDE` option, non-file logs can be ECS-reformatted automatically as well - {pull}1793[#1793]
* Instrumentation for Vert.x Web {pull}1697[#1697]
* Changed log level of vm arguments to debug
* Giving precedence for the W3C `tracecontext` header over the `elastic-apm-traceparent` header - {pull}1821[#1821]
* Add instrumentation for Webflux - {pull}1305[#1305]

[float]
===== Bug fixes
* Fix another error related to instrumentation plugins loading on Windows - {pull}1785[#1785]
* Load Spring AMQP plugin- {pull}1784[#1784]
* Avoid `IllegalStateException` when multiple `tracestate` headers are used - {pull}1808[#1808]
* Ensure CLI attach avoids `sudo` only when required and avoid blocking - {pull}1819[#1819]
* Avoid sending metric-sets without samples, so to adhere to the intake API - {pull}1826[#1826]
* Fixing our type-pool cache, so that it can't cause OOM (softly-referenced), and it gets cleared when not used for
a while - {pull}1828[#1828]

[float]
===== Refactors
* Remove single-package limitation for embedded plugins - {pull}1780[#1780]

[[release-notes-1.23.0]]
==== 1.23.0 - 2021/04/22

[float]
===== Breaking changes
* There are breaking changes in the <<setup-attach-cli,attacher cli>>.
  See the Features section for more information.

[float]
===== Features
* Overhaul of the <<setup-attach-cli,attacher cli>> application that allows to attach the agent to running JVMs - {pull}1667[#1667]
** The artifact of the standalone cli application is now called `apm-agent-attach-cli`. The attacher API is still called `apm-agent-attach`.
** There is also a slim version of the cli application that does not bundle the Java agent.
It requires the `--agent-jar` option to be set.
** Improved logging +
The application uses {ecs-logging-java-ref}/intro.html[Java ECS logging] to emit JSON logs.
The log level can be configured with the `--log-level` option.
By default, the program is logging to the console but using the `--log-file` option, it can also log to a file.
** Attach to JVMs running under a different user (unix only) +
The JVM requires the attacher to be running under the same user as the target VM (the attachee).
The `apm-agent-attach-standalone.jar` can now be run with a user that has permissions to switch to the user that runs the target VM.
On Windows, the attacher can still only attach to JVMs that are running with under the same user.
** New include/exclude discovery rules +
*** `--include-all`: Attach to all discovered JVMs. If no matchers are provided, it will not attach to any JVMs.
*** `--include-user`/`--exclude-user`: Attach to all JVMs of a given operating system user.
*** `--include-main`/`--exclude-main`: Attach to all JVMs that whose main class/jar name, or system properties match the provided regex.
*** `--include-vmargs`/`--exclude-vmargs`: Attach to all JVMs that whose main class/jar name, or system properties match the provided regex.
** Removal of options +
*** The deprecated `--arg` option has been removed.
*** The `-i`/`--include`, `-e`/`exclude` options have been removed in favor of the `--<include|exclude>-<main|vmargs>` options.
*** The `-p`/`--pid` options have been removed in favor of the `--include-pid` option.
** Changed behavior of  the `-l`/`--list` option +
The option now only lists JVMs that match the include/exclude discovery rules.
Thus, it can be used to do a dry-run of the matchers without actually performing an attachment.
It even works in combination with `--continuous` now.
By default, the VM arguments are not printed, but only when the `-a`/`--list-vmargs` option is set.
** Remove dependency on `jps` +
Even when matching on the main class name or on system properties,
** Checks the Java version before attaching to avoid attachment on unsupported JVMs.
* Cassandra instrumentation - {pull}1712[#1712]
* Log correlation supports JBoss Logging - {pull}1737[#1737]
* Update Byte-buddy to `1.11.0` - {pull}1769[#1769]
* Support for user.domain {pull}1756[#1756]
* JAX-RS supports javax.ws.rs.PATCH
* Enabling build and unit tests on Windows - {pull}1671[#1671]

[float]
===== Bug fixes
* Fixed log correlation for log4j2 - {pull}1720[#1720]
* Fix apm-log4j1-plugin and apm-log4j2-plugin dependency on slf4j - {pull}1723[#1723]
* Avoid systematic `MessageNotWriteableException` error logging, now only visible in `debug` - {pull}1715[#1715] and {pull}1730[#1730]
* Fix rounded number format for non-english locales - {pull}1728[#1728]
* Fix `NullPointerException` on legacy Apache client instrumentation when host is `null` - {pull}1746[#1746]
* Apply consistent proxy class exclusion heuristic - {pull}1738[#1738]
* Fix micrometer serialization error - {pull}1741[#1741]
* Optimize & avoid `ensureInstrumented` deadlock by skipping stack-frame computation for Java7+ bytecode - {pull}1758[#1758]
* Fix instrumentation plugins loading on Windows - {pull}1671[#1671]

[float]
===== Refactors
* Migrate some plugins to indy dispatcher {pull}1369[#1369] {pull}1410[#1410] {pull}1374[#1374]

[[release-notes-1.22.0]]
==== 1.22.0 - 2021/03/24

[float]
===== Breaking changes
* Dots in metric names of Micrometer metrics get replaced with underscores to avoid mapping conflicts.
De-dotting be disabled via <<config-dedot-custom-metrics, `dedot_custom_metrics`>>. - {pull}1700[#1700]

[float]
===== Features
* Introducing a new mechanism to ease the development of community instrumentation plugins. See <<config-plugins-dir>> for
more details. This configuration was already added in 1.18.0, but more extensive and continuous integration testing
allows us to expose it now. It is still marked as "experimental" though, meaning that future changes in the mechanism
may break early contributed plugins. However, we highly encourage our community to try it out and we will do our best
to assist with such efforts.
* Deprecating `ignore_user_agents` in favour of `transaction_ignore_user_agents`, maintaining the same functionality -
{pull}1644[#1644]
* Update existing Hibernate Search 6 instrumentation to the final relase
* The <<config-use-path-as-transaction-name, `use_path_as_transaction_name`>> option is now dynamic
* Flushing internal and micrometer metrics before the agent shuts down - {pull}1658[#1658]
* Support for OkHttp 4.4+ -  {pull}1672[#1672]
* Adding capability to automatically create ECS-JSON-formatted version of the original application log files, through
the <<config-log-ecs-reformatting>> config option. This allows effortless ingestion of logs to Elasticsearch without
any further configuration. Supports log4j1, log4j2 and Logback. {pull}1261[#1261]
* Add support to Spring AMQP - {pull}1657[#1657]
* Adds the ability to automatically configure usage of the OpenTracing bridge in systems using ServiceLoader - {pull}1708[#1708]
* Update to async-profiler 1.8.5 - includes a fix to a Java 7 crash and enhanced safe mode to better deal with
corrupted stack frames.
* Add a warning on startup when `-Xverify:none` or `-noverify` flags are set as this can lead to crashes that are very
difficult to debug - {pull}1593[#1593]. In an upcoming version, the agent will not start when these flags are set,
unless the system property `elastic.apm.disable_bootstrap_checks` is set to true.

[float]
===== Bug fixes
* fix sample rate rounded to zero when lower than precision - {pull}1655[#1655]
* fixed a couple of bugs with the external plugin mechanism (not documented until now) - {pull}1660[#1660]
* Fix runtime attach conflict with multiple users - {pull}1704[#1704]

[[release-notes-1.21.0]]
==== 1.21.0 - 2021/02/09

[float]
===== Breaking changes
* Following PR {pull}1650[#1650], there are two slight changes with the <<config-server-url>> and <<config-server-urls>>
configuration options:
    1.  So far, setting `server_urls` with an empty string would allow the agent to work normally, apart from any action
        that requires communication with the APM Server, including the attempt to fetch a central configuration.
        Starting in this agent version, setting `server_urls` to empty string doesn't have any special meaning, it is
        the default expected configuration, where `server_url` will be used instead. In order to achieve the same
        behaviour, use the new <<config-disable-send>> configuration.
    2.  Up to this version, `server_url` was used as an alias to `server_urls`, meaning that one could potentially set
        the `server_url` config with a comma-separated list of multiple APM Server addresses, and that would have been a
        valid configuration. Starting in this agent version, `server_url` is a separate configuration, and it only accepts
        Strings that represent a single valid URL. Specifically, empty strings and commas are invalid.

[float]
===== Features
* Add cloud provider metadata to reported events, see
https://github.com/elastic/apm/blob/master/specs/agents/metadata.md#cloud-provider-metadata[spec] for details.
By default, the agent will try to automatically detect the cloud provider on startup, but this can be
configured through the <<config-cloud-provider, `cloud_provider`>> config option - {pull}1599[#1599]
* Add span & transaction `outcome` field to improve error rate calculations - {pull}1613[#1613]

[float]
===== Bug fixes
* Fixing crashes observed in Java 7 at sporadic timing by applying a few seconds delay on bootstrap - {pull}1594[#1594]
* Fallback to using "TLS" `SSLContext` when "SSL" is not available - {pull}1633[#1633]
* Fixing agent startup failure with `NullPointerException` thrown by Byte-buddy's `MultipleParentClassLoader` - {pull}1647[#1647]
* Fix cached type resolution triggering `ClassCastException` - {pull}1649[#1649]

[[release-notes-1.20.0]]
==== 1.20.0 - 2021/01/07

[float]
===== Breaking changes
* The following public API types were `public` so far and became package-private: `NoopScope`, `ScopeImpl` and `AbstractSpanImpl`.
  If your code is using them, you will need to change that when upgrading to this version.
  Related PR: {pull}1532[#1532]

[float]
===== Features
* Add support for RabbitMQ clients - {pull}1328[#1328]

[float]
===== Bug fixes
* Fix small memory allocation regression introduced with tracestate header {pull}1508[#1508]
* Fix `NullPointerException` from `WeakConcurrentMap.put` through the Elasticsearch client instrumentation - {pull}1531[#1531]
* Sending `transaction_id` and `parent_id` only for events that contain a valid `trace_id` as well - {pull}1537[#1537]
* Fix `ClassNotFoundError` with old versions of Spring resttemplate {pull}1524[#1524]
* Fix Micrometer-driven metrics validation errors by the APM Server when sending with illegal values - {pull}1559[#1559]
* Serialize all stack trace frames when setting `stack_trace_limit=-1` instead of none - {pull}1571[#1571]
* Fix `UnsupportedOperationException` when calling `ServletContext.getClassLoader()` - {pull}1576[#1576]
* Fix improper request body capturing - {pull}1579[#1579]
* Avoid `NullPointerException` due to null return values instrumentation advices - {pull}1601[#1601]
* Update async-profiler to 1.8.3 {pull}1602[1602]
* Use null-safe data structures to avoid `NullPointerException` {pull}1597[1597]
* Fix memory leak in sampling profiler mechanism - {pull}1592[#1592]

[float]
===== Refactors
* Migrate some plugins to indy dispatcher {pull}1405[#1405] {pull}1394[#1394]

[[release-notes-1.19.0]]
==== 1.19.0 - 2020/11/10

[float]
===== Features
* The agent version now includes a git hash if it's a snapshot version.
  This makes it easier to differ distinct snapshot builds of the same version.
  Example: `1.18.1-SNAPSHOT.4655910`
* Add support for sampling weight with propagation in `tracestate` W3C header {pull}1384[#1384]
* Adding two more valid options to the `log_level` config: `WARNING` (equivalent to `WARN`) and `CRITICAL`
  (will be treated as `ERROR`) - {pull}1431[1431]
* Add the ability to disable Servlet-related spans for `INCLUDE`, `FORWARD` and `ERROR` dispatches (without affecting
  basic Servlet capturing) by adding `servlet-api-dispatch` to <<config-disable-instrumentations>> - {pull}1448[1448]
* Add Sampling Profiler support for AArch64 architectures - {pull}1443[1443]
* Support proper transaction naming when using Spring's `ServletWrappingController` - {pull}1461[#1461]
* Update async-profiler to 1.8.2 {pull}1471[1471]
* Update existing Hibernate Search 6 instrumentation to work with the latest CR1 release
* Deprecating the `addLabel` public API in favor of `setLabel` (still supporting `addLabel`) - {pull}1449[#1449]

[float]
===== Bug fixes
* Fix `HttpUrlConnection` instrumentation issue (affecting distributed tracing as well) when using HTTPS without using
  `java.net.HttpURLConnection#disconnect` - {pull}1447[1447]
* Fixes class loading issue that can occur when deploying multiple applications to the same application server - {pull}1458[#1458]
* Fix ability to disable agent on startup wasn't working for runtime attach {pull}1444[1444]
* Avoid `UnsupportedOperationException` on some spring application startup {pull}1464[1464]
* Fix ignored runtime attach `config_file` {pull}1469[1469]
* Fix `IllegalAccessError: Module 'java.base' no access to: package 'java.lang'...` in J9 VMs of Java version >= 9 -
  {pull}1468[#1468]
* Fix JVM version parsing on HP-UX {pull}1477[#1477]
* Fix Spring-JMS transactions lifecycle management when using multiple concurrent consumers - {pull}1496[#1496]

[float]
===== Refactors
* Migrate some plugins to indy dispatcher {pull}1404[1404] {pull}1411[1411]
* Replace System Rules with System Lambda {pull}1434[#1434]

[[release-notes-1.18.1]]
==== 1.18.1 - 2020/10/06

[float]
===== Refactors
* Migrate some plugins to indy dispatcher {pull}1362[1362] {pull}1366[1366] {pull}1363[1363] {pull}1383[1383] {pull}1368[1368] {pull}1364[1364] {pull}1365[1365] {pull}1367[1367] {pull}1371[1371]

[float]
===== Bug fixes
* Fix instrumentation error for HttpClient - {pull}1402[#1402]
* Eliminate `unsupported class version error` messages related to loading the Java 11 HttpClient plugin in pre-Java-11 JVMs {pull}1397[1397]
* Fix rejected metric events by APM Server with response code 400 due to data validation error - sanitizing Micrometer
metricset tag keys - {pull}1413[1413]
* Fix invalid micrometer metrics with non-numeric values {pull}1419[1419]
* Fix `NoClassDefFoundError` with JDBC instrumentation plugin {pull}1409[1409]
* Apply `disable_metrics` config to Micrometer metrics - {pull}1421[1421]
* Remove cgroup `inactive_file.bytes` metric according to spec {pull}1422[1422]

[[release-notes-1.18.0]]
==== 1.18.0 - 2020/09/08

[float]
===== Features
* Deprecating `ignore_urls` config in favour of <<config-transaction-ignore-urls, `transaction_ignore_urls`>> to align
  with other agents, while still allowing the old config name for backward compatibility - {pull}1315[#1315]
* Enabling instrumentation of classes compiled with Java 1.4. This is reverting the restriction of instrumenting only
  bytecode of Java 1.5 or higher ({pull}320[#320]), which was added due to potential `VerifyError`. Such errors should be
  avoided now by the usage of `TypeConstantAdjustment` - {pull}1317[#1317]
* Enabling agent to work without attempting any communication with APM server, by allowing setting `server_urls` with
  an empty string - {pull}1295[#1295]
* Add <<metrics-micrometer, micrometer support>> - {pull}1303[#1303]
* Add `profiling_inferred_spans_lib_directory` option to override the default temp directory used for exporting the async-profiler library.
  This is useful for server-hardened environments where `/tmp` is often configured with `noexec`, leading to `java.lang.UnsatisfiedLinkError` errors - {pull}1350[#1350]
* Create spans for Servlet dispatches to FORWARD, INCLUDE and ERROR - {pull}1212[#1212]
* Support JDK 11 HTTPClient - {pull}1307[#1307]
* Lazily create profiler temporary files {pull}1360[#1360]
* Convert the followings to Indy Plugins (see details in <<release-notes-1.18.0.rc1, 1.18.0-rc1 relase notes>>): gRPC,
  AsyncHttpClient, Apache HttpClient
* The agent now collects cgroup memory metrics (see details in <<metrics-cgroup,Metrics page>>)
* Update async-profiler to 1.8.1 {pull}1382[#1382]
* Runtime attach install option is promoted to 'beta' status (was experimental).

[float]
===== Bug fixes
* Fixes a `NoClassDefFoundError` in the JMS instrumentation of `MessageListener` - {pull}1287[#1287]
* Fix `/ by zero` error message when setting `server_urls` with an empty string - {pull}1295[#1295]
* Fix `ClassNotFoundException` or `ClassCastException` in some cases where special log4j configurations are used - {pull}1322[#1322]
* Fix `NumberFormatException` when using early access Java version - {pull}1325[#1325]
* Fix `service_name` config being ignored when set to the same auto-discovered default value - {pull}1324[#1324]
* Fix service name error when updating a web app on a Servlet container - {pull}1326[#1326]
* Fix remote attach 'jps' executable not found when 'java' binary is symlinked ot a JRE - {pull}1352[#1352]

[[release-notes-1.18.0.rc1]]
==== 1.18.0.RC1 - 2020/07/22

This release candidate adds some highly anticipated features:
It’s now possible to attach the agent at runtime in more cases than before.
Most notably, it enables runtime attachment on JBoss, WildFly, Glassfish/Payara,
and other OSGi runtimes such as Atlassian Jira and Confluence.

To make this and other significant features, such as https://github.com/elastic/apm-agent-java/issues/937[external plugins], possible,
we have implemented major changes to the architecture of the agent.
The agent now relies on the `invokedynamic` bytecode instruction to make plugin development easier, safer, and more efficient.
As early versions of Java 7 and Java 8 have unreliable support for invokedynamic,
we now require a minimum update level of 60 for Java 7 (7u60+) in addition to the existing minimum update level of 40 for Java 8 (8u40+).

We’re looking for users who would like to try this out to give feedback.
If we see that the `invokedynamic`-based approach (https://github.com/elastic/apm-agent-java/pull/1230[indy plugins]) works well, we can continue and migrate the rest of the plugins.
After the migration has completed, we can move forward with external plugins and remove the experimental label from runtime attachment.

If all works like in our testing, you would not see `NoClassDefFoundError` s anymore when, for example, trying to attach the agent at runtime to an OSGi container or a JBoss server.
Also, non-standard OSGi containers, such as Atlassian Jira and other technologies with restrictive class loading policies, such as MuleSoft ESB, will benefit from this change.

In the worst case, there might be JVM crashes due to `invokedynamic`-related JVM bugs.
However, we already disable the agent when attached to JVM versions that are known to be problematic.
Another potentially problematic area is that we now dynamically raise the bytecode version of instrumented classes to be at least bytecode version 51 (Java 7).
This is needed in order to be able to use the `invokedynamic` instruction.
This requires re-computation of stack map frames which makes instrumentation a bit slower.
We don't anticipate notable slowdowns unless you extensively (over-)use <<config-trace-methods, `trace_methods`>>.

[float]
===== Breaking changes
* Early Java 7 versions, prior to update 60, are not supported anymore.
  When trying to attach to a non-supported version, the agent will disable itself and not apply any instrumentations.

[float]
===== Features
* Experimental support for runtime attachment now also for OSGi containers, JBoss, and WildFly
* New mitigation of OSGi bootdelegation errors (`NoClassDefFoundError`).
  You can remove any `org.osgi.framework.bootdelegation` related configuration.
  This release also removes the configuration option `boot_delegation_packages`.
* Overhaul of the `ExecutorService` instrumentation that avoids `ClassCastException` issues - {pull}1206[#1206]
* Support for `ForkJoinPool` and `ScheduledExecutorService` (see <<supported-async-frameworks>>)
* Support for `ExecutorService#invokeAny` and `ExecutorService#invokeAll`
* Added support for `java.util.TimerTask` - {pull}1235[#1235]
* Add capturing of request body in Elasticsearch queries: `_msearch`, `_count`, `_msearch/template`, `_search/template`, `_rollup_search` - {pull}1222[#1222]
* Add <<config-enabled,`enabled`>> flag
* Add experimental support for Scala Futures
* The agent now collects heap memory pools metrics - {pull}1228[#1228]

[float]
===== Bug fixes
* Fixes error capturing for log4j2 loggers. Version 1.17.0 introduced a regression.
* Fixes `NullPointerException` related to JAX-RS and Quartz instrumentation - {pull}1249[#1249]
* Expanding k8s pod ID discovery to some formerly non-supported environments
* When `recording` is set to `false`, the agent will not send captured errors anymore.
* Fixes NPE in Dubbo instrumentation that occurs when the application is acting both as a provider and as a consumer - {pull}1260[#1260]
* Adding a delay by default what attaching the agent to Tomcat using the premain route to work around the JUL
  deadlock issue - {pull}1262[#1262]
* Fixes missing `jboss.as:*` MBeans on JBoss - {pull}1257[#1257]


[[release-notes-1.17.0]]
==== 1.17.0 - 2020/06/17

[float]
===== Features
* Log files are now rotated after they reach <<config-log-file-size>>.
There will always be one history file `${log_file}.1`.
* Add <<config-log-format-sout>> and <<config-log-format-file>> with the options `PLAIN_TEXT` and `JSON`.
The latter uses https://github.com/elastic/ecs-logging-java[ecs-logging-java] to format the logs.
* Exposing <<config-classes-excluded-from-instrumentation>> config - {pull}1187[#1187]
* Add support for naming transactions based on Grails controllers. Supports Grails 3+ - {pull}1171[#1171]
* Add support for the Apache/Alibaba Dubbo RPC framework
* Async Profiler version upgraded to 1.7.1, with a new debugging flag for the stack frame recovery mechanism - {pull}1173[#1173]

[float]
===== Bug fixes
* Fixes `IndexOutOfBoundsException` that can occur when profiler-inferred spans are enabled.
  This also makes the profiler more resilient by just removing the call tree related to the exception (which might be in an invalid state)
  as opposed to stopping the profiler when an exception occurs.
* Fix `NumberFormatException` when parsing Ingres/Actian JDBC connection strings - {pull}1198[#1198]
* Prevent agent from overriding JVM configured truststore when not using HTTPS for communication with APM server - {pull}1203[#1203]
* Fix `java.lang.IllegalStateException` with `jps` JVM when using continuous runtime attach - {pull}1205[1205]
* Fix agent trying to load log4j2 plugins from application - {pull}1214[1214]
* Fix memory leak in gRPC instrumentation plugin - {pull}1196[1196]
* Fix HTTPS connection failures when agent is configured to use HTTPS to communicate with APM server {pull}1209[1209]

[[release-notes-1.16.0]]
==== 1.16.0 - 2020/05/13

[float]
===== Features

* The log correlation feature now adds `error.id` to the MDC. See <<supported-logging-frameworks>> for details. - {pull}1050[#1050]
* Deprecating the `incubating` tag in favour of the `experimental` tag. This is not a breaking change, so former
<<config-disable-instrumentations,`disable_instrumentation`>> configuration containing the `incubating` tag will still be respected - {pull}1123[#1123]
* Add a `--without-emulated-attach` option for runtime attachment to allow disabling this feature as a workaround.
* Add workaround for JDK bug JDK-8236039 with TLS 1.3 {pull}1149[#1149]
* Add log level `OFF` to silence agent logging
* Adds <<config-span-min-duration,`span_min_duration`>> option to exclude fast executing spans.
  When set together with one of the more specific thresholds - `trace_methods_duration_threshold` or `profiling_inferred_spans_min_duration`,
  the higher threshold will determine which spans will be discarded.
* Automatically instrument quartz jobs from the quartz-jobs artifact {pull}1170[#1170]
* Perform re-parenting of regular spans to be a child of profiler-inferred spans. Requires APM Server and Kibana 7.8.0. {pull}1117[#1117]
* Upgrade Async Profiler version to 1.7.0

[float]
===== Bug fixes

* When Servlet-related Exceptions are handled through exception handlers that return a 200 status code, agent shouldn't override with 500 - {pull}1103[#1103]
* Exclude Quartz 1 from instrumentation to avoid
  `IncompatibleClassChangeError: Found class org.quartz.JobExecutionContext, but interface was expected` - {pull}1108[#1108]
* Fix breakdown metrics span sub-types {pull}1113[#1113]
* Fix flaky gRPC server instrumentation {pull}1122[#1122]
* Fix side effect of calling `Statement.getUpdateCount` more than once {pull}1139[#1139]
* Stop capturing JDBC affected rows count using `Statement.getUpdateCount` to prevent unreliable side-effects {pull}1147[#1147]
* Fix OpenTracing error tag handling (set transaction error result when tag value is `true`) {pull}1159[#1159]
* Due to a bug in the build we didn't include the gRPC plugin in the build so far
* `java.lang.ClassNotFoundException: Unable to load class 'jdk.internal...'` is thrown when tracing specific versions of Atlassian systems {pull}1168[#1168]
* Make sure spans are kept active during `AsyncHandler` methods in the `AsyncHttpClient`
* CPU and memory metrics are sometimes not reported properly when using IBM J9 {pull}1148[#1148]
* `NullPointerException` thrown by the agent on WebLogic {pull}1142[#1142]

[[release-notes-1.15.0]]
==== 1.15.0 - 2020/03/27

[float]
===== Breaking changes

* Ordering of configuration sources has slightly changed, please review <<configuration>>:
** `elasticapm.properties` file now has higher priority over java system properties and environment variables, +
This change allows to change dynamic options values at runtime by editing file, previously values set in java properties
or environment variables could not be overridden, even if they were dynamic.
* Renamed some configuration options related to the experimental profiler-inferred spans feature ({pull}1084[#1084]):
** `profiling_spans_enabled` -> `profiling_inferred_spans_enabled`
** `profiling_sampling_interval` -> `profiling_inferred_spans_sampling_interval`
** `profiling_spans_min_duration` -> `profiling_inferred_spans_min_duration`
** `profiling_included_classes` -> `profiling_inferred_spans_included_classes`
** `profiling_excluded_classes` -> `profiling_inferred_spans_excluded_classes`
** Removed `profiling_interval` and `profiling_duration` (both are fixed to 5s now)

[float]
===== Features

* Gracefully abort agent init when running on a known Java 8 buggy JVM {pull}1075[#1075].
* Add support for <<supported-databases, Redis Redisson client>>
* Makes <<config-instrument>>, <<config-trace-methods>>, and <<config-disable-instrumentations>> dynamic.
Note that changing these values at runtime can slow down the application temporarily.
* Do not instrument Servlet API before 3.0 {pull}1077[#1077]
* Add support for API keys for apm backend authentication {pull}1083[#1083]
* Add support for <<supported-rpc-frameworks, gRPC>> client & server instrumentation {pull}1019[#1019]
* Deprecating `active` configuration option in favor of `recording`.
  Setting `active` still works as it's now an alias for `recording`.

[float]
===== Bug fixes

* When JAX-RS-annotated method delegates to another JAX-RS-annotated method, transaction name should include method A - {pull}1062[#1062]
* Fixed bug that prevented an APM Error from being created when calling `org.slf4j.Logger#error` - {pull}1049[#1049]
* Wrong address in JDBC spans for Oracle, MySQL and MariaDB when multiple hosts are configured - {pull}1082[#1082]
* Document and re-order configuration priorities {pull}1087[#1087]
* Improve heuristic for `service_name` when not set through config {pull}1097[#1097]


[[release-notes-1.14.0]]
==== 1.14.0 - 2020/03/04

[float]
===== Features

* Support for the official https://www.w3.org/TR/trace-context[W3C] `traceparent` and `tracestate` headers. +
  The agent now accepts both the `elastic-apm-traceparent` and the official `traceparent` header.
By default, it sends both headers on outgoing requests, unless <<config-use-elastic-traceparent-header, `use_elastic_traceparent_header`>> is set to false.
* Creating spans for slow methods with the help of the sampling profiler https://github.com/jvm-profiling-tools/async-profiler[async-profiler].
This is a low-overhead way of seeing which methods make your transactions slow and a replacement for the `trace_methods` configuration option.
See <<supported-java-methods>> for more details
* Adding a Circuit Breaker to pause the agent when stress is detected on the system and resume when the stress is relieved.
See <<circuit-breaker>> and {pull}1040[#1040] for more info.
* `Span#captureException` and `Transaction#captureException` in public API return reported error id - {pull}1015[#1015]

[float]
===== Bug fixes

* java.lang.IllegalStateException: Cannot resolve type description for <com.another.commercial.apm.agent.Class> - {pull}1037[#1037]
* properly handle `java.sql.SQLException` for unsupported JDBC features {pull}[#1035] https://github.com/elastic/apm-agent-java/issues/1025[#1025]

[[release-notes-1.13.0]]
==== 1.13.0 - 2020/02/11

[float]
===== Features

* Add support for <<supported-databases, Redis Lettuce client>>
* Add `context.message.age.ms` field for JMS message receiving spans and transactions - {pull}970[#970]
* Instrument log4j2 Logger#error(String, Throwable) ({pull}919[#919]) Automatically captures exceptions when calling `logger.error("message", exception)`
* Add instrumentation for external process execution through `java.lang.Process` and Apache `commons-exec` - {pull}903[#903]
* Add `destination` fields to exit span contexts - {pull}976[#976]
* Removed `context.message.topic.name` field - {pull}993[#993]
* Add support for Kafka clients - {pull}981[#981]
* Add support for binary `traceparent` header format (see the https://github.com/elastic/apm/blob/master/docs/agent-development.md#Binary-Fields[spec]
for more details) - {pull}1009[#1009]
* Add support for log correlation for log4j and log4j2, even when not used in combination with slf4j.
  See <<supported-logging-frameworks>> for details.

[float]
===== Bug Fixes

* Fix parsing value of `trace_methods` configuration property {pull}930[#930]
* Workaround for `java.util.logging` deadlock {pull}965[#965]
* JMS should propagate traceparent header when transactions are not sampled {pull}999[#999]
* Spans are not closed if JDBC implementation does not support `getUpdateCount` {pull}1008[#1008]

[[release-notes-1.12.0]]
==== 1.12.0 - 2019/11/21

[float]
===== Features
* JMS Enhancements {pull}911[#911]:
** Add special handling for temporary queues/topics
** Capture message bodies of text Messages
*** Rely on the existing `ELASTIC_APM_CAPTURE_BODY` agent config option (off by default).
*** Send as `context.message.body`
*** Limit size to 10000 characters. If longer than this size, trim to 9999 and append with ellipsis
** Introduce the `ignore_message_queues` configuration to disable instrumentation (message tagging) for specific 
      queues/topics as suggested in {pull}710[#710]
** Capture predefined message headers and all properties
*** Rely on the existing `ELASTIC_APM_CAPTURE_HEADERS` agent config option.
*** Send as `context.message.headers`
*** Sanitize sensitive headers/properties based on the `sanitize_field_names` config option
* Added support for the MongoDB sync driver. See https://www.elastic.co/guide/en/apm/agent/java/master/supported-technologies-details.html#supported-databases[supported data stores].

[float]
===== Bug Fixes
* JDBC regression- `PreparedStatement#executeUpdate()` and `PreparedStatement#executeLargeUpdate()` are not traced {pull}918[#918]
* When systemd cgroup driver is used, the discovered Kubernetes pod UID contains "_" instead of "-" {pull}920[#920]
* DB2 jcc4 driver is not traced properly {pull}926[#926]

[[release-notes-1.11.0]]
==== 1.11.0 - 2019/10/31

[float]
===== Features
* Add the ability to configure a unique name for a JVM within a service through the
https://www.elastic.co/guide/en/apm/agent/java/master/config-core.html#config-service-node-name[`service_node_name`]
config option]
* Add ability to ignore some exceptions to be reported as errors https://www.elastic.co/guide/en/apm/agent/java/master/config-core.html#config-ignore-exceptions[ignore_exceptions]
* Applying new logic for JMS `javax.jms.MessageConsumer#receive` so that, instead of the transaction created for the 
   polling method itself (ie from `receive` start to end), the agent will create a transaction attempting to capture 
   the code executed during actual message handling.
   This logic is suitable for environments where polling APIs are invoked within dedicated polling threads.
   This polling transaction creation strategy can be reversed through a configuration option (`message_polling_transaction_strategy`) 
   that is not exposed in the properties file by default.  
* Send IP obtained through `javax.servlet.ServletRequest#getRemoteAddr()` in `context.request.socket.remote_address` 
   instead of parsing from headers {pull}889[#889]
* Added `ElasticApmAttacher.attach(String propertiesLocation)` to specify a custom properties location
* Logs message when `transaction_max_spans` has been exceeded {pull}849[#849]
* Report the number of affected rows by a SQL statement (UPDATE,DELETE,INSERT) in 'affected_rows' span attribute {pull}707[#707]
* Add https://www.elastic.co/guide/en/apm/agent/java/master/public-api.html#api-traced[`@Traced`] annotation which either creates a span or a transaction, depending on the context
* Report JMS destination as a span/transaction context field {pull}906[#906]
* Added https://www.elastic.co/guide/en/apm/agent/java/master/config-jmx.html#config-capture-jmx-metrics[`capture_jmx_metrics`] configuration option

[float]
===== Bug Fixes
* JMS creates polling transactions even when the API invocations return without a message
* Support registering MBeans which are added after agent startup

[[release-notes-1.10.0]]
==== 1.10.0 - 2019/09/30

[float]
===== Features
* Add ability to manually specify reported https://www.elastic.co/guide/en/apm/agent/java/master/config-core.html#config-hostname[hostname]
* Add support for https://www.elastic.co/guide/en/apm/agent/java/master/supported-technologies-details.html#supported-databases[Redis Jedis client]
* Add support for identifying target JVM to attach apm agent to using JVM property. See also the documentation of the <<setup-attach-cli-usage-options, `--include` and `--exclude` flags>>
* Added https://www.elastic.co/guide/en/apm/agent/java/master/config-jmx.html#config-capture-jmx-metrics[`capture_jmx_metrics`] configuration option
* Improve servlet error capture {pull}812[#812]
  Among others, now also takes Spring MVC `@ExceptionHandler`s into account 
* Instrument Logger#error(String, Throwable) {pull}821[#821]
  Automatically captures exceptions when calling `logger.error("message", exception)`
* Easier log correlation with https://github.com/elastic/java-ecs-logging. See https://www.elastic.co/guide/en/apm/agent/java/master/log-correlation.html[docs].
* Avoid creating a temp agent file for each attachment {pull}859[#859]
* Instrument `View#render` instead of `DispatcherServlet#render` {pull}829[#829]
  This makes the transaction breakdown graph more useful. Instead of `dispatcher-servlet`, the graph now shows a type which is based on the view name, for example, `FreeMarker` or `Thymeleaf`.

[float]
===== Bug Fixes
* Error in log when setting https://www.elastic.co/guide/en/apm/agent/java/current/config-reporter.html#config-server-urls[server_urls] 
 to an empty string - `co.elastic.apm.agent.configuration.ApmServerConfigurationSource - Expected previousException not to be null`
* Avoid terminating the TCP connection to APM Server when polling for configuration updates {pull}823[#823]
 
[[release-notes-1.9.0]]
==== 1.9.0 - 2019/08/22

[float]
===== Features
* Upgrading supported OpenTracing version from 0.31 to 0.33
* Added annotation and meta-annotation matching support for `trace_methods`, for example:
** `public @java.inject.* org.example.*` (for annotation)
** `public @@javax.enterprise.context.NormalScope org.example.*` (for meta-annotation)
* The runtime attachment now also works when the `tools.jar` or the `jdk.attach` module is not available.
This means you don't need a full JDK installation - the JRE is sufficient.
This makes the runtime attachment work in more environments such as minimal Docker containers.
Note that the runtime attachment currently does not work for OSGi containers like those used in many application servers such as JBoss and WildFly.
See the https://www.elastic.co/guide/en/apm/agent/java/master/setup-attach-cli.html[documentation] for more information.
* Support for Hibernate Search

[float]
===== Bug Fixes
* A warning in logs saying APM server is not available when using 1.8 with APM server 6.x.
Due to that, agent 1.8.0 will silently ignore non-string labels, even if used with APM server of versions 6.7.x or 6.8.x that support such.
If APM server version is <6.7 or 7.0+, this should have no effect. Otherwise, upgrade the Java agent to 1.9.0+.
* `ApacheHttpAsyncClientInstrumentation` matching increases startup time considerably
* Log correlation feature is active when `active==false`
* Tomcat's memory leak prevention mechanism is causing a... memory leak. JDBC statement map is leaking in Tomcat if the application that first used it is undeployed/redeployed.
See https://discuss.elastic.co/t/elastic-apm-agent-jdbchelper-seems-to-use-a-lot-of-memory/195295[this related discussion].

[float]
==== Breaking Changes
* The `apm-agent-attach.jar` is not executable anymore.
Use `apm-agent-attach-standalone.jar` instead. 

[[release-notes-1.8.0]]
==== 1.8.0 - 2019/07/30

[float]
===== Features
* Added support for tracking https://www.elastic.co/guide/en/kibana/7.3/transactions.html[time spent by span type].
   Can be disabled by setting https://www.elastic.co/guide/en/apm/agent/java/current/config-core.html#config-breakdown-metrics[`breakdown_metrics`] to `false`. 
* Added support for https://www.elastic.co/guide/en/kibana/7.3/agent-configuration.html[central configuration].
   Can be disabled by setting https://www.elastic.co/guide/en/apm/agent/java/current/config-core.html#config-central-config[`central_config`] to `false`.
* Added support for Spring's JMS flavor - instrumenting `org.springframework.jms.listener.SessionAwareMessageListener`
* Added support to legacy ApacheHttpClient APIs (which adds support to Axis2 configured to use ApacheHttpClient)
* Added support for setting https://www.elastic.co/guide/en/apm/agent/java/1.x/config-reporter.html#config-server-urls[`server_urls`] dynamically via properties file {pull}723[#723]
* Added https://www.elastic.co/guide/en/apm/agent/java/current/config-core.html#config-config-file[`config_file`] option 
* Added option to use `@javax.ws.rs.Path` value as transaction name https://www.elastic.co/guide/en/apm/agent/java/current/config-jax-rs.html#config-use-jaxrs-path-as-transaction-name[`use_jaxrs_path_as_transaction_name`]
* Instrument quartz jobs https://www.elastic.co/guide/en/apm/agent/java/current/supported-technologies-details.html#supported-scheduling-frameworks[docs]
* SQL parsing improvements {pull}696[#696]
* Introduce priorities for transaction name {pull}748[#748].
   Now uses the path as transaction name if https://www.elastic.co/guide/en/apm/agent/java/current/config-http.html#config-use-path-as-transaction-name[`use_path_as_transaction_name`] is set to `true`
   rather than `ServletClass#doGet`.
   But if a name can be determined from a high level framework,
   like Spring MVC, that takes precedence.
   User-supplied names from the API always take precedence over any others.
* Use JSP path name as transaction name as opposed to the generated servlet class name {pull}751[#751]

[float]
===== Bug Fixes
* Some JMS Consumers and Producers are filtered due to class name filtering in instrumentation matching
* Jetty: When no display name is set and context path is "/" transaction service names will now correctly fall back to configured values
* JDBC's `executeBatch` is not traced
* Drops non-String labels when connected to APM Server < 6.7 to avoid validation errors {pull}687[#687]
* Parsing container ID in cloud foundry garden {pull}695[#695]
* Automatic instrumentation should not override manual results {pull}752[#752]

[float]
===== Breaking changes
* The log correlation feature does not add `span.id` to the MDC anymore but only `trace.id` and `transaction.id` {pull}742[#742].

[[release-notes-1.7.0]]
==== 1.7.0 - 2019/06/13

[float]
===== Features
* Added the `trace_methods_duration_threshold` config option. When using the `trace_methods` config option with wild cards,
this enables considerable reduction of overhead by limiting the number of spans captured and reported
(see more details in config documentation).
NOTE: Using wildcards is still not the recommended approach for the `trace_methods` feature.
* Add `Transaction#addCustomContext(String key, String|Number|boolean value)` to public API
* Added support for AsyncHttpClient 2.x
* Added https://www.elastic.co/guide/en/apm/agent/java/current/config-core.html#config-global-labels[`global_labels`] configuration option.
This requires APM Server 7.2+.
* Added basic support for JMS- distributed tracing for basic scenarios of `send`, `receive`, `receiveNoWait` and `onMessage`.
Both Queues and Topics are supported.
Async `send` APIs are not supported in this version. 
NOTE: This feature is currently marked as "experimental" and is disabled by default. In order to enable,
it is required to set the
https://www.elastic.co/guide/en/apm/agent/java/1.x/config-core.html#config-disable-instrumentations[`disable_instrumentations`] 
configuration property to an empty string.
* Improved OSGi support: added a configuration option for `bootdelegation` packages {pull}641[#641]
* Better span names for SQL spans. For example, `SELECT FROM user` instead of just `SELECT` {pull}633[#633]

[float]
===== Bug Fixes
* ClassCastException related to async instrumentation of Pilotfish Executor causing thread hang (applied workaround)
* NullPointerException when computing Servlet transaction name with null HTTP method name
* FileNotFoundException when trying to find implementation version of jar with encoded URL
* NullPointerException when closing Apache AsyncHttpClient request producer
* Fixes loading of `elasticapm.properties` for Spring Boot applications
* Fix startup error on WebLogic 12.2.1.2.0 {pull}649[#649]
* Disable metrics reporting and APM Server health check when active=false {pull}653[#653]

[[release-notes-1.6.1]]
==== 1.6.1 - 2019/04/26

[float]
===== Bug Fixes
* Fixes transaction name for non-sampled transactions https://github.com/elastic/apm-agent-java/issues/581[#581]
* Makes log_file option work again https://github.com/elastic/apm-agent-java/issues/594[#594]
* Async context propagation fixes
** Fixing some async mechanisms lifecycle issues https://github.com/elastic/apm-agent-java/issues/605[#605]
** Fixes exceptions when using WildFly managed executor services https://github.com/elastic/apm-agent-java/issues/589[#589]
** Exclude glassfish Executor which does not permit wrapped runnables https://github.com/elastic/apm-agent-java/issues/596[#596]
** Exclude DumbExecutor https://github.com/elastic/apm-agent-java/issues/598[#598]
* Fixes Manifest version reading error to support `jar:file` protocol https://github.com/elastic/apm-agent-java/issues/601[#601]
* Fixes transaction name for non-sampled transactions https://github.com/elastic/apm-agent-java/issues/597[#597]
* Fixes potential classloader deadlock by preloading `FileSystems.getDefault()` https://github.com/elastic/apm-agent-java/issues/603[#603]

[[release-notes-1.6.0]]
==== 1.6.0 - 2019/04/16

[float]
===== Related Announcements
* Java APM Agent became part of the Cloud Foundry Java Buildpack as of https://github.com/cloudfoundry/java-buildpack/releases/tag/v4.19[Release v4.19]
 
[float]
===== Features
* Support Apache HttpAsyncClient - span creation and cross-service trace context propagation
* Added the `jvm.thread.count` metric, indicating the number of live threads in the JVM (daemon and non-daemon) 
* Added support for WebLogic
* Added support for Spring `@Scheduled` and EJB `@Schedule` annotations - https://github.com/elastic/apm-agent-java/pull/569[#569]

[float]
===== Bug Fixes
* Avoid that the agent blocks server shutdown in case the APM Server is not available - https://github.com/elastic/apm-agent-java/pull/554[#554]
* Public API annotations improper retention prevents it from being used with Groovy - https://github.com/elastic/apm-agent-java/pull/567[#567]
* Eliminate side effects of class loading related to Instrumentation matching mechanism

[[release-notes-1.5.0]]
==== 1.5.0 - 2019/03/26

[float]
===== Potentially breaking changes
* If you didn't explicitly set the https://www.elastic.co/guide/en/apm/agent/java/master/config-core.html#config-service-name[`service_name`]
previously and you are dealing with a servlet-based application (including Spring Boot),
your `service_name` will change.
See the documentation for https://www.elastic.co/guide/en/apm/agent/java/master/config-core.html#config-service-name[`service_name`]
and the corresponding section in _Features_ for more information.
Note: this requires APM Server 7.0+. If using previous versions, nothing will change.

[float]
===== Features
* Added property `"allow_path_on_hierarchy"` to JAX-RS plugin, to lookup inherited usage of `@path`
* Support for number and boolean labels in the public API {pull}497[497].
This change also renames `tag` to `label` on the API level to be compliant with the https://github.com/elastic/ecs#-base-fields[Elastic Common Schema (ECS)].
The `addTag(String, String)` method is still supported but deprecated in favor of `addLabel(String, String)`.
As of version 7.x of the stack, labels will be stored under `labels` in Elasticsearch.
Previously, they were stored under `context.tags`.
* Support async queries made by Elasticsearch REST client 
* Added `setStartTimestamp(long epochMicros)` and `end(long epochMicros)` API methods to `Span` and `Transaction`,
allowing to set custom start and end timestamps.
* Auto-detection of the `service_name` based on the `<display-name>` element of the `web.xml` with a fallback to the servlet context path.
If you are using a spring-based application, the agent will use the setting for `spring.application.name` for its `service_name`.
See the documentation for https://www.elastic.co/guide/en/apm/agent/java/master/config-core.html#config-service-name[`service_name`]
for more information.
Note: this requires APM Server 7.0+. If using previous versions, nothing will change.
* Previously, enabling https://www.elastic.co/guide/en/apm/agent/java/master/config-core.html#config-capture-body[`capture_body`] could only capture form parameters.
Now it supports all UTF-8 encoded plain-text content types.
The option https://www.elastic.co/guide/en/apm/agent/java/master/config-http.html#config-capture-body-content-types[`capture_body_content_types`]
controls which `Content-Type`s should be captured.
* Support async calls made by OkHttp client (`Call#enqueue`)
* Added support for providing config options on agent attach.
** CLI example: `--config server_urls=http://localhost:8200,http://localhost:8201`
** API example: `ElasticApmAttacher.attach(Map.of("server_urls", "http://localhost:8200,http://localhost:8201"));`

[float]
===== Bug Fixes
* Logging integration through MDC is not working properly - https://github.com/elastic/apm-agent-java/issues/499[#499]
* ClassCastException with adoptopenjdk/openjdk11-openj9 - https://github.com/elastic/apm-agent-java/issues/505[#505]
* Span count limitation is not working properly - reported https://discuss.elastic.co/t/kibana-apm-not-showing-spans-which-are-visible-in-discover-too-many-spans/171690[in our forum]
* Java agent causes Exceptions in Alfresco cluster environment due to failure in the instrumentation of Hazelcast `Executor`s - reported https://discuss.elastic.co/t/cant-run-apm-java-agent-in-alfresco-cluster-environment/172962[in our forum]

[[release-notes-1.4.0]]
==== 1.4.0 - 2019/02/14

[float]
===== Features
* Added support for sync calls of OkHttp client
* Added support for context propagation for `java.util.concurrent.ExecutorService`s
* The `trace_methods` configuration now allows to omit the method matcher.
   Example: `com.example.*` traces all classes and methods within the `com.example` package and sub-packages.
* Added support for JSF. Tested on WildFly, WebSphere Liberty and Payara with embedded JSF implementation and on Tomcat and Jetty with
 MyFaces 2.2 and 2.3
* Introduces a new configuration option `disable_metrics` which disables the collection of metrics via a wildcard expression.
* Support for HttpUrlConnection
* Adds `subtype` and `action` to spans. This replaces former typing mechanism where type, subtype and action were all set through
   the type in an hierarchical dotted-syntax. In order to support existing API usages, dotted types are parsed into subtype and action, 
   however `Span.createSpan` and `Span.setType` are deprecated starting this version. Instead, type-less spans can be created using the new 
   `Span.startSpan` API and typed spans can be created using the new `Span.startSpan(String type, String subtype, String action)` API
* Support for JBoss EAP 6.4, 7.0, 7.1 and 7.2
* Improved startup times
* Support for SOAP (JAX-WS).
   SOAP client create spans and propagate context.
   Transactions are created for `@WebService` classes and `@WebMethod` methods.  

[float]
===== Bug Fixes
* Fixes a failure in BitBucket when agent deployed https://github.com/elastic/apm-agent-java/issues/349[#349]
* Fixes increased CPU consumption https://github.com/elastic/apm-agent-java/issues/453[#453] and https://github.com/elastic/apm-agent-java/issues/443[#443]
* Fixed some OpenTracing bridge functionalities that were not working when auto-instrumentation is disabled
* Fixed an error occurring when ending an OpenTracing span before deactivating
* Sending proper `null` for metrics that have a NaN value
* Fixes JVM crash with Java 7 https://github.com/elastic/apm-agent-java/issues/458[#458]
* Fixes an application deployment failure when using EclipseLink and `trace_methods` configuration https://github.com/elastic/apm-agent-java/issues/474[#474]

[[release-notes-1.3.0]]
==== 1.3.0 - 2019/01/10

[float]
===== Features
* The agent now collects system and JVM metrics https://github.com/elastic/apm-agent-java/pull/360[#360]
* Add API methods `ElasticApm#startTransactionWithRemoteParent` and `Span#injectTraceHeaders` to allow for manual context propagation https://github.com/elastic/apm-agent-java/pull/396[#396].
* Added `trace_methods` configuration option which lets you define which methods in your project or 3rd party libraries should be traced.
   To create spans for all `public` methods of classes whose name ends in `Service` which are in a sub-package of `org.example.services` use this matcher:
   `public org.example.services.*.*Service#*` https://github.com/elastic/apm-agent-java/pull/398[#398]
* Added span for `DispatcherServlet#render` https://github.com/elastic/apm-agent-java/pull/409[#409].
* Flush reporter on shutdown to make sure all recorded Spans are sent to the server before the program exits https://github.com/elastic/apm-agent-java/pull/397[#397]
* Adds Kubernetes https://github.com/elastic/apm-agent-java/issues/383[#383] and Docker metadata to, enabling correlation with the Kibana Infra UI.
* Improved error handling of the Servlet Async API https://github.com/elastic/apm-agent-java/issues/399[#399]
* Support async API’s used with AsyncContext.start https://github.com/elastic/apm-agent-java/issues/388[#388]

[float]
===== Bug Fixes
* Fixing a potential memory leak when there is no connection with APM server
* Fixes NoSuchMethodError CharBuffer.flip() which occurs when using the Elasticsearch RestClient and Java 7 or 8 https://github.com/elastic/apm-agent-java/pull/401[#401]

 
[[release-notes-1.2.0]]
==== 1.2.0 - 2018/12/19

[float]
===== Features
* Added `capture_headers` configuration option.
   Set to `false` to disable capturing request and response headers.
   This will reduce the allocation rate of the agent and can save you network bandwidth and disk space.
* Makes the API methods `addTag`, `setName`, `setType`, `setUser` and `setResult` fluent, so that calls can be chained. 

[float]
===== Bug Fixes
* Catch all errors thrown within agent injected code
* Enable public APIs and OpenTracing bridge to work properly in OSGi systems, fixes https://github.com/elastic/apm-agent-java/issues/362[this WildFly issue]
* Remove module-info.java to enable agent working on early Tomcat 8.5 versions
* Fix https://github.com/elastic/apm-agent-java/issues/371[async Servlet API issue]

[[release-notes-1.1.0]]
==== 1.1.0 - 2018/11/28

[float]
===== Features
* Some memory allocation improvements
* Enabling bootdelegation for agent classes in Atlassian OSGI systems

[float]
===== Bug Fixes
* Update dsl-json which fixes a memory leak.
 See https://github.com/ngs-doo/dsl-json/pull/102[ngs-doo/dsl-json#102] for details. 
* Avoid `VerifyError`s by non instrumenting classes compiled for Java 4 or earlier
* Enable APM Server URL configuration with path (fixes #339)
* Reverse `system.hostname` and `system.platform` order sent to APM server

[[release-notes-1.0.1]]
==== 1.0.1 - 2018/11/15

[float]
===== Bug Fixes
* Fixes NoSuchMethodError CharBuffer.flip() which occurs when using the Elasticsearch RestClient and Java 7 or 8 {pull}313[#313]

[[release-notes-1.0.0]]
==== 1.0.0 - 2018/11/14

[float]
===== Breaking changes
* Remove intake v1 support. This version requires APM Server 6.5.0+ which supports the intake api v2.
   Until the time the APM Server 6.5.0 is officially released,
   you can test with docker by pulling the APM Server image via
   `docker pull docker.elastic.co/apm/apm-server:6.5.0-SNAPSHOT`. 

[float]
===== Features
* Adds `@CaptureTransaction` and `@CaptureSpan` annotations which let you declaratively add custom transactions and spans.
   Note that it is required to configure the `application_packages` for this to work.
   See the https://www.elastic.co/guide/en/apm/agent/java/master/public-api.html#api-annotation[documentation] for more information.
* The public API now supports to activate a span on the current thread.
   This makes the span available via `ElasticApm#currentSpan()`
   Refer to the https://www.elastic.co/guide/en/apm/agent/java/master/public-api.html#api-span-activate[documentation] for more details.
* Capturing of Elasticsearch RestClient 5.0.2+ calls.
   Currently, the `*Async` methods are not supported, only their synchronous counterparts.
* Added API methods to enable correlating the spans created from the JavaScrip Real User Monitoring agent with the Java agent transaction.
   More information can be found in the https://www.elastic.co/guide/en/apm/agent/java/master/public-api.html#api-ensure-parent-id[documentation].
* Added `Transaction.isSampled()` and `Span.isSampled()` methods to the public API
* Added `Transaction#setResult` to the public API {pull}293[#293]

[float]
===== Bug Fixes
* Fix for situations where status code is reported as `200`, even though it actually was `500` {pull}225[#225]
* Capturing the username now properly works when using Spring security {pull}183[#183]

[[release-notes-1.0.0.rc1]]
==== 1.0.0.RC1 - 2018/11/06

[float]
===== Breaking changes
* Remove intake v1 support. This version requires APM Server 6.5.0+ which supports the intake api v2.
   Until the time the APM Server 6.5.0 is officially released,
   you can test with docker by pulling the APM Server image via
   `docker pull docker.elastic.co/apm/apm-server:6.5.0-SNAPSHOT`.
* Wildcard patterns are case insensitive by default. Prepend `(?-i)` to make the matching case sensitive.

[float]
===== Features
* Support for Distributed Tracing
* Adds `@CaptureTransaction` and `@CaptureSpan` annotations which let you declaratively add custom transactions and spans.
   Note that it is required to configure the `application_packages` for this to work.
   See the https://www.elastic.co/guide/en/apm/agent/java/master/public-api.html#api-annotation[documentation] for more information.
* The public API now supports to activate a span on the current thread.
   This makes the span available via `ElasticApm#currentSpan()`
   Refer to the https://www.elastic.co/guide/en/apm/agent/java/master/public-api.html#api-span-activate[documentation] for more details.
* Capturing of Elasticsearch RestClient 5.0.2+ calls.
   Currently, the `*Async` methods are not supported, only their synchronous counterparts.
* Added API methods to enable correlating the spans created from the JavaScrip Real User Monitoring agent with the Java agent transaction.
   More information can be found in the https://www.elastic.co/guide/en/apm/agent/java/master/public-api.html#api-ensure-parent-id[documentation].
* Microsecond accurate timestamps {pull}261[#261]
* Support for JAX-RS annotations.
Transactions are named based on your resources (`ResourceClass#resourceMethod`).

[float]
===== Bug Fixes
* Fix for situations where status code is reported as `200`, even though it actually was `500` {pull}225[#225]

[[release-notes-0.8.x]]
=== Java Agent version 0.8.x

[[release-notes-0.8.0]]
==== 0.8.0

[float]
===== Breaking changes
* Wildcard patterns are case insensitive by default. Prepend `(?-i)` to make the matching case sensitive.

[float]
===== Features
* Wildcard patterns are now not limited to only one wildcard in the middle and can be arbitrarily complex now.
   Example: `*foo*bar*baz`.
* Support for JAX-RS annotations.
   Transactions are named based on your resources (`ResourceClass#resourceMethod`).

[[release-notes-0.7.x]]
=== Java Agent version 0.7.x

[[release-notes-0.7.1]]
==== 0.7.1 - 2018/10/24

[float]
===== Bug Fixes
* Avoid recycling transactions twice {pull}178[#178]

[[release-notes-0.7.0]]
==== 0.7.0 - 2018/09/12

[float]
===== Breaking changes
* Removed `ElasticApm.startSpan`. Spans can now only be created from their transactions via `Transaction#createSpan`.
* `ElasticApm.startTransaction` and `Transaction#createSpan` don't activate the transaction and spans
   and are thus not available via `ElasticApm.activeTransaction` and `ElasticApm.activeSpan`.

[float]
===== Features
* Public API
** Add `Span#captureException` and `Transaction#captureException` to public API.
      `ElasticApm.captureException` is deprecated now. Use `ElasticApm.currentSpan().captureException(exception)` instead.
** Added `Transaction.getId` and `Span.getId` methods 
* Added support for async servlet requests
* Added support for Payara/Glassfish
* Incubating support for Apache HttpClient
* Support for Spring RestTemplate
* Added configuration options `use_path_as_transaction_name` and `url_groups`,
   which allow to use the URL path as the transaction name.
   As that could contain path parameters, like `/user/$userId` however,
   You can set the `url_groups` option to define a wildcard pattern, like `/user/*`,
   to group those paths together.
   This is especially helpful when using an unsupported Servlet API-based framework. 
* Support duration suffixes (`ms`, `s` and `m`) for duration configuration options.
   Not using the duration suffix logs out a deprecation warning and will not be supported in future versions.
* Add ability to add multiple APM server URLs, which enables client-side load balancing.
   The configuration option `server_url` has been renamed to `server_urls` to reflect this change.
   However, `server_url` still works for backwards compatibility.
* The configuration option `service_name` is now optional.
   It defaults to the main class name,
   the name of the executed jar file (removing the version number),
   or the application server name (for example `tomcat-application`).
   In a lot of cases,
   you will still want to set the `service_name` explicitly.
   But it helps getting started and seeing data easier,
   as there are no required configuration options anymore.
   In the future we will most likely determine more useful application names for Servlet API-based applications.<|MERGE_RESOLUTION|>--- conflicted
+++ resolved
@@ -25,15 +25,10 @@
 
 [float]
 ===== Features
-<<<<<<< HEAD
-* Support for inheritance of public API annotations {pull}1805[#1805]
-* JDBC instrumentation sets context.db.instance {pull}1820[#1820]
-* Basic support for remote EJB invocations on a WildFly application server
-=======
 * Support for inheritance of public API annotations - {pull}1805[#1805]
 * JDBC instrumentation sets context.db.instance - {pull}1820[#1820]
 * Add support for Vert.x web client- {pull}1824[#1824]
->>>>>>> 4f388e68
+* Basic support for remote EJB invocations on a WildFly application server
 
 [float]
 ===== Bug fixes
