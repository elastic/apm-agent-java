--- conflicted
+++ resolved
@@ -50,11 +50,8 @@
  The difference is that the new option has more intuitive semantics for negative values (never collect stack trace) and zero (always collect stack trace). - {pull}2220[#2220]
 * Add support to Jakarta EE for JAX-WS - {pull}2247[#2247]
 * Add support to Jakarta EE for JAX-RS - {pull}2248[#2248]
-<<<<<<< HEAD
+* Add support for Jakarta EE EJB annotations `@Schedule`, `@Schedules` - {pull}2250[#2250]
 * Added support to Quartz 1.x - {pull}2219[#2219]
-=======
-* Add support for Jakarta EE EJB annotations `@Schedule`, `@Schedules` - {pull}2250[#2250]
->>>>>>> 5a6f3892
 
 [float]
 ===== Performance improvements
