--- conflicted
+++ resolved
@@ -28,11 +28,8 @@
 * Struts action invocations via an action chain result start a new span - {pull}2513[#2513]
 * Added official support for Elasticsearch Java API client - {pull}2211[#2211]
 * Added the ability to make spans non-discardable through the public API and the OpenTelemetry bridge - {pull}2632[#2632]
-<<<<<<< HEAD
+* Added support for the new service target fields - {pull}2578[#2578]
 * Added support for setting the remote address of a transaction via the public api - {pull}2522[#2522]
-=======
-* Added support for the new service target fields - {pull}2578[#2578]
->>>>>>> 01a9453e
 
 [float]
 ===== Bug fixes
