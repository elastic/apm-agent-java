--- conflicted
+++ resolved
@@ -28,11 +28,8 @@
 
 [float]
 ===== Features
-<<<<<<< HEAD
+* Adding experimental support for <<aws-lambda, AWS Lambda>> - {pull}1951[#1951]
 * When the MANIFEST.MF of the main jar contains the Implementation-Version attribute, it is used as the default service version (except for application servers) - {pull}1922[#1922]
-=======
-* Adding experimental support for <<aws-lambda, AWS Lambda>> - {pull}1951[#1951]
->>>>>>> 72573b66
 
 [float]
 ===== Bug fixes
