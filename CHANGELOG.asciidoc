--- conflicted
+++ resolved
@@ -25,11 +25,8 @@
 
 [float]
 ===== Features
-<<<<<<< HEAD
+* Add support for Spring WebClient - {pull}2229[#2229]
 * Added undocumented and unsupported configuration `metric_set_limit` to increase the metric set limit - {pull}2148[#2148]
-=======
-* Add support for Spring WebClient - {pull}2229[#2229]
->>>>>>> 03638499
 
 [float]
 ===== Bug fixes
