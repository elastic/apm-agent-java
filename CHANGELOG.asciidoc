ifdef::env-github[]
NOTE: Release notes are best read in our documentation at
https://www.elastic.co/guide/en/apm/agent/java/current/release-notes.html[elastic.co]
endif::[]

////
[[release-notes-x.x.x]]
==== x.x.x - YYYY/MM/DD

[float]
===== Breaking changes

[float]
===== Features
* Cool new feature: {pull}2526[#2526]

[float]
===== Bug fixes
////

=== Unreleased

[[release-notes-1.22.0]]
==== 1.22.0 - YYYY/MM/DD

[float]
===== Features
* Introducing a new mechanism to ease the development of community instrumentation plugins. See <<config-plugins-dir>> for
more details. This configuration was already added in 1.18.0, but more extensive and continuous integration testing
allows us to expose it now. It is still marked as "experimental" though, meaning that future changes in the mechanism
may break early contributed plugins. However, we highly encourage our community to try it out and we will do our best
to assist with such efforts.
* Deprecating `ignore_user_agents` in favour of `transaction_ignore_user_agents`, maintaining the same functionality -
{pull}1644[#1644]
* Update existing Hibernate Search 6 instrumentation to the final relase
* The <<config-use-path-as-transaction-name, `use_path_as_transaction_name`>> option is now dynamic
* Flushing internal and micrometer metrics before the agent shuts down - {pull}1658[#1658]
<<<<<<< HEAD
* Overhaul of the <<setup-attach-cli,attacher cli>> application that allows to attach the agent to running JVMS
** The artifact of the standalone cli applicaiton is now called `apm-agent-attach-cli`. The attacher API is still called `apm-agent-attach`.
** There is also a slim version of the cli application that does not bundle the Java agent.
   It requires the `--agent-jar` option to be set.
** Improved logging +
   The application uses {ecs-logging-java-ref}/intro.html[Java ECS logging] to emit JSON logs.
   The log level can be configured with the `--log-level` option.
   By default, the program is logging to the console but using the `--log-file` option, it can also log to a file.
** Attach to JVMs running under a different user (unix only) +
   The JVM requires the attacher to be running under the same user as the target VM (the attachee).
   The `apm-agent-attach-standalone.jar` can now be run with a user that has permissions to switch to the user that runs the target VM.
   On Windows, the attacher can still only attach to JVMs that are running with under the same user.
** New include/exclude discovery rules +
*** `--include-all`: Attach to all discovered JVMs. If no matchers are provided, it will not attach to any JVMs.
*** `--include-user`/`--exclude-user`: Attach to all JVMs of a given operating system user.
*** `--include-main`/`--exclude-main`: Attach to all JVMs that whose main class/jar name, or system properties match the provided regex.
*** `--include-vmargs`/`--exclude-vmargs`: Attach to all JVMs that whose main class/jar name, or system properties match the provided regex.
** Removal of options +
*** The deprecated `--arg` option has been removed.
*** The `-i`/`--include`, `-e`/`exclude` options have been removed in favor of the `--<include|exclude>-<main|vmargs>` options.
*** The `-p`/`--pid` options have been removed in favor of the `--include-pid` option.
** Changed behavior of  the `-l`/`--list` option +
   The option now only lists JVMs that match the include/exclude discovery rules.
   Thus, it can be used to do a dry-run of the matchers without actually performing an attachment.
   It even works in combination with `--continuous` now.
   By default, the VM arguments are not printed, but only when the `-a`/`--list-vmargs` option is set.
** Remove dependency on `jps` +
   Even when matching on the main class name or on system properties,
** Checks the Java version before attaching to avoid attachment on unsupported JVMs.
=======
* Support for OkHttp 4.4+ -  {pull}1672[#1672]
>>>>>>> ffbaaa0a

[float]
===== Bug fixes
* fix sample rate rounded to zero when lower than precision - {pull}1655[#1655]
* fixed a couple of bugs with the external plugin mechanism (not documented until now) - {pull}1660[#1660]

[[release-notes-1.x]]
=== Java Agent version 1.x

[[release-notes-1.21.0]]
==== 1.21.0 - 2020/02/09

[float]
===== Breaking changes
* Following PR {pull}1650[#1650], there are two slight changes with the <<config-server-url>> and <<config-server-urls>>
configuration options:
    1.  So far, setting `server_urls` with an empty string would allow the agent to work normally, apart from any action
        that requires communication with the APM Server, including the attempt to fetch a central configuration.
        Starting in this agent version, setting `server_urls` to empty string doesn't have any special meaning, it is
        the default expected configuration, where `server_url` will be used instead. In order to achieve the same
        behaviour, use the new <<config-disable-send>> configuration.
    2.  Up to this version, `server_url` was used as an alias to `server_urls`, meaning that one could potentially set
        the `server_url` config with a comma-separated list of multiple APM Server addresses, and that would have been a
        valid configuration. Starting in this agent version, `server_url` is a separate configuration, and it only accepts
        Strings that represent a single valid URL. Specifically, empty strings and commas are invalid.

[float]
===== Features
* Add cloud provider metadata to reported events, see
https://github.com/elastic/apm/blob/master/specs/agents/metadata.md#cloud-provider-metadata[spec] for details.
By default, the agent will try to automatically detect the cloud provider on startup, but this can be
configured through the <<config-cloud-provider, `cloud_provider`>> config option - {pull}1599[#1599]
* Add span & transaction `outcome` field to improve error rate calculations - {pull}1613[#1613]

[float]
===== Bug fixes
* Fixing crashes observed in Java 7 at sporadic timing by applying a few seconds delay on bootstrap - {pull}1594[#1594]
* Fallback to using "TLS" `SSLContext` when "SSL" is not available - {pull}1633[#1633]
* Fixing agent startup failure with `NullPointerException` thrown by Byte-buddy's `MultipleParentClassLoader` - {pull}1647[#1647]
* Fix cached type resolution triggering `ClassCastException` - {pull}1649[#1649]

[[release-notes-1.20.0]]
==== 1.20.0 - 2021/01/07

[float]
===== Breaking changes
* The following public API types were `public` so far and became package-private: `NoopScope`, `ScopeImpl` and `AbstractSpanImpl`.
  If your code is using them, you will need to change that when upgrading to this version.
  Related PR: {pull}1532[#1532]

[float]
===== Features
* Add support for RabbitMQ clients - {pull}1328[#1328]

[float]
===== Bug fixes
* Fix small memory allocation regression introduced with tracestate header {pull}1508[#1508]
* Fix `NullPointerException` from `WeakConcurrentMap.put` through the Elasticsearch client instrumentation - {pull}1531[#1531]
* Sending `transaction_id` and `parent_id` only for events that contain a valid `trace_id` as well - {pull}1537[#1537]
* Fix `ClassNotFoundError` with old versions of Spring resttemplate {pull}1524[#1524]
* Fix Micrometer-driven metrics validation errors by the APM Server when sending with illegal values - {pull}1559[#1559]
* Serialize all stack trace frames when setting `stack_trace_limit=-1` instead of none - {pull}1571[#1571]
* Fix `UnsupportedOperationException` when calling `ServletContext.getClassLoader()` - {pull}1576[#1576]
* Fix improper request body capturing - {pull}1579[#1579]
* Avoid `NullPointerException` due to null return values instrumentation advices - {pull}1601[#1601]
* Update async-profiler to 1.8.3 {pull}1602[1602]
* Use null-safe data structures to avoid `NullPointerException` {pull}1597[1597]
* Fix memory leak in sampling profiler mechanism - {pull}1592[#1592]

[float]
===== Refactors
* Migrate some plugins to indy dispatcher {pull}1405[#1405] {pull}1394[#1394]

[[release-notes-1.19.0]]
==== 1.19.0 - 2020/11/10

[float]
===== Features
* The agent version now includes a git hash if it's a snapshot version.
  This makes it easier to differ distinct snapshot builds of the same version.
  Example: `1.18.1-SNAPSHOT.4655910`
* Add support for sampling weight with propagation in `tracestate` W3C header {pull}1384[#1384]
* Adding two more valid options to the `log_level` config: `WARNING` (equivalent to `WARN`) and `CRITICAL`
  (will be treated as `ERROR`) - {pull}1431[1431]
* Add the ability to disable Servlet-related spans for `INCLUDE`, `FORWARD` and `ERROR` dispatches (without affecting
  basic Servlet capturing) by adding `servlet-api-dispatch` to <<config-disable-instrumentations>> - {pull}1448[1448]
* Add Sampling Profiler support for AArch64 architectures - {pull}1443[1443]
* Support proper transaction naming when using Spring's `ServletWrappingController` - {pull}1461[#1461]
* Update async-profiler to 1.8.2 {pull}1471[1471]
* Update existing Hibernate Search 6 instrumentation to work with the latest CR1 release
* Deprecating the `addLabel` public API in favor of `setLabel` (still supporting `addLabel`) - {pull}1449[#1449]

[float]
===== Bug fixes
* Fix `HttpUrlConnection` instrumentation issue (affecting distributed tracing as well) when using HTTPS without using
  `java.net.HttpURLConnection#disconnect` - {pull}1447[1447]
* Fixes class loading issue that can occur when deploying multiple applications to the same application server - {pull}1458[#1458]
* Fix ability to disable agent on startup wasn't working for runtime attach {pull}1444[1444]
* Avoid `UnsupportedOperationException` on some spring application startup {pull}1464[1464]
* Fix ignored runtime attach `config_file` {pull}1469[1469]
* Fix `IllegalAccessError: Module 'java.base' no access to: package 'java.lang'...` in J9 VMs of Java version >= 9 -
  {pull}1468[#1468]
* Fix JVM version parsing on HP-UX {pull}1477[#1477]
* Fix Spring-JMS transactions lifecycle management when using multiple concurrent consumers - {pull}1496[#1496]

[float]
===== Refactors
* Migrate some plugins to indy dispatcher {pull}1404[1404] {pull}1411[1411]
* Replace System Rules with System Lambda {pull}1434[#1434]

[[release-notes-1.18.1]]
==== 1.18.1 - 2020/10/06

[float]
===== Refactors
* Migrate some plugins to indy dispatcher {pull}1362[1362] {pull}1366[1366] {pull}1363[1363] {pull}1383[1383] {pull}1368[1368] {pull}1364[1364] {pull}1365[1365] {pull}1367[1367] {pull}1371[1371]

[float]
===== Bug fixes
* Fix instrumentation error for HttpClient - {pull}1402[#1402]
* Eliminate `unsupported class version error` messages related to loading the Java 11 HttpClient plugin in pre-Java-11 JVMs {pull}1397[1397]
* Fix rejected metric events by APM Server with response code 400 due to data validation error - sanitizing Micrometer
metricset tag keys - {pull}1413[1413]
* Fix invalid micrometer metrics with non-numeric values {pull}1419[1419]
* Fix `NoClassDefFoundError` with JDBC instrumentation plugin {pull}1409[1409]
* Apply `disable_metrics` config to Micrometer metrics - {pull}1421[1421]
* Remove cgroup `inactive_file.bytes` metric according to spec {pull}1422[1422]

[[release-notes-1.18.0]]
==== 1.18.0 - 2020/09/08

[float]
===== Features
* Deprecating `ignore_urls` config in favour of <<config-transaction-ignore-urls, `transaction_ignore_urls`>> to align
  with other agents, while still allowing the old config name for backward compatibility - {pull}1315[#1315]
* Enabling instrumentation of classes compiled with Java 1.4. This is reverting the restriction of instrumenting only
  bytecode of Java 1.5 or higher ({pull}320[#320]), which was added due to potential `VerifyError`. Such errors should be
  avoided now by the usage of `TypeConstantAdjustment` - {pull}1317[#1317]
* Enabling agent to work without attempting any communication with APM server, by allowing setting `server_urls` with
  an empty string - {pull}1295[#1295]
* Add <<metrics-micrometer, micrometer support>> - {pull}1303[#1303]
* Add `profiling_inferred_spans_lib_directory` option to override the default temp directory used for exporting the async-profiler library.
  This is useful for server-hardened environments where `/tmp` is often configured with `noexec`, leading to `java.lang.UnsatisfiedLinkError` errors - {pull}1350[#1350]
* Create spans for Servlet dispatches to FORWARD, INCLUDE and ERROR - {pull}1212[#1212]
* Support JDK 11 HTTPClient - {pull}1307[#1307]
* Lazily create profiler temporary files {pull}1360[#1360]
* Convert the followings to Indy Plugins (see details in <<release-notes-1.18.0.rc1, 1.18.0-rc1 relase notes>>): gRPC,
  AsyncHttpClient, Apache HttpClient
* The agent now collects cgroup memory metrics (see details in <<metrics-cgroup,Metrics page>>)
* Update async-profiler to 1.8.1 {pull}1382[#1382]
* Runtime attach install option is promoted to 'beta' status (was experimental).

[float]
===== Bug fixes
* Fixes a `NoClassDefFoundError` in the JMS instrumentation of `MessageListener` - {pull}1287[#1287]
* Fix `/ by zero` error message when setting `server_urls` with an empty string - {pull}1295[#1295]
* Fix `ClassNotFoundException` or `ClassCastException` in some cases where special log4j configurations are used - {pull}1322[#1322]
* Fix `NumberFormatException` when using early access Java version - {pull}1325[#1325]
* Fix `service_name` config being ignored when set to the same auto-discovered default value - {pull}1324[#1324]
* Fix service name error when updating a web app on a Servlet container - {pull}1326[#1326]
* Fix remote attach 'jps' executable not found when 'java' binary is symlinked ot a JRE - {pull}1352[#1352]

[[release-notes-1.18.0.rc1]]
==== 1.18.0.RC1 - 2020/07/22

This release candidate adds some highly anticipated features:
It’s now possible to attach the agent at runtime in more cases than before.
Most notably, it enables runtime attachment on JBoss, WildFly, Glassfish/Payara,
and other OSGi runtimes such as Atlassian Jira and Confluence.

To make this and other significant features, such as https://github.com/elastic/apm-agent-java/issues/937[external plugins], possible,
we have implemented major changes to the architecture of the agent.
The agent now relies on the `invokedynamic` bytecode instruction to make plugin development easier, safer, and more efficient.
As early versions of Java 7 and Java 8 have unreliable support for invokedynamic,
we now require a minimum update level of 60 for Java 7 (7u60+) in addition to the existing minimum update level of 40 for Java 8 (8u40+).

We’re looking for users who would like to try this out to give feedback.
If we see that the `invokedynamic`-based approach (https://github.com/elastic/apm-agent-java/pull/1230[indy plugins]) works well, we can continue and migrate the rest of the plugins.
After the migration has completed, we can move forward with external plugins and remove the experimental label from runtime attachment.

If all works like in our testing, you would not see `NoClassDefFoundError` s anymore when, for example, trying to attach the agent at runtime to an OSGi container or a JBoss server.
Also, non-standard OSGi containers, such as Atlassian Jira and other technologies with restrictive class loading policies, such as MuleSoft ESB, will benefit from this change.

In the worst case, there might be JVM crashes due to `invokedynamic`-related JVM bugs.
However, we already disable the agent when attached to JVM versions that are known to be problematic.
Another potentially problematic area is that we now dynamically raise the bytecode version of instrumented classes to be at least bytecode version 51 (Java 7).
This is needed in order to be able to use the `invokedynamic` instruction.
This requires re-computation of stack map frames which makes instrumentation a bit slower.
We don't anticipate notable slowdowns unless you extensively (over-)use <<config-trace-methods, `trace_methods`>>.

[float]
===== Breaking changes
* Early Java 7 versions, prior to update 60, are not supported anymore.
  When trying to attach to a non-supported version, the agent will disable itself and not apply any instrumentations.

[float]
===== Features
* Experimental support for runtime attachment now also for OSGi containers, JBoss, and WildFly
* New mitigation of OSGi bootdelegation errors (`NoClassDefFoundError`).
  You can remove any `org.osgi.framework.bootdelegation` related configuration.
  This release also removes the configuration option `boot_delegation_packages`.
* Overhaul of the `ExecutorService` instrumentation that avoids `ClassCastException` issues - {pull}1206[#1206]
* Support for `ForkJoinPool` and `ScheduledExecutorService` (see <<supported-async-frameworks>>)
* Support for `ExecutorService#invokeAny` and `ExecutorService#invokeAll`
* Added support for `java.util.TimerTask` - {pull}1235[#1235]
* Add capturing of request body in Elasticsearch queries: `_msearch`, `_count`, `_msearch/template`, `_search/template`, `_rollup_search` - {pull}1222[#1222]
* Add <<config-enabled,`enabled`>> flag
* Add experimental support for Scala Futures
* The agent now collects heap memory pools metrics - {pull}1228[#1228]

[float]
===== Bug fixes
* Fixes error capturing for log4j2 loggers. Version 1.17.0 introduced a regression.
* Fixes `NullPointerException` related to JAX-RS and Quartz instrumentation - {pull}1249[#1249]
* Expanding k8s pod ID discovery to some formerly non-supported environments
* When `recording` is set to `false`, the agent will not send captured errors anymore.
* Fixes NPE in Dubbo instrumentation that occurs when the application is acting both as a provider and as a consumer - {pull}1260[#1260]
* Adding a delay by default what attaching the agent to Tomcat using the premain route to work around the JUL
  deadlock issue - {pull}1262[#1262]
* Fixes missing `jboss.as:*` MBeans on JBoss - {pull}1257[#1257]


[[release-notes-1.17.0]]
==== 1.17.0 - 2020/06/17

[float]
===== Features
* Log files are now rotated after they reach <<config-log-file-size>>.
There will always be one history file `${log_file}.1`.
* Add <<config-log-format-sout>> and <<config-log-format-file>> with the options `PLAIN_TEXT` and `JSON`.
The latter uses https://github.com/elastic/ecs-logging-java[ecs-logging-java] to format the logs.
* Exposing <<config-classes-excluded-from-instrumentation>> config - {pull}1187[#1187]
* Add support for naming transactions based on Grails controllers. Supports Grails 3+ - {pull}1171[#1171]
* Add support for the Apache/Alibaba Dubbo RPC framework
* Async Profiler version upgraded to 1.7.1, with a new debugging flag for the stack frame recovery mechanism - {pull}1173[#1173]

[float]
===== Bug fixes
* Fixes `IndexOutOfBoundsException` that can occur when profiler-inferred spans are enabled.
  This also makes the profiler more resilient by just removing the call tree related to the exception (which might be in an invalid state)
  as opposed to stopping the profiler when an exception occurs.
* Fix `NumberFormatException` when parsing Ingres/Actian JDBC connection strings - {pull}1198[#1198]
* Prevent agent from overriding JVM configured truststore when not using HTTPS for communication with APM server - {pull}1203[#1203]
* Fix `java.lang.IllegalStateException` with `jps` JVM when using continuous runtime attach - {pull}1205[1205]
* Fix agent trying to load log4j2 plugins from application - {pull}1214[1214]
* Fix memory leak in gRPC instrumentation plugin - {pull}1196[1196]
* Fix HTTPS connection failures when agent is configured to use HTTPS to communicate with APM server {pull}1209[1209]

[[release-notes-1.16.0]]
==== 1.16.0 - 2020/05/13

[float]
===== Features

* The log correlation feature now adds `error.id` to the MDC. See <<supported-logging-frameworks>> for details. - {pull}1050[#1050]
* Deprecating the `incubating` tag in favour of the `experimental` tag. This is not a breaking change, so former
<<config-disable-instrumentations,`disable_instrumentation`>> configuration containing the `incubating` tag will still be respected - {pull}1123[#1123]
* Add a `--without-emulated-attach` option for runtime attachment to allow disabling this feature as a workaround.
* Add workaround for JDK bug JDK-8236039 with TLS 1.3 {pull}1149[#1149]
* Add log level `OFF` to silence agent logging
* Adds <<config-span-min-duration,`span_min_duration`>> option to exclude fast executing spans.
  When set together with one of the more specific thresholds - `trace_methods_duration_threshold` or `profiling_inferred_spans_min_duration`,
  the higher threshold will determine which spans will be discarded.
* Automatically instrument quartz jobs from the quartz-jobs artifact {pull}1170[#1170]
* Perform re-parenting of regular spans to be a child of profiler-inferred spans. Requires APM Server and Kibana 7.8.0. {pull}1117[#1117]
* Upgrade Async Profiler version to 1.7.0

[float]
===== Bug fixes

* When Servlet-related Exceptions are handled through exception handlers that return a 200 status code, agent shouldn't override with 500 - {pull}1103[#1103]
* Exclude Quartz 1 from instrumentation to avoid
  `IncompatibleClassChangeError: Found class org.quartz.JobExecutionContext, but interface was expected` - {pull}1108[#1108]
* Fix breakdown metrics span sub-types {pull}1113[#1113]
* Fix flaky gRPC server instrumentation {pull}1122[#1122]
* Fix side effect of calling `Statement.getUpdateCount` more than once {pull}1139[#1139]
* Stop capturing JDBC affected rows count using `Statement.getUpdateCount` to prevent unreliable side-effects {pull}1147[#1147]
* Fix OpenTracing error tag handling (set transaction error result when tag value is `true`) {pull}1159[#1159]
* Due to a bug in the build we didn't include the gRPC plugin in the build so far
* `java.lang.ClassNotFoundException: Unable to load class 'jdk.internal...'` is thrown when tracing specific versions of Atlassian systems {pull}1168[#1168]
* Make sure spans are kept active during `AsyncHandler` methods in the `AsyncHttpClient`
* CPU and memory metrics are sometimes not reported properly when using IBM J9 {pull}1148[#1148]
* `NullPointerException` thrown by the agent on WebLogic {pull}1142[#1142]

[[release-notes-1.15.0]]
==== 1.15.0 - 2020/03/27

[float]
===== Breaking changes

* Ordering of configuration sources has slightly changed, please review <<configuration>>:
** `elasticapm.properties` file now has higher priority over java system properties and environment variables, +
This change allows to change dynamic options values at runtime by editing file, previously values set in java properties
or environment variables could not be overridden, even if they were dynamic.
* Renamed some configuration options related to the experimental profiler-inferred spans feature ({pull}1084[#1084]):
** `profiling_spans_enabled` -> `profiling_inferred_spans_enabled`
** `profiling_sampling_interval` -> `profiling_inferred_spans_sampling_interval`
** `profiling_spans_min_duration` -> `profiling_inferred_spans_min_duration`
** `profiling_included_classes` -> `profiling_inferred_spans_included_classes`
** `profiling_excluded_classes` -> `profiling_inferred_spans_excluded_classes`
** Removed `profiling_interval` and `profiling_duration` (both are fixed to 5s now)

[float]
===== Features

* Gracefully abort agent init when running on a known Java 8 buggy JVM {pull}1075[#1075].
* Add support for <<supported-databases, Redis Redisson client>>
* Makes <<config-instrument>>, <<config-trace-methods>>, and <<config-disable-instrumentations>> dynamic.
Note that changing these values at runtime can slow down the application temporarily.
* Do not instrument Servlet API before 3.0 {pull}1077[#1077]
* Add support for API keys for apm backend authentication {pull}1083[#1083]
* Add support for <<supported-rpc-frameworks, gRPC>> client & server instrumentation {pull}1019[#1019]
* Deprecating `active` configuration option in favor of `recording`.
  Setting `active` still works as it's now an alias for `recording`.

[float]
===== Bug fixes

* When JAX-RS-annotated method delegates to another JAX-RS-annotated method, transaction name should include method A - {pull}1062[#1062]
* Fixed bug that prevented an APM Error from being created when calling `org.slf4j.Logger#error` - {pull}1049[#1049]
* Wrong address in JDBC spans for Oracle, MySQL and MariaDB when multiple hosts are configured - {pull}1082[#1082]
* Document and re-order configuration priorities {pull}1087[#1087]
* Improve heuristic for `service_name` when not set through config {pull}1097[#1097]


[[release-notes-1.14.0]]
==== 1.14.0 - 2020/03/04

[float]
===== Features

* Support for the official https://www.w3.org/TR/trace-context[W3C] `traceparent` and `tracestate` headers. +
  The agent now accepts both the `elastic-apm-traceparent` and the official `traceparent` header.
By default, it sends both headers on outgoing requests, unless <<config-use-elastic-traceparent-header, `use_elastic_traceparent_header`>> is set to false.
* Creating spans for slow methods with the help of the sampling profiler https://github.com/jvm-profiling-tools/async-profiler[async-profiler].
This is a low-overhead way of seeing which methods make your transactions slow and a replacement for the `trace_methods` configuration option.
See <<supported-java-methods>> for more details
* Adding a Circuit Breaker to pause the agent when stress is detected on the system and resume when the stress is relieved.
See <<circuit-breaker>> and {pull}1040[#1040] for more info.
* `Span#captureException` and `Transaction#captureException` in public API return reported error id - {pull}1015[#1015]

[float]
===== Bug fixes

* java.lang.IllegalStateException: Cannot resolve type description for <com.another.commercial.apm.agent.Class> - {pull}1037[#1037]
* properly handle `java.sql.SQLException` for unsupported JDBC features {pull}[#1035] https://github.com/elastic/apm-agent-java/issues/1025[#1025]

[[release-notes-1.13.0]]
==== 1.13.0 - 2020/02/11

[float]
===== Features

* Add support for <<supported-databases, Redis Lettuce client>>
* Add `context.message.age.ms` field for JMS message receiving spans and transactions - {pull}970[#970]
* Instrument log4j2 Logger#error(String, Throwable) ({pull}919[#919]) Automatically captures exceptions when calling `logger.error("message", exception)`
* Add instrumentation for external process execution through `java.lang.Process` and Apache `commons-exec` - {pull}903[#903]
* Add `destination` fields to exit span contexts - {pull}976[#976]
* Removed `context.message.topic.name` field - {pull}993[#993]
* Add support for Kafka clients - {pull}981[#981]
* Add support for binary `traceparent` header format (see the https://github.com/elastic/apm/blob/master/docs/agent-development.md#Binary-Fields[spec]
for more details) - {pull}1009[#1009]
* Add support for log correlation for log4j and log4j2, even when not used in combination with slf4j.
  See <<supported-logging-frameworks>> for details.

[float]
===== Bug Fixes

* Fix parsing value of `trace_methods` configuration property {pull}930[#930]
* Workaround for `java.util.logging` deadlock {pull}965[#965]
* JMS should propagate traceparent header when transactions are not sampled {pull}999[#999]
* Spans are not closed if JDBC implementation does not support `getUpdateCount` {pull}1008[#1008]

[[release-notes-1.12.0]]
==== 1.12.0 - 2019/11/21

[float]
===== Features
* JMS Enhancements {pull}911[#911]:
** Add special handling for temporary queues/topics
** Capture message bodies of text Messages
*** Rely on the existing `ELASTIC_APM_CAPTURE_BODY` agent config option (off by default).
*** Send as `context.message.body`
*** Limit size to 10000 characters. If longer than this size, trim to 9999 and append with ellipsis
** Introduce the `ignore_message_queues` configuration to disable instrumentation (message tagging) for specific 
      queues/topics as suggested in {pull}710[#710]
** Capture predefined message headers and all properties
*** Rely on the existing `ELASTIC_APM_CAPTURE_HEADERS` agent config option.
*** Send as `context.message.headers`
*** Sanitize sensitive headers/properties based on the `sanitize_field_names` config option
* Added support for the MongoDB sync driver. See https://www.elastic.co/guide/en/apm/agent/java/master/supported-technologies-details.html#supported-databases[supported data stores].

[float]
===== Bug Fixes
* JDBC regression- `PreparedStatement#executeUpdate()` and `PreparedStatement#executeLargeUpdate()` are not traced {pull}918[#918]
* When systemd cgroup driver is used, the discovered Kubernetes pod UID contains "_" instead of "-" {pull}920[#920]
* DB2 jcc4 driver is not traced properly {pull}926[#926]

[[release-notes-1.11.0]]
==== 1.11.0 - 2019/10/31

[float]
===== Features
* Add the ability to configure a unique name for a JVM within a service through the
https://www.elastic.co/guide/en/apm/agent/java/master/config-core.html#config-service-node-name[`service_node_name`]
config option]
* Add ability to ignore some exceptions to be reported as errors https://www.elastic.co/guide/en/apm/agent/java/master/config-core.html#config-ignore-exceptions[ignore_exceptions]
* Applying new logic for JMS `javax.jms.MessageConsumer#receive` so that, instead of the transaction created for the 
   polling method itself (ie from `receive` start to end), the agent will create a transaction attempting to capture 
   the code executed during actual message handling.
   This logic is suitable for environments where polling APIs are invoked within dedicated polling threads.
   This polling transaction creation strategy can be reversed through a configuration option (`message_polling_transaction_strategy`) 
   that is not exposed in the properties file by default.  
* Send IP obtained through `javax.servlet.ServletRequest#getRemoteAddr()` in `context.request.socket.remote_address` 
   instead of parsing from headers {pull}889[#889]
* Added `ElasticApmAttacher.attach(String propertiesLocation)` to specify a custom properties location
* Logs message when `transaction_max_spans` has been exceeded {pull}849[#849]
* Report the number of affected rows by a SQL statement (UPDATE,DELETE,INSERT) in 'affected_rows' span attribute {pull}707[#707]
* Add https://www.elastic.co/guide/en/apm/agent/java/master/public-api.html#api-traced[`@Traced`] annotation which either creates a span or a transaction, depending on the context
* Report JMS destination as a span/transaction context field {pull}906[#906]
* Added https://www.elastic.co/guide/en/apm/agent/java/master/config-jmx.html#config-capture-jmx-metrics[`capture_jmx_metrics`] configuration option

[float]
===== Bug Fixes
* JMS creates polling transactions even when the API invocations return without a message
* Support registering MBeans which are added after agent startup

[[release-notes-1.10.0]]
==== 1.10.0 - 2019/09/30

[float]
===== Features
* Add ability to manually specify reported https://www.elastic.co/guide/en/apm/agent/java/master/config-core.html#config-hostname[hostname]
* Add support for https://www.elastic.co/guide/en/apm/agent/java/master/supported-technologies-details.html#supported-databases[Redis Jedis client]
* Add support for identifying target JVM to attach apm agent to using JVM property. See also the documentation of the <<setup-attach-cli-usage-options, `--include` and `--exclude` flags>>
* Added https://www.elastic.co/guide/en/apm/agent/java/master/config-jmx.html#config-capture-jmx-metrics[`capture_jmx_metrics`] configuration option
* Improve servlet error capture {pull}812[#812]
  Among others, now also takes Spring MVC `@ExceptionHandler`s into account 
* Instrument Logger#error(String, Throwable) {pull}821[#821]
  Automatically captures exceptions when calling `logger.error("message", exception)`
* Easier log correlation with https://github.com/elastic/java-ecs-logging. See https://www.elastic.co/guide/en/apm/agent/java/master/log-correlation.html[docs].
* Avoid creating a temp agent file for each attachment {pull}859[#859]
* Instrument `View#render` instead of `DispatcherServlet#render` {pull}829[#829]
  This makes the transaction breakdown graph more useful. Instead of `dispatcher-servlet`, the graph now shows a type which is based on the view name, for example, `FreeMarker` or `Thymeleaf`.

[float]
===== Bug Fixes
* Error in log when setting https://www.elastic.co/guide/en/apm/agent/java/current/config-reporter.html#config-server-urls[server_urls] 
 to an empty string - `co.elastic.apm.agent.configuration.ApmServerConfigurationSource - Expected previousException not to be null`
* Avoid terminating the TCP connection to APM Server when polling for configuration updates {pull}823[#823]
 
[[release-notes-1.9.0]]
==== 1.9.0 - 2019/08/22

[float]
===== Features
* Upgrading supported OpenTracing version from 0.31 to 0.33
* Added annotation and meta-annotation matching support for `trace_methods`, for example:
** `public @java.inject.* org.example.*` (for annotation)
** `public @@javax.enterprise.context.NormalScope org.example.*` (for meta-annotation)
* The runtime attachment now also works when the `tools.jar` or the `jdk.attach` module is not available.
This means you don't need a full JDK installation - the JRE is sufficient.
This makes the runtime attachment work in more environments such as minimal Docker containers.
Note that the runtime attachment currently does not work for OSGi containers like those used in many application servers such as JBoss and WildFly.
See the https://www.elastic.co/guide/en/apm/agent/java/master/setup-attach-cli.html[documentation] for more information.
* Support for Hibernate Search

[float]
===== Bug Fixes
* A warning in logs saying APM server is not available when using 1.8 with APM server 6.x.
Due to that, agent 1.8.0 will silently ignore non-string labels, even if used with APM server of versions 6.7.x or 6.8.x that support such.
If APM server version is <6.7 or 7.0+, this should have no effect. Otherwise, upgrade the Java agent to 1.9.0+.
* `ApacheHttpAsyncClientInstrumentation` matching increases startup time considerably
* Log correlation feature is active when `active==false`
* Tomcat's memory leak prevention mechanism is causing a... memory leak. JDBC statement map is leaking in Tomcat if the application that first used it is undeployed/redeployed.
See https://discuss.elastic.co/t/elastic-apm-agent-jdbchelper-seems-to-use-a-lot-of-memory/195295[this related discussion].

[float]
==== Breaking Changes
* The `apm-agent-attach.jar` is not executable anymore.
Use `apm-agent-attach-standalone.jar` instead. 

[[release-notes-1.8.0]]
==== 1.8.0 - 2019/07/30

[float]
===== Features
* Added support for tracking https://www.elastic.co/guide/en/kibana/7.3/transactions.html[time spent by span type].
   Can be disabled by setting https://www.elastic.co/guide/en/apm/agent/java/current/config-core.html#config-breakdown-metrics[`breakdown_metrics`] to `false`. 
* Added support for https://www.elastic.co/guide/en/kibana/7.3/agent-configuration.html[central configuration].
   Can be disabled by setting https://www.elastic.co/guide/en/apm/agent/java/current/config-core.html#config-central-config[`central_config`] to `false`.
* Added support for Spring's JMS flavor - instrumenting `org.springframework.jms.listener.SessionAwareMessageListener`
* Added support to legacy ApacheHttpClient APIs (which adds support to Axis2 configured to use ApacheHttpClient)
* Added support for setting https://www.elastic.co/guide/en/apm/agent/java/1.x/config-reporter.html#config-server-urls[`server_urls`] dynamically via properties file {pull}723[#723]
* Added https://www.elastic.co/guide/en/apm/agent/java/current/config-core.html#config-config-file[`config_file`] option 
* Added option to use `@javax.ws.rs.Path` value as transaction name https://www.elastic.co/guide/en/apm/agent/java/current/config-jax-rs.html#config-use-jaxrs-path-as-transaction-name[`use_jaxrs_path_as_transaction_name`]
* Instrument quartz jobs https://www.elastic.co/guide/en/apm/agent/java/current/supported-technologies-details.html#supported-scheduling-frameworks[docs]
* SQL parsing improvements {pull}696[#696]
* Introduce priorities for transaction name {pull}748[#748].
   Now uses the path as transaction name if https://www.elastic.co/guide/en/apm/agent/java/current/config-http.html#config-use-path-as-transaction-name[`use_path_as_transaction_name`] is set to `true`
   rather than `ServletClass#doGet`.
   But if a name can be determined from a high level framework,
   like Spring MVC, that takes precedence.
   User-supplied names from the API always take precedence over any others.
* Use JSP path name as transaction name as opposed to the generated servlet class name {pull}751[#751]

[float]
===== Bug Fixes
* Some JMS Consumers and Producers are filtered due to class name filtering in instrumentation matching
* Jetty: When no display name is set and context path is "/" transaction service names will now correctly fall back to configured values
* JDBC's `executeBatch` is not traced
* Drops non-String labels when connected to APM Server < 6.7 to avoid validation errors {pull}687[#687]
* Parsing container ID in cloud foundry garden {pull}695[#695]
* Automatic instrumentation should not override manual results {pull}752[#752]

[float]
===== Breaking changes
* The log correlation feature does not add `span.id` to the MDC anymore but only `trace.id` and `transaction.id` {pull}742[#742].

[[release-notes-1.7.0]]
==== 1.7.0 - 2019/06/13

[float]
===== Features
* Added the `trace_methods_duration_threshold` config option. When using the `trace_methods` config option with wild cards,
this enables considerable reduction of overhead by limiting the number of spans captured and reported
(see more details in config documentation).
NOTE: Using wildcards is still not the recommended approach for the `trace_methods` feature.
* Add `Transaction#addCustomContext(String key, String|Number|boolean value)` to public API
* Added support for AsyncHttpClient 2.x
* Added https://www.elastic.co/guide/en/apm/agent/java/current/config-core.html#config-global-labels[`global_labels`] configuration option.
This requires APM Server 7.2+.
* Added basic support for JMS- distributed tracing for basic scenarios of `send`, `receive`, `receiveNoWait` and `onMessage`.
Both Queues and Topics are supported.
Async `send` APIs are not supported in this version. 
NOTE: This feature is currently marked as "experimental" and is disabled by default. In order to enable,
it is required to set the
https://www.elastic.co/guide/en/apm/agent/java/1.x/config-core.html#config-disable-instrumentations[`disable_instrumentations`] 
configuration property to an empty string.
* Improved OSGi support: added a configuration option for `bootdelegation` packages {pull}641[#641]
* Better span names for SQL spans. For example, `SELECT FROM user` instead of just `SELECT` {pull}633[#633]

[float]
===== Bug Fixes
* ClassCastException related to async instrumentation of Pilotfish Executor causing thread hang (applied workaround)
* NullPointerException when computing Servlet transaction name with null HTTP method name
* FileNotFoundException when trying to find implementation version of jar with encoded URL
* NullPointerException when closing Apache AsyncHttpClient request producer
* Fixes loading of `elasticapm.properties` for Spring Boot applications
* Fix startup error on WebLogic 12.2.1.2.0 {pull}649[#649]
* Disable metrics reporting and APM Server health check when active=false {pull}653[#653]

[[release-notes-1.6.1]]
==== 1.6.1 - 2019/04/26

[float]
===== Bug Fixes
* Fixes transaction name for non-sampled transactions https://github.com/elastic/apm-agent-java/issues/581[#581]
* Makes log_file option work again https://github.com/elastic/apm-agent-java/issues/594[#594]
* Async context propagation fixes
** Fixing some async mechanisms lifecycle issues https://github.com/elastic/apm-agent-java/issues/605[#605]
** Fixes exceptions when using WildFly managed executor services https://github.com/elastic/apm-agent-java/issues/589[#589]
** Exclude glassfish Executor which does not permit wrapped runnables https://github.com/elastic/apm-agent-java/issues/596[#596]
** Exclude DumbExecutor https://github.com/elastic/apm-agent-java/issues/598[#598]
* Fixes Manifest version reading error to support `jar:file` protocol https://github.com/elastic/apm-agent-java/issues/601[#601]
* Fixes transaction name for non-sampled transactions https://github.com/elastic/apm-agent-java/issues/597[#597]
* Fixes potential classloader deadlock by preloading `FileSystems.getDefault()` https://github.com/elastic/apm-agent-java/issues/603[#603]

[[release-notes-1.6.0]]
==== 1.6.0 - 2019/04/16

[float]
===== Related Announcements
* Java APM Agent became part of the Cloud Foundry Java Buildpack as of https://github.com/cloudfoundry/java-buildpack/releases/tag/v4.19[Release v4.19]
 
[float]
===== Features
* Support Apache HttpAsyncClient - span creation and cross-service trace context propagation
* Added the `jvm.thread.count` metric, indicating the number of live threads in the JVM (daemon and non-daemon) 
* Added support for WebLogic
* Added support for Spring `@Scheduled` and EJB `@Schedule` annotations - https://github.com/elastic/apm-agent-java/pull/569[#569]

[float]
===== Bug Fixes
* Avoid that the agent blocks server shutdown in case the APM Server is not available - https://github.com/elastic/apm-agent-java/pull/554[#554]
* Public API annotations improper retention prevents it from being used with Groovy - https://github.com/elastic/apm-agent-java/pull/567[#567]
* Eliminate side effects of class loading related to Instrumentation matching mechanism

[[release-notes-1.5.0]]
==== 1.5.0 - 2019/03/26

[float]
===== Potentially breaking changes
* If you didn't explicitly set the https://www.elastic.co/guide/en/apm/agent/java/master/config-core.html#config-service-name[`service_name`]
previously and you are dealing with a servlet-based application (including Spring Boot),
your `service_name` will change.
See the documentation for https://www.elastic.co/guide/en/apm/agent/java/master/config-core.html#config-service-name[`service_name`]
and the corresponding section in _Features_ for more information.
Note: this requires APM Server 7.0+. If using previous versions, nothing will change.

[float]
===== Features
* Added property `"allow_path_on_hierarchy"` to JAX-RS plugin, to lookup inherited usage of `@path`
* Support for number and boolean labels in the public API {pull}497[497].
This change also renames `tag` to `label` on the API level to be compliant with the https://github.com/elastic/ecs#-base-fields[Elastic Common Schema (ECS)].
The `addTag(String, String)` method is still supported but deprecated in favor of `addLabel(String, String)`.
As of version 7.x of the stack, labels will be stored under `labels` in Elasticsearch.
Previously, they were stored under `context.tags`.
* Support async queries made by Elasticsearch REST client 
* Added `setStartTimestamp(long epochMicros)` and `end(long epochMicros)` API methods to `Span` and `Transaction`,
allowing to set custom start and end timestamps.
* Auto-detection of the `service_name` based on the `<display-name>` element of the `web.xml` with a fallback to the servlet context path.
If you are using a spring-based application, the agent will use the setting for `spring.application.name` for its `service_name`.
See the documentation for https://www.elastic.co/guide/en/apm/agent/java/master/config-core.html#config-service-name[`service_name`]
for more information.
Note: this requires APM Server 7.0+. If using previous versions, nothing will change.
* Previously, enabling https://www.elastic.co/guide/en/apm/agent/java/master/config-core.html#config-capture-body[`capture_body`] could only capture form parameters.
Now it supports all UTF-8 encoded plain-text content types.
The option https://www.elastic.co/guide/en/apm/agent/java/master/config-http.html#config-capture-body-content-types[`capture_body_content_types`]
controls which `Content-Type`s should be captured.
* Support async calls made by OkHttp client (`Call#enqueue`)
* Added support for providing config options on agent attach.
** CLI example: `--config server_urls=http://localhost:8200,http://localhost:8201`
** API example: `ElasticApmAttacher.attach(Map.of("server_urls", "http://localhost:8200,http://localhost:8201"));`

[float]
===== Bug Fixes
* Logging integration through MDC is not working properly - https://github.com/elastic/apm-agent-java/issues/499[#499]
* ClassCastException with adoptopenjdk/openjdk11-openj9 - https://github.com/elastic/apm-agent-java/issues/505[#505]
* Span count limitation is not working properly - reported https://discuss.elastic.co/t/kibana-apm-not-showing-spans-which-are-visible-in-discover-too-many-spans/171690[in our forum]
* Java agent causes Exceptions in Alfresco cluster environment due to failure in the instrumentation of Hazelcast `Executor`s - reported https://discuss.elastic.co/t/cant-run-apm-java-agent-in-alfresco-cluster-environment/172962[in our forum]

[[release-notes-1.4.0]]
==== 1.4.0 - 2019/02/14

[float]
===== Features
* Added support for sync calls of OkHttp client
* Added support for context propagation for `java.util.concurrent.ExecutorService`s
* The `trace_methods` configuration now allows to omit the method matcher.
   Example: `com.example.*` traces all classes and methods within the `com.example` package and sub-packages.
* Added support for JSF. Tested on WildFly, WebSphere Liberty and Payara with embedded JSF implementation and on Tomcat and Jetty with
 MyFaces 2.2 and 2.3
* Introduces a new configuration option `disable_metrics` which disables the collection of metrics via a wildcard expression.
* Support for HttpUrlConnection
* Adds `subtype` and `action` to spans. This replaces former typing mechanism where type, subtype and action were all set through
   the type in an hierarchical dotted-syntax. In order to support existing API usages, dotted types are parsed into subtype and action, 
   however `Span.createSpan` and `Span.setType` are deprecated starting this version. Instead, type-less spans can be created using the new 
   `Span.startSpan` API and typed spans can be created using the new `Span.startSpan(String type, String subtype, String action)` API
* Support for JBoss EAP 6.4, 7.0, 7.1 and 7.2
* Improved startup times
* Support for SOAP (JAX-WS).
   SOAP client create spans and propagate context.
   Transactions are created for `@WebService` classes and `@WebMethod` methods.  

[float]
===== Bug Fixes
* Fixes a failure in BitBucket when agent deployed https://github.com/elastic/apm-agent-java/issues/349[#349]
* Fixes increased CPU consumption https://github.com/elastic/apm-agent-java/issues/453[#453] and https://github.com/elastic/apm-agent-java/issues/443[#443]
* Fixed some OpenTracing bridge functionalities that were not working when auto-instrumentation is disabled
* Fixed an error occurring when ending an OpenTracing span before deactivating
* Sending proper `null` for metrics that have a NaN value
* Fixes JVM crash with Java 7 https://github.com/elastic/apm-agent-java/issues/458[#458]
* Fixes an application deployment failure when using EclipseLink and `trace_methods` configuration https://github.com/elastic/apm-agent-java/issues/474[#474]

[[release-notes-1.3.0]]
==== 1.3.0 - 2019/01/10

[float]
===== Features
* The agent now collects system and JVM metrics https://github.com/elastic/apm-agent-java/pull/360[#360]
* Add API methods `ElasticApm#startTransactionWithRemoteParent` and `Span#injectTraceHeaders` to allow for manual context propagation https://github.com/elastic/apm-agent-java/pull/396[#396].
* Added `trace_methods` configuration option which lets you define which methods in your project or 3rd party libraries should be traced.
   To create spans for all `public` methods of classes whose name ends in `Service` which are in a sub-package of `org.example.services` use this matcher:
   `public org.example.services.*.*Service#*` https://github.com/elastic/apm-agent-java/pull/398[#398]
* Added span for `DispatcherServlet#render` https://github.com/elastic/apm-agent-java/pull/409[#409].
* Flush reporter on shutdown to make sure all recorded Spans are sent to the server before the program exits https://github.com/elastic/apm-agent-java/pull/397[#397]
* Adds Kubernetes https://github.com/elastic/apm-agent-java/issues/383[#383] and Docker metadata to, enabling correlation with the Kibana Infra UI.
* Improved error handling of the Servlet Async API https://github.com/elastic/apm-agent-java/issues/399[#399]
* Support async API’s used with AsyncContext.start https://github.com/elastic/apm-agent-java/issues/388[#388]

[float]
===== Bug Fixes
* Fixing a potential memory leak when there is no connection with APM server
* Fixes NoSuchMethodError CharBuffer.flip() which occurs when using the Elasticsearch RestClient and Java 7 or 8 https://github.com/elastic/apm-agent-java/pull/401[#401]

 
[[release-notes-1.2.0]]
==== 1.2.0 - 2018/12/19

[float]
===== Features
* Added `capture_headers` configuration option.
   Set to `false` to disable capturing request and response headers.
   This will reduce the allocation rate of the agent and can save you network bandwidth and disk space.
* Makes the API methods `addTag`, `setName`, `setType`, `setUser` and `setResult` fluent, so that calls can be chained. 

[float]
===== Bug Fixes
* Catch all errors thrown within agent injected code
* Enable public APIs and OpenTracing bridge to work properly in OSGi systems, fixes https://github.com/elastic/apm-agent-java/issues/362[this WildFly issue]
* Remove module-info.java to enable agent working on early Tomcat 8.5 versions
* Fix https://github.com/elastic/apm-agent-java/issues/371[async Servlet API issue]

[[release-notes-1.1.0]]
==== 1.1.0 - 2018/11/28

[float]
===== Features
* Some memory allocation improvements
* Enabling bootdelegation for agent classes in Atlassian OSGI systems

[float]
===== Bug Fixes
* Update dsl-json which fixes a memory leak.
 See https://github.com/ngs-doo/dsl-json/pull/102[ngs-doo/dsl-json#102] for details. 
* Avoid `VerifyError`s by non instrumenting classes compiled for Java 4 or earlier
* Enable APM Server URL configuration with path (fixes #339)
* Reverse `system.hostname` and `system.platform` order sent to APM server

[[release-notes-1.0.1]]
==== 1.0.1 - 2018/11/15

[float]
===== Bug Fixes
* Fixes NoSuchMethodError CharBuffer.flip() which occurs when using the Elasticsearch RestClient and Java 7 or 8 {pull}313[#313]

[[release-notes-1.0.0]]
==== 1.0.0 - 2018/11/14

[float]
===== Breaking changes
* Remove intake v1 support. This version requires APM Server 6.5.0+ which supports the intake api v2.
   Until the time the APM Server 6.5.0 is officially released,
   you can test with docker by pulling the APM Server image via
   `docker pull docker.elastic.co/apm/apm-server:6.5.0-SNAPSHOT`. 

[float]
===== Features
* Adds `@CaptureTransaction` and `@CaptureSpan` annotations which let you declaratively add custom transactions and spans.
   Note that it is required to configure the `application_packages` for this to work.
   See the https://www.elastic.co/guide/en/apm/agent/java/master/public-api.html#api-annotation[documentation] for more information.
* The public API now supports to activate a span on the current thread.
   This makes the span available via `ElasticApm#currentSpan()`
   Refer to the https://www.elastic.co/guide/en/apm/agent/java/master/public-api.html#api-span-activate[documentation] for more details.
* Capturing of Elasticsearch RestClient 5.0.2+ calls.
   Currently, the `*Async` methods are not supported, only their synchronous counterparts.
* Added API methods to enable correlating the spans created from the JavaScrip Real User Monitoring agent with the Java agent transaction.
   More information can be found in the https://www.elastic.co/guide/en/apm/agent/java/master/public-api.html#api-ensure-parent-id[documentation].
* Added `Transaction.isSampled()` and `Span.isSampled()` methods to the public API
* Added `Transaction#setResult` to the public API {pull}293[#293]

[float]
===== Bug Fixes
* Fix for situations where status code is reported as `200`, even though it actually was `500` {pull}225[#225]
* Capturing the username now properly works when using Spring security {pull}183[#183]

[[release-notes-1.0.0.rc1]]
==== 1.0.0.RC1 - 2018/11/06

[float]
===== Breaking changes
* Remove intake v1 support. This version requires APM Server 6.5.0+ which supports the intake api v2.
   Until the time the APM Server 6.5.0 is officially released,
   you can test with docker by pulling the APM Server image via
   `docker pull docker.elastic.co/apm/apm-server:6.5.0-SNAPSHOT`.
* Wildcard patterns are case insensitive by default. Prepend `(?-i)` to make the matching case sensitive.

[float]
===== Features
* Support for Distributed Tracing
* Adds `@CaptureTransaction` and `@CaptureSpan` annotations which let you declaratively add custom transactions and spans.
   Note that it is required to configure the `application_packages` for this to work.
   See the https://www.elastic.co/guide/en/apm/agent/java/master/public-api.html#api-annotation[documentation] for more information.
* The public API now supports to activate a span on the current thread.
   This makes the span available via `ElasticApm#currentSpan()`
   Refer to the https://www.elastic.co/guide/en/apm/agent/java/master/public-api.html#api-span-activate[documentation] for more details.
* Capturing of Elasticsearch RestClient 5.0.2+ calls.
   Currently, the `*Async` methods are not supported, only their synchronous counterparts.
* Added API methods to enable correlating the spans created from the JavaScrip Real User Monitoring agent with the Java agent transaction.
   More information can be found in the https://www.elastic.co/guide/en/apm/agent/java/master/public-api.html#api-ensure-parent-id[documentation].
* Microsecond accurate timestamps {pull}261[#261]
* Support for JAX-RS annotations.
Transactions are named based on your resources (`ResourceClass#resourceMethod`).

[float]
===== Bug Fixes
* Fix for situations where status code is reported as `200`, even though it actually was `500` {pull}225[#225]

[[release-notes-0.8.x]]
=== Java Agent version 0.8.x

[[release-notes-0.8.0]]
==== 0.8.0

[float]
===== Breaking changes
* Wildcard patterns are case insensitive by default. Prepend `(?-i)` to make the matching case sensitive.

[float]
===== Features
* Wildcard patterns are now not limited to only one wildcard in the middle and can be arbitrarily complex now.
   Example: `*foo*bar*baz`.
* Support for JAX-RS annotations.
   Transactions are named based on your resources (`ResourceClass#resourceMethod`).

[[release-notes-0.7.x]]
=== Java Agent version 0.7.x

[[release-notes-0.7.1]]
==== 0.7.1 - 2018/10/24

[float]
===== Bug Fixes
* Avoid recycling transactions twice {pull}178[#178]

[[release-notes-0.7.0]]
==== 0.7.0 - 2018/09/12

[float]
===== Breaking changes
* Removed `ElasticApm.startSpan`. Spans can now only be created from their transactions via `Transaction#createSpan`.
* `ElasticApm.startTransaction` and `Transaction#createSpan` don't activate the transaction and spans
   and are thus not available via `ElasticApm.activeTransaction` and `ElasticApm.activeSpan`.

[float]
===== Features
* Public API
** Add `Span#captureException` and `Transaction#captureException` to public API.
      `ElasticApm.captureException` is deprecated now. Use `ElasticApm.currentSpan().captureException(exception)` instead.
** Added `Transaction.getId` and `Span.getId` methods 
* Added support for async servlet requests
* Added support for Payara/Glassfish
* Incubating support for Apache HttpClient
* Support for Spring RestTemplate
* Added configuration options `use_path_as_transaction_name` and `url_groups`,
   which allow to use the URL path as the transaction name.
   As that could contain path parameters, like `/user/$userId` however,
   You can set the `url_groups` option to define a wildcard pattern, like `/user/*`,
   to group those paths together.
   This is especially helpful when using an unsupported Servlet API-based framework. 
* Support duration suffixes (`ms`, `s` and `m`) for duration configuration options.
   Not using the duration suffix logs out a deprecation warning and will not be supported in future versions.
* Add ability to add multiple APM server URLs, which enables client-side load balancing.
   The configuration option `server_url` has been renamed to `server_urls` to reflect this change.
   However, `server_url` still works for backwards compatibility.
* The configuration option `service_name` is now optional.
   It defaults to the main class name,
   the name of the executed jar file (removing the version number),
   or the application server name (for example `tomcat-application`).
   In a lot of cases,
   you will still want to set the `service_name` explicitly.
   But it helps getting started and seeing data easier,
   as there are no required configuration options anymore.
   In the future we will most likely determine more useful application names for Servlet API-based applications.<|MERGE_RESOLUTION|>--- conflicted
+++ resolved
@@ -35,7 +35,7 @@
 * Update existing Hibernate Search 6 instrumentation to the final relase
 * The <<config-use-path-as-transaction-name, `use_path_as_transaction_name`>> option is now dynamic
 * Flushing internal and micrometer metrics before the agent shuts down - {pull}1658[#1658]
-<<<<<<< HEAD
+* Support for OkHttp 4.4+ -  {pull}1672[#1672]
 * Overhaul of the <<setup-attach-cli,attacher cli>> application that allows to attach the agent to running JVMS
 ** The artifact of the standalone cli applicaiton is now called `apm-agent-attach-cli`. The attacher API is still called `apm-agent-attach`.
 ** There is also a slim version of the cli application that does not bundle the Java agent.
@@ -65,9 +65,6 @@
 ** Remove dependency on `jps` +
    Even when matching on the main class name or on system properties,
 ** Checks the Java version before attaching to avoid attachment on unsupported JVMs.
-=======
-* Support for OkHttp 4.4+ -  {pull}1672[#1672]
->>>>>>> ffbaaa0a
 
 [float]
 ===== Bug fixes
