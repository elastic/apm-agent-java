--- conflicted
+++ resolved
@@ -32,11 +32,8 @@
 * Added support for setting service name and version for a transaction via the public api - {pull}2451[#2451]
 * Added support for en-/disabling each public annotation on each own - {pull}2472[#2472]
 * Added support for compressing spans - {pull}2477[#2477]
-<<<<<<< HEAD
+* Added microsecond durations with `us` as unit - {pull}2496[#2496]
 * Improved finding docker container id on cgroup v2 enabled systems - {pull}2352[#2352]
-=======
-* Added microsecond durations with `us` as unit - {pull}2496[#2496]
->>>>>>> dba624f1
 
 [float]
 ===== Performance improvements
