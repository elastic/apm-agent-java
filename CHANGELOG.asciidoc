--- conflicted
+++ resolved
@@ -41,11 +41,8 @@
 * Fix unexpected side-effects of `toString` calls within reactor instrumentation - {pull}2708[#2708]
 * Fix Vert.x instrumentation for 4.3.2 - {pull}2700[#2700]
 * Fix `NullPointerException` in `AmazonHttpClientInstrumentation` - {pull}2740[#2740]
-<<<<<<< HEAD
 * Fix stack frame exclusion patterns - {pull}2758[#2758]
-=======
 * Fix `NullPointerException` with compressed spans - {pull}2755[#2755]
->>>>>>> bb7d9cd3
 
 [[release-notes-1.x]]
 === Java Agent version 1.x
