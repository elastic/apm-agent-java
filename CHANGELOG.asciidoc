ifdef::env-github[]
NOTE: Release notes are best read in our documentation at
https://www.elastic.co/guide/en/apm/agent/java/current/release-notes.html[elastic.co]
endif::[]

////
[[release-notes-x.x.x]]
==== x.x.x - YYYY/MM/DD

[float]
===== Breaking changes

[float]
===== Features
* Cool new feature: {pull}2526[#2526]

[float]
===== Bug fixes
////

=== Unreleased

[[release-notes-1.28.5]]
==== 1.28.5 - YYYY/MM/DD

[float]
===== Breaking changes
* Changes in service name auto-discovery of jar files (see Features section)

[float]
===== Features
* Exceptions that are logged using the fatal log level are now captured (log4j2 only) - {pull}2377[#2377]
* Replaced `authorization` in the default value of `sanitize_field_names` with `*auth*` - {pull}2326[#2326]
* Unsampled transactions are dropped and not sent to the APM-Server if the APM-Server version is 8.0+ - {pull}2329[#2329]
* Adding agent logging capabilities to our SDK, making it available for external plugins - {pull}2390[#2390]
* Service name auto-discovery improvements
** For applications deployed to application servers (`war` files) and standalone jars that are started with `java -jar`,
   the agent now discovers the `META-INF/MANIFEST.MF` file.
** If the manifest contains the `Implementation-Title` attribute, it is used as the default service name - {pull}1921[#1921], {pull}2434[#2434] +
  *Note*: this may change your service names if you relied on the auto-discovery that uses the name of the jar file.
  If that jar file also contains an `Implementation-Title` attribute in the `MANIFEST.MF` file, the latter will take precedence.
** When the manifest contains the `Implementation-Version` attribute, it is used as the default service version - {pull}1726[#1726], {pull}1922[#1922], {pull}2434[#2434]
* Added support for instrumenting Struts 2 static resource requests - {pull}1949[#1949]
* Added support for Java/Jakarta WebSocket ServerEndpoint - {pull}2281[#2281]
* Added support for setting the service name on Log4j2's EcsLayout - {pull}2296[#2296]

[float]
===== Bug fixes
* Fix runtime attach with some docker images - {pull}2385[#2385]
* Restore dynamic capability to `log_level` config for plugin loggers - {pull}2384[#2384]
* Fix slf4j-related `LinkageError` - {pull}2390[#2390] and {pull}2376[#2376]
* Fix possible deadlock occurring when Byte Buddy reads System properties by warming up bytecode instrumentation code
paths. The BCI warmup is on by default and may be disabled through the internal `warmup_byte_buddy` config option - {pull}2368[#2368]
* Fixed few dubbo plugin issues - {pull}2149[#2149]
** Dubbo transaction will should be created at the provider side
** APM headers conversion issue within dubbo transaction
* Fix External plugins automatic setting of span outcome - {pull}2376[#2376]
* Avoid early initialization of JMX on Weblogic - {pull}2420[#2420]
<<<<<<< HEAD
* Avoid standalone spring applications to have two different service names, one based on the jar name, the other based on `spring.application.name`.
=======
* Automatically disable class sharing on AWS lambda layer - {pull}2438[#2438]
>>>>>>> 06d2d7e0

[[release-notes-1.x]]
=== Java Agent version 1.x

[[release-notes-1.28.4]]
==== 1.28.4 - 2021/12/30

[float]
===== Bug fixes
* Fix `@Traced` annotation to return proper outcome instead of `failed` - {pull}2370[#2370]

[float]
===== Dependency updates
* Update Log4j to 2.12.4 and log4j2-ecs-layout to 1.3.2 - {pull}2378[#2378]

[[release-notes-1.28.3]]
==== 1.28.3 - 2021/12/22

[float]
===== Dependency updates
* Update Log4j to 2.12.3
* Update ecs-logging-java to 1.3.0

[float]
===== Potentially breaking changes
* If the agent cannot discover a service name, it now uses `unknown-java-service` instead of `my-service` - {pull}2325[#2325]

[float]
===== Bug fixes
* Gracefully handle JDBC drivers which don't support `Connection#getCatalog` - {pull}2340[#2340]
* Fix using JVM keystore options for communication with APM Server - {pull}2362[#2362]

[[release-notes-1.28.2]]
==== 1.28.2 - 2021/12/16

[float]
===== Dependency updates
* Update Log4j to 2.12.2

[float]
===== Bug fixes
* Fix module loading errors on J9 JVM - {pull}2341[#2341]
* Fixing log4j configuration error - {pull}2343[#2343]

[[release-notes-1.28.1]]
==== 1.28.1 - 2021/12/10

[float]
===== Security 
* Fix for "Log4Shell" RCE 0-day exploit in log4j https://nvd.nist.gov/vuln/detail/CVE-2021-44228[CVE-2021-44228] - {pull}2332[#2332]

[float]
===== Features
* Added support to selectively enable instrumentations - {pull}2292[#2292]

[float]
===== Bug fixes
* Preferring controller names for Spring MVC transactions, `use_path_as_transaction_name` only as a fallback - {pull}2320[#2320]

[[release-notes-1.28.0]]
==== 1.28.0 - 2021/12/07

[float]
===== Features
* Adding experimental support for <<aws-lambda, AWS Lambda>> - {pull}1951[#1951]
* Now supporting tomcat 10 - {pull}2229[#2229]

[float]
===== Bug fixes
* Fix error with parsing APM Server version for 7.16+ - {pull}2313[#2313]

[[release-notes-1.27.1]]
==== 1.27.1 - 2021/11/30

[float]
===== Security
* Resolves Local Privilege Escalation issue https://discuss.elastic.co/t/apm-java-agent-security-update/291355[ESA-2021-30] https://cve.mitre.org/cgi-bin/cvename.cgi?name=CVE-2021-37942[CVE-2021-37942]

[float]
===== Features
* Add support to Jakarta EE for JSF - {pull}2254[#2254]

[float]
===== Bug fixes
* Fixing missing Micrometer metrics in Spring boot due to premature initialization - {pull}2255[#2255]
* Fixing hostname trimming of FQDN too aggressive - {pull}2286[#2286]
* Fixing agent `unknown` version - {pull}2289[#2289]
* Improve runtime attach configuration reliability - {pull}2283[#2283]

[[release-notes-1.27.0]]
==== 1.27.0 - 2021/11/15

[float]
===== Security
* Resolves Local Privilege Escalation issue https://discuss.elastic.co/t/apm-java-agent-security-update/289627[ESA-2021-29] https://cve.mitre.org/cgi-bin/cvename.cgi?name=CVE-2021-37941[CVE-2021-37941]

[float]
===== Potentially breaking changes
* `transaction_ignore_urls` now relies on full request URL path - {pull}2146[#2146]
** On a typical application server like Tomcat, deploying an `app.war` application to the non-ROOT context makes it accessible with `http://localhost:8080/app/`
** Ignoring the whole webapp through `/app/*` was not possible until now.
** Existing configuration may need to be updated to include the deployment context, thus for example `/static/*.js` used to
exclude known static files in all applications might be changed to `/app/static/*.js` or `*/static/*.js`.
** It only impacts prefix patterns due to the additional context path in pattern.
** It does not impact deployment within the `ROOT` context like Spring-boot which do not have such context path prefix.
* The metrics `transaction.duration.sum.us`, `transaction.duration.count` and `transaciton.breakdown.count` are no longer recorded - {pull}2194[#2194]
* Automatic hostname discovery mechanism had changed, so the resulted `host.name` and `host.hostname` in events reported
by the agent may be different. This was done in order to improve the integration with host metrics in the APM UI.

[float]
===== Features
* Improved capturing of logged exceptions when using Log4j2 - {pull}2139[#2139]
* Update to async-profiler 1.8.7 and set configured `safemode` at load time though a new system property - {pull}2165[#2165]
* Added support to capture `context.message.routing-key` in rabbitmq, spring amqp instrumentations - {pull}1767[#1767]
* Breakdown metrics are now tracked per service (when using APM Server 8.0) - {pull}2208[#2208]
* Add support for Spring AMQP batch API - {pull}1716[#1716]
* Add the (current) transaction name to the error (when using APM Server 8.0) - {pull}2235[#2235]
* The JVM/JMX metrics are reported for each service name individually (when using APM Server 8.0) - {pull}2233[#2233]
* Added <<config-span-stack-trace-min-duration,`span_stack_trace_min_duration`>> option.
 This replaces the now deprecated `span_frames_min_duration` option.
 The difference is that the new option has more intuitive semantics for negative values (never collect stack trace) and zero (always collect stack trace). - {pull}2220[#2220]
* Add support to Jakarta EE for JAX-WS - {pull}2247[#2247]
* Add support to Jakarta EE for JAX-RS - {pull}2248[#2248]
* Add support for Jakarta EE EJB annotations `@Schedule`, `@Schedules` - {pull}2250[#2250]
* Add support to Jakarta EE for Servlets - {pull}1912[#1912]
* Added support to Quartz 1.x - {pull}2219[#2219]

[float]
===== Performance improvements
* Disable compression when sending data to a local APM Server
* Reducing startup contention related to instrumentation through `ensureInstrumented` - {pull}2150[#2150]

[float]
===== Bug fixes
* Fix k8s metadata discovery for containerd-cri envs - {pull}2126[#2126]
* Fixing/reducing startup delays related to `ensureInstrumented` - {pull}2150[#2150]
* Fix runtime attach when bytebuddy is in application classpath - {pull}2116[#2116]
* Fix failed integration between agent traces and host metrics coming from Beats/Elastic-Agent due to incorrect hostname
discovery - {pull}2205[#2205]
* Fix infinitely kept-alive transactions in Hikari connection pool - {pull}2210[#2210]
* Fix few Webflux exceptions and missing reactor module - {pull}2207[#2207]

[float]
===== Refactorings
* Loading the agent from an isolated class loader - {pull}2109[#2109]
* Refactorings in the `apm-agent-plugin-sdk` that may imply breaking changes for beta users of the external plugin mechanism
** `WeakMapSupplier.createMap()` is now `WeakConcurrent.buildMap()` and contains more builders - {pull}2136[#2136]
** `GlobalThreadLocal` has been removed in favor of `DetachedThreadLocal`. To make it global, use `GlobalVariables` - {pull}2136[#2136]
** `DynamicTransformer.Accessor.get().ensureInstrumented` is now `DynamicTransformer.ensureInstrumented` - {pull}2164[#2164]
** The `@AssignTo.*` annotations have been removed.
   Use the `@Advice.AssignReturned.*` annotations that come with the latest version of Byte Buddy.
   If your plugin uses the old annotations, it will be skipped.
   {pull}2171[#2171]
* Switching last instrumentations (`trace_methods`, sparkjava, JDK `HttpServer` and Struts 2) to
`TracerAwareInstrumentation` - {pull}2170[#2170]
* Replace concurrency plugin maps to `SpanConcurrentHashMap` ones - {pull}2173[#2173]
* Align User-Agent HTTP header with other APM agents - {pull}2177[#2177]

[[release-notes-1.26.2]]
==== 1.26.2 - 2021/12/30

[float]
===== Dependency updates
* Update Log4j to 2.12.4 and log4j2-ecs-layout to 1.3.2 - {pull}2378[#2378]

[[release-notes-1.26.1]]
==== 1.26.1 - 2021/12/22

[float]
===== Dependency updates
* Update Log4j to 2.12.3
* Update ecs-logging-java to 1.3.0

[[release-notes-1.26.0]]
==== 1.26.0 - 2021/09/14

===== Potentially breaking changes
* If you rely on Database span subtype and use Microsoft SQL Server, the span subtype has been changed from `sqlserver`
to `mssql` to align with other agents.

[float]
===== Breaking changes
* Stop collecting the field `http.request.socket.encrypted` in http requests - {pull}2136[#2136]

[float]
===== Features
* Improved naming for Spring controllers - {pull}1906[#1906]
* ECS log reformatting improvements - {pull}1910[#1910]
** Automatically sets `service.node.name` in all log events if set through agent configuration
** Add `log_ecs_reformatting_additional_fields` option to support arbitrary fields in logs
** Automatically serialize markers as tags where relevant (log4j2 and logback)
* gRPC spans (client and server) can detect errors or cancellation through custom listeners - {pull}2067[#2067]
* Add `-download-agent-version` to the agent <<setup-attach-cli-usage-options, attach CLI tool options>>, allowing the
user to configure an arbitrary agent version that will be downloaded from maven and attached - {pull}1959[#1959]
* Add extra check to detect improper agent setup - {pull}2076[#2076]
* In redis tests - embedded RedisServer is replaced by testcontainers - {pull}2221[#2221]

[float]
===== Performance improvements
* Reduce GC time overhead caused by WeakReferences - {pull}2086[#2086], {pull}2081[#2081]
* Reduced memory overhead by a smarter type pool caching strategy - {pull}2102[#2102]. +
  The type pool cache improves the startup times by speeding up type matching
  (determining whether a class that's about to be loaded should be instrumented).
  Generally, the more types that are cached, the faster the startup. +
  The old strategy did not impose a limit to the cache but cleared it after it hasn't been accessed in a while.
  However, load test have discovered that the cache may never be cleared and leave a permanent overhead of 23mb.
  The actual size of the cache highly depends on the application and loosely correlates with the number of loaded classes. +
  The new caching strategy targets to allocate 1% of the committed heap, at least 0.5mb and max 10mb.
  If a particular entry hasn't been accessed within 20s, it will be removed from the cache. +
  The results based on load testing are very positive:
** Equivalent startup times (within the margins of error of the previous strategy)
** Equivalent allocation rate (within the margins of error of the previous strategy)
** Reduced avg heap utilization from 10%/15mb (previous strategy) to within margins of error without the agent
** Reduced GC time due to the additional headroom that the application can utilize.
** Based on heap dump analysis, after warmup, the cache size is now around 59kb (down from 23mb with the previous strategy).

[float]
===== Bug fixes
* Fix failure to parse some forms of the `Implementation-Version` property from jar manifest files - {pull}1931[#1931]
* Ensure single value for context-propagation header - {pull}1937[#1937]
* Fix gRPC non-terminated (therefore non-reported) client spans - {pull}2067[#2067]
* Fix Webflux response status code - {pull}1948[#1948]
* Ensure path filtering is applied when Servlet path is not available - {pull}2099[#2099]
* Align span subtype for MS SqlServer - {pull}2112[#2112]
* Fix potential destination host name corruption in OkHttp client spans - {pull}2118[#2118]

[float]
===== Refactorings
* Migrate several plugins to indy dispatcher {pull}2087[#2087], {pull}2088[#2088], {pull}2090[#2090], {pull}2094[#2094], {pull}2095[#2095]

[[release-notes-1.25.0]]
==== 1.25.0 - 2021/07/22

[float]
===== Potentially breaking changes
* If you rely on instrumentations that are in the `experimental` group, you must now set `enable_experimental_instrumentations=true` otherwise
the experimental instrumentations will be disabled by default. Up to version `1.24.0` using an empty value for `disable_instrumentations` was
the recommended way to override the default `disable_instrumentations=experimental`.

[float]
===== Features
* Support for inheritance of public API annotations - {pull}1805[#1805]
* JDBC instrumentation sets `context.db.instance` - {pull}1820[#1820]
* Add support for Vert.x web client- {pull}1824[#1824]
* Avoid recycling of spans and transactions that are using through the public API, so to avoid
reference-counting-related errors - {pull}1859[#1859]
* Add <<config-enable-experimental-instrumentations>> configuration option to enable experimental features - {pull}1863[#1863]
** Previously, when adding an instrumentation group to `disable_instrumentations`, we had to make sure to not forget the
default `experimental` value, for example when disabling `jdbc` instrumentation we had to set `disable_instrumentations=experimental,jdbc` otherwise
setting `disable_instrumentations=jdbc` would disable jdbc and also enable experimental features, which would not be the desired effect.
** Previously, by default `disable_instrumentations` contained `experimental`
** Now by default `disable_instrumentations` is empty and `enable_experimental_instrumentations=false`
** Set `enable_experimental_instrumentations=true` to enable experimental instrumentations
* Eliminating concerns related to log4j2 vulnerability - https://nvd.nist.gov/vuln/detail/CVE-2020-9488#vulnCurrentDescriptionTitle.
We cannot upgrade to version above 2.12.1 because this is the last version of log4j that is compatible with Java 7.
Instead, we exclude the SMTP appender (which is the vulnerable one) from our artifacts. Note that older versions of
our agent are not vulnerable as well, as the SMTP appender was never used, this is only to further reduce our users' concerns.
* Adding public APIs for setting `destination.service.resource`, `destination.address` and `destination.port` fields
for exit spans - {pull}1788[#1788]
* Only use emulated runtime attachment as fallback, remove the `--without-emulated-attach` option - {pull}1865[#1865]
* Instrument `javax.servlet.Filter` the same way as `javax.servlet.FilterChain` - {pull}1858[#1858]
* Propagate trace context headers in HTTP calls occurring from within traced exit points, for example - when using
Elasticsearch's REST client - {pull}1883[#1883]
* Added support for naming sparkjava (not Apache Spark) transactions {pull}1894[#1894]
* Added the ability to manually create exit spans, which will result with the auto creation of service nodes in the
service map and downstream service in the dependencies table - {pull}1898[#1898]
* Basic support for `com.sun.net.httpserver.HttpServer` - {pull}1854[#1854]
* Update to async-profiler 1.8.6 {pull}1907[#1907]
* Added support for setting the framework using the public api (#1908) - {pull}1909[#1909]

[float]
===== Bug fixes
* Fix NPE with `null` binary header values + properly serialize them - {pull}1842[#1842]
* Fix `ListenerExecutionFailedException` when using Spring AMQP's ReplyTo container - {pull}1872[#1872]
* Enabling log ECS reformatting when using Logback configured with `LayoutWrappingEncoder` and a pattern layout - {pull}1879[#1879]
* Fix NPE with Webflux + context propagation headers - {pull}1871[#1871]
* Fix `ClassCastException` with `ConnnectionMetaData` and multiple classloaders - {pull}1864[#1864]
* Fix NPE in `co.elastic.apm.agent.servlet.helper.ServletTransactionCreationHelper.getClassloader` - {pull}1861[#1861]
* Fix for Jboss JMX unexpected notifications - {pull}1895[#1895]

[[release-notes-1.24.0]]
==== 1.24.0 - 2021/05/31

[float]
===== Features
* Basic support for Apache Struts 2 {pull}1763[#1763]
* Extending the <<config-log-ecs-reformatting>> config option to enable the overriding of logs with ECS-reformatted
events. With the new `OVERRIDE` option, non-file logs can be ECS-reformatted automatically as well - {pull}1793[#1793]
* Instrumentation for Vert.x Web {pull}1697[#1697]
* Changed log level of vm arguments to debug
* Giving precedence for the W3C `tracecontext` header over the `elastic-apm-traceparent` header - {pull}1821[#1821]
* Add instrumentation for Webflux - {pull}1305[#1305]
* Add instrumentation for Javalin {pull}1822[#1822]

[float]
===== Bug fixes
* Fix another error related to instrumentation plugins loading on Windows - {pull}1785[#1785]
* Load Spring AMQP plugin- {pull}1784[#1784]
* Avoid `IllegalStateException` when multiple `tracestate` headers are used - {pull}1808[#1808]
* Ensure CLI attach avoids `sudo` only when required and avoid blocking - {pull}1819[#1819]
* Avoid sending metric-sets without samples, so to adhere to the intake API - {pull}1826[#1826]
* Fixing our type-pool cache, so that it can't cause OOM (softly-referenced), and it gets cleared when not used for
a while - {pull}1828[#1828]

[float]
===== Refactors
* Remove single-package limitation for embedded plugins - {pull}1780[#1780]

[[release-notes-1.23.0]]
==== 1.23.0 - 2021/04/22

[float]
===== Breaking changes
* There are breaking changes in the <<setup-attach-cli,attacher cli>>.
  See the Features section for more information.

[float]
===== Features
* Overhaul of the <<setup-attach-cli,attacher cli>> application that allows to attach the agent to running JVMs - {pull}1667[#1667]
** The artifact of the standalone cli application is now called `apm-agent-attach-cli`. The attacher API is still called `apm-agent-attach`.
** There is also a slim version of the cli application that does not bundle the Java agent.
It requires the `--agent-jar` option to be set.
** Improved logging +
The application uses {ecs-logging-java-ref}/intro.html[Java ECS logging] to emit JSON logs.
The log level can be configured with the `--log-level` option.
By default, the program is logging to the console but using the `--log-file` option, it can also log to a file.
** Attach to JVMs running under a different user (unix only) +
The JVM requires the attacher to be running under the same user as the target VM (the attachee).
The `apm-agent-attach-standalone.jar` can now be run with a user that has permissions to switch to the user that runs the target VM.
On Windows, the attacher can still only attach to JVMs that are running with under the same user.
** New include/exclude discovery rules +
*** `--include-all`: Attach to all discovered JVMs. If no matchers are provided, it will not attach to any JVMs.
*** `--include-user`/`--exclude-user`: Attach to all JVMs of a given operating system user.
*** `--include-main`/`--exclude-main`: Attach to all JVMs that whose main class/jar name, or system properties match the provided regex.
*** `--include-vmargs`/`--exclude-vmargs`: Attach to all JVMs that whose main class/jar name, or system properties match the provided regex.
** Removal of options +
*** The deprecated `--arg` option has been removed.
*** The `-i`/`--include`, `-e`/`exclude` options have been removed in favor of the `--<include|exclude>-<main|vmargs>` options.
*** The `-p`/`--pid` options have been removed in favor of the `--include-pid` option.
** Changed behavior of  the `-l`/`--list` option +
The option now only lists JVMs that match the include/exclude discovery rules.
Thus, it can be used to do a dry-run of the matchers without actually performing an attachment.
It even works in combination with `--continuous` now.
By default, the VM arguments are not printed, but only when the `-a`/`--list-vmargs` option is set.
** Remove dependency on `jps` +
Even when matching on the main class name or on system properties,
** Checks the Java version before attaching to avoid attachment on unsupported JVMs.
* Cassandra instrumentation - {pull}1712[#1712]
* Log correlation supports JBoss Logging - {pull}1737[#1737]
* Update Byte-buddy to `1.11.0` - {pull}1769[#1769]
* Support for user.domain {pull}1756[#1756]
* JAX-RS supports javax.ws.rs.PATCH
* Enabling build and unit tests on Windows - {pull}1671[#1671]

[float]
===== Bug fixes
* Fixed log correlation for log4j2 - {pull}1720[#1720]
* Fix apm-log4j1-plugin and apm-log4j2-plugin dependency on slf4j - {pull}1723[#1723]
* Avoid systematic `MessageNotWriteableException` error logging, now only visible in `debug` - {pull}1715[#1715] and {pull}1730[#1730]
* Fix rounded number format for non-english locales - {pull}1728[#1728]
* Fix `NullPointerException` on legacy Apache client instrumentation when host is `null` - {pull}1746[#1746]
* Apply consistent proxy class exclusion heuristic - {pull}1738[#1738]
* Fix micrometer serialization error - {pull}1741[#1741]
* Optimize & avoid `ensureInstrumented` deadlock by skipping stack-frame computation for Java7+ bytecode - {pull}1758[#1758]
* Fix instrumentation plugins loading on Windows - {pull}1671[#1671]

[float]
===== Refactors
* Migrate some plugins to indy dispatcher {pull}1369[#1369] {pull}1410[#1410] {pull}1374[#1374]

[[release-notes-1.22.0]]
==== 1.22.0 - 2021/03/24

[float]
===== Breaking changes
* Dots in metric names of Micrometer metrics get replaced with underscores to avoid mapping conflicts.
De-dotting be disabled via <<config-dedot-custom-metrics, `dedot_custom_metrics`>>. - {pull}1700[#1700]

[float]
===== Features
* Introducing a new mechanism to ease the development of community instrumentation plugins. See <<config-plugins-dir>> for
more details. This configuration was already added in 1.18.0, but more extensive and continuous integration testing
allows us to expose it now. It is still marked as "experimental" though, meaning that future changes in the mechanism
may break early contributed plugins. However, we highly encourage our community to try it out and we will do our best
to assist with such efforts.
* Deprecating `ignore_user_agents` in favour of `transaction_ignore_user_agents`, maintaining the same functionality -
{pull}1644[#1644]
* Update existing Hibernate Search 6 instrumentation to the final relase
* The <<config-use-path-as-transaction-name, `use_path_as_transaction_name`>> option is now dynamic
* Flushing internal and micrometer metrics before the agent shuts down - {pull}1658[#1658]
* Support for OkHttp 4.4+ -  {pull}1672[#1672]
* Adding capability to automatically create ECS-JSON-formatted version of the original application log files, through
the <<config-log-ecs-reformatting>> config option. This allows effortless ingestion of logs to Elasticsearch without
any further configuration. Supports log4j1, log4j2 and Logback. {pull}1261[#1261]
* Add support to Spring AMQP - {pull}1657[#1657]
* Adds the ability to automatically configure usage of the OpenTracing bridge in systems using ServiceLoader - {pull}1708[#1708]
* Update to async-profiler 1.8.5 - includes a fix to a Java 7 crash and enhanced safe mode to better deal with
corrupted stack frames.
* Add a warning on startup when `-Xverify:none` or `-noverify` flags are set as this can lead to crashes that are very
difficult to debug - {pull}1593[#1593]. In an upcoming version, the agent will not start when these flags are set,
unless the system property `elastic.apm.disable_bootstrap_checks` is set to true.

[float]
===== Bug fixes
* fix sample rate rounded to zero when lower than precision - {pull}1655[#1655]
* fixed a couple of bugs with the external plugin mechanism (not documented until now) - {pull}1660[#1660]
* Fix runtime attach conflict with multiple users - {pull}1704[#1704]

[[release-notes-1.21.0]]
==== 1.21.0 - 2021/02/09

[float]
===== Breaking changes
* Following PR {pull}1650[#1650], there are two slight changes with the <<config-server-url>> and <<config-server-urls>>
configuration options:
    1.  So far, setting `server_urls` with an empty string would allow the agent to work normally, apart from any action
        that requires communication with the APM Server, including the attempt to fetch a central configuration.
        Starting in this agent version, setting `server_urls` to empty string doesn't have any special meaning, it is
        the default expected configuration, where `server_url` will be used instead. In order to achieve the same
        behaviour, use the new <<config-disable-send>> configuration.
    2.  Up to this version, `server_url` was used as an alias to `server_urls`, meaning that one could potentially set
        the `server_url` config with a comma-separated list of multiple APM Server addresses, and that would have been a
        valid configuration. Starting in this agent version, `server_url` is a separate configuration, and it only accepts
        Strings that represent a single valid URL. Specifically, empty strings and commas are invalid.

[float]
===== Features
* Add cloud provider metadata to reported events, see
https://github.com/elastic/apm/blob/master/specs/agents/metadata.md#cloud-provider-metadata[spec] for details.
By default, the agent will try to automatically detect the cloud provider on startup, but this can be
configured through the <<config-cloud-provider, `cloud_provider`>> config option - {pull}1599[#1599]
* Add span & transaction `outcome` field to improve error rate calculations - {pull}1613[#1613]

[float]
===== Bug fixes
* Fixing crashes observed in Java 7 at sporadic timing by applying a few seconds delay on bootstrap - {pull}1594[#1594]
* Fallback to using "TLS" `SSLContext` when "SSL" is not available - {pull}1633[#1633]
* Fixing agent startup failure with `NullPointerException` thrown by Byte-buddy's `MultipleParentClassLoader` - {pull}1647[#1647]
* Fix cached type resolution triggering `ClassCastException` - {pull}1649[#1649]

[[release-notes-1.20.0]]
==== 1.20.0 - 2021/01/07

[float]
===== Breaking changes
* The following public API types were `public` so far and became package-private: `NoopScope`, `ScopeImpl` and `AbstractSpanImpl`.
  If your code is using them, you will need to change that when upgrading to this version.
  Related PR: {pull}1532[#1532]

[float]
===== Features
* Add support for RabbitMQ clients - {pull}1328[#1328]

[float]
===== Bug fixes
* Fix small memory allocation regression introduced with tracestate header {pull}1508[#1508]
* Fix `NullPointerException` from `WeakConcurrentMap.put` through the Elasticsearch client instrumentation - {pull}1531[#1531]
* Sending `transaction_id` and `parent_id` only for events that contain a valid `trace_id` as well - {pull}1537[#1537]
* Fix `ClassNotFoundError` with old versions of Spring resttemplate {pull}1524[#1524]
* Fix Micrometer-driven metrics validation errors by the APM Server when sending with illegal values - {pull}1559[#1559]
* Serialize all stack trace frames when setting `stack_trace_limit=-1` instead of none - {pull}1571[#1571]
* Fix `UnsupportedOperationException` when calling `ServletContext.getClassLoader()` - {pull}1576[#1576]
* Fix improper request body capturing - {pull}1579[#1579]
* Avoid `NullPointerException` due to null return values instrumentation advices - {pull}1601[#1601]
* Update async-profiler to 1.8.3 {pull}1602[1602]
* Use null-safe data structures to avoid `NullPointerException` {pull}1597[1597]
* Fix memory leak in sampling profiler mechanism - {pull}1592[#1592]

[float]
===== Refactors
* Migrate some plugins to indy dispatcher {pull}1405[#1405] {pull}1394[#1394]

[[release-notes-1.19.0]]
==== 1.19.0 - 2020/11/10

[float]
===== Features
* The agent version now includes a git hash if it's a snapshot version.
  This makes it easier to differ distinct snapshot builds of the same version.
  Example: `1.18.1-SNAPSHOT.4655910`
* Add support for sampling weight with propagation in `tracestate` W3C header {pull}1384[#1384]
* Adding two more valid options to the `log_level` config: `WARNING` (equivalent to `WARN`) and `CRITICAL`
  (will be treated as `ERROR`) - {pull}1431[1431]
* Add the ability to disable Servlet-related spans for `INCLUDE`, `FORWARD` and `ERROR` dispatches (without affecting
  basic Servlet capturing) by adding `servlet-api-dispatch` to <<config-disable-instrumentations>> - {pull}1448[1448]
* Add Sampling Profiler support for AArch64 architectures - {pull}1443[1443]
* Support proper transaction naming when using Spring's `ServletWrappingController` - {pull}1461[#1461]
* Update async-profiler to 1.8.2 {pull}1471[1471]
* Update existing Hibernate Search 6 instrumentation to work with the latest CR1 release
* Deprecating the `addLabel` public API in favor of `setLabel` (still supporting `addLabel`) - {pull}1449[#1449]

[float]
===== Bug fixes
* Fix `HttpUrlConnection` instrumentation issue (affecting distributed tracing as well) when using HTTPS without using
  `java.net.HttpURLConnection#disconnect` - {pull}1447[1447]
* Fixes class loading issue that can occur when deploying multiple applications to the same application server - {pull}1458[#1458]
* Fix ability to disable agent on startup wasn't working for runtime attach {pull}1444[1444]
* Avoid `UnsupportedOperationException` on some spring application startup {pull}1464[1464]
* Fix ignored runtime attach `config_file` {pull}1469[1469]
* Fix `IllegalAccessError: Module 'java.base' no access to: package 'java.lang'...` in J9 VMs of Java version >= 9 -
  {pull}1468[#1468]
* Fix JVM version parsing on HP-UX {pull}1477[#1477]
* Fix Spring-JMS transactions lifecycle management when using multiple concurrent consumers - {pull}1496[#1496]

[float]
===== Refactors
* Migrate some plugins to indy dispatcher {pull}1404[1404] {pull}1411[1411]
* Replace System Rules with System Lambda {pull}1434[#1434]

[[release-notes-1.18.1]]
==== 1.18.1 - 2020/10/06

[float]
===== Refactors
* Migrate some plugins to indy dispatcher {pull}1362[1362] {pull}1366[1366] {pull}1363[1363] {pull}1383[1383] {pull}1368[1368] {pull}1364[1364] {pull}1365[1365] {pull}1367[1367] {pull}1371[1371]

[float]
===== Bug fixes
* Fix instrumentation error for HttpClient - {pull}1402[#1402]
* Eliminate `unsupported class version error` messages related to loading the Java 11 HttpClient plugin in pre-Java-11 JVMs {pull}1397[1397]
* Fix rejected metric events by APM Server with response code 400 due to data validation error - sanitizing Micrometer
metricset tag keys - {pull}1413[1413]
* Fix invalid micrometer metrics with non-numeric values {pull}1419[1419]
* Fix `NoClassDefFoundError` with JDBC instrumentation plugin {pull}1409[1409]
* Apply `disable_metrics` config to Micrometer metrics - {pull}1421[1421]
* Remove cgroup `inactive_file.bytes` metric according to spec {pull}1422[1422]

[[release-notes-1.18.0]]
==== 1.18.0 - 2020/09/08

[float]
===== Features
* Deprecating `ignore_urls` config in favour of <<config-transaction-ignore-urls, `transaction_ignore_urls`>> to align
  with other agents, while still allowing the old config name for backward compatibility - {pull}1315[#1315]
* Enabling instrumentation of classes compiled with Java 1.4. This is reverting the restriction of instrumenting only
  bytecode of Java 1.5 or higher ({pull}320[#320]), which was added due to potential `VerifyError`. Such errors should be
  avoided now by the usage of `TypeConstantAdjustment` - {pull}1317[#1317]
* Enabling agent to work without attempting any communication with APM server, by allowing setting `server_urls` with
  an empty string - {pull}1295[#1295]
* Add <<metrics-micrometer, micrometer support>> - {pull}1303[#1303]
* Add `profiling_inferred_spans_lib_directory` option to override the default temp directory used for exporting the async-profiler library.
  This is useful for server-hardened environments where `/tmp` is often configured with `noexec`, leading to `java.lang.UnsatisfiedLinkError` errors - {pull}1350[#1350]
* Create spans for Servlet dispatches to FORWARD, INCLUDE and ERROR - {pull}1212[#1212]
* Support JDK 11 HTTPClient - {pull}1307[#1307]
* Lazily create profiler temporary files {pull}1360[#1360]
* Convert the followings to Indy Plugins (see details in <<release-notes-1.18.0.rc1, 1.18.0-rc1 relase notes>>): gRPC,
  AsyncHttpClient, Apache HttpClient
* The agent now collects cgroup memory metrics (see details in <<metrics-cgroup,Metrics page>>)
* Update async-profiler to 1.8.1 {pull}1382[#1382]
* Runtime attach install option is promoted to 'beta' status (was experimental).

[float]
===== Bug fixes
* Fixes a `NoClassDefFoundError` in the JMS instrumentation of `MessageListener` - {pull}1287[#1287]
* Fix `/ by zero` error message when setting `server_urls` with an empty string - {pull}1295[#1295]
* Fix `ClassNotFoundException` or `ClassCastException` in some cases where special log4j configurations are used - {pull}1322[#1322]
* Fix `NumberFormatException` when using early access Java version - {pull}1325[#1325]
* Fix `service_name` config being ignored when set to the same auto-discovered default value - {pull}1324[#1324]
* Fix service name error when updating a web app on a Servlet container - {pull}1326[#1326]
* Fix remote attach 'jps' executable not found when 'java' binary is symlinked ot a JRE - {pull}1352[#1352]

[[release-notes-1.18.0.rc1]]
==== 1.18.0.RC1 - 2020/07/22

This release candidate adds some highly anticipated features:
It’s now possible to attach the agent at runtime in more cases than before.
Most notably, it enables runtime attachment on JBoss, WildFly, Glassfish/Payara,
and other OSGi runtimes such as Atlassian Jira and Confluence.

To make this and other significant features, such as https://github.com/elastic/apm-agent-java/issues/937[external plugins], possible,
we have implemented major changes to the architecture of the agent.
The agent now relies on the `invokedynamic` bytecode instruction to make plugin development easier, safer, and more efficient.
As early versions of Java 7 and Java 8 have unreliable support for invokedynamic,
we now require a minimum update level of 60 for Java 7 (7u60+) in addition to the existing minimum update level of 40 for Java 8 (8u40+).

We’re looking for users who would like to try this out to give feedback.
If we see that the `invokedynamic`-based approach (https://github.com/elastic/apm-agent-java/pull/1230[indy plugins]) works well, we can continue and migrate the rest of the plugins.
After the migration has completed, we can move forward with external plugins and remove the experimental label from runtime attachment.

If all works like in our testing, you would not see `NoClassDefFoundError` s anymore when, for example, trying to attach the agent at runtime to an OSGi container or a JBoss server.
Also, non-standard OSGi containers, such as Atlassian Jira and other technologies with restrictive class loading policies, such as MuleSoft ESB, will benefit from this change.

In the worst case, there might be JVM crashes due to `invokedynamic`-related JVM bugs.
However, we already disable the agent when attached to JVM versions that are known to be problematic.
Another potentially problematic area is that we now dynamically raise the bytecode version of instrumented classes to be at least bytecode version 51 (Java 7).
This is needed in order to be able to use the `invokedynamic` instruction.
This requires re-computation of stack map frames which makes instrumentation a bit slower.
We don't anticipate notable slowdowns unless you extensively (over-)use <<config-trace-methods, `trace_methods`>>.

[float]
===== Breaking changes
* Early Java 7 versions, prior to update 60, are not supported anymore.
  When trying to attach to a non-supported version, the agent will disable itself and not apply any instrumentations.

[float]
===== Features
* Experimental support for runtime attachment now also for OSGi containers, JBoss, and WildFly
* New mitigation of OSGi bootdelegation errors (`NoClassDefFoundError`).
  You can remove any `org.osgi.framework.bootdelegation` related configuration.
  This release also removes the configuration option `boot_delegation_packages`.
* Overhaul of the `ExecutorService` instrumentation that avoids `ClassCastException` issues - {pull}1206[#1206]
* Support for `ForkJoinPool` and `ScheduledExecutorService` (see <<supported-async-frameworks>>)
* Support for `ExecutorService#invokeAny` and `ExecutorService#invokeAll`
* Added support for `java.util.TimerTask` - {pull}1235[#1235]
* Add capturing of request body in Elasticsearch queries: `_msearch`, `_count`, `_msearch/template`, `_search/template`, `_rollup_search` - {pull}1222[#1222]
* Add <<config-enabled,`enabled`>> flag
* Add experimental support for Scala Futures
* The agent now collects heap memory pools metrics - {pull}1228[#1228]

[float]
===== Bug fixes
* Fixes error capturing for log4j2 loggers. Version 1.17.0 introduced a regression.
* Fixes `NullPointerException` related to JAX-RS and Quartz instrumentation - {pull}1249[#1249]
* Expanding k8s pod ID discovery to some formerly non-supported environments
* When `recording` is set to `false`, the agent will not send captured errors anymore.
* Fixes NPE in Dubbo instrumentation that occurs when the application is acting both as a provider and as a consumer - {pull}1260[#1260]
* Adding a delay by default what attaching the agent to Tomcat using the premain route to work around the JUL
  deadlock issue - {pull}1262[#1262]
* Fixes missing `jboss.as:*` MBeans on JBoss - {pull}1257[#1257]


[[release-notes-1.17.0]]
==== 1.17.0 - 2020/06/17

[float]
===== Features
* Log files are now rotated after they reach <<config-log-file-size>>.
There will always be one history file `${log_file}.1`.
* Add <<config-log-format-sout>> and <<config-log-format-file>> with the options `PLAIN_TEXT` and `JSON`.
The latter uses https://github.com/elastic/ecs-logging-java[ecs-logging-java] to format the logs.
* Exposing <<config-classes-excluded-from-instrumentation>> config - {pull}1187[#1187]
* Add support for naming transactions based on Grails controllers. Supports Grails 3+ - {pull}1171[#1171]
* Add support for the Apache/Alibaba Dubbo RPC framework
* Async Profiler version upgraded to 1.7.1, with a new debugging flag for the stack frame recovery mechanism - {pull}1173[#1173]

[float]
===== Bug fixes
* Fixes `IndexOutOfBoundsException` that can occur when profiler-inferred spans are enabled.
  This also makes the profiler more resilient by just removing the call tree related to the exception (which might be in an invalid state)
  as opposed to stopping the profiler when an exception occurs.
* Fix `NumberFormatException` when parsing Ingres/Actian JDBC connection strings - {pull}1198[#1198]
* Prevent agent from overriding JVM configured truststore when not using HTTPS for communication with APM server - {pull}1203[#1203]
* Fix `java.lang.IllegalStateException` with `jps` JVM when using continuous runtime attach - {pull}1205[1205]
* Fix agent trying to load log4j2 plugins from application - {pull}1214[1214]
* Fix memory leak in gRPC instrumentation plugin - {pull}1196[1196]
* Fix HTTPS connection failures when agent is configured to use HTTPS to communicate with APM server {pull}1209[1209]

[[release-notes-1.16.0]]
==== 1.16.0 - 2020/05/13

[float]
===== Features

* The log correlation feature now adds `error.id` to the MDC. See <<supported-logging-frameworks>> for details. - {pull}1050[#1050]
* Deprecating the `incubating` tag in favour of the `experimental` tag. This is not a breaking change, so former
<<config-disable-instrumentations,`disable_instrumentation`>> configuration containing the `incubating` tag will still be respected - {pull}1123[#1123]
* Add a `--without-emulated-attach` option for runtime attachment to allow disabling this feature as a workaround.
* Add workaround for JDK bug JDK-8236039 with TLS 1.3 {pull}1149[#1149]
* Add log level `OFF` to silence agent logging
* Adds <<config-span-min-duration,`span_min_duration`>> option to exclude fast executing spans.
  When set together with one of the more specific thresholds - `trace_methods_duration_threshold` or `profiling_inferred_spans_min_duration`,
  the higher threshold will determine which spans will be discarded.
* Automatically instrument quartz jobs from the quartz-jobs artifact {pull}1170[#1170]
* Perform re-parenting of regular spans to be a child of profiler-inferred spans. Requires APM Server and Kibana 7.8.0. {pull}1117[#1117]
* Upgrade Async Profiler version to 1.7.0

[float]
===== Bug fixes

* When Servlet-related Exceptions are handled through exception handlers that return a 200 status code, agent shouldn't override with 500 - {pull}1103[#1103]
* Exclude Quartz 1 from instrumentation to avoid
  `IncompatibleClassChangeError: Found class org.quartz.JobExecutionContext, but interface was expected` - {pull}1108[#1108]
* Fix breakdown metrics span sub-types {pull}1113[#1113]
* Fix flaky gRPC server instrumentation {pull}1122[#1122]
* Fix side effect of calling `Statement.getUpdateCount` more than once {pull}1139[#1139]
* Stop capturing JDBC affected rows count using `Statement.getUpdateCount` to prevent unreliable side-effects {pull}1147[#1147]
* Fix OpenTracing error tag handling (set transaction error result when tag value is `true`) {pull}1159[#1159]
* Due to a bug in the build we didn't include the gRPC plugin in the build so far
* `java.lang.ClassNotFoundException: Unable to load class 'jdk.internal...'` is thrown when tracing specific versions of Atlassian systems {pull}1168[#1168]
* Make sure spans are kept active during `AsyncHandler` methods in the `AsyncHttpClient`
* CPU and memory metrics are sometimes not reported properly when using IBM J9 {pull}1148[#1148]
* `NullPointerException` thrown by the agent on WebLogic {pull}1142[#1142]

[[release-notes-1.15.0]]
==== 1.15.0 - 2020/03/27

[float]
===== Breaking changes

* Ordering of configuration sources has slightly changed, please review <<configuration>>:
** `elasticapm.properties` file now has higher priority over java system properties and environment variables, +
This change allows to change dynamic options values at runtime by editing file, previously values set in java properties
or environment variables could not be overridden, even if they were dynamic.
* Renamed some configuration options related to the experimental profiler-inferred spans feature ({pull}1084[#1084]):
** `profiling_spans_enabled` -> `profiling_inferred_spans_enabled`
** `profiling_sampling_interval` -> `profiling_inferred_spans_sampling_interval`
** `profiling_spans_min_duration` -> `profiling_inferred_spans_min_duration`
** `profiling_included_classes` -> `profiling_inferred_spans_included_classes`
** `profiling_excluded_classes` -> `profiling_inferred_spans_excluded_classes`
** Removed `profiling_interval` and `profiling_duration` (both are fixed to 5s now)

[float]
===== Features

* Gracefully abort agent init when running on a known Java 8 buggy JVM {pull}1075[#1075].
* Add support for <<supported-databases, Redis Redisson client>>
* Makes <<config-instrument>>, <<config-trace-methods>>, and <<config-disable-instrumentations>> dynamic.
Note that changing these values at runtime can slow down the application temporarily.
* Do not instrument Servlet API before 3.0 {pull}1077[#1077]
* Add support for API keys for apm backend authentication {pull}1083[#1083]
* Add support for <<supported-rpc-frameworks, gRPC>> client & server instrumentation {pull}1019[#1019]
* Deprecating `active` configuration option in favor of `recording`.
  Setting `active` still works as it's now an alias for `recording`.

[float]
===== Bug fixes

* When JAX-RS-annotated method delegates to another JAX-RS-annotated method, transaction name should include method A - {pull}1062[#1062]
* Fixed bug that prevented an APM Error from being created when calling `org.slf4j.Logger#error` - {pull}1049[#1049]
* Wrong address in JDBC spans for Oracle, MySQL and MariaDB when multiple hosts are configured - {pull}1082[#1082]
* Document and re-order configuration priorities {pull}1087[#1087]
* Improve heuristic for `service_name` when not set through config {pull}1097[#1097]


[[release-notes-1.14.0]]
==== 1.14.0 - 2020/03/04

[float]
===== Features

* Support for the official https://www.w3.org/TR/trace-context[W3C] `traceparent` and `tracestate` headers. +
  The agent now accepts both the `elastic-apm-traceparent` and the official `traceparent` header.
By default, it sends both headers on outgoing requests, unless <<config-use-elastic-traceparent-header, `use_elastic_traceparent_header`>> is set to false.
* Creating spans for slow methods with the help of the sampling profiler https://github.com/jvm-profiling-tools/async-profiler[async-profiler].
This is a low-overhead way of seeing which methods make your transactions slow and a replacement for the `trace_methods` configuration option.
See <<supported-java-methods>> for more details
* Adding a Circuit Breaker to pause the agent when stress is detected on the system and resume when the stress is relieved.
See <<circuit-breaker>> and {pull}1040[#1040] for more info.
* `Span#captureException` and `Transaction#captureException` in public API return reported error id - {pull}1015[#1015]

[float]
===== Bug fixes

* java.lang.IllegalStateException: Cannot resolve type description for <com.another.commercial.apm.agent.Class> - {pull}1037[#1037]
* properly handle `java.sql.SQLException` for unsupported JDBC features {pull}[#1035] https://github.com/elastic/apm-agent-java/issues/1025[#1025]

[[release-notes-1.13.0]]
==== 1.13.0 - 2020/02/11

[float]
===== Features

* Add support for <<supported-databases, Redis Lettuce client>>
* Add `context.message.age.ms` field for JMS message receiving spans and transactions - {pull}970[#970]
* Instrument log4j2 Logger#error(String, Throwable) ({pull}919[#919]) Automatically captures exceptions when calling `logger.error("message", exception)`
* Add instrumentation for external process execution through `java.lang.Process` and Apache `commons-exec` - {pull}903[#903]
* Add `destination` fields to exit span contexts - {pull}976[#976]
* Removed `context.message.topic.name` field - {pull}993[#993]
* Add support for Kafka clients - {pull}981[#981]
* Add support for binary `traceparent` header format (see the https://github.com/elastic/apm/blob/master/docs/agent-development.md#Binary-Fields[spec]
for more details) - {pull}1009[#1009]
* Add support for log correlation for log4j and log4j2, even when not used in combination with slf4j.
  See <<supported-logging-frameworks>> for details.

[float]
===== Bug Fixes

* Fix parsing value of `trace_methods` configuration property {pull}930[#930]
* Workaround for `java.util.logging` deadlock {pull}965[#965]
* JMS should propagate traceparent header when transactions are not sampled {pull}999[#999]
* Spans are not closed if JDBC implementation does not support `getUpdateCount` {pull}1008[#1008]

[[release-notes-1.12.0]]
==== 1.12.0 - 2019/11/21

[float]
===== Features
* JMS Enhancements {pull}911[#911]:
** Add special handling for temporary queues/topics
** Capture message bodies of text Messages
*** Rely on the existing `ELASTIC_APM_CAPTURE_BODY` agent config option (off by default).
*** Send as `context.message.body`
*** Limit size to 10000 characters. If longer than this size, trim to 9999 and append with ellipsis
** Introduce the `ignore_message_queues` configuration to disable instrumentation (message tagging) for specific 
      queues/topics as suggested in {pull}710[#710]
** Capture predefined message headers and all properties
*** Rely on the existing `ELASTIC_APM_CAPTURE_HEADERS` agent config option.
*** Send as `context.message.headers`
*** Sanitize sensitive headers/properties based on the `sanitize_field_names` config option
* Added support for the MongoDB sync driver. See https://www.elastic.co/guide/en/apm/agent/java/master/supported-technologies-details.html#supported-databases[supported data stores].

[float]
===== Bug Fixes
* JDBC regression- `PreparedStatement#executeUpdate()` and `PreparedStatement#executeLargeUpdate()` are not traced {pull}918[#918]
* When systemd cgroup driver is used, the discovered Kubernetes pod UID contains "_" instead of "-" {pull}920[#920]
* DB2 jcc4 driver is not traced properly {pull}926[#926]

[[release-notes-1.11.0]]
==== 1.11.0 - 2019/10/31

[float]
===== Features
* Add the ability to configure a unique name for a JVM within a service through the
https://www.elastic.co/guide/en/apm/agent/java/master/config-core.html#config-service-node-name[`service_node_name`]
config option]
* Add ability to ignore some exceptions to be reported as errors https://www.elastic.co/guide/en/apm/agent/java/master/config-core.html#config-ignore-exceptions[ignore_exceptions]
* Applying new logic for JMS `javax.jms.MessageConsumer#receive` so that, instead of the transaction created for the 
   polling method itself (ie from `receive` start to end), the agent will create a transaction attempting to capture 
   the code executed during actual message handling.
   This logic is suitable for environments where polling APIs are invoked within dedicated polling threads.
   This polling transaction creation strategy can be reversed through a configuration option (`message_polling_transaction_strategy`) 
   that is not exposed in the properties file by default.  
* Send IP obtained through `javax.servlet.ServletRequest#getRemoteAddr()` in `context.request.socket.remote_address` 
   instead of parsing from headers {pull}889[#889]
* Added `ElasticApmAttacher.attach(String propertiesLocation)` to specify a custom properties location
* Logs message when `transaction_max_spans` has been exceeded {pull}849[#849]
* Report the number of affected rows by a SQL statement (UPDATE,DELETE,INSERT) in 'affected_rows' span attribute {pull}707[#707]
* Add https://www.elastic.co/guide/en/apm/agent/java/master/public-api.html#api-traced[`@Traced`] annotation which either creates a span or a transaction, depending on the context
* Report JMS destination as a span/transaction context field {pull}906[#906]
* Added https://www.elastic.co/guide/en/apm/agent/java/master/config-jmx.html#config-capture-jmx-metrics[`capture_jmx_metrics`] configuration option

[float]
===== Bug Fixes
* JMS creates polling transactions even when the API invocations return without a message
* Support registering MBeans which are added after agent startup

[[release-notes-1.10.0]]
==== 1.10.0 - 2019/09/30

[float]
===== Features
* Add ability to manually specify reported https://www.elastic.co/guide/en/apm/agent/java/master/config-core.html#config-hostname[hostname]
* Add support for https://www.elastic.co/guide/en/apm/agent/java/master/supported-technologies-details.html#supported-databases[Redis Jedis client]
* Add support for identifying target JVM to attach apm agent to using JVM property. See also the documentation of the <<setup-attach-cli-usage-options, `--include` and `--exclude` flags>>
* Added https://www.elastic.co/guide/en/apm/agent/java/master/config-jmx.html#config-capture-jmx-metrics[`capture_jmx_metrics`] configuration option
* Improve servlet error capture {pull}812[#812]
  Among others, now also takes Spring MVC `@ExceptionHandler`s into account 
* Instrument Logger#error(String, Throwable) {pull}821[#821]
  Automatically captures exceptions when calling `logger.error("message", exception)`
* Easier log correlation with https://github.com/elastic/java-ecs-logging. See https://www.elastic.co/guide/en/apm/agent/java/master/log-correlation.html[docs].
* Avoid creating a temp agent file for each attachment {pull}859[#859]
* Instrument `View#render` instead of `DispatcherServlet#render` {pull}829[#829]
  This makes the transaction breakdown graph more useful. Instead of `dispatcher-servlet`, the graph now shows a type which is based on the view name, for example, `FreeMarker` or `Thymeleaf`.

[float]
===== Bug Fixes
* Error in log when setting https://www.elastic.co/guide/en/apm/agent/java/current/config-reporter.html#config-server-urls[server_urls] 
 to an empty string - `co.elastic.apm.agent.configuration.ApmServerConfigurationSource - Expected previousException not to be null`
* Avoid terminating the TCP connection to APM Server when polling for configuration updates {pull}823[#823]
 
[[release-notes-1.9.0]]
==== 1.9.0 - 2019/08/22

[float]
===== Features
* Upgrading supported OpenTracing version from 0.31 to 0.33
* Added annotation and meta-annotation matching support for `trace_methods`, for example:
** `public @java.inject.* org.example.*` (for annotation)
** `public @@javax.enterprise.context.NormalScope org.example.*` (for meta-annotation)
* The runtime attachment now also works when the `tools.jar` or the `jdk.attach` module is not available.
This means you don't need a full JDK installation - the JRE is sufficient.
This makes the runtime attachment work in more environments such as minimal Docker containers.
Note that the runtime attachment currently does not work for OSGi containers like those used in many application servers such as JBoss and WildFly.
See the https://www.elastic.co/guide/en/apm/agent/java/master/setup-attach-cli.html[documentation] for more information.
* Support for Hibernate Search

[float]
===== Bug Fixes
* A warning in logs saying APM server is not available when using 1.8 with APM server 6.x.
Due to that, agent 1.8.0 will silently ignore non-string labels, even if used with APM server of versions 6.7.x or 6.8.x that support such.
If APM server version is <6.7 or 7.0+, this should have no effect. Otherwise, upgrade the Java agent to 1.9.0+.
* `ApacheHttpAsyncClientInstrumentation` matching increases startup time considerably
* Log correlation feature is active when `active==false`
* Tomcat's memory leak prevention mechanism is causing a... memory leak. JDBC statement map is leaking in Tomcat if the application that first used it is undeployed/redeployed.
See https://discuss.elastic.co/t/elastic-apm-agent-jdbchelper-seems-to-use-a-lot-of-memory/195295[this related discussion].

[float]
==== Breaking Changes
* The `apm-agent-attach.jar` is not executable anymore.
Use `apm-agent-attach-standalone.jar` instead. 

[[release-notes-1.8.0]]
==== 1.8.0 - 2019/07/30

[float]
===== Features
* Added support for tracking https://www.elastic.co/guide/en/kibana/7.3/transactions.html[time spent by span type].
   Can be disabled by setting https://www.elastic.co/guide/en/apm/agent/java/current/config-core.html#config-breakdown-metrics[`breakdown_metrics`] to `false`. 
* Added support for https://www.elastic.co/guide/en/kibana/7.3/agent-configuration.html[central configuration].
   Can be disabled by setting https://www.elastic.co/guide/en/apm/agent/java/current/config-core.html#config-central-config[`central_config`] to `false`.
* Added support for Spring's JMS flavor - instrumenting `org.springframework.jms.listener.SessionAwareMessageListener`
* Added support to legacy ApacheHttpClient APIs (which adds support to Axis2 configured to use ApacheHttpClient)
* Added support for setting https://www.elastic.co/guide/en/apm/agent/java/1.x/config-reporter.html#config-server-urls[`server_urls`] dynamically via properties file {pull}723[#723]
* Added https://www.elastic.co/guide/en/apm/agent/java/current/config-core.html#config-config-file[`config_file`] option 
* Added option to use `@javax.ws.rs.Path` value as transaction name https://www.elastic.co/guide/en/apm/agent/java/current/config-jax-rs.html#config-use-jaxrs-path-as-transaction-name[`use_jaxrs_path_as_transaction_name`]
* Instrument quartz jobs https://www.elastic.co/guide/en/apm/agent/java/current/supported-technologies-details.html#supported-scheduling-frameworks[docs]
* SQL parsing improvements {pull}696[#696]
* Introduce priorities for transaction name {pull}748[#748].
   Now uses the path as transaction name if https://www.elastic.co/guide/en/apm/agent/java/current/config-http.html#config-use-path-as-transaction-name[`use_path_as_transaction_name`] is set to `true`
   rather than `ServletClass#doGet`.
   But if a name can be determined from a high level framework,
   like Spring MVC, that takes precedence.
   User-supplied names from the API always take precedence over any others.
* Use JSP path name as transaction name as opposed to the generated servlet class name {pull}751[#751]

[float]
===== Bug Fixes
* Some JMS Consumers and Producers are filtered due to class name filtering in instrumentation matching
* Jetty: When no display name is set and context path is "/" transaction service names will now correctly fall back to configured values
* JDBC's `executeBatch` is not traced
* Drops non-String labels when connected to APM Server < 6.7 to avoid validation errors {pull}687[#687]
* Parsing container ID in cloud foundry garden {pull}695[#695]
* Automatic instrumentation should not override manual results {pull}752[#752]

[float]
===== Breaking changes
* The log correlation feature does not add `span.id` to the MDC anymore but only `trace.id` and `transaction.id` {pull}742[#742].

[[release-notes-1.7.0]]
==== 1.7.0 - 2019/06/13

[float]
===== Features
* Added the `trace_methods_duration_threshold` config option. When using the `trace_methods` config option with wild cards,
this enables considerable reduction of overhead by limiting the number of spans captured and reported
(see more details in config documentation).
NOTE: Using wildcards is still not the recommended approach for the `trace_methods` feature.
* Add `Transaction#addCustomContext(String key, String|Number|boolean value)` to public API
* Added support for AsyncHttpClient 2.x
* Added https://www.elastic.co/guide/en/apm/agent/java/current/config-core.html#config-global-labels[`global_labels`] configuration option.
This requires APM Server 7.2+.
* Added basic support for JMS- distributed tracing for basic scenarios of `send`, `receive`, `receiveNoWait` and `onMessage`.
Both Queues and Topics are supported.
Async `send` APIs are not supported in this version. 
NOTE: This feature is currently marked as "experimental" and is disabled by default. In order to enable,
it is required to set the
https://www.elastic.co/guide/en/apm/agent/java/1.x/config-core.html#config-disable-instrumentations[`disable_instrumentations`] 
configuration property to an empty string.
* Improved OSGi support: added a configuration option for `bootdelegation` packages {pull}641[#641]
* Better span names for SQL spans. For example, `SELECT FROM user` instead of just `SELECT` {pull}633[#633]

[float]
===== Bug Fixes
* ClassCastException related to async instrumentation of Pilotfish Executor causing thread hang (applied workaround)
* NullPointerException when computing Servlet transaction name with null HTTP method name
* FileNotFoundException when trying to find implementation version of jar with encoded URL
* NullPointerException when closing Apache AsyncHttpClient request producer
* Fixes loading of `elasticapm.properties` for Spring Boot applications
* Fix startup error on WebLogic 12.2.1.2.0 {pull}649[#649]
* Disable metrics reporting and APM Server health check when active=false {pull}653[#653]

[[release-notes-1.6.1]]
==== 1.6.1 - 2019/04/26

[float]
===== Bug Fixes
* Fixes transaction name for non-sampled transactions https://github.com/elastic/apm-agent-java/issues/581[#581]
* Makes log_file option work again https://github.com/elastic/apm-agent-java/issues/594[#594]
* Async context propagation fixes
** Fixing some async mechanisms lifecycle issues https://github.com/elastic/apm-agent-java/issues/605[#605]
** Fixes exceptions when using WildFly managed executor services https://github.com/elastic/apm-agent-java/issues/589[#589]
** Exclude glassfish Executor which does not permit wrapped runnables https://github.com/elastic/apm-agent-java/issues/596[#596]
** Exclude DumbExecutor https://github.com/elastic/apm-agent-java/issues/598[#598]
* Fixes Manifest version reading error to support `jar:file` protocol https://github.com/elastic/apm-agent-java/issues/601[#601]
* Fixes transaction name for non-sampled transactions https://github.com/elastic/apm-agent-java/issues/597[#597]
* Fixes potential classloader deadlock by preloading `FileSystems.getDefault()` https://github.com/elastic/apm-agent-java/issues/603[#603]

[[release-notes-1.6.0]]
==== 1.6.0 - 2019/04/16

[float]
===== Related Announcements
* Java APM Agent became part of the Cloud Foundry Java Buildpack as of https://github.com/cloudfoundry/java-buildpack/releases/tag/v4.19[Release v4.19]
 
[float]
===== Features
* Support Apache HttpAsyncClient - span creation and cross-service trace context propagation
* Added the `jvm.thread.count` metric, indicating the number of live threads in the JVM (daemon and non-daemon) 
* Added support for WebLogic
* Added support for Spring `@Scheduled` and EJB `@Schedule` annotations - https://github.com/elastic/apm-agent-java/pull/569[#569]

[float]
===== Bug Fixes
* Avoid that the agent blocks server shutdown in case the APM Server is not available - https://github.com/elastic/apm-agent-java/pull/554[#554]
* Public API annotations improper retention prevents it from being used with Groovy - https://github.com/elastic/apm-agent-java/pull/567[#567]
* Eliminate side effects of class loading related to Instrumentation matching mechanism

[[release-notes-1.5.0]]
==== 1.5.0 - 2019/03/26

[float]
===== Potentially breaking changes
* If you didn't explicitly set the https://www.elastic.co/guide/en/apm/agent/java/master/config-core.html#config-service-name[`service_name`]
previously and you are dealing with a servlet-based application (including Spring Boot),
your `service_name` will change.
See the documentation for https://www.elastic.co/guide/en/apm/agent/java/master/config-core.html#config-service-name[`service_name`]
and the corresponding section in _Features_ for more information.
Note: this requires APM Server 7.0+. If using previous versions, nothing will change.

[float]
===== Features
* Added property `"allow_path_on_hierarchy"` to JAX-RS plugin, to lookup inherited usage of `@path`
* Support for number and boolean labels in the public API {pull}497[497].
This change also renames `tag` to `label` on the API level to be compliant with the https://github.com/elastic/ecs#-base-fields[Elastic Common Schema (ECS)].
The `addTag(String, String)` method is still supported but deprecated in favor of `addLabel(String, String)`.
As of version 7.x of the stack, labels will be stored under `labels` in Elasticsearch.
Previously, they were stored under `context.tags`.
* Support async queries made by Elasticsearch REST client 
* Added `setStartTimestamp(long epochMicros)` and `end(long epochMicros)` API methods to `Span` and `Transaction`,
allowing to set custom start and end timestamps.
* Auto-detection of the `service_name` based on the `<display-name>` element of the `web.xml` with a fallback to the servlet context path.
If you are using a spring-based application, the agent will use the setting for `spring.application.name` for its `service_name`.
See the documentation for https://www.elastic.co/guide/en/apm/agent/java/master/config-core.html#config-service-name[`service_name`]
for more information.
Note: this requires APM Server 7.0+. If using previous versions, nothing will change.
* Previously, enabling https://www.elastic.co/guide/en/apm/agent/java/master/config-core.html#config-capture-body[`capture_body`] could only capture form parameters.
Now it supports all UTF-8 encoded plain-text content types.
The option https://www.elastic.co/guide/en/apm/agent/java/master/config-http.html#config-capture-body-content-types[`capture_body_content_types`]
controls which `Content-Type`s should be captured.
* Support async calls made by OkHttp client (`Call#enqueue`)
* Added support for providing config options on agent attach.
** CLI example: `--config server_urls=http://localhost:8200,http://localhost:8201`
** API example: `ElasticApmAttacher.attach(Map.of("server_urls", "http://localhost:8200,http://localhost:8201"));`

[float]
===== Bug Fixes
* Logging integration through MDC is not working properly - https://github.com/elastic/apm-agent-java/issues/499[#499]
* ClassCastException with adoptopenjdk/openjdk11-openj9 - https://github.com/elastic/apm-agent-java/issues/505[#505]
* Span count limitation is not working properly - reported https://discuss.elastic.co/t/kibana-apm-not-showing-spans-which-are-visible-in-discover-too-many-spans/171690[in our forum]
* Java agent causes Exceptions in Alfresco cluster environment due to failure in the instrumentation of Hazelcast `Executor`s - reported https://discuss.elastic.co/t/cant-run-apm-java-agent-in-alfresco-cluster-environment/172962[in our forum]

[[release-notes-1.4.0]]
==== 1.4.0 - 2019/02/14

[float]
===== Features
* Added support for sync calls of OkHttp client
* Added support for context propagation for `java.util.concurrent.ExecutorService`s
* The `trace_methods` configuration now allows to omit the method matcher.
   Example: `com.example.*` traces all classes and methods within the `com.example` package and sub-packages.
* Added support for JSF. Tested on WildFly, WebSphere Liberty and Payara with embedded JSF implementation and on Tomcat and Jetty with
 MyFaces 2.2 and 2.3
* Introduces a new configuration option `disable_metrics` which disables the collection of metrics via a wildcard expression.
* Support for HttpUrlConnection
* Adds `subtype` and `action` to spans. This replaces former typing mechanism where type, subtype and action were all set through
   the type in an hierarchical dotted-syntax. In order to support existing API usages, dotted types are parsed into subtype and action, 
   however `Span.createSpan` and `Span.setType` are deprecated starting this version. Instead, type-less spans can be created using the new 
   `Span.startSpan` API and typed spans can be created using the new `Span.startSpan(String type, String subtype, String action)` API
* Support for JBoss EAP 6.4, 7.0, 7.1 and 7.2
* Improved startup times
* Support for SOAP (JAX-WS).
   SOAP client create spans and propagate context.
   Transactions are created for `@WebService` classes and `@WebMethod` methods.  

[float]
===== Bug Fixes
* Fixes a failure in BitBucket when agent deployed https://github.com/elastic/apm-agent-java/issues/349[#349]
* Fixes increased CPU consumption https://github.com/elastic/apm-agent-java/issues/453[#453] and https://github.com/elastic/apm-agent-java/issues/443[#443]
* Fixed some OpenTracing bridge functionalities that were not working when auto-instrumentation is disabled
* Fixed an error occurring when ending an OpenTracing span before deactivating
* Sending proper `null` for metrics that have a NaN value
* Fixes JVM crash with Java 7 https://github.com/elastic/apm-agent-java/issues/458[#458]
* Fixes an application deployment failure when using EclipseLink and `trace_methods` configuration https://github.com/elastic/apm-agent-java/issues/474[#474]

[[release-notes-1.3.0]]
==== 1.3.0 - 2019/01/10

[float]
===== Features
* The agent now collects system and JVM metrics https://github.com/elastic/apm-agent-java/pull/360[#360]
* Add API methods `ElasticApm#startTransactionWithRemoteParent` and `Span#injectTraceHeaders` to allow for manual context propagation https://github.com/elastic/apm-agent-java/pull/396[#396].
* Added `trace_methods` configuration option which lets you define which methods in your project or 3rd party libraries should be traced.
   To create spans for all `public` methods of classes whose name ends in `Service` which are in a sub-package of `org.example.services` use this matcher:
   `public org.example.services.*.*Service#*` https://github.com/elastic/apm-agent-java/pull/398[#398]
* Added span for `DispatcherServlet#render` https://github.com/elastic/apm-agent-java/pull/409[#409].
* Flush reporter on shutdown to make sure all recorded Spans are sent to the server before the program exits https://github.com/elastic/apm-agent-java/pull/397[#397]
* Adds Kubernetes https://github.com/elastic/apm-agent-java/issues/383[#383] and Docker metadata to, enabling correlation with the Kibana Infra UI.
* Improved error handling of the Servlet Async API https://github.com/elastic/apm-agent-java/issues/399[#399]
* Support async API’s used with AsyncContext.start https://github.com/elastic/apm-agent-java/issues/388[#388]

[float]
===== Bug Fixes
* Fixing a potential memory leak when there is no connection with APM server
* Fixes NoSuchMethodError CharBuffer.flip() which occurs when using the Elasticsearch RestClient and Java 7 or 8 https://github.com/elastic/apm-agent-java/pull/401[#401]

 
[[release-notes-1.2.0]]
==== 1.2.0 - 2018/12/19

[float]
===== Features
* Added `capture_headers` configuration option.
   Set to `false` to disable capturing request and response headers.
   This will reduce the allocation rate of the agent and can save you network bandwidth and disk space.
* Makes the API methods `addTag`, `setName`, `setType`, `setUser` and `setResult` fluent, so that calls can be chained. 

[float]
===== Bug Fixes
* Catch all errors thrown within agent injected code
* Enable public APIs and OpenTracing bridge to work properly in OSGi systems, fixes https://github.com/elastic/apm-agent-java/issues/362[this WildFly issue]
* Remove module-info.java to enable agent working on early Tomcat 8.5 versions
* Fix https://github.com/elastic/apm-agent-java/issues/371[async Servlet API issue]

[[release-notes-1.1.0]]
==== 1.1.0 - 2018/11/28

[float]
===== Features
* Some memory allocation improvements
* Enabling bootdelegation for agent classes in Atlassian OSGI systems

[float]
===== Bug Fixes
* Update dsl-json which fixes a memory leak.
 See https://github.com/ngs-doo/dsl-json/pull/102[ngs-doo/dsl-json#102] for details. 
* Avoid `VerifyError`s by non instrumenting classes compiled for Java 4 or earlier
* Enable APM Server URL configuration with path (fixes #339)
* Reverse `system.hostname` and `system.platform` order sent to APM server

[[release-notes-1.0.1]]
==== 1.0.1 - 2018/11/15

[float]
===== Bug Fixes
* Fixes NoSuchMethodError CharBuffer.flip() which occurs when using the Elasticsearch RestClient and Java 7 or 8 {pull}313[#313]

[[release-notes-1.0.0]]
==== 1.0.0 - 2018/11/14

[float]
===== Breaking changes
* Remove intake v1 support. This version requires APM Server 6.5.0+ which supports the intake api v2.
   Until the time the APM Server 6.5.0 is officially released,
   you can test with docker by pulling the APM Server image via
   `docker pull docker.elastic.co/apm/apm-server:6.5.0-SNAPSHOT`. 

[float]
===== Features
* Adds `@CaptureTransaction` and `@CaptureSpan` annotations which let you declaratively add custom transactions and spans.
   Note that it is required to configure the `application_packages` for this to work.
   See the https://www.elastic.co/guide/en/apm/agent/java/master/public-api.html#api-annotation[documentation] for more information.
* The public API now supports to activate a span on the current thread.
   This makes the span available via `ElasticApm#currentSpan()`
   Refer to the https://www.elastic.co/guide/en/apm/agent/java/master/public-api.html#api-span-activate[documentation] for more details.
* Capturing of Elasticsearch RestClient 5.0.2+ calls.
   Currently, the `*Async` methods are not supported, only their synchronous counterparts.
* Added API methods to enable correlating the spans created from the JavaScrip Real User Monitoring agent with the Java agent transaction.
   More information can be found in the https://www.elastic.co/guide/en/apm/agent/java/master/public-api.html#api-ensure-parent-id[documentation].
* Added `Transaction.isSampled()` and `Span.isSampled()` methods to the public API
* Added `Transaction#setResult` to the public API {pull}293[#293]

[float]
===== Bug Fixes
* Fix for situations where status code is reported as `200`, even though it actually was `500` {pull}225[#225]
* Capturing the username now properly works when using Spring security {pull}183[#183]

[[release-notes-1.0.0.rc1]]
==== 1.0.0.RC1 - 2018/11/06

[float]
===== Breaking changes
* Remove intake v1 support. This version requires APM Server 6.5.0+ which supports the intake api v2.
   Until the time the APM Server 6.5.0 is officially released,
   you can test with docker by pulling the APM Server image via
   `docker pull docker.elastic.co/apm/apm-server:6.5.0-SNAPSHOT`.
* Wildcard patterns are case insensitive by default. Prepend `(?-i)` to make the matching case sensitive.

[float]
===== Features
* Support for Distributed Tracing
* Adds `@CaptureTransaction` and `@CaptureSpan` annotations which let you declaratively add custom transactions and spans.
   Note that it is required to configure the `application_packages` for this to work.
   See the https://www.elastic.co/guide/en/apm/agent/java/master/public-api.html#api-annotation[documentation] for more information.
* The public API now supports to activate a span on the current thread.
   This makes the span available via `ElasticApm#currentSpan()`
   Refer to the https://www.elastic.co/guide/en/apm/agent/java/master/public-api.html#api-span-activate[documentation] for more details.
* Capturing of Elasticsearch RestClient 5.0.2+ calls.
   Currently, the `*Async` methods are not supported, only their synchronous counterparts.
* Added API methods to enable correlating the spans created from the JavaScrip Real User Monitoring agent with the Java agent transaction.
   More information can be found in the https://www.elastic.co/guide/en/apm/agent/java/master/public-api.html#api-ensure-parent-id[documentation].
* Microsecond accurate timestamps {pull}261[#261]
* Support for JAX-RS annotations.
Transactions are named based on your resources (`ResourceClass#resourceMethod`).

[float]
===== Bug Fixes
* Fix for situations where status code is reported as `200`, even though it actually was `500` {pull}225[#225]

[[release-notes-0.8.x]]
=== Java Agent version 0.8.x

[[release-notes-0.8.0]]
==== 0.8.0

[float]
===== Breaking changes
* Wildcard patterns are case insensitive by default. Prepend `(?-i)` to make the matching case sensitive.

[float]
===== Features
* Wildcard patterns are now not limited to only one wildcard in the middle and can be arbitrarily complex now.
   Example: `*foo*bar*baz`.
* Support for JAX-RS annotations.
   Transactions are named based on your resources (`ResourceClass#resourceMethod`).

[[release-notes-0.7.x]]
=== Java Agent version 0.7.x

[[release-notes-0.7.1]]
==== 0.7.1 - 2018/10/24

[float]
===== Bug Fixes
* Avoid recycling transactions twice {pull}178[#178]

[[release-notes-0.7.0]]
==== 0.7.0 - 2018/09/12

[float]
===== Breaking changes
* Removed `ElasticApm.startSpan`. Spans can now only be created from their transactions via `Transaction#createSpan`.
* `ElasticApm.startTransaction` and `Transaction#createSpan` don't activate the transaction and spans
   and are thus not available via `ElasticApm.activeTransaction` and `ElasticApm.activeSpan`.

[float]
===== Features
* Public API
** Add `Span#captureException` and `Transaction#captureException` to public API.
      `ElasticApm.captureException` is deprecated now. Use `ElasticApm.currentSpan().captureException(exception)` instead.
** Added `Transaction.getId` and `Span.getId` methods 
* Added support for async servlet requests
* Added support for Payara/Glassfish
* Incubating support for Apache HttpClient
* Support for Spring RestTemplate
* Added configuration options `use_path_as_transaction_name` and `url_groups`,
   which allow to use the URL path as the transaction name.
   As that could contain path parameters, like `/user/$userId` however,
   You can set the `url_groups` option to define a wildcard pattern, like `/user/*`,
   to group those paths together.
   This is especially helpful when using an unsupported Servlet API-based framework. 
* Support duration suffixes (`ms`, `s` and `m`) for duration configuration options.
   Not using the duration suffix logs out a deprecation warning and will not be supported in future versions.
* Add ability to add multiple APM server URLs, which enables client-side load balancing.
   The configuration option `server_url` has been renamed to `server_urls` to reflect this change.
   However, `server_url` still works for backwards compatibility.
* The configuration option `service_name` is now optional.
   It defaults to the main class name,
   the name of the executed jar file (removing the version number),
   or the application server name (for example `tomcat-application`).
   In a lot of cases,
   you will still want to set the `service_name` explicitly.
   But it helps getting started and seeing data easier,
   as there are no required configuration options anymore.
   In the future we will most likely determine more useful application names for Servlet API-based applications.<|MERGE_RESOLUTION|>--- conflicted
+++ resolved
@@ -56,11 +56,8 @@
 ** APM headers conversion issue within dubbo transaction
 * Fix External plugins automatic setting of span outcome - {pull}2376[#2376]
 * Avoid early initialization of JMX on Weblogic - {pull}2420[#2420]
-<<<<<<< HEAD
+* Automatically disable class sharing on AWS lambda layer - {pull}2438[#2438]
 * Avoid standalone spring applications to have two different service names, one based on the jar name, the other based on `spring.application.name`.
-=======
-* Automatically disable class sharing on AWS lambda layer - {pull}2438[#2438]
->>>>>>> 06d2d7e0
 
 [[release-notes-1.x]]
 === Java Agent version 1.x
