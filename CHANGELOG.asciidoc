ifdef::env-github[]
NOTE: Release notes are best read in our documentation at
https://www.elastic.co/guide/en/apm/agent/java/current/release-notes.html[elastic.co]
endif::[]

////
[[release-notes-x.x.x]]
==== x.x.x - YYYY/MM/DD

[float]
===== Breaking changes

[float]
===== Features
* Cool new feature: {pull}2526[#2526]

[float]
===== Bug fixes
////

=== Unreleased

[[release-notes-x.x.x]]
==== x.x.x - YYYY/MM/DD

[float]
===== Breaking changes

[float]
===== Features
<<<<<<< HEAD
* Add support for Spring WebClient - {pull}2229[#2229]
* Implemented span links in the OTel bridge. - {pull}2685[#2685]
=======
* Cool new feature: {pull}2526[#2526]
>>>>>>> 69854ad2

[float]
===== Bug fixes
* Fix unexpected side-effects of `toString` calls within reactor instrumentation - {pull}2708[#2708]

[[release-notes-1.x]]
=== Java Agent version 1.x

[[release-notes-1.33.0]]
==== 1.33.0 - 2022/07/08

[float]
===== Breaking changes
As of version 1.33.0, Java 7 support is deprecated and will be removed in a future release (not expected to be removed before January 2024) - {pull}2677[#2677]

[float]
===== Features
* Add support for Spring WebClient - {pull}2229[#2229]
* Added undocumented and unsupported configuration `metric_set_limit` to increase the metric set limit - {pull}2148[#2148]
* Added <<config-transaction-name-groups, `transaction_name_groups`>> configuration option  - {pull}2676[#2676]
** Deprecated <<config-url-groups, `url_groups`>> in favor of <<config-transaction-name-groups, `transaction_name_groups`>>.

[float]
===== Bug fixes
* Fix for JAX-WS (SOAP) transaction names. The agent now properly names transaction for web service methods that are not annotated with `@WebMethod`. - {pull}2667[#2667]
* Fix public API backward compatibility that was broken in 1.32.0. With this version you can use any version of the public API once again - {pull}2682[#2682]
* Fix flaky transaction name with Webflux+Servlet - {pull}2695[#2695]

[[release-notes-1.32.0]]
==== 1.32.0 - 2022/06/13

===== Potentially breaking changes
* If using the public API of version < 1.32.0 and using the `@CaptureSpan` or `@Traced` annotations, upgrading the agent to 1.32.0
without upgrading the API version may cause `VerifyError`. This was fixed in version 1.33.0, which can once again be used with any
version of the public API.
* For relational databases, the agent now captures the database name and makes it part of service dependencies and service map.
For example, with a `MySQL` database, previously a single `mysql` item was shown in the map and in service dependencies,
the agent will now include the database name in the dependency, thus `mysql/my-db1`, `mysql/my-db2` will now be captured.

[float]
===== Features
* Promote mature agent features as Generaly Available (GA) - {pull}2632[#2632]
** <<opentelemetry-bridge,OpenTelemetry bridge>> is now enabled by default
** <<config-circuit-breaker,Circuit breaker>> marked as GA (still disabled by default)
** <<setup-attach-api,API Attach>> and <<setup-attach-cli,CLI Attach>> marked as GA
** <<config-use-path-as-transaction-name,`use_path_as_transaction_name`>> configuration option marked as GA
** Dubbo instrumentation is now enabled by default
** `com.sun.net.httpserver.HttpServer` instrumentation marked as GA
* Struts action invocations via an action chain result start a new span - {pull}2513[#2513]
* Added official support for Elasticsearch Java API client - {pull}2211[#2211]
* Added the ability to make spans non-discardable through the public API and the OpenTelemetry bridge - {pull}2632[#2632]
* Added support for the new service target fields - {pull}2578[#2578]
* Capture the database name from JDBC connection string - {pull}2642[#2642]
* Added an additional span around Javalin template renderers - {pull}2381[#2381]
* Added support for downloading the latest agent version through the attach CLI by setting `--download-agent-version latest`. In
addition, when using the `apm-agent-attach-cli-slim.jar`, which does not contain a bundled agent, the latest version will be downloaded
from maven at runtime unless configured otherwise through  `--download-agent-version` - {pull}2659[#2659]
* Added span-links to messaging systems instrumentation (supported by APM Server 8.3+ only) - {pull}2610[#2610]

[float]
===== Bug fixes
* Fix missing attributes in bridged OTel transactions - {pull}2657[#2657]
* Fix `transaction.result` with bridged OTel transactions - {pull}2660[#2660]

[[release-notes-1.31.0]]
==== 1.31.0 - 2022/05/17

[float]
===== Potentially breaking changes
* Starting this version, when using <<config-log-ecs-reformatting>>, the agent will automatically set the `service.version` field.
If you are using ECS-logging and set the `service.version` through a custom field, the behaviour is not strictly defined. Remove the
custom `service.name` field setting and either allow the agent to automatically discover and set it, or use the
<<config-service-version>> config option to set it manually.

[float]
===== Refactorings
* Vert.x 3.x instrumentation was refactored to remove constructor instrumentation as well as wrapping of response handler. In addition, in
HTTP 2 request handling, transactions are ended when the request end event occurs and are kept alive until response end, when they are allowed
to recycle. This allows for spans representing asynchronous handling of requests for which the corresponding transaction has ended -
{pull}2564[#2564]
* Jedis clients instrumentation was changed

[float]
===== Features
* Set the service version when using the ECS reformatting of the application logs: {pull}2603[#2603]
* Add ECS-reformatting support for `java.util.logging` - {pull}2591[#2591]
* Added support for setting the service version on Log4j2's EcsLayout - {pull}2604[#2604]
* Added support for AWS S3 and DynamoDB - {pull}2606[#2606]
* Added support for Jedis 4.x clients - {pull}2626[#2626]

[float]
===== Bug fixes
* Fixed multiple dropped stats types in a transaction producing invalid JSON: {pull}2589[#2589]
* Fixed NoClassDefFoundError when using OTel bridge and span.*current() : {pull}2596[#2596]
* Fallback to standard output when Security Manager prevents writing to log file - {pull}2581[#2581]
* Fix missing transactions when using Vert.x 3.x with HTTP 1 - {pull}2564[#2564]
* Fix Vert.x `GET null` transactions to be named `GET unknown route`, according to spec - {pull}2564[#2564]
* Fix OpenTelemetry bridge span end with explicit timestamp - {pull}2615[#2615]
* Fix improper naming for `scheduled` transactions created by `java.util.TimerTask` instrumentation - {pull}2620[#2620]
* Properly handle `java.lang.IllegalStateException` related to premature invocation of `ServletConfig#getServletContext()` in
`Servlet#init()` instrumentations - {pull}2627[#2627]

[[release-notes-1.30.1]]
==== 1.30.1 - 2022/04/12

[float]
===== Bug fixes
* Fixed AWS Lambda instrumentation for AWS handler classes with input object types that are not AWS Events classes  - {pull}2551[#2551]
* Fixed service name discovery based on MANIFEST.MF file through `ServletContainerInitializer#onStartup` on Jakarta Servlet containers -
{pull}2546[#2546]
* Fix shaded classloader package definition - {pull}2566[#2566]
* Fix logging initialization with Security Manager - {pull}2568[#2568]
* normalize empty `transaction.type` and `span.type` - {pull}2525[#2525]
* Allowing square brackets within the <<config-capture-jmx-metrics>> config value - {pull}2547[#2547]
* Fixed duplicated ending of `HttpUrlConnection` spans - {pull}2530[#2530]
* Compressed span fixes - {pull}2576[#2576], {pull}2552[#2552], {pull}2558[#2558]


[[release-notes-1.30.0]]
==== 1.30.0 - 2022/03/22

[float]
===== Potentially breaking changes
* Create the JDBC spans as exit spans- {pull}2484[#2484]
* WebSocket requests are now captured with transaction type request instead of custom - {pull}2501[#2501]

[float]
===== Refactorings
* Logging frameworks instrumentations - {pull}2428[#2428]. This refactoring includes:
** Log correlation now works based on bytecode instrumentation rather than `ActivationListener` that directly updates the MDC
** Merging the different instrumentations (log-correlation, error-capturing and ECS-reformatting) into a single plugin
** Module structure and package naming changes

[float]
===== Features
* Added support for setting service name and version for a transaction via the public api - {pull}2451[#2451]
* Added support for en-/disabling each public annotation on each own - {pull}2472[#2472]
* Added support for compressing spans - {pull}2477[#2477]
* Added microsecond durations with `us` as unit - {pull}2496[#2496]
* Added support for dropping fast exit spans - {pull}2491[#2491]
* Added support for collecting statistics about dropped exit spans - {pull}2505[#2505]
* Making AWS Lambda instrumentation GA - includes some changes in Lambda transaction metadata fields and a dedicated flush HTTP request
to the AWS Lambda extension - {pull}2424[#2424]
* Changed logging correlation to be on by default. This change includes the removal of the now redundant `enable_log_correlation` config
option. If there's a need to disable the log correlation mechanism, this can be done now through the `disable_instrumentations` config -
{pull}2428[#2428]
* Added automatic error event capturing for log4j1 and JBoss LogManager - {pull}2428[#2428]
* Issue a warning when security manager is mis-configured - {pull}2510[#2510]
* Add experimental OpenTelemetry API bridge - {pull}1631[#1631]

[float]
===== Performance improvements
* Proxy classes are excluded from instrumentation in more cases - {pull}2474[#2474]
* Only time type/method matching if the debug logging is enabled as the results are only used when debug logging is enabled - {pull}2471[#2471]

[float]
===== Bug fixes
* Fix cross-plugin dependencies triggering NoClassDefFound - {pull}2509[#2509]
* Fix status code setting in AWS Lambda transactions triggered by API Gateway V1 - {pull}2346[#2346]
* Fix classloading OSGi bundles with partial dependency on Servlet API + avoid SecurityException with Apache Sling - {pull}2418[2418]
* Respect `transaction_ignore_urls` and `transaction_ignore_user_agents` when creating transactions in the spring webflux instrumentation - {pull}2515[#2515]

[[release-notes-1.29.0]]
==== 1.29.0 - 2022/02/09

[float]
===== Breaking changes
* Changes in service name auto-discovery of jar files (see Features section)

[float]
===== Features
* Exceptions that are logged using the fatal log level are now captured (log4j2 only) - {pull}2377[#2377]
* Replaced `authorization` in the default value of `sanitize_field_names` with `*auth*` - {pull}2326[#2326]
* Unsampled transactions are dropped and not sent to the APM-Server if the APM-Server version is 8.0+ - {pull}2329[#2329]
* Adding agent logging capabilities to our SDK, making it available for external plugins - {pull}2390[#2390]
* Service name auto-discovery improvements
** For applications deployed to application servers (`war` files) and standalone jars that are started with `java -jar`,
   the agent now discovers the `META-INF/MANIFEST.MF` file.
** If the manifest contains the `Implementation-Title` attribute, it is used as the default service name - {pull}1921[#1921], {pull}2434[#2434] +
  *Note*: this may change your service names if you relied on the auto-discovery that uses the name of the jar file.
  If that jar file also contains an `Implementation-Title` attribute in the `MANIFEST.MF` file, the latter will take precedence.
** When the manifest contains the `Implementation-Version` attribute, it is used as the default service version - {pull}1726[#1726], {pull}1922[#1922], {pull}2434[#2434]
* Added support for instrumenting Struts 2 static resource requests - {pull}1949[#1949]
* Added support for Java/Jakarta WebSocket ServerEndpoint - {pull}2281[#2281]
* Added support for setting the service name on Log4j2's EcsLayout - {pull}2296[#2296]
* Print the used instrumentation groups when the application stops - {pull}2448[#2448]
* Add `elastic.apm.start_async` property that makes the agent start on a non-premain/main thread - {pull}2454[#2454]

[float]
===== Bug fixes
* Fix runtime attach with some docker images - {pull}2385[#2385]
* Restore dynamic capability to `log_level` config for plugin loggers - {pull}2384[#2384]
* Fix slf4j-related `LinkageError` - {pull}2390[#2390] and {pull}2376[#2376]
* Fix possible deadlock occurring when Byte Buddy reads System properties by warming up bytecode instrumentation code
paths. The BCI warmup is on by default and may be disabled through the internal `warmup_byte_buddy` config option - {pull}2368[#2368]
* Fixed few dubbo plugin issues - {pull}2149[#2149]
** Dubbo transaction will should be created at the provider side
** APM headers conversion issue within dubbo transaction
* Fix External plugins automatic setting of span outcome - {pull}2376[#2376]
* Avoid early initialization of JMX on Weblogic - {pull}2420[#2420]
* Automatically disable class sharing on AWS lambda layer - {pull}2438[#2438]
* Avoid standalone spring applications to have two different service names, one based on the jar name, the other based on `spring.application.name`.

[[release-notes-1.28.4]]
==== 1.28.4 - 2021/12/30

[float]
===== Bug fixes
* Fix `@Traced` annotation to return proper outcome instead of `failed` - {pull}2370[#2370]

[float]
===== Dependency updates
* Update Log4j to 2.12.4 and log4j2-ecs-layout to 1.3.2 - {pull}2378[#2378]

[[release-notes-1.28.3]]
==== 1.28.3 - 2021/12/22

[float]
===== Dependency updates
* Update Log4j to 2.12.3
* Update ecs-logging-java to 1.3.0

[float]
===== Potentially breaking changes
* If the agent cannot discover a service name, it now uses `unknown-java-service` instead of `my-service` - {pull}2325[#2325]

[float]
===== Bug fixes
* Gracefully handle JDBC drivers which don't support `Connection#getCatalog` - {pull}2340[#2340]
* Fix using JVM keystore options for communication with APM Server - {pull}2362[#2362]

[[release-notes-1.28.2]]
==== 1.28.2 - 2021/12/16

[float]
===== Dependency updates
* Update Log4j to 2.12.2

[float]
===== Bug fixes
* Fix module loading errors on J9 JVM - {pull}2341[#2341]
* Fixing log4j configuration error - {pull}2343[#2343]

[[release-notes-1.28.1]]
==== 1.28.1 - 2021/12/10

[float]
===== Security
* Fix for "Log4Shell" RCE 0-day exploit in log4j https://nvd.nist.gov/vuln/detail/CVE-2021-44228[CVE-2021-44228] - {pull}2332[#2332]

[float]
===== Features
* Added support to selectively enable instrumentations - {pull}2292[#2292]

[float]
===== Bug fixes
* Preferring controller names for Spring MVC transactions, `use_path_as_transaction_name` only as a fallback - {pull}2320[#2320]

[[release-notes-1.28.0]]
==== 1.28.0 - 2021/12/07

[float]
===== Features
* Adding experimental support for <<aws-lambda, AWS Lambda>> - {pull}1951[#1951]
* Now supporting tomcat 10 - {pull}2229[#2229]

[float]
===== Bug fixes
* Fix error with parsing APM Server version for 7.16+ - {pull}2313[#2313]

[[release-notes-1.27.1]]
==== 1.27.1 - 2021/11/30

[float]
===== Security
* Resolves Local Privilege Escalation issue https://discuss.elastic.co/t/apm-java-agent-security-update/291355[ESA-2021-30] https://cve.mitre.org/cgi-bin/cvename.cgi?name=CVE-2021-37942[CVE-2021-37942]

[float]
===== Features
* Add support to Jakarta EE for JSF - {pull}2254[#2254]

[float]
===== Bug fixes
* Fixing missing Micrometer metrics in Spring boot due to premature initialization - {pull}2255[#2255]
* Fixing hostname trimming of FQDN too aggressive - {pull}2286[#2286]
* Fixing agent `unknown` version - {pull}2289[#2289]
* Improve runtime attach configuration reliability - {pull}2283[#2283]

[[release-notes-1.27.0]]
==== 1.27.0 - 2021/11/15

[float]
===== Security
* Resolves Local Privilege Escalation issue https://discuss.elastic.co/t/apm-java-agent-security-update/289627[ESA-2021-29] https://cve.mitre.org/cgi-bin/cvename.cgi?name=CVE-2021-37941[CVE-2021-37941]

[float]
===== Potentially breaking changes
* `transaction_ignore_urls` now relies on full request URL path - {pull}2146[#2146]
** On a typical application server like Tomcat, deploying an `app.war` application to the non-ROOT context makes it accessible with `http://localhost:8080/app/`
** Ignoring the whole webapp through `/app/*` was not possible until now.
** Existing configuration may need to be updated to include the deployment context, thus for example `/static/*.js` used to
exclude known static files in all applications might be changed to `/app/static/*.js` or `*/static/*.js`.
** It only impacts prefix patterns due to the additional context path in pattern.
** It does not impact deployment within the `ROOT` context like Spring-boot which do not have such context path prefix.
* The metrics `transaction.duration.sum.us`, `transaction.duration.count` and `transaciton.breakdown.count` are no longer recorded - {pull}2194[#2194]
* Automatic hostname discovery mechanism had changed, so the resulted `host.name` and `host.hostname` in events reported
by the agent may be different. This was done in order to improve the integration with host metrics in the APM UI.

[float]
===== Features
* Improved capturing of logged exceptions when using Log4j2 - {pull}2139[#2139]
* Update to async-profiler 1.8.7 and set configured `safemode` at load time though a new system property - {pull}2165[#2165]
* Added support to capture `context.message.routing-key` in rabbitmq, spring amqp instrumentations - {pull}1767[#1767]
* Breakdown metrics are now tracked per service (when using APM Server 8.0) - {pull}2208[#2208]
* Add support for Spring AMQP batch API - {pull}1716[#1716]
* Add the (current) transaction name to the error (when using APM Server 8.0) - {pull}2235[#2235]
* The JVM/JMX metrics are reported for each service name individually (when using APM Server 8.0) - {pull}2233[#2233]
* Added <<config-span-stack-trace-min-duration,`span_stack_trace_min_duration`>> option.
 This replaces the now deprecated `span_frames_min_duration` option.
 The difference is that the new option has more intuitive semantics for negative values (never collect stack trace) and zero (always collect stack trace). - {pull}2220[#2220]
* Add support to Jakarta EE for JAX-WS - {pull}2247[#2247]
* Add support to Jakarta EE for JAX-RS - {pull}2248[#2248]
* Add support for Jakarta EE EJB annotations `@Schedule`, `@Schedules` - {pull}2250[#2250]
* Add support to Jakarta EE for Servlets - {pull}1912[#1912]
* Added support to Quartz 1.x - {pull}2219[#2219]

[float]
===== Performance improvements
* Disable compression when sending data to a local APM Server
* Reducing startup contention related to instrumentation through `ensureInstrumented` - {pull}2150[#2150]

[float]
===== Bug fixes
* Fix k8s metadata discovery for containerd-cri envs - {pull}2126[#2126]
* Fixing/reducing startup delays related to `ensureInstrumented` - {pull}2150[#2150]
* Fix runtime attach when bytebuddy is in application classpath - {pull}2116[#2116]
* Fix failed integration between agent traces and host metrics coming from Beats/Elastic-Agent due to incorrect hostname
discovery - {pull}2205[#2205]
* Fix infinitely kept-alive transactions in Hikari connection pool - {pull}2210[#2210]
* Fix few Webflux exceptions and missing reactor module - {pull}2207[#2207]

[float]
===== Refactorings
* Loading the agent from an isolated class loader - {pull}2109[#2109]
* Refactorings in the `apm-agent-plugin-sdk` that may imply breaking changes for beta users of the external plugin mechanism
** `WeakMapSupplier.createMap()` is now `WeakConcurrent.buildMap()` and contains more builders - {pull}2136[#2136]
** `GlobalThreadLocal` has been removed in favor of `DetachedThreadLocal`. To make it global, use `GlobalVariables` - {pull}2136[#2136]
** `DynamicTransformer.Accessor.get().ensureInstrumented` is now `DynamicTransformer.ensureInstrumented` - {pull}2164[#2164]
** The `@AssignTo.*` annotations have been removed.
   Use the `@Advice.AssignReturned.*` annotations that come with the latest version of Byte Buddy.
   If your plugin uses the old annotations, it will be skipped.
   {pull}2171[#2171]
* Switching last instrumentations (`trace_methods`, sparkjava, JDK `HttpServer` and Struts 2) to
`TracerAwareInstrumentation` - {pull}2170[#2170]
* Replace concurrency plugin maps to `SpanConcurrentHashMap` ones - {pull}2173[#2173]
* Align User-Agent HTTP header with other APM agents - {pull}2177[#2177]

[[release-notes-1.26.2]]
==== 1.26.2 - 2021/12/30

[float]
===== Dependency updates
* Update Log4j to 2.12.4 and log4j2-ecs-layout to 1.3.2 - {pull}2378[#2378]

[[release-notes-1.26.1]]
==== 1.26.1 - 2021/12/22

[float]
===== Dependency updates
* Update Log4j to 2.12.3
* Update ecs-logging-java to 1.3.0

[[release-notes-1.26.0]]
==== 1.26.0 - 2021/09/14

===== Potentially breaking changes
* If you rely on Database span subtype and use Microsoft SQL Server, the span subtype has been changed from `sqlserver`
to `mssql` to align with other agents.

[float]
===== Breaking changes
* Stop collecting the field `http.request.socket.encrypted` in http requests - {pull}2136[#2136]

[float]
===== Features
* Improved naming for Spring controllers - {pull}1906[#1906]
* ECS log reformatting improvements - {pull}1910[#1910]
** Automatically sets `service.node.name` in all log events if set through agent configuration
** Add `log_ecs_reformatting_additional_fields` option to support arbitrary fields in logs
** Automatically serialize markers as tags where relevant (log4j2 and logback)
* gRPC spans (client and server) can detect errors or cancellation through custom listeners - {pull}2067[#2067]
* Add `-download-agent-version` to the agent <<setup-attach-cli-usage-options, attach CLI tool options>>, allowing the
user to configure an arbitrary agent version that will be downloaded from maven and attached - {pull}1959[#1959]
* Add extra check to detect improper agent setup - {pull}2076[#2076]
* In redis tests - embedded RedisServer is replaced by testcontainers - {pull}2221[#2221]

[float]
===== Performance improvements
* Reduce GC time overhead caused by WeakReferences - {pull}2086[#2086], {pull}2081[#2081]
* Reduced memory overhead by a smarter type pool caching strategy - {pull}2102[#2102]. +
  The type pool cache improves the startup times by speeding up type matching
  (determining whether a class that's about to be loaded should be instrumented).
  Generally, the more types that are cached, the faster the startup. +
  The old strategy did not impose a limit to the cache but cleared it after it hasn't been accessed in a while.
  However, load test have discovered that the cache may never be cleared and leave a permanent overhead of 23mb.
  The actual size of the cache highly depends on the application and loosely correlates with the number of loaded classes. +
  The new caching strategy targets to allocate 1% of the committed heap, at least 0.5mb and max 10mb.
  If a particular entry hasn't been accessed within 20s, it will be removed from the cache. +
  The results based on load testing are very positive:
** Equivalent startup times (within the margins of error of the previous strategy)
** Equivalent allocation rate (within the margins of error of the previous strategy)
** Reduced avg heap utilization from 10%/15mb (previous strategy) to within margins of error without the agent
** Reduced GC time due to the additional headroom that the application can utilize.
** Based on heap dump analysis, after warmup, the cache size is now around 59kb (down from 23mb with the previous strategy).

[float]
===== Bug fixes
* Fix failure to parse some forms of the `Implementation-Version` property from jar manifest files - {pull}1931[#1931]
* Ensure single value for context-propagation header - {pull}1937[#1937]
* Fix gRPC non-terminated (therefore non-reported) client spans - {pull}2067[#2067]
* Fix Webflux response status code - {pull}1948[#1948]
* Ensure path filtering is applied when Servlet path is not available - {pull}2099[#2099]
* Align span subtype for MS SqlServer - {pull}2112[#2112]
* Fix potential destination host name corruption in OkHttp client spans - {pull}2118[#2118]

[float]
===== Refactorings
* Migrate several plugins to indy dispatcher {pull}2087[#2087], {pull}2088[#2088], {pull}2090[#2090], {pull}2094[#2094], {pull}2095[#2095]

[[release-notes-1.25.0]]
==== 1.25.0 - 2021/07/22

[float]
===== Potentially breaking changes
* If you rely on instrumentations that are in the `experimental` group, you must now set `enable_experimental_instrumentations=true` otherwise
the experimental instrumentations will be disabled by default. Up to version `1.24.0` using an empty value for `disable_instrumentations` was
the recommended way to override the default `disable_instrumentations=experimental`.

[float]
===== Features
* Support for inheritance of public API annotations - {pull}1805[#1805]
* JDBC instrumentation sets `context.db.instance` - {pull}1820[#1820]
* Add support for Vert.x web client- {pull}1824[#1824]
* Avoid recycling of spans and transactions that are using through the public API, so to avoid
reference-counting-related errors - {pull}1859[#1859]
* Add <<config-enable-experimental-instrumentations>> configuration option to enable experimental features - {pull}1863[#1863]
** Previously, when adding an instrumentation group to `disable_instrumentations`, we had to make sure to not forget the
default `experimental` value, for example when disabling `jdbc` instrumentation we had to set `disable_instrumentations=experimental,jdbc` otherwise
setting `disable_instrumentations=jdbc` would disable jdbc and also enable experimental features, which would not be the desired effect.
** Previously, by default `disable_instrumentations` contained `experimental`
** Now by default `disable_instrumentations` is empty and `enable_experimental_instrumentations=false`
** Set `enable_experimental_instrumentations=true` to enable experimental instrumentations
* Eliminating concerns related to log4j2 vulnerability - https://nvd.nist.gov/vuln/detail/CVE-2020-9488#vulnCurrentDescriptionTitle.
We cannot upgrade to version above 2.12.1 because this is the last version of log4j that is compatible with Java 7.
Instead, we exclude the SMTP appender (which is the vulnerable one) from our artifacts. Note that older versions of
our agent are not vulnerable as well, as the SMTP appender was never used, this is only to further reduce our users' concerns.
* Adding public APIs for setting `destination.service.resource`, `destination.address` and `destination.port` fields
for exit spans - {pull}1788[#1788]
* Only use emulated runtime attachment as fallback, remove the `--without-emulated-attach` option - {pull}1865[#1865]
* Instrument `javax.servlet.Filter` the same way as `javax.servlet.FilterChain` - {pull}1858[#1858]
* Propagate trace context headers in HTTP calls occurring from within traced exit points, for example - when using
Elasticsearch's REST client - {pull}1883[#1883]
* Added support for naming sparkjava (not Apache Spark) transactions {pull}1894[#1894]
* Added the ability to manually create exit spans, which will result with the auto creation of service nodes in the
service map and downstream service in the dependencies table - {pull}1898[#1898]
* Basic support for `com.sun.net.httpserver.HttpServer` - {pull}1854[#1854]
* Update to async-profiler 1.8.6 {pull}1907[#1907]
* Added support for setting the framework using the public api (#1908) - {pull}1909[#1909]

[float]
===== Bug fixes
* Fix NPE with `null` binary header values + properly serialize them - {pull}1842[#1842]
* Fix `ListenerExecutionFailedException` when using Spring AMQP's ReplyTo container - {pull}1872[#1872]
* Enabling log ECS reformatting when using Logback configured with `LayoutWrappingEncoder` and a pattern layout - {pull}1879[#1879]
* Fix NPE with Webflux + context propagation headers - {pull}1871[#1871]
* Fix `ClassCastException` with `ConnnectionMetaData` and multiple classloaders - {pull}1864[#1864]
* Fix NPE in `co.elastic.apm.agent.servlet.helper.ServletTransactionCreationHelper.getClassloader` - {pull}1861[#1861]
* Fix for Jboss JMX unexpected notifications - {pull}1895[#1895]

[[release-notes-1.24.0]]
==== 1.24.0 - 2021/05/31

[float]
===== Features
* Basic support for Apache Struts 2 {pull}1763[#1763]
* Extending the <<config-log-ecs-reformatting>> config option to enable the overriding of logs with ECS-reformatted
events. With the new `OVERRIDE` option, non-file logs can be ECS-reformatted automatically as well - {pull}1793[#1793]
* Instrumentation for Vert.x Web {pull}1697[#1697]
* Changed log level of vm arguments to debug
* Giving precedence for the W3C `tracecontext` header over the `elastic-apm-traceparent` header - {pull}1821[#1821]
* Add instrumentation for Webflux - {pull}1305[#1305]
* Add instrumentation for Javalin {pull}1822[#1822]

[float]
===== Bug fixes
* Fix another error related to instrumentation plugins loading on Windows - {pull}1785[#1785]
* Load Spring AMQP plugin- {pull}1784[#1784]
* Avoid `IllegalStateException` when multiple `tracestate` headers are used - {pull}1808[#1808]
* Ensure CLI attach avoids `sudo` only when required and avoid blocking - {pull}1819[#1819]
* Avoid sending metric-sets without samples, so to adhere to the intake API - {pull}1826[#1826]
* Fixing our type-pool cache, so that it can't cause OOM (softly-referenced), and it gets cleared when not used for
a while - {pull}1828[#1828]

[float]
===== Refactors
* Remove single-package limitation for embedded plugins - {pull}1780[#1780]

[[release-notes-1.23.0]]
==== 1.23.0 - 2021/04/22

[float]
===== Breaking changes
* There are breaking changes in the <<setup-attach-cli,attacher cli>>.
  See the Features section for more information.

[float]
===== Features
* Overhaul of the <<setup-attach-cli,attacher cli>> application that allows to attach the agent to running JVMs - {pull}1667[#1667]
** The artifact of the standalone cli application is now called `apm-agent-attach-cli`. The attacher API is still called `apm-agent-attach`.
** There is also a slim version of the cli application that does not bundle the Java agent.
It requires the `--agent-jar` option to be set.
** Improved logging +
The application uses {ecs-logging-java-ref}/intro.html[Java ECS logging] to emit JSON logs.
The log level can be configured with the `--log-level` option.
By default, the program is logging to the console but using the `--log-file` option, it can also log to a file.
** Attach to JVMs running under a different user (unix only) +
The JVM requires the attacher to be running under the same user as the target VM (the attachee).
The `apm-agent-attach-standalone.jar` can now be run with a user that has permissions to switch to the user that runs the target VM.
On Windows, the attacher can still only attach to JVMs that are running with under the same user.
** New include/exclude discovery rules +
*** `--include-all`: Attach to all discovered JVMs. If no matchers are provided, it will not attach to any JVMs.
*** `--include-user`/`--exclude-user`: Attach to all JVMs of a given operating system user.
*** `--include-main`/`--exclude-main`: Attach to all JVMs that whose main class/jar name, or system properties match the provided regex.
*** `--include-vmargs`/`--exclude-vmargs`: Attach to all JVMs that whose main class/jar name, or system properties match the provided regex.
** Removal of options +
*** The deprecated `--arg` option has been removed.
*** The `-i`/`--include`, `-e`/`exclude` options have been removed in favor of the `--<include|exclude>-<main|vmargs>` options.
*** The `-p`/`--pid` options have been removed in favor of the `--include-pid` option.
** Changed behavior of  the `-l`/`--list` option +
The option now only lists JVMs that match the include/exclude discovery rules.
Thus, it can be used to do a dry-run of the matchers without actually performing an attachment.
It even works in combination with `--continuous` now.
By default, the VM arguments are not printed, but only when the `-a`/`--list-vmargs` option is set.
** Remove dependency on `jps` +
Even when matching on the main class name or on system properties,
** Checks the Java version before attaching to avoid attachment on unsupported JVMs.
* Cassandra instrumentation - {pull}1712[#1712]
* Log correlation supports JBoss Logging - {pull}1737[#1737]
* Update Byte-buddy to `1.11.0` - {pull}1769[#1769]
* Support for user.domain {pull}1756[#1756]
* JAX-RS supports javax.ws.rs.PATCH
* Enabling build and unit tests on Windows - {pull}1671[#1671]

[float]
===== Bug fixes
* Fixed log correlation for log4j2 - {pull}1720[#1720]
* Fix apm-log4j1-plugin and apm-log4j2-plugin dependency on slf4j - {pull}1723[#1723]
* Avoid systematic `MessageNotWriteableException` error logging, now only visible in `debug` - {pull}1715[#1715] and {pull}1730[#1730]
* Fix rounded number format for non-english locales - {pull}1728[#1728]
* Fix `NullPointerException` on legacy Apache client instrumentation when host is `null` - {pull}1746[#1746]
* Apply consistent proxy class exclusion heuristic - {pull}1738[#1738]
* Fix micrometer serialization error - {pull}1741[#1741]
* Optimize & avoid `ensureInstrumented` deadlock by skipping stack-frame computation for Java7+ bytecode - {pull}1758[#1758]
* Fix instrumentation plugins loading on Windows - {pull}1671[#1671]

[float]
===== Refactors
* Migrate some plugins to indy dispatcher {pull}1369[#1369] {pull}1410[#1410] {pull}1374[#1374]

[[release-notes-1.22.0]]
==== 1.22.0 - 2021/03/24

[float]
===== Breaking changes
* Dots in metric names of Micrometer metrics get replaced with underscores to avoid mapping conflicts.
De-dotting be disabled via <<config-dedot-custom-metrics, `dedot_custom_metrics`>>. - {pull}1700[#1700]

[float]
===== Features
* Introducing a new mechanism to ease the development of community instrumentation plugins. See <<config-plugins-dir>> for
more details. This configuration was already added in 1.18.0, but more extensive and continuous integration testing
allows us to expose it now. It is still marked as "experimental" though, meaning that future changes in the mechanism
may break early contributed plugins. However, we highly encourage our community to try it out and we will do our best
to assist with such efforts.
* Deprecating `ignore_user_agents` in favour of `transaction_ignore_user_agents`, maintaining the same functionality -
{pull}1644[#1644]
* Update existing Hibernate Search 6 instrumentation to the final relase
* The <<config-use-path-as-transaction-name, `use_path_as_transaction_name`>> option is now dynamic
* Flushing internal and micrometer metrics before the agent shuts down - {pull}1658[#1658]
* Support for OkHttp 4.4+ -  {pull}1672[#1672]
* Adding capability to automatically create ECS-JSON-formatted version of the original application log files, through
the <<config-log-ecs-reformatting>> config option. This allows effortless ingestion of logs to Elasticsearch without
any further configuration. Supports log4j1, log4j2 and Logback. {pull}1261[#1261]
* Add support to Spring AMQP - {pull}1657[#1657]
* Adds the ability to automatically configure usage of the OpenTracing bridge in systems using ServiceLoader - {pull}1708[#1708]
* Update to async-profiler 1.8.5 - includes a fix to a Java 7 crash and enhanced safe mode to better deal with
corrupted stack frames.
* Add a warning on startup when `-Xverify:none` or `-noverify` flags are set as this can lead to crashes that are very
difficult to debug - {pull}1593[#1593]. In an upcoming version, the agent will not start when these flags are set,
unless the system property `elastic.apm.disable_bootstrap_checks` is set to true.

[float]
===== Bug fixes
* fix sample rate rounded to zero when lower than precision - {pull}1655[#1655]
* fixed a couple of bugs with the external plugin mechanism (not documented until now) - {pull}1660[#1660]
* Fix runtime attach conflict with multiple users - {pull}1704[#1704]

[[release-notes-1.21.0]]
==== 1.21.0 - 2021/02/09

[float]
===== Breaking changes
* Following PR {pull}1650[#1650], there are two slight changes with the <<config-server-url>> and <<config-server-urls>>
configuration options:
    1.  So far, setting `server_urls` with an empty string would allow the agent to work normally, apart from any action
        that requires communication with the APM Server, including the attempt to fetch a central configuration.
        Starting in this agent version, setting `server_urls` to empty string doesn't have any special meaning, it is
        the default expected configuration, where `server_url` will be used instead. In order to achieve the same
        behaviour, use the new <<config-disable-send>> configuration.
    2.  Up to this version, `server_url` was used as an alias to `server_urls`, meaning that one could potentially set
        the `server_url` config with a comma-separated list of multiple APM Server addresses, and that would have been a
        valid configuration. Starting in this agent version, `server_url` is a separate configuration, and it only accepts
        Strings that represent a single valid URL. Specifically, empty strings and commas are invalid.

[float]
===== Features
* Add cloud provider metadata to reported events, see
https://github.com/elastic/apm/blob/master/specs/agents/metadata.md#cloud-provider-metadata[spec] for details.
By default, the agent will try to automatically detect the cloud provider on startup, but this can be
configured through the <<config-cloud-provider, `cloud_provider`>> config option - {pull}1599[#1599]
* Add span & transaction `outcome` field to improve error rate calculations - {pull}1613[#1613]

[float]
===== Bug fixes
* Fixing crashes observed in Java 7 at sporadic timing by applying a few seconds delay on bootstrap - {pull}1594[#1594]
* Fallback to using "TLS" `SSLContext` when "SSL" is not available - {pull}1633[#1633]
* Fixing agent startup failure with `NullPointerException` thrown by Byte-buddy's `MultipleParentClassLoader` - {pull}1647[#1647]
* Fix cached type resolution triggering `ClassCastException` - {pull}1649[#1649]

[[release-notes-1.20.0]]
==== 1.20.0 - 2021/01/07

[float]
===== Breaking changes
* The following public API types were `public` so far and became package-private: `NoopScope`, `ScopeImpl` and `AbstractSpanImpl`.
  If your code is using them, you will need to change that when upgrading to this version.
  Related PR: {pull}1532[#1532]

[float]
===== Features
* Add support for RabbitMQ clients - {pull}1328[#1328]

[float]
===== Bug fixes
* Fix small memory allocation regression introduced with tracestate header {pull}1508[#1508]
* Fix `NullPointerException` from `WeakConcurrentMap.put` through the Elasticsearch client instrumentation - {pull}1531[#1531]
* Sending `transaction_id` and `parent_id` only for events that contain a valid `trace_id` as well - {pull}1537[#1537]
* Fix `ClassNotFoundError` with old versions of Spring resttemplate {pull}1524[#1524]
* Fix Micrometer-driven metrics validation errors by the APM Server when sending with illegal values - {pull}1559[#1559]
* Serialize all stack trace frames when setting `stack_trace_limit=-1` instead of none - {pull}1571[#1571]
* Fix `UnsupportedOperationException` when calling `ServletContext.getClassLoader()` - {pull}1576[#1576]
* Fix improper request body capturing - {pull}1579[#1579]
* Avoid `NullPointerException` due to null return values instrumentation advices - {pull}1601[#1601]
* Update async-profiler to 1.8.3 {pull}1602[1602]
* Use null-safe data structures to avoid `NullPointerException` {pull}1597[1597]
* Fix memory leak in sampling profiler mechanism - {pull}1592[#1592]

[float]
===== Refactors
* Migrate some plugins to indy dispatcher {pull}1405[#1405] {pull}1394[#1394]

[[release-notes-1.19.0]]
==== 1.19.0 - 2020/11/10

[float]
===== Features
* The agent version now includes a git hash if it's a snapshot version.
  This makes it easier to differ distinct snapshot builds of the same version.
  Example: `1.18.1-SNAPSHOT.4655910`
* Add support for sampling weight with propagation in `tracestate` W3C header {pull}1384[#1384]
* Adding two more valid options to the `log_level` config: `WARNING` (equivalent to `WARN`) and `CRITICAL`
  (will be treated as `ERROR`) - {pull}1431[1431]
* Add the ability to disable Servlet-related spans for `INCLUDE`, `FORWARD` and `ERROR` dispatches (without affecting
  basic Servlet capturing) by adding `servlet-api-dispatch` to <<config-disable-instrumentations>> - {pull}1448[1448]
* Add Sampling Profiler support for AArch64 architectures - {pull}1443[1443]
* Support proper transaction naming when using Spring's `ServletWrappingController` - {pull}1461[#1461]
* Update async-profiler to 1.8.2 {pull}1471[1471]
* Update existing Hibernate Search 6 instrumentation to work with the latest CR1 release
* Deprecating the `addLabel` public API in favor of `setLabel` (still supporting `addLabel`) - {pull}1449[#1449]

[float]
===== Bug fixes
* Fix `HttpUrlConnection` instrumentation issue (affecting distributed tracing as well) when using HTTPS without using
  `java.net.HttpURLConnection#disconnect` - {pull}1447[1447]
* Fixes class loading issue that can occur when deploying multiple applications to the same application server - {pull}1458[#1458]
* Fix ability to disable agent on startup wasn't working for runtime attach {pull}1444[1444]
* Avoid `UnsupportedOperationException` on some spring application startup {pull}1464[1464]
* Fix ignored runtime attach `config_file` {pull}1469[1469]
* Fix `IllegalAccessError: Module 'java.base' no access to: package 'java.lang'...` in J9 VMs of Java version >= 9 -
  {pull}1468[#1468]
* Fix JVM version parsing on HP-UX {pull}1477[#1477]
* Fix Spring-JMS transactions lifecycle management when using multiple concurrent consumers - {pull}1496[#1496]

[float]
===== Refactors
* Migrate some plugins to indy dispatcher {pull}1404[1404] {pull}1411[1411]
* Replace System Rules with System Lambda {pull}1434[#1434]

[[release-notes-1.18.1]]
==== 1.18.1 - 2020/10/06

[float]
===== Refactors
* Migrate some plugins to indy dispatcher {pull}1362[1362] {pull}1366[1366] {pull}1363[1363] {pull}1383[1383] {pull}1368[1368] {pull}1364[1364] {pull}1365[1365] {pull}1367[1367] {pull}1371[1371]

[float]
===== Bug fixes
* Fix instrumentation error for HttpClient - {pull}1402[#1402]
* Eliminate `unsupported class version error` messages related to loading the Java 11 HttpClient plugin in pre-Java-11 JVMs {pull}1397[1397]
* Fix rejected metric events by APM Server with response code 400 due to data validation error - sanitizing Micrometer
metricset tag keys - {pull}1413[1413]
* Fix invalid micrometer metrics with non-numeric values {pull}1419[1419]
* Fix `NoClassDefFoundError` with JDBC instrumentation plugin {pull}1409[1409]
* Apply `disable_metrics` config to Micrometer metrics - {pull}1421[1421]
* Remove cgroup `inactive_file.bytes` metric according to spec {pull}1422[1422]

[[release-notes-1.18.0]]
==== 1.18.0 - 2020/09/08

[float]
===== Features
* Deprecating `ignore_urls` config in favour of <<config-transaction-ignore-urls, `transaction_ignore_urls`>> to align
  with other agents, while still allowing the old config name for backward compatibility - {pull}1315[#1315]
* Enabling instrumentation of classes compiled with Java 1.4. This is reverting the restriction of instrumenting only
  bytecode of Java 1.5 or higher ({pull}320[#320]), which was added due to potential `VerifyError`. Such errors should be
  avoided now by the usage of `TypeConstantAdjustment` - {pull}1317[#1317]
* Enabling agent to work without attempting any communication with APM server, by allowing setting `server_urls` with
  an empty string - {pull}1295[#1295]
* Add <<metrics-micrometer, micrometer support>> - {pull}1303[#1303]
* Add `profiling_inferred_spans_lib_directory` option to override the default temp directory used for exporting the async-profiler library.
  This is useful for server-hardened environments where `/tmp` is often configured with `noexec`, leading to `java.lang.UnsatisfiedLinkError` errors - {pull}1350[#1350]
* Create spans for Servlet dispatches to FORWARD, INCLUDE and ERROR - {pull}1212[#1212]
* Support JDK 11 HTTPClient - {pull}1307[#1307]
* Lazily create profiler temporary files {pull}1360[#1360]
* Convert the followings to Indy Plugins (see details in <<release-notes-1.18.0.rc1, 1.18.0-rc1 relase notes>>): gRPC,
  AsyncHttpClient, Apache HttpClient
* The agent now collects cgroup memory metrics (see details in <<metrics-cgroup,Metrics page>>)
* Update async-profiler to 1.8.1 {pull}1382[#1382]
* Runtime attach install option is promoted to 'beta' status (was experimental).

[float]
===== Bug fixes
* Fixes a `NoClassDefFoundError` in the JMS instrumentation of `MessageListener` - {pull}1287[#1287]
* Fix `/ by zero` error message when setting `server_urls` with an empty string - {pull}1295[#1295]
* Fix `ClassNotFoundException` or `ClassCastException` in some cases where special log4j configurations are used - {pull}1322[#1322]
* Fix `NumberFormatException` when using early access Java version - {pull}1325[#1325]
* Fix `service_name` config being ignored when set to the same auto-discovered default value - {pull}1324[#1324]
* Fix service name error when updating a web app on a Servlet container - {pull}1326[#1326]
* Fix remote attach 'jps' executable not found when 'java' binary is symlinked ot a JRE - {pull}1352[#1352]

[[release-notes-1.18.0.rc1]]
==== 1.18.0.RC1 - 2020/07/22

This release candidate adds some highly anticipated features:
It’s now possible to attach the agent at runtime in more cases than before.
Most notably, it enables runtime attachment on JBoss, WildFly, Glassfish/Payara,
and other OSGi runtimes such as Atlassian Jira and Confluence.

To make this and other significant features, such as https://github.com/elastic/apm-agent-java/issues/937[external plugins], possible,
we have implemented major changes to the architecture of the agent.
The agent now relies on the `invokedynamic` bytecode instruction to make plugin development easier, safer, and more efficient.
As early versions of Java 7 and Java 8 have unreliable support for invokedynamic,
we now require a minimum update level of 60 for Java 7 (7u60+) in addition to the existing minimum update level of 40 for Java 8 (8u40+).

We’re looking for users who would like to try this out to give feedback.
If we see that the `invokedynamic`-based approach (https://github.com/elastic/apm-agent-java/pull/1230[indy plugins]) works well, we can continue and migrate the rest of the plugins.
After the migration has completed, we can move forward with external plugins and remove the experimental label from runtime attachment.

If all works like in our testing, you would not see `NoClassDefFoundError` s anymore when, for example, trying to attach the agent at runtime to an OSGi container or a JBoss server.
Also, non-standard OSGi containers, such as Atlassian Jira and other technologies with restrictive class loading policies, such as MuleSoft ESB, will benefit from this change.

In the worst case, there might be JVM crashes due to `invokedynamic`-related JVM bugs.
However, we already disable the agent when attached to JVM versions that are known to be problematic.
Another potentially problematic area is that we now dynamically raise the bytecode version of instrumented classes to be at least bytecode version 51 (Java 7).
This is needed in order to be able to use the `invokedynamic` instruction.
This requires re-computation of stack map frames which makes instrumentation a bit slower.
We don't anticipate notable slowdowns unless you extensively (over-)use <<config-trace-methods, `trace_methods`>>.

[float]
===== Breaking changes
* Early Java 7 versions, prior to update 60, are not supported anymore.
  When trying to attach to a non-supported version, the agent will disable itself and not apply any instrumentations.

[float]
===== Features
* Experimental support for runtime attachment now also for OSGi containers, JBoss, and WildFly
* New mitigation of OSGi bootdelegation errors (`NoClassDefFoundError`).
  You can remove any `org.osgi.framework.bootdelegation` related configuration.
  This release also removes the configuration option `boot_delegation_packages`.
* Overhaul of the `ExecutorService` instrumentation that avoids `ClassCastException` issues - {pull}1206[#1206]
* Support for `ForkJoinPool` and `ScheduledExecutorService` (see <<supported-async-frameworks>>)
* Support for `ExecutorService#invokeAny` and `ExecutorService#invokeAll`
* Added support for `java.util.TimerTask` - {pull}1235[#1235]
* Add capturing of request body in Elasticsearch queries: `_msearch`, `_count`, `_msearch/template`, `_search/template`, `_rollup_search` - {pull}1222[#1222]
* Add <<config-enabled,`enabled`>> flag
* Add experimental support for Scala Futures
* The agent now collects heap memory pools metrics - {pull}1228[#1228]

[float]
===== Bug fixes
* Fixes error capturing for log4j2 loggers. Version 1.17.0 introduced a regression.
* Fixes `NullPointerException` related to JAX-RS and Quartz instrumentation - {pull}1249[#1249]
* Expanding k8s pod ID discovery to some formerly non-supported environments
* When `recording` is set to `false`, the agent will not send captured errors anymore.
* Fixes NPE in Dubbo instrumentation that occurs when the application is acting both as a provider and as a consumer - {pull}1260[#1260]
* Adding a delay by default what attaching the agent to Tomcat using the premain route to work around the JUL
  deadlock issue - {pull}1262[#1262]
* Fixes missing `jboss.as:*` MBeans on JBoss - {pull}1257[#1257]


[[release-notes-1.17.0]]
==== 1.17.0 - 2020/06/17

[float]
===== Features
* Log files are now rotated after they reach <<config-log-file-size>>.
There will always be one history file `${log_file}.1`.
* Add <<config-log-format-sout>> and <<config-log-format-file>> with the options `PLAIN_TEXT` and `JSON`.
The latter uses https://github.com/elastic/ecs-logging-java[ecs-logging-java] to format the logs.
* Exposing <<config-classes-excluded-from-instrumentation>> config - {pull}1187[#1187]
* Add support for naming transactions based on Grails controllers. Supports Grails 3+ - {pull}1171[#1171]
* Add support for the Apache/Alibaba Dubbo RPC framework
* Async Profiler version upgraded to 1.7.1, with a new debugging flag for the stack frame recovery mechanism - {pull}1173[#1173]

[float]
===== Bug fixes
* Fixes `IndexOutOfBoundsException` that can occur when profiler-inferred spans are enabled.
  This also makes the profiler more resilient by just removing the call tree related to the exception (which might be in an invalid state)
  as opposed to stopping the profiler when an exception occurs.
* Fix `NumberFormatException` when parsing Ingres/Actian JDBC connection strings - {pull}1198[#1198]
* Prevent agent from overriding JVM configured truststore when not using HTTPS for communication with APM server - {pull}1203[#1203]
* Fix `java.lang.IllegalStateException` with `jps` JVM when using continuous runtime attach - {pull}1205[1205]
* Fix agent trying to load log4j2 plugins from application - {pull}1214[1214]
* Fix memory leak in gRPC instrumentation plugin - {pull}1196[1196]
* Fix HTTPS connection failures when agent is configured to use HTTPS to communicate with APM server {pull}1209[1209]

[[release-notes-1.16.0]]
==== 1.16.0 - 2020/05/13

[float]
===== Features

* The log correlation feature now adds `error.id` to the MDC. See <<supported-logging-frameworks>> for details. - {pull}1050[#1050]
* Deprecating the `incubating` tag in favour of the `experimental` tag. This is not a breaking change, so former
<<config-disable-instrumentations,`disable_instrumentation`>> configuration containing the `incubating` tag will still be respected - {pull}1123[#1123]
* Add a `--without-emulated-attach` option for runtime attachment to allow disabling this feature as a workaround.
* Add workaround for JDK bug JDK-8236039 with TLS 1.3 {pull}1149[#1149]
* Add log level `OFF` to silence agent logging
* Adds <<config-span-min-duration,`span_min_duration`>> option to exclude fast executing spans.
  When set together with one of the more specific thresholds - `trace_methods_duration_threshold` or `profiling_inferred_spans_min_duration`,
  the higher threshold will determine which spans will be discarded.
* Automatically instrument quartz jobs from the quartz-jobs artifact {pull}1170[#1170]
* Perform re-parenting of regular spans to be a child of profiler-inferred spans. Requires APM Server and Kibana 7.8.0. {pull}1117[#1117]
* Upgrade Async Profiler version to 1.7.0

[float]
===== Bug fixes

* When Servlet-related Exceptions are handled through exception handlers that return a 200 status code, agent shouldn't override with 500 - {pull}1103[#1103]
* Exclude Quartz 1 from instrumentation to avoid
  `IncompatibleClassChangeError: Found class org.quartz.JobExecutionContext, but interface was expected` - {pull}1108[#1108]
* Fix breakdown metrics span sub-types {pull}1113[#1113]
* Fix flaky gRPC server instrumentation {pull}1122[#1122]
* Fix side effect of calling `Statement.getUpdateCount` more than once {pull}1139[#1139]
* Stop capturing JDBC affected rows count using `Statement.getUpdateCount` to prevent unreliable side-effects {pull}1147[#1147]
* Fix OpenTracing error tag handling (set transaction error result when tag value is `true`) {pull}1159[#1159]
* Due to a bug in the build we didn't include the gRPC plugin in the build so far
* `java.lang.ClassNotFoundException: Unable to load class 'jdk.internal...'` is thrown when tracing specific versions of Atlassian systems {pull}1168[#1168]
* Make sure spans are kept active during `AsyncHandler` methods in the `AsyncHttpClient`
* CPU and memory metrics are sometimes not reported properly when using IBM J9 {pull}1148[#1148]
* `NullPointerException` thrown by the agent on WebLogic {pull}1142[#1142]

[[release-notes-1.15.0]]
==== 1.15.0 - 2020/03/27

[float]
===== Breaking changes

* Ordering of configuration sources has slightly changed, please review <<configuration>>:
** `elasticapm.properties` file now has higher priority over java system properties and environment variables, +
This change allows to change dynamic options values at runtime by editing file, previously values set in java properties
or environment variables could not be overridden, even if they were dynamic.
* Renamed some configuration options related to the experimental profiler-inferred spans feature ({pull}1084[#1084]):
** `profiling_spans_enabled` -> `profiling_inferred_spans_enabled`
** `profiling_sampling_interval` -> `profiling_inferred_spans_sampling_interval`
** `profiling_spans_min_duration` -> `profiling_inferred_spans_min_duration`
** `profiling_included_classes` -> `profiling_inferred_spans_included_classes`
** `profiling_excluded_classes` -> `profiling_inferred_spans_excluded_classes`
** Removed `profiling_interval` and `profiling_duration` (both are fixed to 5s now)

[float]
===== Features

* Gracefully abort agent init when running on a known Java 8 buggy JVM {pull}1075[#1075].
* Add support for <<supported-databases, Redis Redisson client>>
* Makes <<config-instrument>>, <<config-trace-methods>>, and <<config-disable-instrumentations>> dynamic.
Note that changing these values at runtime can slow down the application temporarily.
* Do not instrument Servlet API before 3.0 {pull}1077[#1077]
* Add support for API keys for apm backend authentication {pull}1083[#1083]
* Add support for <<supported-rpc-frameworks, gRPC>> client & server instrumentation {pull}1019[#1019]
* Deprecating `active` configuration option in favor of `recording`.
  Setting `active` still works as it's now an alias for `recording`.

[float]
===== Bug fixes

* When JAX-RS-annotated method delegates to another JAX-RS-annotated method, transaction name should include method A - {pull}1062[#1062]
* Fixed bug that prevented an APM Error from being created when calling `org.slf4j.Logger#error` - {pull}1049[#1049]
* Wrong address in JDBC spans for Oracle, MySQL and MariaDB when multiple hosts are configured - {pull}1082[#1082]
* Document and re-order configuration priorities {pull}1087[#1087]
* Improve heuristic for `service_name` when not set through config {pull}1097[#1097]


[[release-notes-1.14.0]]
==== 1.14.0 - 2020/03/04

[float]
===== Features

* Support for the official https://www.w3.org/TR/trace-context[W3C] `traceparent` and `tracestate` headers. +
  The agent now accepts both the `elastic-apm-traceparent` and the official `traceparent` header.
By default, it sends both headers on outgoing requests, unless <<config-use-elastic-traceparent-header, `use_elastic_traceparent_header`>> is set to false.
* Creating spans for slow methods with the help of the sampling profiler https://github.com/jvm-profiling-tools/async-profiler[async-profiler].
This is a low-overhead way of seeing which methods make your transactions slow and a replacement for the `trace_methods` configuration option.
See <<supported-java-methods>> for more details
* Adding a Circuit Breaker to pause the agent when stress is detected on the system and resume when the stress is relieved.
See <<circuit-breaker>> and {pull}1040[#1040] for more info.
* `Span#captureException` and `Transaction#captureException` in public API return reported error id - {pull}1015[#1015]

[float]
===== Bug fixes

* java.lang.IllegalStateException: Cannot resolve type description for <com.another.commercial.apm.agent.Class> - {pull}1037[#1037]
* properly handle `java.sql.SQLException` for unsupported JDBC features {pull}[#1035] https://github.com/elastic/apm-agent-java/issues/1025[#1025]

[[release-notes-1.13.0]]
==== 1.13.0 - 2020/02/11

[float]
===== Features

* Add support for <<supported-databases, Redis Lettuce client>>
* Add `context.message.age.ms` field for JMS message receiving spans and transactions - {pull}970[#970]
* Instrument log4j2 Logger#error(String, Throwable) ({pull}919[#919]) Automatically captures exceptions when calling `logger.error("message", exception)`
* Add instrumentation for external process execution through `java.lang.Process` and Apache `commons-exec` - {pull}903[#903]
* Add `destination` fields to exit span contexts - {pull}976[#976]
* Removed `context.message.topic.name` field - {pull}993[#993]
* Add support for Kafka clients - {pull}981[#981]
* Add support for binary `traceparent` header format (see the https://github.com/elastic/apm/blob/master/docs/agent-development.md#Binary-Fields[spec]
for more details) - {pull}1009[#1009]
* Add support for log correlation for log4j and log4j2, even when not used in combination with slf4j.
  See <<supported-logging-frameworks>> for details.

[float]
===== Bug Fixes

* Fix parsing value of `trace_methods` configuration property {pull}930[#930]
* Workaround for `java.util.logging` deadlock {pull}965[#965]
* JMS should propagate traceparent header when transactions are not sampled {pull}999[#999]
* Spans are not closed if JDBC implementation does not support `getUpdateCount` {pull}1008[#1008]

[[release-notes-1.12.0]]
==== 1.12.0 - 2019/11/21

[float]
===== Features
* JMS Enhancements {pull}911[#911]:
** Add special handling for temporary queues/topics
** Capture message bodies of text Messages
*** Rely on the existing `ELASTIC_APM_CAPTURE_BODY` agent config option (off by default).
*** Send as `context.message.body`
*** Limit size to 10000 characters. If longer than this size, trim to 9999 and append with ellipsis
** Introduce the `ignore_message_queues` configuration to disable instrumentation (message tagging) for specific
      queues/topics as suggested in {pull}710[#710]
** Capture predefined message headers and all properties
*** Rely on the existing `ELASTIC_APM_CAPTURE_HEADERS` agent config option.
*** Send as `context.message.headers`
*** Sanitize sensitive headers/properties based on the `sanitize_field_names` config option
* Added support for the MongoDB sync driver. See <<supported-databases, supported data stores>>.

[float]
===== Bug Fixes
* JDBC regression- `PreparedStatement#executeUpdate()` and `PreparedStatement#executeLargeUpdate()` are not traced {pull}918[#918]
* When systemd cgroup driver is used, the discovered Kubernetes pod UID contains "_" instead of "-" {pull}920[#920]
* DB2 jcc4 driver is not traced properly {pull}926[#926]

[[release-notes-1.11.0]]
==== 1.11.0 - 2019/10/31

[float]
===== Features
* Add the ability to configure a unique name for a JVM within a service through the
<<config-service-node-name, `service_node_name`>>
config option]
* Add ability to ignore some exceptions to be reported as errors <<config-ignore-exceptions[ignore_exceptions]
* Applying new logic for JMS `javax.jms.MessageConsumer#receive` so that, instead of the transaction created for the
   polling method itself (ie from `receive` start to end), the agent will create a transaction attempting to capture
   the code executed during actual message handling.
   This logic is suitable for environments where polling APIs are invoked within dedicated polling threads.
   This polling transaction creation strategy can be reversed through a configuration option (`message_polling_transaction_strategy`)
   that is not exposed in the properties file by default.
* Send IP obtained through `javax.servlet.ServletRequest#getRemoteAddr()` in `context.request.socket.remote_address`
   instead of parsing from headers {pull}889[#889]
* Added `ElasticApmAttacher.attach(String propertiesLocation)` to specify a custom properties location
* Logs message when `transaction_max_spans` has been exceeded {pull}849[#849]
* Report the number of affected rows by a SQL statement (UPDATE,DELETE,INSERT) in 'affected_rows' span attribute {pull}707[#707]
* Add <<public-api, `@Traced`>> annotation which either creates a span or a transaction, depending on the context
* Report JMS destination as a span/transaction context field {pull}906[#906]
* Added <<config-capture-jmx-metrics, `capture_jmx_metrics`>> configuration option

[float]
===== Bug Fixes
* JMS creates polling transactions even when the API invocations return without a message
* Support registering MBeans which are added after agent startup

[[release-notes-1.10.0]]
==== 1.10.0 - 2019/09/30

[float]
===== Features
* Add ability to manually specify reported <<config-hostname, hostname>>
* Add support for <<supported-databases, Redis Jedis client>>.
* Add support for identifying target JVM to attach apm agent to using JVM property. See also the documentation of the <<setup-attach-cli-usage-options, `--include` and `--exclude` flags>>
* Added <<config-capture-jmx-metrics, `capture_jmx_metrics`>> configuration option
* Improve servlet error capture {pull}812[#812]
  Among others, now also takes Spring MVC `@ExceptionHandler`s into account
* Instrument Logger#error(String, Throwable) {pull}821[#821]
  Automatically captures exceptions when calling `logger.error("message", exception)`
* Easier log correlation with https://github.com/elastic/java-ecs-logging. See <<log-correlation, docs>>.
* Avoid creating a temp agent file for each attachment {pull}859[#859]
* Instrument `View#render` instead of `DispatcherServlet#render` {pull}829[#829]
  This makes the transaction breakdown graph more useful. Instead of `dispatcher-servlet`, the graph now shows a type which is based on the view name, for example, `FreeMarker` or `Thymeleaf`.

[float]
===== Bug Fixes
* Error in log when setting <<config-server-urls, server_urls>>
 to an empty string - `co.elastic.apm.agent.configuration.ApmServerConfigurationSource - Expected previousException not to be null`
* Avoid terminating the TCP connection to APM Server when polling for configuration updates {pull}823[#823]

[[release-notes-1.9.0]]
==== 1.9.0 - 2019/08/22

[float]
===== Features
* Upgrading supported OpenTracing version from 0.31 to 0.33
* Added annotation and meta-annotation matching support for `trace_methods`, for example:
** `public @java.inject.* org.example.*` (for annotation)
** `public @@javax.enterprise.context.NormalScope org.example.*` (for meta-annotation)
* The runtime attachment now also works when the `tools.jar` or the `jdk.attach` module is not available.
This means you don't need a full JDK installation - the JRE is sufficient.
This makes the runtime attachment work in more environments such as minimal Docker containers.
Note that the runtime attachment currently does not work for OSGi containers like those used in many application servers such as JBoss and WildFly.
See the <<setup-attach-cli, documentation>> for more information.
* Support for Hibernate Search

[float]
===== Bug Fixes
* A warning in logs saying APM server is not available when using 1.8 with APM server 6.x.
Due to that, agent 1.8.0 will silently ignore non-string labels, even if used with APM server of versions 6.7.x or 6.8.x that support such.
If APM server version is <6.7 or 7.0+, this should have no effect. Otherwise, upgrade the Java agent to 1.9.0+.
* `ApacheHttpAsyncClientInstrumentation` matching increases startup time considerably
* Log correlation feature is active when `active==false`
* Tomcat's memory leak prevention mechanism is causing a... memory leak. JDBC statement map is leaking in Tomcat if the application that first used it is undeployed/redeployed.
See https://discuss.elastic.co/t/elastic-apm-agent-jdbchelper-seems-to-use-a-lot-of-memory/195295[this related discussion].

[float]
==== Breaking Changes
* The `apm-agent-attach.jar` is not executable anymore.
Use `apm-agent-attach-standalone.jar` instead.

[[release-notes-1.8.0]]
==== 1.8.0 - 2019/07/30

[float]
===== Features
* Added support for tracking https://www.elastic.co/guide/en/kibana/7.3/transactions.html[time spent by span type].
   Can be disabled by setting https://www.elastic.co/guide/en/apm/agent/java/current/config-core.html#config-breakdown-metrics[`breakdown_metrics`] to `false`.
* Added support for https://www.elastic.co/guide/en/kibana/7.3/agent-configuration.html[central configuration].
   Can be disabled by setting <<config-central-config, `central_config`>> to `false`.
* Added support for Spring's JMS flavor - instrumenting `org.springframework.jms.listener.SessionAwareMessageListener`
* Added support to legacy ApacheHttpClient APIs (which adds support to Axis2 configured to use ApacheHttpClient)
* Added support for setting <<config-server-urls, `server_urls`>> dynamically via properties file {pull}723[#723]
* Added <<config-config-file, `config_file`>> option
* Added option to use `@javax.ws.rs.Path` value as transaction name <<config-use-jaxrs-path-as-transaction-name, `use_jaxrs_path_as_transaction_name`>>
* Instrument quartz jobs <<supported-scheduling-frameworks, docs>>
* SQL parsing improvements {pull}696[#696]
* Introduce priorities for transaction name {pull}748[#748].
   Now uses the path as transaction name if <<config-use-path-as-transaction-name, `use_path_as_transaction_name`>> is set to `true`
   rather than `ServletClass#doGet`.
   But if a name can be determined from a high level framework,
   like Spring MVC, that takes precedence.
   User-supplied names from the API always take precedence over any others.
* Use JSP path name as transaction name as opposed to the generated servlet class name {pull}751[#751]

[float]
===== Bug Fixes
* Some JMS Consumers and Producers are filtered due to class name filtering in instrumentation matching
* Jetty: When no display name is set and context path is "/" transaction service names will now correctly fall back to configured values
* JDBC's `executeBatch` is not traced
* Drops non-String labels when connected to APM Server < 6.7 to avoid validation errors {pull}687[#687]
* Parsing container ID in cloud foundry garden {pull}695[#695]
* Automatic instrumentation should not override manual results {pull}752[#752]

[float]
===== Breaking changes
* The log correlation feature does not add `span.id` to the MDC anymore but only `trace.id` and `transaction.id` {pull}742[#742].

[[release-notes-1.7.0]]
==== 1.7.0 - 2019/06/13

[float]
===== Features
* Added the `trace_methods_duration_threshold` config option. When using the `trace_methods` config option with wild cards,
this enables considerable reduction of overhead by limiting the number of spans captured and reported
(see more details in config documentation).
NOTE: Using wildcards is still not the recommended approach for the `trace_methods` feature.
* Add `Transaction#addCustomContext(String key, String|Number|boolean value)` to public API
* Added support for AsyncHttpClient 2.x
* Added <<config-global-labels, `global_labels`>> configuration option.
This requires APM Server 7.2+.
* Added basic support for JMS- distributed tracing for basic scenarios of `send`, `receive`, `receiveNoWait` and `onMessage`.
Both Queues and Topics are supported.
Async `send` APIs are not supported in this version.
NOTE: This feature is currently marked as "experimental" and is disabled by default. In order to enable,
it is required to set the
<<config-disable-instrumentations, `disable_instrumentations`>>
configuration property to an empty string.
* Improved OSGi support: added a configuration option for `bootdelegation` packages {pull}641[#641]
* Better span names for SQL spans. For example, `SELECT FROM user` instead of just `SELECT` {pull}633[#633]

[float]
===== Bug Fixes
* ClassCastException related to async instrumentation of Pilotfish Executor causing thread hang (applied workaround)
* NullPointerException when computing Servlet transaction name with null HTTP method name
* FileNotFoundException when trying to find implementation version of jar with encoded URL
* NullPointerException when closing Apache AsyncHttpClient request producer
* Fixes loading of `elasticapm.properties` for Spring Boot applications
* Fix startup error on WebLogic 12.2.1.2.0 {pull}649[#649]
* Disable metrics reporting and APM Server health check when active=false {pull}653[#653]

[[release-notes-1.6.1]]
==== 1.6.1 - 2019/04/26

[float]
===== Bug Fixes
* Fixes transaction name for non-sampled transactions https://github.com/elastic/apm-agent-java/issues/581[#581]
* Makes log_file option work again https://github.com/elastic/apm-agent-java/issues/594[#594]
* Async context propagation fixes
** Fixing some async mechanisms lifecycle issues https://github.com/elastic/apm-agent-java/issues/605[#605]
** Fixes exceptions when using WildFly managed executor services https://github.com/elastic/apm-agent-java/issues/589[#589]
** Exclude glassfish Executor which does not permit wrapped runnables https://github.com/elastic/apm-agent-java/issues/596[#596]
** Exclude DumbExecutor https://github.com/elastic/apm-agent-java/issues/598[#598]
* Fixes Manifest version reading error to support `jar:file` protocol https://github.com/elastic/apm-agent-java/issues/601[#601]
* Fixes transaction name for non-sampled transactions https://github.com/elastic/apm-agent-java/issues/597[#597]
* Fixes potential classloader deadlock by preloading `FileSystems.getDefault()` https://github.com/elastic/apm-agent-java/issues/603[#603]

[[release-notes-1.6.0]]
==== 1.6.0 - 2019/04/16

[float]
===== Related Announcements
* Java APM Agent became part of the Cloud Foundry Java Buildpack as of https://github.com/cloudfoundry/java-buildpack/releases/tag/v4.19[Release v4.19]

[float]
===== Features
* Support Apache HttpAsyncClient - span creation and cross-service trace context propagation
* Added the `jvm.thread.count` metric, indicating the number of live threads in the JVM (daemon and non-daemon)
* Added support for WebLogic
* Added support for Spring `@Scheduled` and EJB `@Schedule` annotations - https://github.com/elastic/apm-agent-java/pull/569[#569]

[float]
===== Bug Fixes
* Avoid that the agent blocks server shutdown in case the APM Server is not available - https://github.com/elastic/apm-agent-java/pull/554[#554]
* Public API annotations improper retention prevents it from being used with Groovy - https://github.com/elastic/apm-agent-java/pull/567[#567]
* Eliminate side effects of class loading related to Instrumentation matching mechanism

[[release-notes-1.5.0]]
==== 1.5.0 - 2019/03/26

[float]
===== Potentially breaking changes
* If you didn't explicitly set the <<config-service-name, `service_name`>>
previously and you are dealing with a servlet-based application (including Spring Boot),
your `service_name` will change.
See the documentation for <<config-service-name[`service_name`]
and the corresponding section in _Features_ for more information.
Note: this requires APM Server 7.0+. If using previous versions, nothing will change.

[float]
===== Features
* Added property `"allow_path_on_hierarchy"` to JAX-RS plugin, to lookup inherited usage of `@path`
* Support for number and boolean labels in the public API {pull}497[497].
This change also renames `tag` to `label` on the API level to be compliant with the https://github.com/elastic/ecs#-base-fields[Elastic Common Schema (ECS)].
The `addTag(String, String)` method is still supported but deprecated in favor of `addLabel(String, String)`.
As of version 7.x of the stack, labels will be stored under `labels` in Elasticsearch.
Previously, they were stored under `context.tags`.
* Support async queries made by Elasticsearch REST client
* Added `setStartTimestamp(long epochMicros)` and `end(long epochMicros)` API methods to `Span` and `Transaction`,
allowing to set custom start and end timestamps.
* Auto-detection of the `service_name` based on the `<display-name>` element of the `web.xml` with a fallback to the servlet context path.
If you are using a spring-based application, the agent will use the setting for `spring.application.name` for its `service_name`.
See the documentation for <<config-service-name, `service_name`>>
for more information.
Note: this requires APM Server 7.0+. If using previous versions, nothing will change.
* Previously, enabling <<config-capture-body, `capture_body`>> could only capture form parameters.
Now it supports all UTF-8 encoded plain-text content types.
The option <<config-capture-body-content-types, `capture_body_content_types`>>
controls which `Content-Type`s should be captured.
* Support async calls made by OkHttp client (`Call#enqueue`)
* Added support for providing config options on agent attach.
** CLI example: `--config server_urls=http://localhost:8200,http://localhost:8201`
** API example: `ElasticApmAttacher.attach(Map.of("server_urls", "http://localhost:8200,http://localhost:8201"));`

[float]
===== Bug Fixes
* Logging integration through MDC is not working properly - https://github.com/elastic/apm-agent-java/issues/499[#499]
* ClassCastException with adoptopenjdk/openjdk11-openj9 - https://github.com/elastic/apm-agent-java/issues/505[#505]
* Span count limitation is not working properly - reported https://discuss.elastic.co/t/kibana-apm-not-showing-spans-which-are-visible-in-discover-too-many-spans/171690[in our forum]
* Java agent causes Exceptions in Alfresco cluster environment due to failure in the instrumentation of Hazelcast `Executor`s - reported https://discuss.elastic.co/t/cant-run-apm-java-agent-in-alfresco-cluster-environment/172962[in our forum]

[[release-notes-1.4.0]]
==== 1.4.0 - 2019/02/14

[float]
===== Features
* Added support for sync calls of OkHttp client
* Added support for context propagation for `java.util.concurrent.ExecutorService`s
* The `trace_methods` configuration now allows to omit the method matcher.
   Example: `com.example.*` traces all classes and methods within the `com.example` package and sub-packages.
* Added support for JSF. Tested on WildFly, WebSphere Liberty and Payara with embedded JSF implementation and on Tomcat and Jetty with
 MyFaces 2.2 and 2.3
* Introduces a new configuration option `disable_metrics` which disables the collection of metrics via a wildcard expression.
* Support for HttpUrlConnection
* Adds `subtype` and `action` to spans. This replaces former typing mechanism where type, subtype and action were all set through
   the type in an hierarchical dotted-syntax. In order to support existing API usages, dotted types are parsed into subtype and action,
   however `Span.createSpan` and `Span.setType` are deprecated starting this version. Instead, type-less spans can be created using the new
   `Span.startSpan` API and typed spans can be created using the new `Span.startSpan(String type, String subtype, String action)` API
* Support for JBoss EAP 6.4, 7.0, 7.1 and 7.2
* Improved startup times
* Support for SOAP (JAX-WS).
   SOAP client create spans and propagate context.
   Transactions are created for `@WebService` classes and `@WebMethod` methods.

[float]
===== Bug Fixes
* Fixes a failure in BitBucket when agent deployed https://github.com/elastic/apm-agent-java/issues/349[#349]
* Fixes increased CPU consumption https://github.com/elastic/apm-agent-java/issues/453[#453] and https://github.com/elastic/apm-agent-java/issues/443[#443]
* Fixed some OpenTracing bridge functionalities that were not working when auto-instrumentation is disabled
* Fixed an error occurring when ending an OpenTracing span before deactivating
* Sending proper `null` for metrics that have a NaN value
* Fixes JVM crash with Java 7 https://github.com/elastic/apm-agent-java/issues/458[#458]
* Fixes an application deployment failure when using EclipseLink and `trace_methods` configuration https://github.com/elastic/apm-agent-java/issues/474[#474]

[[release-notes-1.3.0]]
==== 1.3.0 - 2019/01/10

[float]
===== Features
* The agent now collects system and JVM metrics https://github.com/elastic/apm-agent-java/pull/360[#360]
* Add API methods `ElasticApm#startTransactionWithRemoteParent` and `Span#injectTraceHeaders` to allow for manual context propagation https://github.com/elastic/apm-agent-java/pull/396[#396].
* Added `trace_methods` configuration option which lets you define which methods in your project or 3rd party libraries should be traced.
   To create spans for all `public` methods of classes whose name ends in `Service` which are in a sub-package of `org.example.services` use this matcher:
   `public org.example.services.*.*Service#*` https://github.com/elastic/apm-agent-java/pull/398[#398]
* Added span for `DispatcherServlet#render` https://github.com/elastic/apm-agent-java/pull/409[#409].
* Flush reporter on shutdown to make sure all recorded Spans are sent to the server before the program exits https://github.com/elastic/apm-agent-java/pull/397[#397]
* Adds Kubernetes https://github.com/elastic/apm-agent-java/issues/383[#383] and Docker metadata to, enabling correlation with the Kibana Infra UI.
* Improved error handling of the Servlet Async API https://github.com/elastic/apm-agent-java/issues/399[#399]
* Support async API’s used with AsyncContext.start https://github.com/elastic/apm-agent-java/issues/388[#388]

[float]
===== Bug Fixes
* Fixing a potential memory leak when there is no connection with APM server
* Fixes NoSuchMethodError CharBuffer.flip() which occurs when using the Elasticsearch RestClient and Java 7 or 8 https://github.com/elastic/apm-agent-java/pull/401[#401]


[[release-notes-1.2.0]]
==== 1.2.0 - 2018/12/19

[float]
===== Features
* Added `capture_headers` configuration option.
   Set to `false` to disable capturing request and response headers.
   This will reduce the allocation rate of the agent and can save you network bandwidth and disk space.
* Makes the API methods `addTag`, `setName`, `setType`, `setUser` and `setResult` fluent, so that calls can be chained.

[float]
===== Bug Fixes
* Catch all errors thrown within agent injected code
* Enable public APIs and OpenTracing bridge to work properly in OSGi systems, fixes https://github.com/elastic/apm-agent-java/issues/362[this WildFly issue]
* Remove module-info.java to enable agent working on early Tomcat 8.5 versions
* Fix https://github.com/elastic/apm-agent-java/issues/371[async Servlet API issue]

[[release-notes-1.1.0]]
==== 1.1.0 - 2018/11/28

[float]
===== Features
* Some memory allocation improvements
* Enabling bootdelegation for agent classes in Atlassian OSGI systems

[float]
===== Bug Fixes
* Update dsl-json which fixes a memory leak.
 See https://github.com/ngs-doo/dsl-json/pull/102[ngs-doo/dsl-json#102] for details.
* Avoid `VerifyError`s by non instrumenting classes compiled for Java 4 or earlier
* Enable APM Server URL configuration with path (fixes #339)
* Reverse `system.hostname` and `system.platform` order sent to APM server

[[release-notes-1.0.1]]
==== 1.0.1 - 2018/11/15

[float]
===== Bug Fixes
* Fixes NoSuchMethodError CharBuffer.flip() which occurs when using the Elasticsearch RestClient and Java 7 or 8 {pull}313[#313]

[[release-notes-1.0.0]]
==== 1.0.0 - 2018/11/14

[float]
===== Breaking changes
* Remove intake v1 support. This version requires APM Server 6.5.0+ which supports the intake api v2.
   Until the time the APM Server 6.5.0 is officially released,
   you can test with docker by pulling the APM Server image via
   `docker pull docker.elastic.co/apm/apm-server:6.5.0-SNAPSHOT`.

[float]
===== Features
* Adds `@CaptureTransaction` and `@CaptureSpan` annotations which let you declaratively add custom transactions and spans.
   Note that it is required to configure the `application_packages` for this to work.
   See the <<api-annotation, documentation>> for more information.
* The public API now supports to activate a span on the current thread.
   This makes the span available via `ElasticApm#currentSpan()`
   Refer to the <<api-span-activate, documentation>> for more details.
* Capturing of Elasticsearch RestClient 5.0.2+ calls.
   Currently, the `*Async` methods are not supported, only their synchronous counterparts.
* Added API methods to enable correlating the spans created from the JavaScrip Real User Monitoring agent with the Java agent transaction.
   More information can be found in the <<api-ensure-parent-id, documentation>>.
* Added `Transaction.isSampled()` and `Span.isSampled()` methods to the public API
* Added `Transaction#setResult` to the public API {pull}293[#293]

[float]
===== Bug Fixes
* Fix for situations where status code is reported as `200`, even though it actually was `500` {pull}225[#225]
* Capturing the username now properly works when using Spring security {pull}183[#183]

[[release-notes-1.0.0.rc1]]
==== 1.0.0.RC1 - 2018/11/06

[float]
===== Breaking changes
* Remove intake v1 support. This version requires APM Server 6.5.0+ which supports the intake api v2.
   Until the time the APM Server 6.5.0 is officially released,
   you can test with docker by pulling the APM Server image via
   `docker pull docker.elastic.co/apm/apm-server:6.5.0-SNAPSHOT`.
* Wildcard patterns are case insensitive by default. Prepend `(?-i)` to make the matching case sensitive.

[float]
===== Features
* Support for Distributed Tracing
* Adds `@CaptureTransaction` and `@CaptureSpan` annotations which let you declaratively add custom transactions and spans.
   Note that it is required to configure the `application_packages` for this to work.
   See the <<api-annotation, documentation>> for more information.
* The public API now supports to activate a span on the current thread.
   This makes the span available via `ElasticApm#currentSpan()`
   Refer to the <<api-span-activate, documentation>> for more details.
* Capturing of Elasticsearch RestClient 5.0.2+ calls.
   Currently, the `*Async` methods are not supported, only their synchronous counterparts.
* Added API methods to enable correlating the spans created from the JavaScrip Real User Monitoring agent with the Java agent transaction.
   More information can be found in the <<api-ensure-parent-id, documentation>>.
* Microsecond accurate timestamps {pull}261[#261]
* Support for JAX-RS annotations.
Transactions are named based on your resources (`ResourceClass#resourceMethod`).

[float]
===== Bug Fixes
* Fix for situations where status code is reported as `200`, even though it actually was `500` {pull}225[#225]

[[release-notes-0.8.x]]
=== Java Agent version 0.8.x

[[release-notes-0.8.0]]
==== 0.8.0

[float]
===== Breaking changes
* Wildcard patterns are case insensitive by default. Prepend `(?-i)` to make the matching case sensitive.

[float]
===== Features
* Wildcard patterns are now not limited to only one wildcard in the middle and can be arbitrarily complex now.
   Example: `*foo*bar*baz`.
* Support for JAX-RS annotations.
   Transactions are named based on your resources (`ResourceClass#resourceMethod`).

[[release-notes-0.7.x]]
=== Java Agent version 0.7.x

[[release-notes-0.7.1]]
==== 0.7.1 - 2018/10/24

[float]
===== Bug Fixes
* Avoid recycling transactions twice {pull}178[#178]

[[release-notes-0.7.0]]
==== 0.7.0 - 2018/09/12

[float]
===== Breaking changes
* Removed `ElasticApm.startSpan`. Spans can now only be created from their transactions via `Transaction#createSpan`.
* `ElasticApm.startTransaction` and `Transaction#createSpan` don't activate the transaction and spans
   and are thus not available via `ElasticApm.activeTransaction` and `ElasticApm.activeSpan`.

[float]
===== Features
* Public API
** Add `Span#captureException` and `Transaction#captureException` to public API.
      `ElasticApm.captureException` is deprecated now. Use `ElasticApm.currentSpan().captureException(exception)` instead.
** Added `Transaction.getId` and `Span.getId` methods
* Added support for async servlet requests
* Added support for Payara/Glassfish
* Incubating support for Apache HttpClient
* Support for Spring RestTemplate
* Added configuration options `use_path_as_transaction_name` and `url_groups`,
   which allow to use the URL path as the transaction name.
   As that could contain path parameters, like `/user/$userId` however,
   You can set the `url_groups` option to define a wildcard pattern, like `/user/*`,
   to group those paths together.
   This is especially helpful when using an unsupported Servlet API-based framework.
* Support duration suffixes (`ms`, `s` and `m`) for duration configuration options.
   Not using the duration suffix logs out a deprecation warning and will not be supported in future versions.
* Add ability to add multiple APM server URLs, which enables client-side load balancing.
   The configuration option `server_url` has been renamed to `server_urls` to reflect this change.
   However, `server_url` still works for backwards compatibility.
* The configuration option `service_name` is now optional.
   It defaults to the main class name,
   the name of the executed jar file (removing the version number),
   or the application server name (for example `tomcat-application`).
   In a lot of cases,
   you will still want to set the `service_name` explicitly.
   But it helps getting started and seeing data easier,
   as there are no required configuration options anymore.
   In the future we will most likely determine more useful application names for Servlet API-based applications.<|MERGE_RESOLUTION|>--- conflicted
+++ resolved
@@ -28,12 +28,8 @@
 
 [float]
 ===== Features
-<<<<<<< HEAD
 * Add support for Spring WebClient - {pull}2229[#2229]
 * Implemented span links in the OTel bridge. - {pull}2685[#2685]
-=======
-* Cool new feature: {pull}2526[#2526]
->>>>>>> 69854ad2
 
 [float]
 ===== Bug fixes
