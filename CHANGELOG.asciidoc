ifdef::env-github[]
NOTE: Release notes are best read in our documentation at
https://www.elastic.co/guide/en/apm/agent/java/current/release-notes.html[elastic.co]
endif::[]

////
[[release-notes-x.x.x]]
==== x.x.x - YYYY/MM/DD

[float]
===== Breaking changes

[float]
===== Features
* Cool new feature: {pull}2526[#2526]

[float]
===== Bug fixes
////

=== Unreleased

[[release-notes-1.18.0]]
==== 1.18.0 - YYYY/MM/DD

[float]
===== Breaking changes

[float]
===== Features
* The agent now collects cgroup memory metrics (see <<metrics>>)
* Experimental support for runtime attachment now also for OSGi containers, JBoss, and WildFly
* New mitigation of OSGi bootdelegation errors (`NoClassDefFoundError`).
  You can remove any `org.osgi.framework.bootdelegation` related configuration.
  This release also removes the configuration option `boot_delegation_packages`.
* Overhaul of the `ExecutorService` instrumentation that avoids `ClassCastException` issues - {pull}1206[#1206]
* Support for `ForkJoinPool` and `ScheduledExecutorService` (see <<supported-async-frameworks>>)
* Support for `ExecutorService#invokeAny` and `ExecutorService#invokeAll`
* Added support for `java.util.TimerTask` - {pull}1235[#1235]
* Add capturing of request body in Elasticsearch queries: `_msearch`, `_count`, `_msearch/template`, `_search/template`, `_rollup_search` - {pull}1222[#1222]
* Add <<config-enabled,`enabled`>> flag
* Add experimental support for Scala Futures
* The agent now collects heap memory pools metrics - {pull}1228[#1228]
* Deprecating `ignore_urls` config in favour of <<config-transaction-ignore-urls, `transaction_ignore_urls`>> to align
  with other agents, while still allowing the old config name for backward compatibility - {pull}1315[#1315]
* Enabling instrumentation of classes compiled with Java 1.4. This is reverting the restriction of instrumenting only
  bytecode of Java 1.5 or higher ({pull}320[#320]), which was added due to potential `VerifyError`. Such errors should be
  avoided now by the usage of `TypeConstantAdjustment` - {pull}1317[#1317]
* Enabling agent to work without attempting any communication with APM server, by allowing setting `server_urls` with
  an empty string - {pull}1295[#1295]
* Add <<metrics-micrometer, micrometer support>> - {pull}1303[#1303]
<<<<<<< HEAD
* Support sync, async calls made by JDK 11 HTTPClient - {pull}1307[#1307]
=======
* Add `profiling_inferred_spans_lib_directory` option to override the default temp directory used for exporting the async-profiler library.
  This is useful for server-hardened environments where `/tmp` is often configured with `noexec`, leading to `java.lang.UnsatisfiedLinkError` errors - {pull}1350[#1350]
>>>>>>> 951b5fff

[float]
===== Bug fixes
* Fixes error capturing for log4j2 loggers. Version 1.17.0 introduced a regression.
* Fixes `NullPointerException` related to JAX-RS and Quartz instrumentation - {pull}1249[#1249]
* Expanding k8s pod ID discovery to some formerly non-supported environments
* When `recording` is set to `false`, the agent will not send captured errors anymore.
* Fixes NPE in Dubbo instrumentation that occurs when the application is acting both as a provider and as a consumer - {pull}1260[#1260]
* Adding a delay by default what attaching the agent to Tomcat using the premain route to work around the JUL
  deadlock issue - {pull}1262[#1262]
* Fixes missing `jboss.as:*` MBeans on JBoss - {pull}1257[#1257]
* Fixes a `NoClassDefFoundError` in the JMS instrumentation of `MessageListener` - {pull}1287[#1287]
* Fix `/ by zero` error message when setting `server_urls` with an empty string - {pull}1295[#1295]
* Fix `ClassNotFoundException` or `ClassCastException` in some cases where special log4j configurations are used - {pull}1322[#1322]
* Fix `NumberFormatException` when using early access Java version - {pull}1325[#1325]
* Fix `service_name` config being ignored when set to the same auto-discovered default value - {pull}1324[#1324]
* Fix service name error when updating a web app on a Servlet container - {pull}1326[#1326]

[[release-notes-1.x]]
=== Java Agent version 1.x

[[release-notes-1.18.0.rc1]]
==== 1.18.0.RC1 - 2020/07/22

This release candidate adds some highly anticipated features:
It’s now possible to attach the agent at runtime in more cases than before.
Most notably, it enables runtime attachment on JBoss, WildFly, Glassfish/Payara,
and other OSGi runtimes such as Atlassian Jira and Confluence.

To make this and other significant features, such as https://github.com/elastic/apm-agent-java/issues/937[external plugins], possible,
we have implemented major changes to the architecture of the agent.
The agent now relies on the `invokedynamic` bytecode instruction to make plugin development easier, safer, and more efficient.
As early versions of Java 7 and Java 8 have unreliable support for invokedynamic,
we now require a minimum update level of 60 for Java 7 (7u60+) in addition to the existing minimum update level of 40 for Java 8 (8u40+).

We’re looking for users who would like to try this out to give feedback.
If we see that the `invokedynamic`-based approach (https://github.com/elastic/apm-agent-java/pull/1230[indy plugins]) works well, we can continue and migrate the rest of the plugins.
After the migration has completed, we can move forward with external plugins and remove the experimental label from runtime attachment.

If all works like in our testing, you would not see `NoClassDefFoundError` s anymore when, for example, trying to attach the agent at runtime to an OSGi container or a JBoss server.
Also, non-standard OSGi containers, such as Atlassian Jira and other technologies with restrictive class loading policies, such as MuleSoft ESB, will benefit from this change.

In the worst case, there might be JVM crashes due to `invokedynamic`-related JVM bugs.
However, we already disable the agent when attached to JVM versions that are known to be problematic.
Another potentially problematic area is that we now dynamically raise the bytecode version of instrumented classes to be at least bytecode version 51 (Java 7).
This is needed in order to be able to use the `invokedynamic` instruction.
This requires re-computation of stack map frames which makes instrumentation a bit slower.
We don't anticipate notable slowdowns unless you extensively (over-)use <<config-trace-methods, `trace_methods`>>.

[float]
===== Breaking changes
* Early Java 7 versions, prior to update 60, are not supported anymore.
  When trying to attach to a non-supported version, the agent will disable itself and not apply any instrumentations.

[float]
===== Features
* Experimental support for runtime attachment now also for OSGi containers, JBoss, and WildFly
* New mitigation of OSGi bootdelegation errors (`NoClassDefFoundError`).
  You can remove any `org.osgi.framework.bootdelegation` related configuration.
  This release also removes the configuration option `boot_delegation_packages`.
* Overhaul of the `ExecutorService` instrumentation that avoids `ClassCastException` issues - {pull}1206[#1206]
* Support for `ForkJoinPool` and `ScheduledExecutorService` (see <<supported-async-frameworks>>)
* Support for `ExecutorService#invokeAny` and `ExecutorService#invokeAll`
* Added support for `java.util.TimerTask` - {pull}1235[#1235]
* Add capturing of request body in Elasticsearch queries: `_msearch`, `_count`, `_msearch/template`, `_search/template`, `_rollup_search` - {pull}1222[#1222]
* Add <<config-enabled,`enabled`>> flag
* Add experimental support for Scala Futures
* The agent now collects heap memory pools metrics - {pull}1228[#1228]

[float]
===== Bug fixes
* Fixes error capturing for log4j2 loggers. Version 1.17.0 introduced a regression.
* Fixes `NullPointerException` related to JAX-RS and Quartz instrumentation - {pull}1249[#1249]
* Expanding k8s pod ID discovery to some formerly non-supported environments
* When `recording` is set to `false`, the agent will not send captured errors anymore.
* Fixes NPE in Dubbo instrumentation that occurs when the application is acting both as a provider and as a consumer - {pull}1260[#1260]
* Adding a delay by default what attaching the agent to Tomcat using the premain route to work around the JUL
  deadlock issue - {pull}1262[#1262]
* Fixes missing `jboss.as:*` MBeans on JBoss - {pull}1257[#1257]


[[release-notes-1.17.0]]
==== 1.17.0 - 2020/06/17

[float]
===== Features
* Log files are now rotated after they reach <<config-log-file-size>>.
There will always be one history file `${log_file}.1`.
* Add <<config-log-format-sout>> and <<config-log-format-file>> with the options `PLAIN_TEXT` and `JSON`.
The latter uses https://github.com/elastic/ecs-logging-java[ecs-logging-java] to format the logs.
* Exposing <<config-classes-excluded-from-instrumentation>> config - {pull}1187[#1187]
* Add support for naming transactions based on Grails controllers. Supports Grails 3+ - {pull}1171[#1171]
* Add support for the Apache/Alibaba Dubbo RPC framework
* Async Profiler version upgraded to 1.7.1, with a new debugging flag for the stack frame recovery mechanism - {pull}1173[#1173]

[float]
===== Bug fixes
* Fixes `IndexOutOfBoundsException` that can occur when profiler-inferred spans are enabled.
  This also makes the profiler more resilient by just removing the call tree related to the exception (which might be in an invalid state)
  as opposed to stopping the profiler when an exception occurs.
* Fix `NumberFormatException` when parsing Ingres/Actian JDBC connection strings - {pull}1198[#1198]
* Prevent agent from overriding JVM configured truststore when not using HTTPS for communication with APM server - {pull}1203[#1203]
* Fix `java.lang.IllegalStateException` with `jps` JVM when using continuous runtime attach - {pull}1205[1205]
* Fix agent trying to load log4j2 plugins from application - {pull}1214[1214]
* Fix memory leak in gRPC instrumentation plugin - {pull}1196[1196]
* Fix HTTPS connection failures when agent is configured to use HTTPS to communicate with APM server {pull}1209[1209]

[[release-notes-1.16.0]]
==== 1.16.0 - 2020/05/13

[float]
===== Features

* The log correlation feature now adds `error.id` to the MDC. See <<supported-logging-frameworks>> for details. - {pull}1050[#1050]
* Deprecating the `incubating` tag in favour of the `experimental` tag. This is not a breaking change, so former
<<config-disable-instrumentations,`disable_instrumentation`>> configuration containing the `incubating` tag will still be respected - {pull}1123[#1123]
* Add a `--without-emulated-attach` option for runtime attachment to allow disabling this feature as a workaround.
* Add workaround for JDK bug JDK-8236039 with TLS 1.3 {pull}1149[#1149]
* Add log level `OFF` to silence agent logging
* Adds <<config-span-min-duration,`span_min_duration`>> option to exclude fast executing spans.
  When set together with one of the more specific thresholds - `trace_methods_duration_threshold` or `profiling_inferred_spans_min_duration`,
  the higher threshold will determine which spans will be discarded.
* Automatically instrument quartz jobs from the quartz-jobs artifact {pull}1170[#1170]
* Perform re-parenting of regular spans to be a child of profiler-inferred spans. Requires APM Server and Kibana 7.8.0. {pull}1117[#1117]
* Upgrade Async Profiler version to 1.7.0

[float]
===== Bug fixes

* When Servlet-related Exceptions are handled through exception handlers that return a 200 status code, agent shouldn't override with 500 - {pull}1103[#1103]
* Exclude Quartz 1 from instrumentation to avoid
  `IncompatibleClassChangeError: Found class org.quartz.JobExecutionContext, but interface was expected` - {pull}1108[#1108]
* Fix breakdown metrics span sub-types {pull}1113[#1113]
* Fix flaky gRPC server instrumentation {pull}1122[#1122]
* Fix side effect of calling `Statement.getUpdateCount` more than once {pull}1139[#1139]
* Stop capturing JDBC affected rows count using `Statement.getUpdateCount` to prevent unreliable side-effects {pull}1147[#1147]
* Fix OpenTracing error tag handling (set transaction error result when tag value is `true`) {pull}1159[#1159]
* Due to a bug in the build we didn't include the gRPC plugin in the build so far
* `java.lang.ClassNotFoundException: Unable to load class 'jdk.internal...'` is thrown when tracing specific versions of Atlassian systems {pull}1168[#1168]
* Make sure spans are kept active during `AsyncHandler` methods in the `AsyncHttpClient`
* CPU and memory metrics are sometimes not reported properly when using IBM J9 {pull}1148[#1148]
* `NullPointerException` thrown by the agent on WebLogic {pull}1142[#1142]

[[release-notes-1.15.0]]
==== 1.15.0 - 2020/03/27

[float]
===== Breaking changes

* Ordering of configuration sources has slightly changed, please review <<configuration>>:
** `elasticapm.properties` file now has higher priority over java system properties and environment variables, +
This change allows to change dynamic options values at runtime by editing file, previously values set in java properties
or environment variables could not be overridden, even if they were dynamic.
* Renamed some configuration options related to the experimental profiler-inferred spans feature ({pull}1084[#1084]):
** `profiling_spans_enabled` -> `profiling_inferred_spans_enabled`
** `profiling_sampling_interval` -> `profiling_inferred_spans_sampling_interval`
** `profiling_spans_min_duration` -> `profiling_inferred_spans_min_duration`
** `profiling_included_classes` -> `profiling_inferred_spans_included_classes`
** `profiling_excluded_classes` -> `profiling_inferred_spans_excluded_classes`
** Removed `profiling_interval` and `profiling_duration` (both are fixed to 5s now)

[float]
===== Features

* Gracefully abort agent init when running on a known Java 8 buggy JVM {pull}1075[#1075].
* Add support for <<supported-databases, Redis Redisson client>>
* Makes <<config-instrument>>, <<config-trace-methods>>, and <<config-disable-instrumentations>> dynamic.
Note that changing these values at runtime can slow down the application temporarily.
* Do not instrument Servlet API before 3.0 {pull}1077[#1077]
* Add support for API keys for apm backend authentication {pull}1083[#1083]
* Add support for <<supported-rpc-frameworks, gRPC>> client & server instrumentation {pull}1019[#1019]
* Deprecating `active` configuration option in favor of `recording`.
  Setting `active` still works as it's now an alias for `recording`.

[float]
===== Bug fixes

* When JAX-RS-annotated method delegates to another JAX-RS-annotated method, transaction name should include method A - {pull}1062[#1062]
* Fixed bug that prevented an APM Error from being created when calling `org.slf4j.Logger#error` - {pull}1049[#1049]
* Wrong address in JDBC spans for Oracle, MySQL and MariaDB when multiple hosts are configured - {pull}1082[#1082]
* Document and re-order configuration priorities {pull}1087[#1087]
* Improve heuristic for `service_name` when not set through config {pull}1097[#1097]


[[release-notes-1.14.0]]
==== 1.14.0 - 2020/03/04

[float]
===== Features

* Support for the official https://www.w3.org/TR/trace-context[W3C] `traceparent` and `tracestate` headers. +
  The agent now accepts both the `elastic-apm-traceparent` and the official `traceparent` header.
By default, it sends both headers on outgoing requests, unless <<config-use-elastic-traceparent-header, `use_elastic_traceparent_header`>> is set to false.
* Creating spans for slow methods with the help of the sampling profiler https://github.com/jvm-profiling-tools/async-profiler[async-profiler].
This is a low-overhead way of seeing which methods make your transactions slow and a replacement for the `trace_methods` configuration option.
See <<supported-java-methods>> for more details
* Adding a Circuit Breaker to pause the agent when stress is detected on the system and resume when the stress is relieved.
See <<circuit-breaker>> and {pull}1040[#1040] for more info.
* `Span#captureException` and `Transaction#captureException` in public API return reported error id - {pull}1015[#1015]

[float]
===== Bug fixes

* java.lang.IllegalStateException: Cannot resolve type description for <com.another.commercial.apm.agent.Class> - {pull}1037[#1037]
* properly handle `java.sql.SQLException` for unsupported JDBC features {pull}[#1035] https://github.com/elastic/apm-agent-java/issues/1025[#1025]

[[release-notes-1.13.0]]
==== 1.13.0 - 2020/02/11

[float]
===== Features

* Add support for <<supported-databases, Redis Lettuce client>>
* Add `context.message.age.ms` field for JMS message receiving spans and transactions - {pull}970[#970]
* Instrument log4j2 Logger#error(String, Throwable) ({pull}919[#919]) Automatically captures exceptions when calling `logger.error("message", exception)`
* Add instrumentation for external process execution through `java.lang.Process` and Apache `commons-exec` - {pull}903[#903]
* Add `destination` fields to exit span contexts - {pull}976[#976]
* Removed `context.message.topic.name` field - {pull}993[#993]
* Add support for Kafka clients - {pull}981[#981]
* Add support for binary `traceparent` header format (see the https://github.com/elastic/apm/blob/master/docs/agent-development.md#Binary-Fields[spec]
for more details) - {pull}1009[#1009]
* Add support for log correlation for log4j and log4j2, even when not used in combination with slf4j.
  See <<supported-logging-frameworks>> for details.

[float]
===== Bug Fixes

* Fix parsing value of `trace_methods` configuration property {pull}930[#930]
* Workaround for `java.util.logging` deadlock {pull}965[#965]
* JMS should propagate traceparent header when transactions are not sampled {pull}999[#999]
* Spans are not closed if JDBC implementation does not support `getUpdateCount` {pull}1008[#1008]

[[release-notes-1.12.0]]
==== 1.12.0 - 2019/11/21

[float]
===== Features
* JMS Enhancements {pull}911[#911]:
** Add special handling for temporary queues/topics
** Capture message bodies of text Messages
*** Rely on the existing `ELASTIC_APM_CAPTURE_BODY` agent config option (off by default).
*** Send as `context.message.body`
*** Limit size to 10000 characters. If longer than this size, trim to 9999 and append with ellipsis
** Introduce the `ignore_message_queues` configuration to disable instrumentation (message tagging) for specific 
      queues/topics as suggested in {pull}710[#710]
** Capture predefined message headers and all properties
*** Rely on the existing `ELASTIC_APM_CAPTURE_HEADERS` agent config option.
*** Send as `context.message.headers`
*** Sanitize sensitive headers/properties based on the `sanitize_field_names` config option
* Added support for the MongoDB sync driver. See https://www.elastic.co/guide/en/apm/agent/java/master/supported-technologies-details.html#supported-databases[supported data stores].

[float]
===== Bug Fixes
* JDBC regression- `PreparedStatement#executeUpdate()` and `PreparedStatement#executeLargeUpdate()` are not traced {pull}918[#918]
* When systemd cgroup driver is used, the discovered Kubernetes pod UID contains "_" instead of "-" {pull}920[#920]
* DB2 jcc4 driver is not traced properly {pull}926[#926]

[[release-notes-1.11.0]]
==== 1.11.0 - 2019/10/31

[float]
===== Features
* Add the ability to configure a unique name for a JVM within a service through the
https://www.elastic.co/guide/en/apm/agent/java/master/config-core.html#config-service-node-name[`service_node_name`]
config option]
* Add ability to ignore some exceptions to be reported as errors https://www.elastic.co/guide/en/apm/agent/java/master/config-core.html#config-ignore-exceptions[ignore_exceptions]
* Applying new logic for JMS `javax.jms.MessageConsumer#receive` so that, instead of the transaction created for the 
   polling method itself (ie from `receive` start to end), the agent will create a transaction attempting to capture 
   the code executed during actual message handling.
   This logic is suitable for environments where polling APIs are invoked within dedicated polling threads.
   This polling transaction creation strategy can be reversed through a configuration option (`message_polling_transaction_strategy`) 
   that is not exposed in the properties file by default.  
* Send IP obtained through `javax.servlet.ServletRequest#getRemoteAddr()` in `context.request.socket.remote_address` 
   instead of parsing from headers {pull}889[#889]
* Added `ElasticApmAttacher.attach(String propertiesLocation)` to specify a custom properties location
* Logs message when `transaction_max_spans` has been exceeded {pull}849[#849]
* Report the number of affected rows by a SQL statement (UPDATE,DELETE,INSERT) in 'affected_rows' span attribute {pull}707[#707]
* Add https://www.elastic.co/guide/en/apm/agent/java/master/public-api.html#api-traced[`@Traced`] annotation which either creates a span or a transaction, depending on the context
* Report JMS destination as a span/transaction context field {pull}906[#906]
* Added https://www.elastic.co/guide/en/apm/agent/java/master/config-jmx.html#config-capture-jmx-metrics[`capture_jmx_metrics`] configuration option

[float]
===== Bug Fixes
* JMS creates polling transactions even when the API invocations return without a message
* Support registering MBeans which are added after agent startup

[[release-notes-1.10.0]]
==== 1.10.0 - 2019/09/30

[float]
===== Features
* Add ability to manually specify reported https://www.elastic.co/guide/en/apm/agent/java/master/config-core.html#config-hostname[hostname]
* Add support for https://www.elastic.co/guide/en/apm/agent/java/master/supported-technologies-details.html#supported-databases[Redis Jedis client]
* Add support for identifying target JVM to attach apm agent to using JVM property. See also the documentation of the https://www.elastic.co/guide/en/apm/agent/java/master/setup-attach-cli.html#setup-attach-cli-usage-list[`--include` and `--exclude` flags]
* Added https://www.elastic.co/guide/en/apm/agent/java/master/config-jmx.html#config-capture-jmx-metrics[`capture_jmx_metrics`] configuration option
* Improve servlet error capture {pull}812[#812]
  Among others, now also takes Spring MVC `@ExceptionHandler`s into account 
* Instrument Logger#error(String, Throwable) {pull}821[#821]
  Automatically captures exceptions when calling `logger.error("message", exception)`
* Easier log correlation with https://github.com/elastic/java-ecs-logging. See https://www.elastic.co/guide/en/apm/agent/java/master/log-correlation.html[docs].
* Avoid creating a temp agent file for each attachment {pull}859[#859]
* Instrument `View#render` instead of `DispatcherServlet#render` {pull}829[#829]
  This makes the transaction breakdown graph more useful. Instead of `dispatcher-servlet`, the graph now shows a type which is based on the view name, for example, `FreeMarker` or `Thymeleaf`.

[float]
===== Bug Fixes
* Error in log when setting https://www.elastic.co/guide/en/apm/agent/java/current/config-reporter.html#config-server-urls[server_urls] 
 to an empty string - `co.elastic.apm.agent.configuration.ApmServerConfigurationSource - Expected previousException not to be null`
* Avoid terminating the TCP connection to APM Server when polling for configuration updates {pull}823[#823]
 
[[release-notes-1.9.0]]
==== 1.9.0 - 2019/08/22

[float]
===== Features
* Upgrading supported OpenTracing version from 0.31 to 0.33
* Added annotation and meta-annotation matching support for `trace_methods`, for example:
** `public @java.inject.* org.example.*` (for annotation)
** `public @@javax.enterprise.context.NormalScope org.example.*` (for meta-annotation)
* The runtime attachment now also works when the `tools.jar` or the `jdk.attach` module is not available.
This means you don't need a full JDK installation - the JRE is sufficient.
This makes the runtime attachment work in more environments such as minimal Docker containers.
Note that the runtime attachment currently does not work for OSGi containers like those used in many application servers such as JBoss and WildFly.
See the https://www.elastic.co/guide/en/apm/agent/java/master/setup-attach-cli.html[documentation] for more information.
* Support for Hibernate Search

[float]
===== Bug Fixes
* A warning in logs saying APM server is not available when using 1.8 with APM server 6.x.
Due to that, agent 1.8.0 will silently ignore non-string labels, even if used with APM server of versions 6.7.x or 6.8.x that support such.
If APM server version is <6.7 or 7.0+, this should have no effect. Otherwise, upgrade the Java agent to 1.9.0+.
* `ApacheHttpAsyncClientInstrumentation` matching increases startup time considerably
* Log correlation feature is active when `active==false`
* Tomcat's memory leak prevention mechanism is causing a... memory leak. JDBC statement map is leaking in Tomcat if the application that first used it is undeployed/redeployed.
See https://discuss.elastic.co/t/elastic-apm-agent-jdbchelper-seems-to-use-a-lot-of-memory/195295[this related discussion].

[float]
==== Breaking Changes
* The `apm-agent-attach.jar` is not executable anymore.
Use `apm-agent-attach-standalone.jar` instead. 

[[release-notes-1.8.0]]
==== 1.8.0 - 2019/07/30

[float]
===== Features
* Added support for tracking https://www.elastic.co/guide/en/kibana/7.3/transactions.html[time spent by span type].
   Can be disabled by setting https://www.elastic.co/guide/en/apm/agent/java/current/config-core.html#config-breakdown-metrics[`breakdown_metrics`] to `false`. 
* Added support for https://www.elastic.co/guide/en/kibana/7.3/agent-configuration.html[central configuration].
   Can be disabled by setting https://www.elastic.co/guide/en/apm/agent/java/current/config-core.html#config-central-config[`central_config`] to `false`.
* Added support for Spring's JMS flavor - instrumenting `org.springframework.jms.listener.SessionAwareMessageListener`
* Added support to legacy ApacheHttpClient APIs (which adds support to Axis2 configured to use ApacheHttpClient)
* Added support for setting https://www.elastic.co/guide/en/apm/agent/java/1.x/config-reporter.html#config-server-urls[`server_urls`] dynamically via properties file {pull}723[#723]
* Added https://www.elastic.co/guide/en/apm/agent/java/current/config-core.html#config-config-file[`config_file`] option 
* Added option to use `@javax.ws.rs.Path` value as transaction name https://www.elastic.co/guide/en/apm/agent/java/current/config-jax-rs.html#config-use-jaxrs-path-as-transaction-name[`use_jaxrs_path_as_transaction_name`]
* Instrument quartz jobs https://www.elastic.co/guide/en/apm/agent/java/current/supported-technologies-details.html#supported-scheduling-frameworks[docs]
* SQL parsing improvements {pull}696[#696]
* Introduce priorities for transaction name {pull}748[#748].
   Now uses the path as transaction name if https://www.elastic.co/guide/en/apm/agent/java/current/config-http.html#config-use-path-as-transaction-name[`use_path_as_transaction_name`] is set to `true`
   rather than `ServletClass#doGet`.
   But if a name can be determined from a high level framework,
   like Spring MVC, that takes precedence.
   User-supplied names from the API always take precedence over any others.
* Use JSP path name as transaction name as opposed to the generated servlet class name {pull}751[#751]

[float]
===== Bug Fixes
* Some JMS Consumers and Producers are filtered due to class name filtering in instrumentation matching
* Jetty: When no display name is set and context path is "/" transaction service names will now correctly fall back to configured values
* JDBC's `executeBatch` is not traced
* Drops non-String labels when connected to APM Server < 6.7 to avoid validation errors {pull}687[#687]
* Parsing container ID in cloud foundry garden {pull}695[#695]
* Automatic instrumentation should not override manual results {pull}752[#752]

[float]
===== Breaking changes
* The log correlation feature does not add `span.id` to the MDC anymore but only `trace.id` and `transaction.id` {pull}742[#742].

[[release-notes-1.7.0]]
==== 1.7.0 - 2019/06/13

[float]
===== Features
* Added the `trace_methods_duration_threshold` config option. When using the `trace_methods` config option with wild cards,
this enables considerable reduction of overhead by limiting the number of spans captured and reported
(see more details in config documentation).
NOTE: Using wildcards is still not the recommended approach for the `trace_methods` feature.
* Add `Transaction#addCustomContext(String key, String|Number|boolean value)` to public API
* Added support for AsyncHttpClient 2.x
* Added https://www.elastic.co/guide/en/apm/agent/java/current/config-core.html#config-global-labels[`global_labels`] configuration option.
This requires APM Server 7.2+.
* Added basic support for JMS- distributed tracing for basic scenarios of `send`, `receive`, `receiveNoWait` and `onMessage`.
Both Queues and Topics are supported.
Async `send` APIs are not supported in this version. 
NOTE: This feature is currently marked as "experimental" and is disabled by default. In order to enable,
it is required to set the
https://www.elastic.co/guide/en/apm/agent/java/1.x/config-core.html#config-disable-instrumentations[`disable_instrumentations`] 
configuration property to an empty string.
* Improved OSGi support: added a configuration option for `bootdelegation` packages {pull}641[#641]
* Better span names for SQL spans. For example, `SELECT FROM user` instead of just `SELECT` {pull}633[#633]

[float]
===== Bug Fixes
* ClassCastException related to async instrumentation of Pilotfish Executor causing thread hang (applied workaround)
* NullPointerException when computing Servlet transaction name with null HTTP method name
* FileNotFoundException when trying to find implementation version of jar with encoded URL
* NullPointerException when closing Apache AsyncHttpClient request producer
* Fixes loading of `elasticapm.properties` for Spring Boot applications
* Fix startup error on WebLogic 12.2.1.2.0 {pull}649[#649]
* Disable metrics reporting and APM Server health check when active=false {pull}653[#653]

[[release-notes-1.6.1]]
==== 1.6.1 - 2019/04/26

[float]
===== Bug Fixes
* Fixes transaction name for non-sampled transactions https://github.com/elastic/apm-agent-java/issues/581[#581]
* Makes log_file option work again https://github.com/elastic/apm-agent-java/issues/594[#594]
* Async context propagation fixes
** Fixing some async mechanisms lifecycle issues https://github.com/elastic/apm-agent-java/issues/605[#605]
** Fixes exceptions when using WildFly managed executor services https://github.com/elastic/apm-agent-java/issues/589[#589]
** Exclude glassfish Executor which does not permit wrapped runnables https://github.com/elastic/apm-agent-java/issues/596[#596]
** Exclude DumbExecutor https://github.com/elastic/apm-agent-java/issues/598[#598]
* Fixes Manifest version reading error to support `jar:file` protocol https://github.com/elastic/apm-agent-java/issues/601[#601]
* Fixes transaction name for non-sampled transactions https://github.com/elastic/apm-agent-java/issues/597[#597]
* Fixes potential classloader deadlock by preloading `FileSystems.getDefault()` https://github.com/elastic/apm-agent-java/issues/603[#603]

[[release-notes-1.6.0]]
==== 1.6.0 - 2019/04/16

[float]
===== Related Announcements
* Java APM Agent became part of the Cloud Foundry Java Buildpack as of https://github.com/cloudfoundry/java-buildpack/releases/tag/v4.19[Release v4.19]
 
[float]
===== Features
* Support Apache HttpAsyncClient - span creation and cross-service trace context propagation
* Added the `jvm.thread.count` metric, indicating the number of live threads in the JVM (daemon and non-daemon) 
* Added support for WebLogic
* Added support for Spring `@Scheduled` and EJB `@Schedule` annotations - https://github.com/elastic/apm-agent-java/pull/569[#569]

[float]
===== Bug Fixes
* Avoid that the agent blocks server shutdown in case the APM Server is not available - https://github.com/elastic/apm-agent-java/pull/554[#554]
* Public API annotations improper retention prevents it from being used with Groovy - https://github.com/elastic/apm-agent-java/pull/567[#567]
* Eliminate side effects of class loading related to Instrumentation matching mechanism

[[release-notes-1.5.0]]
==== 1.5.0 - 2019/03/26

[float]
===== Potentially breaking changes
* If you didn't explicitly set the https://www.elastic.co/guide/en/apm/agent/java/master/config-core.html#config-service-name[`service_name`]
previously and you are dealing with a servlet-based application (including Spring Boot),
your `service_name` will change.
See the documentation for https://www.elastic.co/guide/en/apm/agent/java/master/config-core.html#config-service-name[`service_name`]
and the corresponding section in _Features_ for more information.
Note: this requires APM Server 7.0+. If using previous versions, nothing will change.

[float]
===== Features
* Added property `"allow_path_on_hierarchy"` to JAX-RS plugin, to lookup inherited usage of `@path`
* Support for number and boolean labels in the public API {pull}497[497].
This change also renames `tag` to `label` on the API level to be compliant with the https://github.com/elastic/ecs#-base-fields[Elastic Common Schema (ECS)].
The `addTag(String, String)` method is still supported but deprecated in favor of `addLabel(String, String)`.
As of version 7.x of the stack, labels will be stored under `labels` in Elasticsearch.
Previously, they were stored under `context.tags`.
* Support async queries made by Elasticsearch REST client 
* Added `setStartTimestamp(long epochMicros)` and `end(long epochMicros)` API methods to `Span` and `Transaction`,
allowing to set custom start and end timestamps.
* Auto-detection of the `service_name` based on the `<display-name>` element of the `web.xml` with a fallback to the servlet context path.
If you are using a spring-based application, the agent will use the setting for `spring.application.name` for its `service_name`.
See the documentation for https://www.elastic.co/guide/en/apm/agent/java/master/config-core.html#config-service-name[`service_name`]
for more information.
Note: this requires APM Server 7.0+. If using previous versions, nothing will change.
* Previously, enabling https://www.elastic.co/guide/en/apm/agent/java/master/config-core.html#config-capture-body[`capture_body`] could only capture form parameters.
Now it supports all UTF-8 encoded plain-text content types.
The option https://www.elastic.co/guide/en/apm/agent/java/master/config-http.html#config-capture-body-content-types[`capture_body_content_types`]
controls which `Content-Type`s should be captured.
* Support async calls made by OkHttp client (`Call#enqueue`)
* Added support for providing config options on agent attach.
** CLI example: `--config server_urls=http://localhost:8200,http://localhost:8201`
** API example: `ElasticApmAttacher.attach(Map.of("server_urls", "http://localhost:8200,http://localhost:8201"));`

[float]
===== Bug Fixes
* Logging integration through MDC is not working properly - https://github.com/elastic/apm-agent-java/issues/499[#499]
* ClassCastException with adoptopenjdk/openjdk11-openj9 - https://github.com/elastic/apm-agent-java/issues/505[#505]
* Span count limitation is not working properly - reported https://discuss.elastic.co/t/kibana-apm-not-showing-spans-which-are-visible-in-discover-too-many-spans/171690[in our forum]
* Java agent causes Exceptions in Alfresco cluster environment due to failure in the instrumentation of Hazelcast `Executor`s - reported https://discuss.elastic.co/t/cant-run-apm-java-agent-in-alfresco-cluster-environment/172962[in our forum]

[[release-notes-1.4.0]]
==== 1.4.0 - 2019/02/14

[float]
===== Features
* Added support for sync calls of OkHttp client
* Added support for context propagation for `java.util.concurrent.ExecutorService`s
* The `trace_methods` configuration now allows to omit the method matcher.
   Example: `com.example.*` traces all classes and methods within the `com.example` package and sub-packages.
* Added support for JSF. Tested on WildFly, WebSphere Liberty and Payara with embedded JSF implementation and on Tomcat and Jetty with
 MyFaces 2.2 and 2.3
* Introduces a new configuration option `disable_metrics` which disables the collection of metrics via a wildcard expression.
* Support for HttpUrlConnection
* Adds `subtype` and `action` to spans. This replaces former typing mechanism where type, subtype and action were all set through
   the type in an hierarchical dotted-syntax. In order to support existing API usages, dotted types are parsed into subtype and action, 
   however `Span.createSpan` and `Span.setType` are deprecated starting this version. Instead, type-less spans can be created using the new 
   `Span.startSpan` API and typed spans can be created using the new `Span.startSpan(String type, String subtype, String action)` API
* Support for JBoss EAP 6.4, 7.0, 7.1 and 7.2
* Improved startup times
* Support for SOAP (JAX-WS).
   SOAP client create spans and propagate context.
   Transactions are created for `@WebService` classes and `@WebMethod` methods.  

[float]
===== Bug Fixes
* Fixes a failure in BitBucket when agent deployed https://github.com/elastic/apm-agent-java/issues/349[#349]
* Fixes increased CPU consumption https://github.com/elastic/apm-agent-java/issues/453[#453] and https://github.com/elastic/apm-agent-java/issues/443[#443]
* Fixed some OpenTracing bridge functionalities that were not working when auto-instrumentation is disabled
* Fixed an error occurring when ending an OpenTracing span before deactivating
* Sending proper `null` for metrics that have a NaN value
* Fixes JVM crash with Java 7 https://github.com/elastic/apm-agent-java/issues/458[#458]
* Fixes an application deployment failure when using EclipseLink and `trace_methods` configuration https://github.com/elastic/apm-agent-java/issues/474[#474]

[[release-notes-1.3.0]]
==== 1.3.0 - 2019/01/10

[float]
===== Features
* The agent now collects system and JVM metrics https://github.com/elastic/apm-agent-java/pull/360[#360]
* Add API methods `ElasticApm#startTransactionWithRemoteParent` and `Span#injectTraceHeaders` to allow for manual context propagation https://github.com/elastic/apm-agent-java/pull/396[#396].
* Added `trace_methods` configuration option which lets you define which methods in your project or 3rd party libraries should be traced.
   To create spans for all `public` methods of classes whose name ends in `Service` which are in a sub-package of `org.example.services` use this matcher:
   `public org.example.services.*.*Service#*` https://github.com/elastic/apm-agent-java/pull/398[#398]
* Added span for `DispatcherServlet#render` https://github.com/elastic/apm-agent-java/pull/409[#409].
* Flush reporter on shutdown to make sure all recorded Spans are sent to the server before the program exits https://github.com/elastic/apm-agent-java/pull/397[#397]
* Adds Kubernetes https://github.com/elastic/apm-agent-java/issues/383[#383] and Docker metadata to, enabling correlation with the Kibana Infra UI.
* Improved error handling of the Servlet Async API https://github.com/elastic/apm-agent-java/issues/399[#399]
* Support async API’s used with AsyncContext.start https://github.com/elastic/apm-agent-java/issues/388[#388]

[float]
===== Bug Fixes
* Fixing a potential memory leak when there is no connection with APM server
* Fixes NoSuchMethodError CharBuffer.flip() which occurs when using the Elasticsearch RestClient and Java 7 or 8 https://github.com/elastic/apm-agent-java/pull/401[#401]

 
[[release-notes-1.2.0]]
==== 1.2.0 - 2018/12/19

[float]
===== Features
* Added `capture_headers` configuration option.
   Set to `false` to disable capturing request and response headers.
   This will reduce the allocation rate of the agent and can save you network bandwidth and disk space.
* Makes the API methods `addTag`, `setName`, `setType`, `setUser` and `setResult` fluent, so that calls can be chained. 

[float]
===== Bug Fixes
* Catch all errors thrown within agent injected code
* Enable public APIs and OpenTracing bridge to work properly in OSGi systems, fixes https://github.com/elastic/apm-agent-java/issues/362[this WildFly issue]
* Remove module-info.java to enable agent working on early Tomcat 8.5 versions
* Fix https://github.com/elastic/apm-agent-java/issues/371[async Servlet API issue]

[[release-notes-1.1.0]]
==== 1.1.0 - 2018/11/28

[float]
===== Features
* Some memory allocation improvements
* Enabling bootdelegation for agent classes in Atlassian OSGI systems

[float]
===== Bug Fixes
* Update dsl-json which fixes a memory leak.
 See https://github.com/ngs-doo/dsl-json/pull/102[ngs-doo/dsl-json#102] for details. 
* Avoid `VerifyError`s by non instrumenting classes compiled for Java 4 or earlier
* Enable APM Server URL configuration with path (fixes #339)
* Reverse `system.hostname` and `system.platform` order sent to APM server

[[release-notes-1.0.1]]
==== 1.0.1 - 2018/11/15

[float]
===== Bug Fixes
* Fixes NoSuchMethodError CharBuffer.flip() which occurs when using the Elasticsearch RestClient and Java 7 or 8 {pull}313[#313]

[[release-notes-1.0.0]]
==== 1.0.0 - 2018/11/14

[float]
===== Breaking changes
* Remove intake v1 support. This version requires APM Server 6.5.0+ which supports the intake api v2.
   Until the time the APM Server 6.5.0 is officially released,
   you can test with docker by pulling the APM Server image via
   `docker pull docker.elastic.co/apm/apm-server:6.5.0-SNAPSHOT`. 

[float]
===== Features
* Adds `@CaptureTransaction` and `@CaptureSpan` annotations which let you declaratively add custom transactions and spans.
   Note that it is required to configure the `application_packages` for this to work.
   See the https://www.elastic.co/guide/en/apm/agent/java/master/public-api.html#api-annotation[documentation] for more information.
* The public API now supports to activate a span on the current thread.
   This makes the span available via `ElasticApm#currentSpan()`
   Refer to the https://www.elastic.co/guide/en/apm/agent/java/master/public-api.html#api-span-activate[documentation] for more details.
* Capturing of Elasticsearch RestClient 5.0.2+ calls.
   Currently, the `*Async` methods are not supported, only their synchronous counterparts.
* Added API methods to enable correlating the spans created from the JavaScrip Real User Monitoring agent with the Java agent transaction.
   More information can be found in the https://www.elastic.co/guide/en/apm/agent/java/master/public-api.html#api-ensure-parent-id[documentation].
* Added `Transaction.isSampled()` and `Span.isSampled()` methods to the public API
* Added `Transaction#setResult` to the public API {pull}293[#293]

[float]
===== Bug Fixes
* Fix for situations where status code is reported as `200`, even though it actually was `500` {pull}225[#225]
* Capturing the username now properly works when using Spring security {pull}183[#183]

[[release-notes-1.0.0.rc1]]
==== 1.0.0.RC1 - 2018/11/06

[float]
===== Breaking changes
* Remove intake v1 support. This version requires APM Server 6.5.0+ which supports the intake api v2.
   Until the time the APM Server 6.5.0 is officially released,
   you can test with docker by pulling the APM Server image via
   `docker pull docker.elastic.co/apm/apm-server:6.5.0-SNAPSHOT`.
* Wildcard patterns are case insensitive by default. Prepend `(?-i)` to make the matching case sensitive.

[float]
===== Features
* Support for Distributed Tracing
* Adds `@CaptureTransaction` and `@CaptureSpan` annotations which let you declaratively add custom transactions and spans.
   Note that it is required to configure the `application_packages` for this to work.
   See the https://www.elastic.co/guide/en/apm/agent/java/master/public-api.html#api-annotation[documentation] for more information.
* The public API now supports to activate a span on the current thread.
   This makes the span available via `ElasticApm#currentSpan()`
   Refer to the https://www.elastic.co/guide/en/apm/agent/java/master/public-api.html#api-span-activate[documentation] for more details.
* Capturing of Elasticsearch RestClient 5.0.2+ calls.
   Currently, the `*Async` methods are not supported, only their synchronous counterparts.
* Added API methods to enable correlating the spans created from the JavaScrip Real User Monitoring agent with the Java agent transaction.
   More information can be found in the https://www.elastic.co/guide/en/apm/agent/java/master/public-api.html#api-ensure-parent-id[documentation].
* Microsecond accurate timestamps {pull}261[#261]
* Support for JAX-RS annotations.
Transactions are named based on your resources (`ResourceClass#resourceMethod`).

[float]
===== Bug Fixes
* Fix for situations where status code is reported as `200`, even though it actually was `500` {pull}225[#225]

[[release-notes-0.8.x]]
=== Java Agent version 0.8.x

[[release-notes-0.8.0]]
==== 0.8.0

[float]
===== Breaking changes
* Wildcard patterns are case insensitive by default. Prepend `(?-i)` to make the matching case sensitive.

[float]
===== Features
* Wildcard patterns are now not limited to only one wildcard in the middle and can be arbitrarily complex now.
   Example: `*foo*bar*baz`.
* Support for JAX-RS annotations.
   Transactions are named based on your resources (`ResourceClass#resourceMethod`).

[[release-notes-0.7.x]]
=== Java Agent version 0.7.x

[[release-notes-0.7.1]]
==== 0.7.1 - 2018/10/24

[float]
===== Bug Fixes
* Avoid recycling transactions twice {pull}178[#178]

[[release-notes-0.7.0]]
==== 0.7.0 - 2018/09/12

[float]
===== Breaking changes
* Removed `ElasticApm.startSpan`. Spans can now only be created from their transactions via `Transaction#createSpan`.
* `ElasticApm.startTransaction` and `Transaction#createSpan` don't activate the transaction and spans
   and are thus not available via `ElasticApm.activeTransaction` and `ElasticApm.activeSpan`.

[float]
===== Features
* Public API
** Add `Span#captureException` and `Transaction#captureException` to public API.
      `ElasticApm.captureException` is deprecated now. Use `ElasticApm.currentSpan().captureException(exception)` instead.
** Added `Transaction.getId` and `Span.getId` methods 
* Added support for async servlet requests
* Added support for Payara/Glassfish
* Incubating support for Apache HttpClient
* Support for Spring RestTemplate
* Added configuration options `use_path_as_transaction_name` and `url_groups`,
   which allow to use the URL path as the transaction name.
   As that could contain path parameters, like `/user/$userId` however,
   You can set the `url_groups` option to define a wildcard pattern, like `/user/*`,
   to group those paths together.
   This is especially helpful when using an unsupported Servlet API-based framework. 
* Support duration suffixes (`ms`, `s` and `m`) for duration configuration options.
   Not using the duration suffix logs out a deprecation warning and will not be supported in future versions.
* Add ability to add multiple APM server URLs, which enables client-side load balancing.
   The configuration option `server_url` has been renamed to `server_urls` to reflect this change.
   However, `server_url` still works for backwards compatibility.
* The configuration option `service_name` is now optional.
   It defaults to the main class name,
   the name of the executed jar file (removing the version number),
   or the application server name (for example `tomcat-application`).
   In a lot of cases,
   you will still want to set the `service_name` explicitly.
   But it helps getting started and seeing data easier,
   as there are no required configuration options anymore.
   In the future we will most likely determine more useful application names for Servlet API-based applications.<|MERGE_RESOLUTION|>--- conflicted
+++ resolved
@@ -49,12 +49,9 @@
 * Enabling agent to work without attempting any communication with APM server, by allowing setting `server_urls` with
   an empty string - {pull}1295[#1295]
 * Add <<metrics-micrometer, micrometer support>> - {pull}1303[#1303]
-<<<<<<< HEAD
-* Support sync, async calls made by JDK 11 HTTPClient - {pull}1307[#1307]
-=======
 * Add `profiling_inferred_spans_lib_directory` option to override the default temp directory used for exporting the async-profiler library.
   This is useful for server-hardened environments where `/tmp` is often configured with `noexec`, leading to `java.lang.UnsatisfiedLinkError` errors - {pull}1350[#1350]
->>>>>>> 951b5fff
+* Support sync, async calls made by JDK 11 HTTPClient - {pull}1307[#1307]
 
 [float]
 ===== Bug fixes
