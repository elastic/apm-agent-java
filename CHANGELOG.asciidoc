--- conflicted
+++ resolved
@@ -44,12 +44,7 @@
 
 [float]
 ===== Refactorings
-<<<<<<< HEAD
-* Migrate Redis plugins to indy dispatcher {pull}2090[#2090]
-
-=======
-* Migrate Dubbo plugin to indy dispatcher {pull}2087[#2087]
->>>>>>> c249918b
+* Migrate Several plugins to indy dispatcher {pull}2087[#2087], {pull}2090[#2090]
 
 [[release-notes-1.x]]
 === Java Agent version 1.x
