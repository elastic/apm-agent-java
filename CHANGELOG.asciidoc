ifdef::env-github[]
NOTE: Release notes are best read in our documentation at
https://www.elastic.co/guide/en/apm/agent/java/current/release-notes.html[elastic.co]
endif::[]

////
[[release-notes-x.x.x]]
==== x.x.x - YYYY/MM/DD

[float]
===== Breaking changes

[float]
===== Features
* Cool new feature: {pull}2526[#2526]

[float]
===== Bug fixes
////

=== Unreleased

[[release-notes-1.17.0]]
==== 1.17.0 - YYYY/MM/DD

[float]
===== Breaking changes

[float]
===== Features

[float]
===== Bug fixes

[[release-notes-1.x]]
=== Java Agent version 1.x

[[release-notes-1.16.0]]
==== 1.16.0 - 2020/05/13

[float]
===== Features

* The log correlation feature now adds `error.id` to the MDC. See <<supported-logging-frameworks>> for details. - {pull}1050[#1050]
* Deprecating the `incubating` tag in favour of the `experimental` tag. This is not a breaking change, so former
<<config-disable-instrumentations,`disable_instrumentation`>> configuration containing the `incubating` tag will still be respected - {pull}1123[#1123]
* Add a `--without-emulated-attach` option for runtime attachment to allow disabling this feature as a workaround.
* Add workaround for JDK bug JDK-8236039 with TLS 1.3 {pull}1149[#1149]
<<<<<<< HEAD
* Logging
** Add log level `OFF` to silence agent logging
** Log files are now rotated after they reach <<config-log-file-size>>.
  There will always be one history file `${log_file}.1`.
** Add <<config-log-format-sout>> and <<config-log-format-file>> with the options `PLAIN_TEXT` and `JSON`.
  The latter uses https://github.com/elastic/ecs-logging-java[ecs-logging-java] to format the logs.
=======
* Add log level `OFF` to silence agent logging
* Adds <<config-span-min-duration,`span_min_duration`>> option to exclude fast executing spans.
  When set together with one of the more specific thresholds - `trace_methods_duration_threshold` or `profiling_inferred_spans_min_duration`,
  the higher threshold will determine which spans will be discarded.
* Automatically instrument quartz jobs from the quartz-jobs artifact {pull}1170[#1170]
* Perform re-parenting of regular spans to be a child of profiler-inferred spans. Requires APM Server and Kibana 7.8.0. {pull}1117[#1117]
* Upgrade Async Profiler version to 1.7.0
>>>>>>> c3aff0fc

[float]
===== Bug fixes

* When Servlet-related Exceptions are handled through exception handlers that return a 200 status code, agent shouldn't override with 500 - {pull}1103[#1103]
* Exclude Quartz 1 from instrumentation to avoid
  `IncompatibleClassChangeError: Found class org.quartz.JobExecutionContext, but interface was expected` - {pull}1108[#1108]
* Fix breakdown metrics span sub-types {pull}1113[#1113]
* Fix flaky gRPC server instrumentation {pull}1122[#1122]
* Fix side effect of calling `Statement.getUpdateCount` more than once {pull}1139[#1139]
* Stop capturing JDBC affected rows count using `Statement.getUpdateCount` to prevent unreliable side-effects {pull}1147[#1147]
* Fix OpenTracing error tag handling (set transaction error result when tag value is `true`) {pull}1159[#1159]
* Due to a bug in the build we didn't include the gRPC plugin in the build so far
* `java.lang.ClassNotFoundException: Unable to load class 'jdk.internal...'` is thrown when tracing specific versions of Atlassian systems {pull}1168[#1168]
* Make sure spans are kept active during `AsyncHandler` methods in the `AsyncHttpClient`
* CPU and memory metrics are sometimes not reported properly when using IBM J9 {pull}1148[#1148]
* `NullPointerException` thrown by the agent on WebLogic {pull}1142[#1142]

[[release-notes-1.15.0]]
==== 1.15.0 - 2020/03/27

[float]
===== Breaking changes

* Ordering of configuration sources has slightly changed, please review <<configuration>>:
** `elasticapm.properties` file now has higher priority over java system properties and environment variables, +
This change allows to change dynamic options values at runtime by editing file, previously values set in java properties
or environment variables could not be overriden, even if they were dynamic.
* Renamed some configuration options related to the experimental profiler-inferred spans feature ({pull}1084[#1084]):
** `profiling_spans_enabled` -> `profiling_inferred_spans_enabled`
** `profiling_sampling_interval` -> `profiling_inferred_spans_sampling_interval`
** `profiling_spans_min_duration` -> `profiling_inferred_spans_min_duration`
** `profiling_included_classes` -> `profiling_inferred_spans_included_classes`
** `profiling_excluded_classes` -> `profiling_inferred_spans_excluded_classes`
** Removed `profiling_interval` and `profiling_duration` (both are fixed to 5s now)

[float]
===== Features

* Gracefully abort agent init when running on a known Java 8 buggy JVM {pull}1075[#1075].
* Add support for <<supported-databases, Redis Redisson client>>
* Makes <<config-instrument>>, <<config-trace-methods>>, and <<config-disable-instrumentations>> dynamic.
Note that changing these values at runtime can slow down the application temporarily.
* Do not instrument Servlet API before 3.0 {pull}1077[#1077]
* Add support for API keys for apm backend authentication {pull}1083[#1083]
* Add support for <<supported-rpc-frameworks, gRPC>> client & server instrumentation {pull}1019[#1019]
* Deprecating `active` configuration option in favor of `recording`.
  Setting `active` still works as it's now an alias for `recording`.

[float]
===== Bug fixes

* When JAX-RS-annotated method delegates to another JAX-RS-annotated method, transaction name should include method A - {pull}1062[#1062]
* Fixed bug that prevented an APM Error from being created when calling `org.slf4j.Logger#error` - {pull}1049[#1049]
* Wrong address in JDBC spans for Oracle, MySQL and MariaDB when multiple hosts are configured - {pull}1082[#1082]
* Document and re-order configuration priorities {pull}1087[#1087]
* Improve heuristic for `service_name` when not set through config {pull}1097[#1097]


[[release-notes-1.14.0]]
==== 1.14.0 - 2020/03/04

[float]
===== Features

* Support for the official https://www.w3.org/TR/trace-context[W3C] `traceparent` and `tracestate` headers. +
  The agent now accepts both the `elastic-apm-traceparent` and the official `traceparent` header.
By default, it sends both headers on outgoing requests, unless <<config-use-elastic-traceparent-header, `use_elastic_traceparent_header`>> is set to false.
* Creating spans for slow methods with the help of the sampling profiler https://github.com/jvm-profiling-tools/async-profiler[async-profiler].
This is a low-overhead way of seeing which methods make your transactions slow and a replacement for the `trace_methods` configuration option.
See <<supported-java-methods>> for more details
* Adding a Circuit Breaker to pause the agent when stress is detected on the system and resume when the stress is relieved.
See <<circuit-breaker>> and {pull}1040[#1040] for more info.
* `Span#captureException` and `Transaction#captureException` in public API return reported error id - {pull}1015[#1015]

[float]
===== Bug fixes

* java.lang.IllegalStateException: Cannot resolve type description for <com.another.commercial.apm.agent.Class> - {pull}1037[#1037]
* properly handle `java.sql.SQLException` for unsupported JDBC features {pull}[#1035] https://github.com/elastic/apm-agent-java/issues/1025[#1025]

[[release-notes-1.13.0]]
==== 1.13.0 - 2020/02/11

[float]
===== Features

* Add support for <<supported-databases, Redis Lettuce client>>
* Add `context.message.age.ms` field for JMS message receiving spans and transactions - {pull}970[#970]
* Instrument log4j Logger#error(String, Throwable) ({pull}919[#919]) Automatically captures exceptions when calling `logger.error("message", exception)`
* Add instrumentation for external process execution through `java.lang.Process` and Apache `commons-exec` - {pull}903[#903]
* Add `destination` fields to exit span contexts - {pull}976[#976]
* Removed `context.message.topic.name` field - {pull}993[#993]
* Add support for Kafka clients - {pull}981[#981]
* Add support for binary `traceparent` header format (see the https://github.com/elastic/apm/blob/master/docs/agent-development.md#Binary-Fields[spec]
for more details) - {pull}1009[#1009]
* Add support for log correlation for log4j and log4j2, even when not used in combination with slf4j.
  See <<supported-logging-frameworks>> for details.

[float]
===== Bug Fixes

* Fix parsing value of `trace_methods` configuration property {pull}930[#930]
* Workaround for `java.util.logging` deadlock {pull}965[#965]
* JMS should propagate traceparent header when transactions are not sampled {pull}999[#999]
* Spans are not closed if JDBC implementation does not support `getUpdateCount` {pull}1008[#1008]

[[release-notes-1.12.0]]
==== 1.12.0 - 2019/11/21

[float]
===== Features
* JMS Enhancements {pull}911[#911]:
** Add special handling for temporary queues/topics
** Capture message bodies of text Messages
*** Rely on the existing `ELASTIC_APM_CAPTURE_BODY` agent config option (off by default).
*** Send as `context.message.body`
*** Limit size to 10000 characters. If longer than this size, trim to 9999 and append with ellipsis
** Introduce the `ignore_message_queues` configuration to disable instrumentation (message tagging) for specific 
      queues/topics as suggested in {pull}710[#710]
** Capture predefined message headers and all properties
*** Rely on the existing `ELASTIC_APM_CAPTURE_HEADERS` agent config option.
*** Send as `context.message.headers`
*** Sanitize sensitive headers/properties based on the `sanitize_field_names` config option
* Added support for the MongoDB sync driver. See https://www.elastic.co/guide/en/apm/agent/java/master/supported-technologies-details.html#supported-databases[supported data stores].

[float]
===== Bug Fixes
* JDBC regression- `PreparedStatement#executeUpdate()` and `PreparedStatement#executeLargeUpdate()` are not traced {pull}918[#918]
* When systemd cgroup driver is used, the discovered Kubernetes pod UID contains "_" instead of "-" {pull}920[#920]
* DB2 jcc4 driver is not traced properly {pull}926[#926]

[[release-notes-1.11.0]]
==== 1.11.0 - 2019/10/31

[float]
===== Features
* Add the ability to configure a unique name for a JVM within a service through the
https://www.elastic.co/guide/en/apm/agent/java/master/config-core.html#config-service-node-name[`service_node_name`]
config option]
* Add ability to ignore some exceptions to be reported as errors https://www.elastic.co/guide/en/apm/agent/java/master/config-core.html#config-ignore-exceptions[ignore_exceptions]
* Applying new logic for JMS `javax.jms.MessageConsumer#receive` so that, instead of the transaction created for the 
   polling method itself (ie from `receive` start to end), the agent will create a transaction attempting to capture 
   the code executed during actual message handling.
   This logic is suitable for environments where polling APIs are invoked within dedicated polling threads.
   This polling transaction creation strategy can be reversed through a configuration option (`message_polling_transaction_strategy`) 
   that is not exposed in the properties file by default.  
* Send IP obtained through `javax.servlet.ServletRequest#getRemoteAddr()` in `context.request.socket.remote_address` 
   instead of parsing from headers {pull}889[#889]
* Added `ElasticApmAttacher.attach(String propertiesLocation)` to specify a custom properties location
* Logs message when `transaction_max_spans` has been exceeded {pull}849[#849]
* Report the number of affected rows by a SQL statement (UPDATE,DELETE,INSERT) in 'affected_rows' span attribute {pull}707[#707]
* Add https://www.elastic.co/guide/en/apm/agent/java/master/public-api.html#api-traced[`@Traced`] annotation which either creates a span or a transaction, depending on the context
* Report JMS destination as a span/transaction context field {pull}906[#906]
* Added https://www.elastic.co/guide/en/apm/agent/java/master/config-jmx.html#config-capture-jmx-metrics[`capture_jmx_metrics`] configuration option

[float]
===== Bug Fixes
* JMS creates polling transactions even when the API invocations return without a message
* Support registering MBeans which are added after agent startup

[[release-notes-1.10.0]]
==== 1.10.0 - 2019/09/30

[float]
===== Features
* Add ability to manually specify reported https://www.elastic.co/guide/en/apm/agent/java/master/config-core.html#config-hostname[hostname]
* Add support for https://www.elastic.co/guide/en/apm/agent/java/master/supported-technologies-details.html#supported-databases[Redis Jedis client]
* Add support for identifying target JVM to attach apm agent to using JMV property. See also the documentation of the https://www.elastic.co/guide/en/apm/agent/java/master/setup-attach-cli.html#setup-attach-cli-usage-list[`--include` and `--exclude` flags]
* Added https://www.elastic.co/guide/en/apm/agent/java/master/config-jmx.html#config-capture-jmx-metrics[`capture_jmx_metrics`] configuration option
* Improve servlet error capture {pull}812[#812]
  Among others, now also takes Spring MVC `@ExceptionHandler`s into account 
* Instrument Logger#error(String, Throwable) {pull}821[#821]
  Automatically captures exceptions when calling `logger.error("message", exception)`
* Easier log correlation with https://github.com/elastic/java-ecs-logging. See https://www.elastic.co/guide/en/apm/agent/java/master/log-correlation.html[docs].
* Avoid creating a temp agent file for each attachment {pull}859[#859]
* Instrument `View#render` instead of `DispatcherServlet#render` {pull}829[#829]
  This makes the transaction breakdown graph more useful. Instead of `dispatcher-servlet`, the graph now shows a type which is based on the view name, for example, `FreeMarker` or `Thymeleaf`.

[float]
===== Bug Fixes
* Error in log when setting https://www.elastic.co/guide/en/apm/agent/java/current/config-reporter.html#config-server-urls[server_urls] 
 to an empty string - `co.elastic.apm.agent.configuration.ApmServerConfigurationSource - Expected previousException not to be null`
* Avoid terminating the TCP connection to APM Server when polling for configuration updates {pull}823[#823]
 
[[release-notes-1.9.0]]
==== 1.9.0 - 2019/08/22

[float]
===== Features
* Upgrading supported OpenTracing version from 0.31 to 0.33
* Added annotation and meta-annotation matching support for `trace_methods`, for example:
** `public @java.inject.* org.example.*` (for annotation)
** `public @@javax.enterprise.context.NormalScope org.example.*` (for meta-annotation)
* The runtime attachment now also works when the `tools.jar` or the `jdk.attach` module is not available.
This means you don't need a full JDK installation - the JRE is sufficient.
This makes the runtime attachment work in more environments such as minimal Docker containers.
Note that the runtime attachment currently does not work for OSGi containers like those used in many application servers such as JBoss and WildFly.
See the https://www.elastic.co/guide/en/apm/agent/java/master/setup-attach-cli.html[documentation] for more information.
* Support for Hibernate Search

[float]
===== Bug Fixes
* A warning in logs saying APM server is not available when using 1.8 with APM server 6.x.
Due to that, agent 1.8.0 will silently ignore non-string labels, even if used with APM server of versions 6.7.x or 6.8.x that support such.
If APM server version is <6.7 or 7.0+, this should have no effect. Otherwise, upgrade the Java agent to 1.9.0+.
* `ApacheHttpAsyncClientInstrumentation` matching increases startup time considerably
* Log correlation feature is active when `active==false`
* Tomcat's memory leak prevention mechanism is causing a... memory leak. JDBC statement map is leaking in Tomcat if the application that first used it is udeployed/redeployed.
See https://discuss.elastic.co/t/elastic-apm-agent-jdbchelper-seems-to-use-a-lot-of-memory/195295[this related discussion].

[float]
==== Breaking Changes
* The `apm-agent-attach.jar` is not executable anymore.
Use `apm-agent-attach-standalone.jar` instead. 

[[release-notes-1.8.0]]
==== 1.8.0 - 2019/07/30

[float]
===== Features
* Added support for tracking https://www.elastic.co/guide/en/kibana/7.3/transactions.html[time spent by span type].
   Can be disabled by setting https://www.elastic.co/guide/en/apm/agent/java/current/config-core.html#config-breakdown-metrics[`breakdown_metrics`] to `false`. 
* Added support for https://www.elastic.co/guide/en/kibana/7.3/agent-configuration.html[central configuration].
   Can be disabled by setting https://www.elastic.co/guide/en/apm/agent/java/current/config-core.html#config-central-config[`central_config`] to `false`.
* Added support for Spring's JMS flavor - instrumenting `org.springframework.jms.listener.SessionAwareMessageListener`
* Added support to legacy ApacheHttpClient APIs (which adds support to Axis2 configured to use ApacheHttpClient)
* Added support for setting https://www.elastic.co/guide/en/apm/agent/java/1.x/config-reporter.html#config-server-urls[`server_urls`] dynamically via properties file {pull}723[#723]
* Added https://www.elastic.co/guide/en/apm/agent/java/current/config-core.html#config-config-file[`config_file`] option 
* Added option to use `@javax.ws.rs.Path` value as transaction name https://www.elastic.co/guide/en/apm/agent/java/current/config-jax-rs.html#config-use-jaxrs-path-as-transaction-name[`use_jaxrs_path_as_transaction_name`]
* Instrument quartz jobs https://www.elastic.co/guide/en/apm/agent/java/current/supported-technologies-details.html#supported-scheduling-frameworks[docs]
* SQL parsing improvements {pull}696[#696]
* Introduce priorities for transaction name {pull}748[#748].
   Now uses the path as transaction name if https://www.elastic.co/guide/en/apm/agent/java/current/config-http.html#config-use-path-as-transaction-name[`use_path_as_transaction_name`] is set to `true`
   rather than `ServletClass#doGet`.
   But if a name can be determined from a high level framework,
   like Spring MVC, that takes precedence.
   User-supplied names from the API always take precedence over any others.
* Use JSP path name as transaction name as opposed to the generated servlet class name {pull}751[#751]

[float]
===== Bug Fixes
* Some JMS Consumers and Producers are filtered due to class name filtering in instrumentation matching
* Jetty: When no display name is set and context path is "/" transaction service names will now correctly fall back to configured values
* JDBC's `executeBatch` is not traced
* Drops non-String labels when connected to APM Server < 6.7 to avoid validation errors {pull}687[#687]
* Parsing container ID in cloud foundry garden {pull}695[#695]
* Automatic instrumentation should not override manual results {pull}752[#752]

[float]
===== Breaking changes
* The log correlation feature does not add `span.id` to the MDC anymore but only `trace.id` and `transaction.id` {pull}742[#742].

[[release-notes-1.7.0]]
==== 1.7.0 - 2019/06/13

[float]
===== Features
* Added the `trace_methods_duration_threshold` config option. When using the `trace_methods` config option with wild cards,
this enables considerable reduction of overhead by limiting the number of spans captured and reported
(see more details in config documentation).
NOTE: Using wildcards is still not the recommended approach for the `trace_methods` feature.
* Add `Transaction#addCustomContext(String key, String|Number|boolean value)` to public API
* Added support for AsyncHttpClient 2.x
* Added https://www.elastic.co/guide/en/apm/agent/java/current/config-core.html#config-global-labels[`global_labels`] configuration option.
This requires APM Server 7.2+.
* Added basic support for JMS- distributed tracing for basic scenarios of `send`, `receive`, `receiveNoWait` and `onMessage`.
Both Queues and Topics are supported.
Async `send` APIs are not supported in this version. 
NOTE: This feature is currently marked as "experimental" and is disabled by default. In order to enable,
it is required to set the
https://www.elastic.co/guide/en/apm/agent/java/1.x/config-core.html#config-disable-instrumentations[`disable_instrumentations`] 
configuration property to an empty string.
* Improved OSGi support: added a configuration option for `bootdelegation` packages {pull}641[#641]
* Better span names for SQL spans. For example, `SELECT FROM user` instead of just `SELECT` {pull}633[#633]

[float]
===== Bug Fixes
* ClassCastException related to async instrumentation of Pilotfish Executor causing thread hang (applied workaround)
* NullPointerException when computing Servlet transaction name with null HTTP method name
* FileNotFoundException when trying to find implementation version of jar with encoded URL
* NullPointerException when closing Apache AsyncHttpClient request producer
* Fixes loading of `elasticapm.properties` for Spring Boot applications
* Fix startup error on WebLogic 12.2.1.2.0 {pull}649[#649]
* Disable metrics reporting and APM Server health check when active=false {pull}653[#653]

[[release-notes-1.6.1]]
==== 1.6.1 - 2019/04/26

[float]
===== Bug Fixes
* Fixes transaction name for non-sampled transactions https://github.com/elastic/apm-agent-java/issues/581[#581]
* Makes log_file option work again https://github.com/elastic/apm-agent-java/issues/594[#594]
* Async context propagation fixes
** Fixing some async mechanisms lifecycle issues https://github.com/elastic/apm-agent-java/issues/605[#605]
** Fixes exceptions when using WildFly managed executor services https://github.com/elastic/apm-agent-java/issues/589[#589]
** Exclude glassfish Executor which does not permit wrapped runnables https://github.com/elastic/apm-agent-java/issues/596[#596]
** Exclude DumbExecutor https://github.com/elastic/apm-agent-java/issues/598[#598]
* Fixes Manifest version reading error to support `jar:file` protocol https://github.com/elastic/apm-agent-java/issues/601[#601]
* Fixes transaction name for non-sampled transactions https://github.com/elastic/apm-agent-java/issues/597[#597]
* Fixes potential classloader deadlock by preloading `FileSystems.getDefault()` https://github.com/elastic/apm-agent-java/issues/603[#603]

[[release-notes-1.6.0]]
==== 1.6.0 - 2019/04/16

[float]
===== Related Announcements
* Java APM Agent became part of the Cloud Foundry Java Buildpack as of https://github.com/cloudfoundry/java-buildpack/releases/tag/v4.19[Release v4.19]
 
[float]
===== Features
* Support Apache HttpAsyncClient - span creation and cross-service trace context propagation
* Added the `jvm.thread.count` metric, indicating the number of live threads in the JVM (daemon and non-daemon) 
* Added support for WebLogic
* Added support for Spring `@Scheduled` and EJB `@Schedule` annotations - https://github.com/elastic/apm-agent-java/pull/569[#569]

[float]
===== Bug Fixes
* Avoid that the agent blocks server shutdown in case the APM Server is not available - https://github.com/elastic/apm-agent-java/pull/554[#554]
* Public API annotations improper retention prevents it from being used with Groovy - https://github.com/elastic/apm-agent-java/pull/567[#567]
* Eliminate side effects of class loading related to Instrumentation matching mechanism

[[release-notes-1.5.0]]
==== 1.5.0 - 2019/03/26

[float]
===== Potentially breaking changes
* If you didn't explicitly set the https://www.elastic.co/guide/en/apm/agent/java/master/config-core.html#config-service-name[`service_name`]
previously and you are dealing with a servlet-based application (including Spring Boot),
your `service_name` will change.
See the documentation for https://www.elastic.co/guide/en/apm/agent/java/master/config-core.html#config-service-name[`service_name`]
and the corresponding section in _Features_ for more information.
Note: this requires APM Server 7.0+. If using previous versions, nothing will change.

[float]
===== Features
* Added property `"allow_path_on_hierarchy"` to JAX-RS plugin, to lookup inherited usage of `@path`
* Support for number and boolean labels in the public API {pull}497[497].
This change also renames `tag` to `label` on the API level to be compliant with the https://github.com/elastic/ecs#-base-fields[Elastic Common Schema (ECS)].
The `addTag(String, String)` method is still supported but deprecated in favor of `addLabel(String, String)`.
As of version 7.x of the stack, labels will be stored under `labels` in Elasticsearch.
Previously, they were stored under `context.tags`.
* Support async queries made by Elasticsearch REST client 
* Added `setStartTimestamp(long epochMicros)` and `end(long epochMicros)` API methods to `Span` and `Transaction`,
allowing to set custom start and end timestamps.
* Auto-detection of the `service_name` based on the `<display-name>` element of the `web.xml` with a fallback to the servlet context path.
If you are using a spring-based application, the agent will use the setting for `spring.application.name` for its `service_name`.
See the documentation for https://www.elastic.co/guide/en/apm/agent/java/master/config-core.html#config-service-name[`service_name`]
for more information.
Note: this requires APM Server 7.0+. If using previous versions, nothing will change.
* Previously, enabling https://www.elastic.co/guide/en/apm/agent/java/master/config-core.html#config-capture-body[`capture_body`] could only capture form parameters.
Now it supports all UTF-8 encoded plain-text content types.
The option https://www.elastic.co/guide/en/apm/agent/java/master/config-http.html#config-capture-body-content-types[`capture_body_content_types`]
controls which `Content-Type`s should be captured.
* Support async calls made by OkHttp client (`Call#enqueue`)
* Added support for providing config options on agent attach.
** CLI example: `--config server_urls=http://localhost:8200,http://localhost:8201`
** API example: `ElasticApmAttacher.attach(Map.of("server_urls", "http://localhost:8200,http://localhost:8201"));`

[float]
===== Bug Fixes
* Logging integration through MDC is not working properly - https://github.com/elastic/apm-agent-java/issues/499[#499]
* ClassCastException with adoptopenjdk/openjdk11-openj9 - https://github.com/elastic/apm-agent-java/issues/505[#505]
* Span count limitation is not working properly - reported https://discuss.elastic.co/t/kibana-apm-not-showing-spans-which-are-visible-in-discover-too-many-spans/171690[in our forum]
* Java agent causes Exceptions in Alfresco cluster environment due to failure in the instrumentation of Hazelcast `Executor`s - reported https://discuss.elastic.co/t/cant-run-apm-java-agent-in-alfresco-cluster-environment/172962[in our forum]

[[release-notes-1.4.0]]
==== 1.4.0 - 2019/02/14

[float]
===== Features
* Added support for sync calls of OkHttp client
* Added support for context propagation for `java.util.concurrent.ExecutorService`s
* The `trace_methods` configuration now allows to omit the method matcher.
   Example: `com.example.*` traces all classes and methods within the `com.example` package and sub-packages.
* Added support for JSF. Tested on WildFly, WebSphere Liberty and Payara with embedded JSF implementation and on Tomcat and Jetty with
 MyFaces 2.2 and 2.3
* Introduces a new configuration option `disable_metrics` which disables the collection of metrics via a wildcard expression.
* Support for HttpUrlConnection
* Adds `subtype` and `action` to spans. This replaces former typing mechanism where type, subtype and action were all set through
   the type in an hierarchical dotted-syntax. In order to support existing API usages, dotted types are parsed into subtype and action, 
   however `Span.createSpan` and `Span.setType` are deprecated starting this version. Instead, type-less spans can be created using the new 
   `Span.startSpan` API and typed spans can be created using the new `Span.startSpan(String type, String subtype, String action)` API
* Support for JBoss EAP 6.4, 7.0, 7.1 and 7.2
* Improved startup times
* Support for SOAP (JAX-WS).
   SOAP client create spans and propagate context.
   Transactions are created for `@WebService` classes and `@WebMethod` methods.  

[float]
===== Bug Fixes
* Fixes a failure in BitBucket when agent deployed https://github.com/elastic/apm-agent-java/issues/349[#349]
* Fixes increased CPU consumption https://github.com/elastic/apm-agent-java/issues/453[#453] and https://github.com/elastic/apm-agent-java/issues/443[#443]
* Fixed some OpenTracing bridge functionalities that were not working when auto-instrumentation is disabled
* Fixed an error occurring when ending an OpenTracing span before deactivating
* Sending proper `null` for metrics that have a NaN value
* Fixes JVM crash with Java 7 https://github.com/elastic/apm-agent-java/issues/458[#458]
* Fixes an application deployment failure when using EclipseLink and `trace_methods` configuration https://github.com/elastic/apm-agent-java/issues/474[#474]

[[release-notes-1.3.0]]
==== 1.3.0 - 2019/01/10

[float]
===== Features
* The agent now collects system and JVM metrics https://github.com/elastic/apm-agent-java/pull/360[#360]
* Add API methods `ElasticApm#startTransactionWithRemoteParent` and `Span#injectTraceHeaders` to allow for manual context propagation https://github.com/elastic/apm-agent-java/pull/396[#396].
* Added `trace_methods` configuration option which lets you define which methods in your project or 3rd party libraries should be traced.
   To create spans for all `public` methods of classes whose name ends in `Service` which are in a sub-package of `org.example.services` use this matcher:
   `public org.example.services.*.*Service#*` https://github.com/elastic/apm-agent-java/pull/398[#398]
* Added span for `DispatcherServlet#render` https://github.com/elastic/apm-agent-java/pull/409[#409].
* Flush reporter on shutdown to make sure all recorded Spans are sent to the server before the programm exits https://github.com/elastic/apm-agent-java/pull/397[#397]
* Adds Kubernetes https://github.com/elastic/apm-agent-java/issues/383[#383] and Docker metadata to, enabling correlation with the Kibana Infra UI.
* Improved error handling of the Servlet Async API https://github.com/elastic/apm-agent-java/issues/399[#399]
* Support async API’s used with AsyncContext.start https://github.com/elastic/apm-agent-java/issues/388[#388]

[float]
===== Bug Fixes
* Fixing a potential memory leak when there is no connection with APM server
* Fixes NoSuchMethodError CharBuffer.flip() which occurs when using the Elasticsearch RestClient and Java 7 or 8 https://github.com/elastic/apm-agent-java/pull/401[#401]

 
[[release-notes-1.2.0]]
==== 1.2.0 - 2018/12/19

[float]
===== Features
* Added `capture_headers` configuration option.
   Set to `false` to disable capturing request and response headers.
   This will reduce the allocation rate of the agent and can save you network bandwidth and disk space.
* Makes the API methods `addTag`, `setName`, `setType`, `setUser` and `setResult` fluent, so that calls can be chained. 

[float]
===== Bug Fixes
* Catch all errors thrown within agent injected code
* Enable public APIs and OpenTracing bridge to work properly in OSGi systems, fixes https://github.com/elastic/apm-agent-java/issues/362[this WildFly issue]
* Remove module-info.java to enable agent working on early Tomcat 8.5 versions
* Fix https://github.com/elastic/apm-agent-java/issues/371[async Servlet API issue]

[[release-notes-1.1.0]]
==== 1.1.0 - 2018/11/28

[float]
===== Features
* Some memory allocation improvements
* Enabling bootdelegation for agent classes in Atlassian OSGI systems

[float]
===== Bug Fixes
* Update dsl-json which fixes a memory leak.
 See https://github.com/ngs-doo/dsl-json/pull/102[ngs-doo/dsl-json#102] for details. 
* Avoid `VerifyError`s by non instrumenting classes compiled for Java 4 or earlier
* Enable APM Server URL configuration with path (fixes #339)
* Reverse `system.hostname` and `system.platform` order sent to APM server

[[release-notes-1.0.1]]
==== 1.0.1 - 2018/11/15

[float]
===== Bug Fixes
* Fixes NoSuchMethodError CharBuffer.flip() which occurs when using the Elasticsearch RestClient and Java 7 or 8 {pull}313[#313]

[[release-notes-1.0.0]]
==== 1.0.0 - 2018/11/14

[float]
===== Breaking changes
* Remove intake v1 support. This version requires APM Server 6.5.0+ which supports the intake api v2.
   Until the time the APM Server 6.5.0 is officially released,
   you can test with docker by pulling the APM Server image via
   `docker pull docker.elastic.co/apm/apm-server:6.5.0-SNAPSHOT`. 

[float]
===== Features
* Adds `@CaptureTransaction` and `@CaptureSpan` annotations which let you declaratively add custom transactions and spans.
   Note that it is required to configure the `application_packages` for this to work.
   See the https://www.elastic.co/guide/en/apm/agent/java/master/public-api.html#api-annotation[documentation] for more information.
* The public API now supports to activate a span on the current thread.
   This makes the span available via `ElasticApm#currentSpan()`
   Refer to the https://www.elastic.co/guide/en/apm/agent/java/master/public-api.html#api-span-activate[documentation] for more details.
* Capturing of Elasticsearch RestClient 5.0.2+ calls.
   Currently, the `*Async` methods are not supported, only their synchronous counterparts.
* Added API methods to enable correlating the spans created from the JavaScrip Real User Monitoring agent with the Java agent transaction.
   More information can be found in the https://www.elastic.co/guide/en/apm/agent/java/master/public-api.html#api-ensure-parent-id[documentation].
* Added `Transaction.isSampled()` and `Span.isSampled()` methods to the public API
* Added `Transaction#setResult` to the public API {pull}293[#293]

[float]
===== Bug Fixes
* Fix for situations where status code is reported as `200`, even though it actually was `500` {pull}225[#225]
* Capturing the username now properly works when using Spring security {pull}183[#183]

[[release-notes-1.0.0.rc1]]
==== 1.0.0.RC1 - 2018/11/06

[float]
===== Breaking changes
* Remove intake v1 support. This version requires APM Server 6.5.0+ which supports the intake api v2.
   Until the time the APM Server 6.5.0 is officially released,
   you can test with docker by pulling the APM Server image via
   `docker pull docker.elastic.co/apm/apm-server:6.5.0-SNAPSHOT`.
* Wildcard patterns are case insensitive by default. Prepend `(?-i)` to make the matching case sensitive.

[float]
===== Features
* Support for Distributed Tracing
* Adds `@CaptureTransaction` and `@CaptureSpan` annotations which let you declaratively add custom transactions and spans.
   Note that it is required to configure the `application_packages` for this to work.
   See the https://www.elastic.co/guide/en/apm/agent/java/master/public-api.html#api-annotation[documentation] for more information.
* The public API now supports to activate a span on the current thread.
   This makes the span available via `ElasticApm#currentSpan()`
   Refer to the https://www.elastic.co/guide/en/apm/agent/java/master/public-api.html#api-span-activate[documentation] for more details.
* Capturing of Elasticsearch RestClient 5.0.2+ calls.
   Currently, the `*Async` methods are not supported, only their synchronous counterparts.
* Added API methods to enable correlating the spans created from the JavaScrip Real User Monitoring agent with the Java agent transaction.
   More information can be found in the https://www.elastic.co/guide/en/apm/agent/java/master/public-api.html#api-ensure-parent-id[documentation].
* Microsecond accurate timestamps {pull}261[#261]
* Support for JAX-RS annotations.
Transactions are named based on your resources (`ResourceClass#resourceMethod`).

[float]
===== Bug Fixes
* Fix for situations where status code is reported as `200`, even though it actually was `500` {pull}225[#225]

[[release-notes-0.8.x]]
=== Java Agent version 0.8.x

[[release-notes-0.8.0]]
==== 0.8.0

[float]
===== Breaking changes
* Wildcard patterns are case insensitive by default. Prepend `(?-i)` to make the matching case sensitive.

[float]
===== Features
* Wildcard patterns are now not limited to only one wildcard in the middle and can be arbitrarily complex now.
   Example: `*foo*bar*baz`.
* Support for JAX-RS annotations.
   Transactions are named based on your resources (`ResourceClass#resourceMethod`).

[[release-notes-0.7.x]]
=== Java Agent version 0.7.x

[[release-notes-0.7.1]]
==== 0.7.1 - 2018/10/24

[float]
===== Bug Fixes
* Avoid recycling transactions twice {pull}178[#178]

[[release-notes-0.7.0]]
==== 0.7.0 - 2018/09/12

[float]
===== Breaking changes
* Removed `ElasticApm.startSpan`. Spans can now only be created from their transactions via `Transaction#createSpan`.
* `ElasticApm.startTransaction` and `Transaction#createSpan` don't activate the transaction and spans
   and are thus not available via `ElasticApm.activeTransaction` and `ElasticApm.activeSpan`.

[float]
===== Features
* Public API
** Add `Span#captureException` and `Transaction#captureException` to public API.
      `ElasticApm.captureException` is deprecated now. Use `ElasticApm.currentSpan().captureException(exception)` instead.
** Added `Transaction.getId` and `Span.getId` methods 
* Added support for async servlet requests
* Added support for Payara/Glassfish
* Incubating support for Apache HttpClient
* Support for Spring RestTemplate
* Added configuration options `use_path_as_transaction_name` and `url_groups`,
   which allow to use the URL path as the transaction name.
   As that could contain path parameters, like `/user/$userId` however,
   You can set the `url_groups` option to define a wildcard pattern, like `/user/*`,
   to group those paths together.
   This is especially helpful when using an unsupported Servlet API-based framework. 
* Support duration suffixes (`ms`, `s` and `m`) for duration configuration options.
   Not using the duration suffix logs out a deprecation warning and will not be supported in future versions.
* Add ability to add multiple APM server URLs, which enables client-side load balancing.
   The configuration option `server_url` has been renamed to `server_urls` to reflect this change.
   However, `server_url` still works for backwards compatibility.
* The configuration option `service_name` is now optional.
   It defaults to the main class name,
   the name of the executed jar file (removing the version number),
   or the application server name (for example `tomcat-application`).
   In a lot of cases,
   you will still want to set the `service_name` explicitly.
   But it helps getting started and seeing data easier,
   as there are no required configuration options anymore.
   In the future we will most likely determine more useful application names for Servlet API-based applications.<|MERGE_RESOLUTION|>--- conflicted
+++ resolved
@@ -28,6 +28,11 @@
 
 [float]
 ===== Features
+* Log files are now rotated after they reach <<config-log-file-size>>.
+There will always be one history file `${log_file}.1`.
+* Add <<config-log-format-sout>> and <<config-log-format-file>> with the options `PLAIN_TEXT` and `JSON`.
+The latter uses https://github.com/elastic/ecs-logging-java[ecs-logging-java] to format the logs.
+
 
 [float]
 ===== Bug fixes
@@ -46,14 +51,6 @@
 <<config-disable-instrumentations,`disable_instrumentation`>> configuration containing the `incubating` tag will still be respected - {pull}1123[#1123]
 * Add a `--without-emulated-attach` option for runtime attachment to allow disabling this feature as a workaround.
 * Add workaround for JDK bug JDK-8236039 with TLS 1.3 {pull}1149[#1149]
-<<<<<<< HEAD
-* Logging
-** Add log level `OFF` to silence agent logging
-** Log files are now rotated after they reach <<config-log-file-size>>.
-  There will always be one history file `${log_file}.1`.
-** Add <<config-log-format-sout>> and <<config-log-format-file>> with the options `PLAIN_TEXT` and `JSON`.
-  The latter uses https://github.com/elastic/ecs-logging-java[ecs-logging-java] to format the logs.
-=======
 * Add log level `OFF` to silence agent logging
 * Adds <<config-span-min-duration,`span_min_duration`>> option to exclude fast executing spans.
   When set together with one of the more specific thresholds - `trace_methods_duration_threshold` or `profiling_inferred_spans_min_duration`,
@@ -61,7 +58,6 @@
 * Automatically instrument quartz jobs from the quartz-jobs artifact {pull}1170[#1170]
 * Perform re-parenting of regular spans to be a child of profiler-inferred spans. Requires APM Server and Kibana 7.8.0. {pull}1117[#1117]
 * Upgrade Async Profiler version to 1.7.0
->>>>>>> c3aff0fc
 
 [float]
 ===== Bug fixes
