--- conflicted
+++ resolved
@@ -26,14 +26,12 @@
 [float]
 ===== Bug fixes
 * Fixed AWS Lambda instrumentation for AWS handler classes with input object types that are not AWS Events classes  - {pull}2551[#2551]
-<<<<<<< HEAD
-* normalize empty `transaction.type` and `span.type` - {pull}2525[#2525]
-=======
 * Fixed service name discovery based on MANIFEST.MF file through `ServletContainerInitializer#onStartup` on Jakarta Servlet containers -
 {pull}2546[#2546]
 * Fix shaded classloader package definition - {pull}2566[#2566]
 * Fix logging initialization with Security Manager - {pull}2568[#2568]
->>>>>>> 4b69ebf4
+* normalize empty `transaction.type` and `span.type` - {pull}2525[#2525]
+
 
 [[release-notes-1.x]]
 === Java Agent version 1.x
