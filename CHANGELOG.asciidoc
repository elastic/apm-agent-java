ifdef::env-github[]
NOTE: Release notes are best read in our documentation at
https://www.elastic.co/guide/en/apm/agent/java/current/release-notes.html[elastic.co]
endif::[]

////
[[release-notes-x.x.x]]
==== x.x.x - YYYY/MM/DD

[float]
===== Breaking changes

[float]
===== Features
* Cool new feature: {pull}2526[#2526]

[float]
===== Bug fixes
////

=== Unreleased

[[release-notes-1.25.0]]
==== 1.25.0 - YYYY/MM/DD

[float]
===== Features
* Support for inheritance of public API annotations - {pull}1805[#1805]
* JDBC instrumentation sets context.db.instance - {pull}1820[#1820]
* Add support for Vert.x web client- {pull}1824[#1824]
<<<<<<< HEAD
* Instrument javax.servlet.Filter the same way as javax.servlet.FilterChain {pull}1858[#1858]
=======
* Avoid recycling of spans and transactions that are using through the public API, so to avoid
reference-counting-related errors - {pull}1859[#1859]
>>>>>>> 39df5bf6

[float]
===== Bug fixes
* Fix NPE with `null` binary header values + properly serialize them - {pull}1842[#1842]

[[release-notes-1.x]]
=== Java Agent version 1.x

[[release-notes-1.24.0]]
==== 1.24.0 - 2021/05/31

[float]
===== Features
* Basic support for Apache Struts 2 {pull}1763[#1763]
* Extending the <<config-log-ecs-reformatting>> config option to enable the overriding of logs with ECS-reformatted
events. With the new `OVERRIDE` option, non-file logs can be ECS-reformatted automatically as well - {pull}1793[#1793]
* Instrumentation for Vert.x Web {pull}1697[#1697]
* Changed log level of vm arguments to debug
* Giving precedence for the W3C `tracecontext` header over the `elastic-apm-traceparent` header - {pull}1821[#1821]
* Add instrumentation for Webflux - {pull}1305[#1305]

[float]
===== Bug fixes
* Fix another error related to instrumentation plugins loading on Windows - {pull}1785[#1785]
* Load Spring AMQP plugin- {pull}1784[#1784]
* Avoid `IllegalStateException` when multiple `tracestate` headers are used - {pull}1808[#1808]
* Ensure CLI attach avoids `sudo` only when required and avoid blocking - {pull}1819[#1819]
* Avoid sending metric-sets without samples, so to adhere to the intake API - {pull}1826[#1826]
* Fixing our type-pool cache, so that it can't cause OOM (softly-referenced), and it gets cleared when not used for
a while - {pull}1828[#1828]

[float]
===== Refactors
* Remove single-package limitation for embedded plugins - {pull}1780[#1780]

[[release-notes-1.23.0]]
==== 1.23.0 - 2021/04/22

[float]
===== Breaking changes
* There are breaking changes in the <<setup-attach-cli,attacher cli>>.
  See the Features section for more information.

[float]
===== Features
* Overhaul of the <<setup-attach-cli,attacher cli>> application that allows to attach the agent to running JVMs - {pull}1667[#1667]
** The artifact of the standalone cli application is now called `apm-agent-attach-cli`. The attacher API is still called `apm-agent-attach`.
** There is also a slim version of the cli application that does not bundle the Java agent.
It requires the `--agent-jar` option to be set.
** Improved logging +
The application uses {ecs-logging-java-ref}/intro.html[Java ECS logging] to emit JSON logs.
The log level can be configured with the `--log-level` option.
By default, the program is logging to the console but using the `--log-file` option, it can also log to a file.
** Attach to JVMs running under a different user (unix only) +
The JVM requires the attacher to be running under the same user as the target VM (the attachee).
The `apm-agent-attach-standalone.jar` can now be run with a user that has permissions to switch to the user that runs the target VM.
On Windows, the attacher can still only attach to JVMs that are running with under the same user.
** New include/exclude discovery rules +
*** `--include-all`: Attach to all discovered JVMs. If no matchers are provided, it will not attach to any JVMs.
*** `--include-user`/`--exclude-user`: Attach to all JVMs of a given operating system user.
*** `--include-main`/`--exclude-main`: Attach to all JVMs that whose main class/jar name, or system properties match the provided regex.
*** `--include-vmargs`/`--exclude-vmargs`: Attach to all JVMs that whose main class/jar name, or system properties match the provided regex.
** Removal of options +
*** The deprecated `--arg` option has been removed.
*** The `-i`/`--include`, `-e`/`exclude` options have been removed in favor of the `--<include|exclude>-<main|vmargs>` options.
*** The `-p`/`--pid` options have been removed in favor of the `--include-pid` option.
** Changed behavior of  the `-l`/`--list` option +
The option now only lists JVMs that match the include/exclude discovery rules.
Thus, it can be used to do a dry-run of the matchers without actually performing an attachment.
It even works in combination with `--continuous` now.
By default, the VM arguments are not printed, but only when the `-a`/`--list-vmargs` option is set.
** Remove dependency on `jps` +
Even when matching on the main class name or on system properties,
** Checks the Java version before attaching to avoid attachment on unsupported JVMs.
* Cassandra instrumentation - {pull}1712[#1712]
* Log correlation supports JBoss Logging - {pull}1737[#1737]
* Update Byte-buddy to `1.11.0` - {pull}1769[#1769]
* Support for user.domain {pull}1756[#1756]
* JAX-RS supports javax.ws.rs.PATCH
* Enabling build and unit tests on Windows - {pull}1671[#1671]

[float]
===== Bug fixes
* Fixed log correlation for log4j2 - {pull}1720[#1720]
* Fix apm-log4j1-plugin and apm-log4j2-plugin dependency on slf4j - {pull}1723[#1723]
* Avoid systematic `MessageNotWriteableException` error logging, now only visible in `debug` - {pull}1715[#1715] and {pull}1730[#1730]
* Fix rounded number format for non-english locales - {pull}1728[#1728]
* Fix `NullPointerException` on legacy Apache client instrumentation when host is `null` - {pull}1746[#1746]
* Apply consistent proxy class exclusion heuristic - {pull}1738[#1738]
* Fix micrometer serialization error - {pull}1741[#1741]
* Optimize & avoid `ensureInstrumented` deadlock by skipping stack-frame computation for Java7+ bytecode - {pull}1758[#1758]
* Fix instrumentation plugins loading on Windows - {pull}1671[#1671]

[float]
===== Refactors
* Migrate some plugins to indy dispatcher {pull}1369[#1369] {pull}1410[#1410] {pull}1374[#1374]

[[release-notes-1.22.0]]
==== 1.22.0 - 2021/03/24

[float]
===== Breaking changes
* Dots in metric names of Micrometer metrics get replaced with underscores to avoid mapping conflicts.
De-dotting be disabled via <<config-dedot-custom-metrics, `dedot_custom_metrics`>>. - {pull}1700[#1700]

[float]
===== Features
* Introducing a new mechanism to ease the development of community instrumentation plugins. See <<config-plugins-dir>> for
more details. This configuration was already added in 1.18.0, but more extensive and continuous integration testing
allows us to expose it now. It is still marked as "experimental" though, meaning that future changes in the mechanism
may break early contributed plugins. However, we highly encourage our community to try it out and we will do our best
to assist with such efforts.
* Deprecating `ignore_user_agents` in favour of `transaction_ignore_user_agents`, maintaining the same functionality -
{pull}1644[#1644]
* Update existing Hibernate Search 6 instrumentation to the final relase
* The <<config-use-path-as-transaction-name, `use_path_as_transaction_name`>> option is now dynamic
* Flushing internal and micrometer metrics before the agent shuts down - {pull}1658[#1658]
* Support for OkHttp 4.4+ -  {pull}1672[#1672]
* Adding capability to automatically create ECS-JSON-formatted version of the original application log files, through
the <<config-log-ecs-reformatting>> config option. This allows effortless ingestion of logs to Elasticsearch without
any further configuration. Supports log4j1, log4j2 and Logback. {pull}1261[#1261]
* Add support to Spring AMQP - {pull}1657[#1657]
* Adds the ability to automatically configure usage of the OpenTracing bridge in systems using ServiceLoader - {pull}1708[#1708]
* Update to async-profiler 1.8.5 - includes a fix to a Java 7 crash and enhanced safe mode to better deal with
corrupted stack frames.
* Add a warning on startup when `-Xverify:none` or `-noverify` flags are set as this can lead to crashes that are very
difficult to debug - {pull}1593[#1593]. In an upcoming version, the agent will not start when these flags are set,
unless the system property `elastic.apm.disable_bootstrap_checks` is set to true.

[float]
===== Bug fixes
* fix sample rate rounded to zero when lower than precision - {pull}1655[#1655]
* fixed a couple of bugs with the external plugin mechanism (not documented until now) - {pull}1660[#1660]
* Fix runtime attach conflict with multiple users - {pull}1704[#1704]

[[release-notes-1.21.0]]
==== 1.21.0 - 2021/02/09

[float]
===== Breaking changes
* Following PR {pull}1650[#1650], there are two slight changes with the <<config-server-url>> and <<config-server-urls>>
configuration options:
    1.  So far, setting `server_urls` with an empty string would allow the agent to work normally, apart from any action
        that requires communication with the APM Server, including the attempt to fetch a central configuration.
        Starting in this agent version, setting `server_urls` to empty string doesn't have any special meaning, it is
        the default expected configuration, where `server_url` will be used instead. In order to achieve the same
        behaviour, use the new <<config-disable-send>> configuration.
    2.  Up to this version, `server_url` was used as an alias to `server_urls`, meaning that one could potentially set
        the `server_url` config with a comma-separated list of multiple APM Server addresses, and that would have been a
        valid configuration. Starting in this agent version, `server_url` is a separate configuration, and it only accepts
        Strings that represent a single valid URL. Specifically, empty strings and commas are invalid.

[float]
===== Features
* Add cloud provider metadata to reported events, see
https://github.com/elastic/apm/blob/master/specs/agents/metadata.md#cloud-provider-metadata[spec] for details.
By default, the agent will try to automatically detect the cloud provider on startup, but this can be
configured through the <<config-cloud-provider, `cloud_provider`>> config option - {pull}1599[#1599]
* Add span & transaction `outcome` field to improve error rate calculations - {pull}1613[#1613]

[float]
===== Bug fixes
* Fixing crashes observed in Java 7 at sporadic timing by applying a few seconds delay on bootstrap - {pull}1594[#1594]
* Fallback to using "TLS" `SSLContext` when "SSL" is not available - {pull}1633[#1633]
* Fixing agent startup failure with `NullPointerException` thrown by Byte-buddy's `MultipleParentClassLoader` - {pull}1647[#1647]
* Fix cached type resolution triggering `ClassCastException` - {pull}1649[#1649]

[[release-notes-1.20.0]]
==== 1.20.0 - 2021/01/07

[float]
===== Breaking changes
* The following public API types were `public` so far and became package-private: `NoopScope`, `ScopeImpl` and `AbstractSpanImpl`.
  If your code is using them, you will need to change that when upgrading to this version.
  Related PR: {pull}1532[#1532]

[float]
===== Features
* Add support for RabbitMQ clients - {pull}1328[#1328]

[float]
===== Bug fixes
* Fix small memory allocation regression introduced with tracestate header {pull}1508[#1508]
* Fix `NullPointerException` from `WeakConcurrentMap.put` through the Elasticsearch client instrumentation - {pull}1531[#1531]
* Sending `transaction_id` and `parent_id` only for events that contain a valid `trace_id` as well - {pull}1537[#1537]
* Fix `ClassNotFoundError` with old versions of Spring resttemplate {pull}1524[#1524]
* Fix Micrometer-driven metrics validation errors by the APM Server when sending with illegal values - {pull}1559[#1559]
* Serialize all stack trace frames when setting `stack_trace_limit=-1` instead of none - {pull}1571[#1571]
* Fix `UnsupportedOperationException` when calling `ServletContext.getClassLoader()` - {pull}1576[#1576]
* Fix improper request body capturing - {pull}1579[#1579]
* Avoid `NullPointerException` due to null return values instrumentation advices - {pull}1601[#1601]
* Update async-profiler to 1.8.3 {pull}1602[1602]
* Use null-safe data structures to avoid `NullPointerException` {pull}1597[1597]
* Fix memory leak in sampling profiler mechanism - {pull}1592[#1592]

[float]
===== Refactors
* Migrate some plugins to indy dispatcher {pull}1405[#1405] {pull}1394[#1394]

[[release-notes-1.19.0]]
==== 1.19.0 - 2020/11/10

[float]
===== Features
* The agent version now includes a git hash if it's a snapshot version.
  This makes it easier to differ distinct snapshot builds of the same version.
  Example: `1.18.1-SNAPSHOT.4655910`
* Add support for sampling weight with propagation in `tracestate` W3C header {pull}1384[#1384]
* Adding two more valid options to the `log_level` config: `WARNING` (equivalent to `WARN`) and `CRITICAL`
  (will be treated as `ERROR`) - {pull}1431[1431]
* Add the ability to disable Servlet-related spans for `INCLUDE`, `FORWARD` and `ERROR` dispatches (without affecting
  basic Servlet capturing) by adding `servlet-api-dispatch` to <<config-disable-instrumentations>> - {pull}1448[1448]
* Add Sampling Profiler support for AArch64 architectures - {pull}1443[1443]
* Support proper transaction naming when using Spring's `ServletWrappingController` - {pull}1461[#1461]
* Update async-profiler to 1.8.2 {pull}1471[1471]
* Update existing Hibernate Search 6 instrumentation to work with the latest CR1 release
* Deprecating the `addLabel` public API in favor of `setLabel` (still supporting `addLabel`) - {pull}1449[#1449]

[float]
===== Bug fixes
* Fix `HttpUrlConnection` instrumentation issue (affecting distributed tracing as well) when using HTTPS without using
  `java.net.HttpURLConnection#disconnect` - {pull}1447[1447]
* Fixes class loading issue that can occur when deploying multiple applications to the same application server - {pull}1458[#1458]
* Fix ability to disable agent on startup wasn't working for runtime attach {pull}1444[1444]
* Avoid `UnsupportedOperationException` on some spring application startup {pull}1464[1464]
* Fix ignored runtime attach `config_file` {pull}1469[1469]
* Fix `IllegalAccessError: Module 'java.base' no access to: package 'java.lang'...` in J9 VMs of Java version >= 9 -
  {pull}1468[#1468]
* Fix JVM version parsing on HP-UX {pull}1477[#1477]
* Fix Spring-JMS transactions lifecycle management when using multiple concurrent consumers - {pull}1496[#1496]

[float]
===== Refactors
* Migrate some plugins to indy dispatcher {pull}1404[1404] {pull}1411[1411]
* Replace System Rules with System Lambda {pull}1434[#1434]

[[release-notes-1.18.1]]
==== 1.18.1 - 2020/10/06

[float]
===== Refactors
* Migrate some plugins to indy dispatcher {pull}1362[1362] {pull}1366[1366] {pull}1363[1363] {pull}1383[1383] {pull}1368[1368] {pull}1364[1364] {pull}1365[1365] {pull}1367[1367] {pull}1371[1371]

[float]
===== Bug fixes
* Fix instrumentation error for HttpClient - {pull}1402[#1402]
* Eliminate `unsupported class version error` messages related to loading the Java 11 HttpClient plugin in pre-Java-11 JVMs {pull}1397[1397]
* Fix rejected metric events by APM Server with response code 400 due to data validation error - sanitizing Micrometer
metricset tag keys - {pull}1413[1413]
* Fix invalid micrometer metrics with non-numeric values {pull}1419[1419]
* Fix `NoClassDefFoundError` with JDBC instrumentation plugin {pull}1409[1409]
* Apply `disable_metrics` config to Micrometer metrics - {pull}1421[1421]
* Remove cgroup `inactive_file.bytes` metric according to spec {pull}1422[1422]

[[release-notes-1.18.0]]
==== 1.18.0 - 2020/09/08

[float]
===== Features
* Deprecating `ignore_urls` config in favour of <<config-transaction-ignore-urls, `transaction_ignore_urls`>> to align
  with other agents, while still allowing the old config name for backward compatibility - {pull}1315[#1315]
* Enabling instrumentation of classes compiled with Java 1.4. This is reverting the restriction of instrumenting only
  bytecode of Java 1.5 or higher ({pull}320[#320]), which was added due to potential `VerifyError`. Such errors should be
  avoided now by the usage of `TypeConstantAdjustment` - {pull}1317[#1317]
* Enabling agent to work without attempting any communication with APM server, by allowing setting `server_urls` with
  an empty string - {pull}1295[#1295]
* Add <<metrics-micrometer, micrometer support>> - {pull}1303[#1303]
* Add `profiling_inferred_spans_lib_directory` option to override the default temp directory used for exporting the async-profiler library.
  This is useful for server-hardened environments where `/tmp` is often configured with `noexec`, leading to `java.lang.UnsatisfiedLinkError` errors - {pull}1350[#1350]
* Create spans for Servlet dispatches to FORWARD, INCLUDE and ERROR - {pull}1212[#1212]
* Support JDK 11 HTTPClient - {pull}1307[#1307]
* Lazily create profiler temporary files {pull}1360[#1360]
* Convert the followings to Indy Plugins (see details in <<release-notes-1.18.0.rc1, 1.18.0-rc1 relase notes>>): gRPC,
  AsyncHttpClient, Apache HttpClient
* The agent now collects cgroup memory metrics (see details in <<metrics-cgroup,Metrics page>>)
* Update async-profiler to 1.8.1 {pull}1382[#1382]
* Runtime attach install option is promoted to 'beta' status (was experimental).

[float]
===== Bug fixes
* Fixes a `NoClassDefFoundError` in the JMS instrumentation of `MessageListener` - {pull}1287[#1287]
* Fix `/ by zero` error message when setting `server_urls` with an empty string - {pull}1295[#1295]
* Fix `ClassNotFoundException` or `ClassCastException` in some cases where special log4j configurations are used - {pull}1322[#1322]
* Fix `NumberFormatException` when using early access Java version - {pull}1325[#1325]
* Fix `service_name` config being ignored when set to the same auto-discovered default value - {pull}1324[#1324]
* Fix service name error when updating a web app on a Servlet container - {pull}1326[#1326]
* Fix remote attach 'jps' executable not found when 'java' binary is symlinked ot a JRE - {pull}1352[#1352]

[[release-notes-1.18.0.rc1]]
==== 1.18.0.RC1 - 2020/07/22

This release candidate adds some highly anticipated features:
It’s now possible to attach the agent at runtime in more cases than before.
Most notably, it enables runtime attachment on JBoss, WildFly, Glassfish/Payara,
and other OSGi runtimes such as Atlassian Jira and Confluence.

To make this and other significant features, such as https://github.com/elastic/apm-agent-java/issues/937[external plugins], possible,
we have implemented major changes to the architecture of the agent.
The agent now relies on the `invokedynamic` bytecode instruction to make plugin development easier, safer, and more efficient.
As early versions of Java 7 and Java 8 have unreliable support for invokedynamic,
we now require a minimum update level of 60 for Java 7 (7u60+) in addition to the existing minimum update level of 40 for Java 8 (8u40+).

We’re looking for users who would like to try this out to give feedback.
If we see that the `invokedynamic`-based approach (https://github.com/elastic/apm-agent-java/pull/1230[indy plugins]) works well, we can continue and migrate the rest of the plugins.
After the migration has completed, we can move forward with external plugins and remove the experimental label from runtime attachment.

If all works like in our testing, you would not see `NoClassDefFoundError` s anymore when, for example, trying to attach the agent at runtime to an OSGi container or a JBoss server.
Also, non-standard OSGi containers, such as Atlassian Jira and other technologies with restrictive class loading policies, such as MuleSoft ESB, will benefit from this change.

In the worst case, there might be JVM crashes due to `invokedynamic`-related JVM bugs.
However, we already disable the agent when attached to JVM versions that are known to be problematic.
Another potentially problematic area is that we now dynamically raise the bytecode version of instrumented classes to be at least bytecode version 51 (Java 7).
This is needed in order to be able to use the `invokedynamic` instruction.
This requires re-computation of stack map frames which makes instrumentation a bit slower.
We don't anticipate notable slowdowns unless you extensively (over-)use <<config-trace-methods, `trace_methods`>>.

[float]
===== Breaking changes
* Early Java 7 versions, prior to update 60, are not supported anymore.
  When trying to attach to a non-supported version, the agent will disable itself and not apply any instrumentations.

[float]
===== Features
* Experimental support for runtime attachment now also for OSGi containers, JBoss, and WildFly
* New mitigation of OSGi bootdelegation errors (`NoClassDefFoundError`).
  You can remove any `org.osgi.framework.bootdelegation` related configuration.
  This release also removes the configuration option `boot_delegation_packages`.
* Overhaul of the `ExecutorService` instrumentation that avoids `ClassCastException` issues - {pull}1206[#1206]
* Support for `ForkJoinPool` and `ScheduledExecutorService` (see <<supported-async-frameworks>>)
* Support for `ExecutorService#invokeAny` and `ExecutorService#invokeAll`
* Added support for `java.util.TimerTask` - {pull}1235[#1235]
* Add capturing of request body in Elasticsearch queries: `_msearch`, `_count`, `_msearch/template`, `_search/template`, `_rollup_search` - {pull}1222[#1222]
* Add <<config-enabled,`enabled`>> flag
* Add experimental support for Scala Futures
* The agent now collects heap memory pools metrics - {pull}1228[#1228]

[float]
===== Bug fixes
* Fixes error capturing for log4j2 loggers. Version 1.17.0 introduced a regression.
* Fixes `NullPointerException` related to JAX-RS and Quartz instrumentation - {pull}1249[#1249]
* Expanding k8s pod ID discovery to some formerly non-supported environments
* When `recording` is set to `false`, the agent will not send captured errors anymore.
* Fixes NPE in Dubbo instrumentation that occurs when the application is acting both as a provider and as a consumer - {pull}1260[#1260]
* Adding a delay by default what attaching the agent to Tomcat using the premain route to work around the JUL
  deadlock issue - {pull}1262[#1262]
* Fixes missing `jboss.as:*` MBeans on JBoss - {pull}1257[#1257]


[[release-notes-1.17.0]]
==== 1.17.0 - 2020/06/17

[float]
===== Features
* Log files are now rotated after they reach <<config-log-file-size>>.
There will always be one history file `${log_file}.1`.
* Add <<config-log-format-sout>> and <<config-log-format-file>> with the options `PLAIN_TEXT` and `JSON`.
The latter uses https://github.com/elastic/ecs-logging-java[ecs-logging-java] to format the logs.
* Exposing <<config-classes-excluded-from-instrumentation>> config - {pull}1187[#1187]
* Add support for naming transactions based on Grails controllers. Supports Grails 3+ - {pull}1171[#1171]
* Add support for the Apache/Alibaba Dubbo RPC framework
* Async Profiler version upgraded to 1.7.1, with a new debugging flag for the stack frame recovery mechanism - {pull}1173[#1173]

[float]
===== Bug fixes
* Fixes `IndexOutOfBoundsException` that can occur when profiler-inferred spans are enabled.
  This also makes the profiler more resilient by just removing the call tree related to the exception (which might be in an invalid state)
  as opposed to stopping the profiler when an exception occurs.
* Fix `NumberFormatException` when parsing Ingres/Actian JDBC connection strings - {pull}1198[#1198]
* Prevent agent from overriding JVM configured truststore when not using HTTPS for communication with APM server - {pull}1203[#1203]
* Fix `java.lang.IllegalStateException` with `jps` JVM when using continuous runtime attach - {pull}1205[1205]
* Fix agent trying to load log4j2 plugins from application - {pull}1214[1214]
* Fix memory leak in gRPC instrumentation plugin - {pull}1196[1196]
* Fix HTTPS connection failures when agent is configured to use HTTPS to communicate with APM server {pull}1209[1209]

[[release-notes-1.16.0]]
==== 1.16.0 - 2020/05/13

[float]
===== Features

* The log correlation feature now adds `error.id` to the MDC. See <<supported-logging-frameworks>> for details. - {pull}1050[#1050]
* Deprecating the `incubating` tag in favour of the `experimental` tag. This is not a breaking change, so former
<<config-disable-instrumentations,`disable_instrumentation`>> configuration containing the `incubating` tag will still be respected - {pull}1123[#1123]
* Add a `--without-emulated-attach` option for runtime attachment to allow disabling this feature as a workaround.
* Add workaround for JDK bug JDK-8236039 with TLS 1.3 {pull}1149[#1149]
* Add log level `OFF` to silence agent logging
* Adds <<config-span-min-duration,`span_min_duration`>> option to exclude fast executing spans.
  When set together with one of the more specific thresholds - `trace_methods_duration_threshold` or `profiling_inferred_spans_min_duration`,
  the higher threshold will determine which spans will be discarded.
* Automatically instrument quartz jobs from the quartz-jobs artifact {pull}1170[#1170]
* Perform re-parenting of regular spans to be a child of profiler-inferred spans. Requires APM Server and Kibana 7.8.0. {pull}1117[#1117]
* Upgrade Async Profiler version to 1.7.0

[float]
===== Bug fixes

* When Servlet-related Exceptions are handled through exception handlers that return a 200 status code, agent shouldn't override with 500 - {pull}1103[#1103]
* Exclude Quartz 1 from instrumentation to avoid
  `IncompatibleClassChangeError: Found class org.quartz.JobExecutionContext, but interface was expected` - {pull}1108[#1108]
* Fix breakdown metrics span sub-types {pull}1113[#1113]
* Fix flaky gRPC server instrumentation {pull}1122[#1122]
* Fix side effect of calling `Statement.getUpdateCount` more than once {pull}1139[#1139]
* Stop capturing JDBC affected rows count using `Statement.getUpdateCount` to prevent unreliable side-effects {pull}1147[#1147]
* Fix OpenTracing error tag handling (set transaction error result when tag value is `true`) {pull}1159[#1159]
* Due to a bug in the build we didn't include the gRPC plugin in the build so far
* `java.lang.ClassNotFoundException: Unable to load class 'jdk.internal...'` is thrown when tracing specific versions of Atlassian systems {pull}1168[#1168]
* Make sure spans are kept active during `AsyncHandler` methods in the `AsyncHttpClient`
* CPU and memory metrics are sometimes not reported properly when using IBM J9 {pull}1148[#1148]
* `NullPointerException` thrown by the agent on WebLogic {pull}1142[#1142]

[[release-notes-1.15.0]]
==== 1.15.0 - 2020/03/27

[float]
===== Breaking changes

* Ordering of configuration sources has slightly changed, please review <<configuration>>:
** `elasticapm.properties` file now has higher priority over java system properties and environment variables, +
This change allows to change dynamic options values at runtime by editing file, previously values set in java properties
or environment variables could not be overridden, even if they were dynamic.
* Renamed some configuration options related to the experimental profiler-inferred spans feature ({pull}1084[#1084]):
** `profiling_spans_enabled` -> `profiling_inferred_spans_enabled`
** `profiling_sampling_interval` -> `profiling_inferred_spans_sampling_interval`
** `profiling_spans_min_duration` -> `profiling_inferred_spans_min_duration`
** `profiling_included_classes` -> `profiling_inferred_spans_included_classes`
** `profiling_excluded_classes` -> `profiling_inferred_spans_excluded_classes`
** Removed `profiling_interval` and `profiling_duration` (both are fixed to 5s now)

[float]
===== Features

* Gracefully abort agent init when running on a known Java 8 buggy JVM {pull}1075[#1075].
* Add support for <<supported-databases, Redis Redisson client>>
* Makes <<config-instrument>>, <<config-trace-methods>>, and <<config-disable-instrumentations>> dynamic.
Note that changing these values at runtime can slow down the application temporarily.
* Do not instrument Servlet API before 3.0 {pull}1077[#1077]
* Add support for API keys for apm backend authentication {pull}1083[#1083]
* Add support for <<supported-rpc-frameworks, gRPC>> client & server instrumentation {pull}1019[#1019]
* Deprecating `active` configuration option in favor of `recording`.
  Setting `active` still works as it's now an alias for `recording`.

[float]
===== Bug fixes

* When JAX-RS-annotated method delegates to another JAX-RS-annotated method, transaction name should include method A - {pull}1062[#1062]
* Fixed bug that prevented an APM Error from being created when calling `org.slf4j.Logger#error` - {pull}1049[#1049]
* Wrong address in JDBC spans for Oracle, MySQL and MariaDB when multiple hosts are configured - {pull}1082[#1082]
* Document and re-order configuration priorities {pull}1087[#1087]
* Improve heuristic for `service_name` when not set through config {pull}1097[#1097]


[[release-notes-1.14.0]]
==== 1.14.0 - 2020/03/04

[float]
===== Features

* Support for the official https://www.w3.org/TR/trace-context[W3C] `traceparent` and `tracestate` headers. +
  The agent now accepts both the `elastic-apm-traceparent` and the official `traceparent` header.
By default, it sends both headers on outgoing requests, unless <<config-use-elastic-traceparent-header, `use_elastic_traceparent_header`>> is set to false.
* Creating spans for slow methods with the help of the sampling profiler https://github.com/jvm-profiling-tools/async-profiler[async-profiler].
This is a low-overhead way of seeing which methods make your transactions slow and a replacement for the `trace_methods` configuration option.
See <<supported-java-methods>> for more details
* Adding a Circuit Breaker to pause the agent when stress is detected on the system and resume when the stress is relieved.
See <<circuit-breaker>> and {pull}1040[#1040] for more info.
* `Span#captureException` and `Transaction#captureException` in public API return reported error id - {pull}1015[#1015]

[float]
===== Bug fixes

* java.lang.IllegalStateException: Cannot resolve type description for <com.another.commercial.apm.agent.Class> - {pull}1037[#1037]
* properly handle `java.sql.SQLException` for unsupported JDBC features {pull}[#1035] https://github.com/elastic/apm-agent-java/issues/1025[#1025]

[[release-notes-1.13.0]]
==== 1.13.0 - 2020/02/11

[float]
===== Features

* Add support for <<supported-databases, Redis Lettuce client>>
* Add `context.message.age.ms` field for JMS message receiving spans and transactions - {pull}970[#970]
* Instrument log4j2 Logger#error(String, Throwable) ({pull}919[#919]) Automatically captures exceptions when calling `logger.error("message", exception)`
* Add instrumentation for external process execution through `java.lang.Process` and Apache `commons-exec` - {pull}903[#903]
* Add `destination` fields to exit span contexts - {pull}976[#976]
* Removed `context.message.topic.name` field - {pull}993[#993]
* Add support for Kafka clients - {pull}981[#981]
* Add support for binary `traceparent` header format (see the https://github.com/elastic/apm/blob/master/docs/agent-development.md#Binary-Fields[spec]
for more details) - {pull}1009[#1009]
* Add support for log correlation for log4j and log4j2, even when not used in combination with slf4j.
  See <<supported-logging-frameworks>> for details.

[float]
===== Bug Fixes

* Fix parsing value of `trace_methods` configuration property {pull}930[#930]
* Workaround for `java.util.logging` deadlock {pull}965[#965]
* JMS should propagate traceparent header when transactions are not sampled {pull}999[#999]
* Spans are not closed if JDBC implementation does not support `getUpdateCount` {pull}1008[#1008]

[[release-notes-1.12.0]]
==== 1.12.0 - 2019/11/21

[float]
===== Features
* JMS Enhancements {pull}911[#911]:
** Add special handling for temporary queues/topics
** Capture message bodies of text Messages
*** Rely on the existing `ELASTIC_APM_CAPTURE_BODY` agent config option (off by default).
*** Send as `context.message.body`
*** Limit size to 10000 characters. If longer than this size, trim to 9999 and append with ellipsis
** Introduce the `ignore_message_queues` configuration to disable instrumentation (message tagging) for specific 
      queues/topics as suggested in {pull}710[#710]
** Capture predefined message headers and all properties
*** Rely on the existing `ELASTIC_APM_CAPTURE_HEADERS` agent config option.
*** Send as `context.message.headers`
*** Sanitize sensitive headers/properties based on the `sanitize_field_names` config option
* Added support for the MongoDB sync driver. See https://www.elastic.co/guide/en/apm/agent/java/master/supported-technologies-details.html#supported-databases[supported data stores].

[float]
===== Bug Fixes
* JDBC regression- `PreparedStatement#executeUpdate()` and `PreparedStatement#executeLargeUpdate()` are not traced {pull}918[#918]
* When systemd cgroup driver is used, the discovered Kubernetes pod UID contains "_" instead of "-" {pull}920[#920]
* DB2 jcc4 driver is not traced properly {pull}926[#926]

[[release-notes-1.11.0]]
==== 1.11.0 - 2019/10/31

[float]
===== Features
* Add the ability to configure a unique name for a JVM within a service through the
https://www.elastic.co/guide/en/apm/agent/java/master/config-core.html#config-service-node-name[`service_node_name`]
config option]
* Add ability to ignore some exceptions to be reported as errors https://www.elastic.co/guide/en/apm/agent/java/master/config-core.html#config-ignore-exceptions[ignore_exceptions]
* Applying new logic for JMS `javax.jms.MessageConsumer#receive` so that, instead of the transaction created for the 
   polling method itself (ie from `receive` start to end), the agent will create a transaction attempting to capture 
   the code executed during actual message handling.
   This logic is suitable for environments where polling APIs are invoked within dedicated polling threads.
   This polling transaction creation strategy can be reversed through a configuration option (`message_polling_transaction_strategy`) 
   that is not exposed in the properties file by default.  
* Send IP obtained through `javax.servlet.ServletRequest#getRemoteAddr()` in `context.request.socket.remote_address` 
   instead of parsing from headers {pull}889[#889]
* Added `ElasticApmAttacher.attach(String propertiesLocation)` to specify a custom properties location
* Logs message when `transaction_max_spans` has been exceeded {pull}849[#849]
* Report the number of affected rows by a SQL statement (UPDATE,DELETE,INSERT) in 'affected_rows' span attribute {pull}707[#707]
* Add https://www.elastic.co/guide/en/apm/agent/java/master/public-api.html#api-traced[`@Traced`] annotation which either creates a span or a transaction, depending on the context
* Report JMS destination as a span/transaction context field {pull}906[#906]
* Added https://www.elastic.co/guide/en/apm/agent/java/master/config-jmx.html#config-capture-jmx-metrics[`capture_jmx_metrics`] configuration option

[float]
===== Bug Fixes
* JMS creates polling transactions even when the API invocations return without a message
* Support registering MBeans which are added after agent startup

[[release-notes-1.10.0]]
==== 1.10.0 - 2019/09/30

[float]
===== Features
* Add ability to manually specify reported https://www.elastic.co/guide/en/apm/agent/java/master/config-core.html#config-hostname[hostname]
* Add support for https://www.elastic.co/guide/en/apm/agent/java/master/supported-technologies-details.html#supported-databases[Redis Jedis client]
* Add support for identifying target JVM to attach apm agent to using JVM property. See also the documentation of the <<setup-attach-cli-usage-options, `--include` and `--exclude` flags>>
* Added https://www.elastic.co/guide/en/apm/agent/java/master/config-jmx.html#config-capture-jmx-metrics[`capture_jmx_metrics`] configuration option
* Improve servlet error capture {pull}812[#812]
  Among others, now also takes Spring MVC `@ExceptionHandler`s into account 
* Instrument Logger#error(String, Throwable) {pull}821[#821]
  Automatically captures exceptions when calling `logger.error("message", exception)`
* Easier log correlation with https://github.com/elastic/java-ecs-logging. See https://www.elastic.co/guide/en/apm/agent/java/master/log-correlation.html[docs].
* Avoid creating a temp agent file for each attachment {pull}859[#859]
* Instrument `View#render` instead of `DispatcherServlet#render` {pull}829[#829]
  This makes the transaction breakdown graph more useful. Instead of `dispatcher-servlet`, the graph now shows a type which is based on the view name, for example, `FreeMarker` or `Thymeleaf`.

[float]
===== Bug Fixes
* Error in log when setting https://www.elastic.co/guide/en/apm/agent/java/current/config-reporter.html#config-server-urls[server_urls] 
 to an empty string - `co.elastic.apm.agent.configuration.ApmServerConfigurationSource - Expected previousException not to be null`
* Avoid terminating the TCP connection to APM Server when polling for configuration updates {pull}823[#823]
 
[[release-notes-1.9.0]]
==== 1.9.0 - 2019/08/22

[float]
===== Features
* Upgrading supported OpenTracing version from 0.31 to 0.33
* Added annotation and meta-annotation matching support for `trace_methods`, for example:
** `public @java.inject.* org.example.*` (for annotation)
** `public @@javax.enterprise.context.NormalScope org.example.*` (for meta-annotation)
* The runtime attachment now also works when the `tools.jar` or the `jdk.attach` module is not available.
This means you don't need a full JDK installation - the JRE is sufficient.
This makes the runtime attachment work in more environments such as minimal Docker containers.
Note that the runtime attachment currently does not work for OSGi containers like those used in many application servers such as JBoss and WildFly.
See the https://www.elastic.co/guide/en/apm/agent/java/master/setup-attach-cli.html[documentation] for more information.
* Support for Hibernate Search

[float]
===== Bug Fixes
* A warning in logs saying APM server is not available when using 1.8 with APM server 6.x.
Due to that, agent 1.8.0 will silently ignore non-string labels, even if used with APM server of versions 6.7.x or 6.8.x that support such.
If APM server version is <6.7 or 7.0+, this should have no effect. Otherwise, upgrade the Java agent to 1.9.0+.
* `ApacheHttpAsyncClientInstrumentation` matching increases startup time considerably
* Log correlation feature is active when `active==false`
* Tomcat's memory leak prevention mechanism is causing a... memory leak. JDBC statement map is leaking in Tomcat if the application that first used it is undeployed/redeployed.
See https://discuss.elastic.co/t/elastic-apm-agent-jdbchelper-seems-to-use-a-lot-of-memory/195295[this related discussion].

[float]
==== Breaking Changes
* The `apm-agent-attach.jar` is not executable anymore.
Use `apm-agent-attach-standalone.jar` instead. 

[[release-notes-1.8.0]]
==== 1.8.0 - 2019/07/30

[float]
===== Features
* Added support for tracking https://www.elastic.co/guide/en/kibana/7.3/transactions.html[time spent by span type].
   Can be disabled by setting https://www.elastic.co/guide/en/apm/agent/java/current/config-core.html#config-breakdown-metrics[`breakdown_metrics`] to `false`. 
* Added support for https://www.elastic.co/guide/en/kibana/7.3/agent-configuration.html[central configuration].
   Can be disabled by setting https://www.elastic.co/guide/en/apm/agent/java/current/config-core.html#config-central-config[`central_config`] to `false`.
* Added support for Spring's JMS flavor - instrumenting `org.springframework.jms.listener.SessionAwareMessageListener`
* Added support to legacy ApacheHttpClient APIs (which adds support to Axis2 configured to use ApacheHttpClient)
* Added support for setting https://www.elastic.co/guide/en/apm/agent/java/1.x/config-reporter.html#config-server-urls[`server_urls`] dynamically via properties file {pull}723[#723]
* Added https://www.elastic.co/guide/en/apm/agent/java/current/config-core.html#config-config-file[`config_file`] option 
* Added option to use `@javax.ws.rs.Path` value as transaction name https://www.elastic.co/guide/en/apm/agent/java/current/config-jax-rs.html#config-use-jaxrs-path-as-transaction-name[`use_jaxrs_path_as_transaction_name`]
* Instrument quartz jobs https://www.elastic.co/guide/en/apm/agent/java/current/supported-technologies-details.html#supported-scheduling-frameworks[docs]
* SQL parsing improvements {pull}696[#696]
* Introduce priorities for transaction name {pull}748[#748].
   Now uses the path as transaction name if https://www.elastic.co/guide/en/apm/agent/java/current/config-http.html#config-use-path-as-transaction-name[`use_path_as_transaction_name`] is set to `true`
   rather than `ServletClass#doGet`.
   But if a name can be determined from a high level framework,
   like Spring MVC, that takes precedence.
   User-supplied names from the API always take precedence over any others.
* Use JSP path name as transaction name as opposed to the generated servlet class name {pull}751[#751]

[float]
===== Bug Fixes
* Some JMS Consumers and Producers are filtered due to class name filtering in instrumentation matching
* Jetty: When no display name is set and context path is "/" transaction service names will now correctly fall back to configured values
* JDBC's `executeBatch` is not traced
* Drops non-String labels when connected to APM Server < 6.7 to avoid validation errors {pull}687[#687]
* Parsing container ID in cloud foundry garden {pull}695[#695]
* Automatic instrumentation should not override manual results {pull}752[#752]

[float]
===== Breaking changes
* The log correlation feature does not add `span.id` to the MDC anymore but only `trace.id` and `transaction.id` {pull}742[#742].

[[release-notes-1.7.0]]
==== 1.7.0 - 2019/06/13

[float]
===== Features
* Added the `trace_methods_duration_threshold` config option. When using the `trace_methods` config option with wild cards,
this enables considerable reduction of overhead by limiting the number of spans captured and reported
(see more details in config documentation).
NOTE: Using wildcards is still not the recommended approach for the `trace_methods` feature.
* Add `Transaction#addCustomContext(String key, String|Number|boolean value)` to public API
* Added support for AsyncHttpClient 2.x
* Added https://www.elastic.co/guide/en/apm/agent/java/current/config-core.html#config-global-labels[`global_labels`] configuration option.
This requires APM Server 7.2+.
* Added basic support for JMS- distributed tracing for basic scenarios of `send`, `receive`, `receiveNoWait` and `onMessage`.
Both Queues and Topics are supported.
Async `send` APIs are not supported in this version. 
NOTE: This feature is currently marked as "experimental" and is disabled by default. In order to enable,
it is required to set the
https://www.elastic.co/guide/en/apm/agent/java/1.x/config-core.html#config-disable-instrumentations[`disable_instrumentations`] 
configuration property to an empty string.
* Improved OSGi support: added a configuration option for `bootdelegation` packages {pull}641[#641]
* Better span names for SQL spans. For example, `SELECT FROM user` instead of just `SELECT` {pull}633[#633]

[float]
===== Bug Fixes
* ClassCastException related to async instrumentation of Pilotfish Executor causing thread hang (applied workaround)
* NullPointerException when computing Servlet transaction name with null HTTP method name
* FileNotFoundException when trying to find implementation version of jar with encoded URL
* NullPointerException when closing Apache AsyncHttpClient request producer
* Fixes loading of `elasticapm.properties` for Spring Boot applications
* Fix startup error on WebLogic 12.2.1.2.0 {pull}649[#649]
* Disable metrics reporting and APM Server health check when active=false {pull}653[#653]

[[release-notes-1.6.1]]
==== 1.6.1 - 2019/04/26

[float]
===== Bug Fixes
* Fixes transaction name for non-sampled transactions https://github.com/elastic/apm-agent-java/issues/581[#581]
* Makes log_file option work again https://github.com/elastic/apm-agent-java/issues/594[#594]
* Async context propagation fixes
** Fixing some async mechanisms lifecycle issues https://github.com/elastic/apm-agent-java/issues/605[#605]
** Fixes exceptions when using WildFly managed executor services https://github.com/elastic/apm-agent-java/issues/589[#589]
** Exclude glassfish Executor which does not permit wrapped runnables https://github.com/elastic/apm-agent-java/issues/596[#596]
** Exclude DumbExecutor https://github.com/elastic/apm-agent-java/issues/598[#598]
* Fixes Manifest version reading error to support `jar:file` protocol https://github.com/elastic/apm-agent-java/issues/601[#601]
* Fixes transaction name for non-sampled transactions https://github.com/elastic/apm-agent-java/issues/597[#597]
* Fixes potential classloader deadlock by preloading `FileSystems.getDefault()` https://github.com/elastic/apm-agent-java/issues/603[#603]

[[release-notes-1.6.0]]
==== 1.6.0 - 2019/04/16

[float]
===== Related Announcements
* Java APM Agent became part of the Cloud Foundry Java Buildpack as of https://github.com/cloudfoundry/java-buildpack/releases/tag/v4.19[Release v4.19]
 
[float]
===== Features
* Support Apache HttpAsyncClient - span creation and cross-service trace context propagation
* Added the `jvm.thread.count` metric, indicating the number of live threads in the JVM (daemon and non-daemon) 
* Added support for WebLogic
* Added support for Spring `@Scheduled` and EJB `@Schedule` annotations - https://github.com/elastic/apm-agent-java/pull/569[#569]

[float]
===== Bug Fixes
* Avoid that the agent blocks server shutdown in case the APM Server is not available - https://github.com/elastic/apm-agent-java/pull/554[#554]
* Public API annotations improper retention prevents it from being used with Groovy - https://github.com/elastic/apm-agent-java/pull/567[#567]
* Eliminate side effects of class loading related to Instrumentation matching mechanism

[[release-notes-1.5.0]]
==== 1.5.0 - 2019/03/26

[float]
===== Potentially breaking changes
* If you didn't explicitly set the https://www.elastic.co/guide/en/apm/agent/java/master/config-core.html#config-service-name[`service_name`]
previously and you are dealing with a servlet-based application (including Spring Boot),
your `service_name` will change.
See the documentation for https://www.elastic.co/guide/en/apm/agent/java/master/config-core.html#config-service-name[`service_name`]
and the corresponding section in _Features_ for more information.
Note: this requires APM Server 7.0+. If using previous versions, nothing will change.

[float]
===== Features
* Added property `"allow_path_on_hierarchy"` to JAX-RS plugin, to lookup inherited usage of `@path`
* Support for number and boolean labels in the public API {pull}497[497].
This change also renames `tag` to `label` on the API level to be compliant with the https://github.com/elastic/ecs#-base-fields[Elastic Common Schema (ECS)].
The `addTag(String, String)` method is still supported but deprecated in favor of `addLabel(String, String)`.
As of version 7.x of the stack, labels will be stored under `labels` in Elasticsearch.
Previously, they were stored under `context.tags`.
* Support async queries made by Elasticsearch REST client 
* Added `setStartTimestamp(long epochMicros)` and `end(long epochMicros)` API methods to `Span` and `Transaction`,
allowing to set custom start and end timestamps.
* Auto-detection of the `service_name` based on the `<display-name>` element of the `web.xml` with a fallback to the servlet context path.
If you are using a spring-based application, the agent will use the setting for `spring.application.name` for its `service_name`.
See the documentation for https://www.elastic.co/guide/en/apm/agent/java/master/config-core.html#config-service-name[`service_name`]
for more information.
Note: this requires APM Server 7.0+. If using previous versions, nothing will change.
* Previously, enabling https://www.elastic.co/guide/en/apm/agent/java/master/config-core.html#config-capture-body[`capture_body`] could only capture form parameters.
Now it supports all UTF-8 encoded plain-text content types.
The option https://www.elastic.co/guide/en/apm/agent/java/master/config-http.html#config-capture-body-content-types[`capture_body_content_types`]
controls which `Content-Type`s should be captured.
* Support async calls made by OkHttp client (`Call#enqueue`)
* Added support for providing config options on agent attach.
** CLI example: `--config server_urls=http://localhost:8200,http://localhost:8201`
** API example: `ElasticApmAttacher.attach(Map.of("server_urls", "http://localhost:8200,http://localhost:8201"));`

[float]
===== Bug Fixes
* Logging integration through MDC is not working properly - https://github.com/elastic/apm-agent-java/issues/499[#499]
* ClassCastException with adoptopenjdk/openjdk11-openj9 - https://github.com/elastic/apm-agent-java/issues/505[#505]
* Span count limitation is not working properly - reported https://discuss.elastic.co/t/kibana-apm-not-showing-spans-which-are-visible-in-discover-too-many-spans/171690[in our forum]
* Java agent causes Exceptions in Alfresco cluster environment due to failure in the instrumentation of Hazelcast `Executor`s - reported https://discuss.elastic.co/t/cant-run-apm-java-agent-in-alfresco-cluster-environment/172962[in our forum]

[[release-notes-1.4.0]]
==== 1.4.0 - 2019/02/14

[float]
===== Features
* Added support for sync calls of OkHttp client
* Added support for context propagation for `java.util.concurrent.ExecutorService`s
* The `trace_methods` configuration now allows to omit the method matcher.
   Example: `com.example.*` traces all classes and methods within the `com.example` package and sub-packages.
* Added support for JSF. Tested on WildFly, WebSphere Liberty and Payara with embedded JSF implementation and on Tomcat and Jetty with
 MyFaces 2.2 and 2.3
* Introduces a new configuration option `disable_metrics` which disables the collection of metrics via a wildcard expression.
* Support for HttpUrlConnection
* Adds `subtype` and `action` to spans. This replaces former typing mechanism where type, subtype and action were all set through
   the type in an hierarchical dotted-syntax. In order to support existing API usages, dotted types are parsed into subtype and action, 
   however `Span.createSpan` and `Span.setType` are deprecated starting this version. Instead, type-less spans can be created using the new 
   `Span.startSpan` API and typed spans can be created using the new `Span.startSpan(String type, String subtype, String action)` API
* Support for JBoss EAP 6.4, 7.0, 7.1 and 7.2
* Improved startup times
* Support for SOAP (JAX-WS).
   SOAP client create spans and propagate context.
   Transactions are created for `@WebService` classes and `@WebMethod` methods.  

[float]
===== Bug Fixes
* Fixes a failure in BitBucket when agent deployed https://github.com/elastic/apm-agent-java/issues/349[#349]
* Fixes increased CPU consumption https://github.com/elastic/apm-agent-java/issues/453[#453] and https://github.com/elastic/apm-agent-java/issues/443[#443]
* Fixed some OpenTracing bridge functionalities that were not working when auto-instrumentation is disabled
* Fixed an error occurring when ending an OpenTracing span before deactivating
* Sending proper `null` for metrics that have a NaN value
* Fixes JVM crash with Java 7 https://github.com/elastic/apm-agent-java/issues/458[#458]
* Fixes an application deployment failure when using EclipseLink and `trace_methods` configuration https://github.com/elastic/apm-agent-java/issues/474[#474]

[[release-notes-1.3.0]]
==== 1.3.0 - 2019/01/10

[float]
===== Features
* The agent now collects system and JVM metrics https://github.com/elastic/apm-agent-java/pull/360[#360]
* Add API methods `ElasticApm#startTransactionWithRemoteParent` and `Span#injectTraceHeaders` to allow for manual context propagation https://github.com/elastic/apm-agent-java/pull/396[#396].
* Added `trace_methods` configuration option which lets you define which methods in your project or 3rd party libraries should be traced.
   To create spans for all `public` methods of classes whose name ends in `Service` which are in a sub-package of `org.example.services` use this matcher:
   `public org.example.services.*.*Service#*` https://github.com/elastic/apm-agent-java/pull/398[#398]
* Added span for `DispatcherServlet#render` https://github.com/elastic/apm-agent-java/pull/409[#409].
* Flush reporter on shutdown to make sure all recorded Spans are sent to the server before the program exits https://github.com/elastic/apm-agent-java/pull/397[#397]
* Adds Kubernetes https://github.com/elastic/apm-agent-java/issues/383[#383] and Docker metadata to, enabling correlation with the Kibana Infra UI.
* Improved error handling of the Servlet Async API https://github.com/elastic/apm-agent-java/issues/399[#399]
* Support async API’s used with AsyncContext.start https://github.com/elastic/apm-agent-java/issues/388[#388]

[float]
===== Bug Fixes
* Fixing a potential memory leak when there is no connection with APM server
* Fixes NoSuchMethodError CharBuffer.flip() which occurs when using the Elasticsearch RestClient and Java 7 or 8 https://github.com/elastic/apm-agent-java/pull/401[#401]

 
[[release-notes-1.2.0]]
==== 1.2.0 - 2018/12/19

[float]
===== Features
* Added `capture_headers` configuration option.
   Set to `false` to disable capturing request and response headers.
   This will reduce the allocation rate of the agent and can save you network bandwidth and disk space.
* Makes the API methods `addTag`, `setName`, `setType`, `setUser` and `setResult` fluent, so that calls can be chained. 

[float]
===== Bug Fixes
* Catch all errors thrown within agent injected code
* Enable public APIs and OpenTracing bridge to work properly in OSGi systems, fixes https://github.com/elastic/apm-agent-java/issues/362[this WildFly issue]
* Remove module-info.java to enable agent working on early Tomcat 8.5 versions
* Fix https://github.com/elastic/apm-agent-java/issues/371[async Servlet API issue]

[[release-notes-1.1.0]]
==== 1.1.0 - 2018/11/28

[float]
===== Features
* Some memory allocation improvements
* Enabling bootdelegation for agent classes in Atlassian OSGI systems

[float]
===== Bug Fixes
* Update dsl-json which fixes a memory leak.
 See https://github.com/ngs-doo/dsl-json/pull/102[ngs-doo/dsl-json#102] for details. 
* Avoid `VerifyError`s by non instrumenting classes compiled for Java 4 or earlier
* Enable APM Server URL configuration with path (fixes #339)
* Reverse `system.hostname` and `system.platform` order sent to APM server

[[release-notes-1.0.1]]
==== 1.0.1 - 2018/11/15

[float]
===== Bug Fixes
* Fixes NoSuchMethodError CharBuffer.flip() which occurs when using the Elasticsearch RestClient and Java 7 or 8 {pull}313[#313]

[[release-notes-1.0.0]]
==== 1.0.0 - 2018/11/14

[float]
===== Breaking changes
* Remove intake v1 support. This version requires APM Server 6.5.0+ which supports the intake api v2.
   Until the time the APM Server 6.5.0 is officially released,
   you can test with docker by pulling the APM Server image via
   `docker pull docker.elastic.co/apm/apm-server:6.5.0-SNAPSHOT`. 

[float]
===== Features
* Adds `@CaptureTransaction` and `@CaptureSpan` annotations which let you declaratively add custom transactions and spans.
   Note that it is required to configure the `application_packages` for this to work.
   See the https://www.elastic.co/guide/en/apm/agent/java/master/public-api.html#api-annotation[documentation] for more information.
* The public API now supports to activate a span on the current thread.
   This makes the span available via `ElasticApm#currentSpan()`
   Refer to the https://www.elastic.co/guide/en/apm/agent/java/master/public-api.html#api-span-activate[documentation] for more details.
* Capturing of Elasticsearch RestClient 5.0.2+ calls.
   Currently, the `*Async` methods are not supported, only their synchronous counterparts.
* Added API methods to enable correlating the spans created from the JavaScrip Real User Monitoring agent with the Java agent transaction.
   More information can be found in the https://www.elastic.co/guide/en/apm/agent/java/master/public-api.html#api-ensure-parent-id[documentation].
* Added `Transaction.isSampled()` and `Span.isSampled()` methods to the public API
* Added `Transaction#setResult` to the public API {pull}293[#293]

[float]
===== Bug Fixes
* Fix for situations where status code is reported as `200`, even though it actually was `500` {pull}225[#225]
* Capturing the username now properly works when using Spring security {pull}183[#183]

[[release-notes-1.0.0.rc1]]
==== 1.0.0.RC1 - 2018/11/06

[float]
===== Breaking changes
* Remove intake v1 support. This version requires APM Server 6.5.0+ which supports the intake api v2.
   Until the time the APM Server 6.5.0 is officially released,
   you can test with docker by pulling the APM Server image via
   `docker pull docker.elastic.co/apm/apm-server:6.5.0-SNAPSHOT`.
* Wildcard patterns are case insensitive by default. Prepend `(?-i)` to make the matching case sensitive.

[float]
===== Features
* Support for Distributed Tracing
* Adds `@CaptureTransaction` and `@CaptureSpan` annotations which let you declaratively add custom transactions and spans.
   Note that it is required to configure the `application_packages` for this to work.
   See the https://www.elastic.co/guide/en/apm/agent/java/master/public-api.html#api-annotation[documentation] for more information.
* The public API now supports to activate a span on the current thread.
   This makes the span available via `ElasticApm#currentSpan()`
   Refer to the https://www.elastic.co/guide/en/apm/agent/java/master/public-api.html#api-span-activate[documentation] for more details.
* Capturing of Elasticsearch RestClient 5.0.2+ calls.
   Currently, the `*Async` methods are not supported, only their synchronous counterparts.
* Added API methods to enable correlating the spans created from the JavaScrip Real User Monitoring agent with the Java agent transaction.
   More information can be found in the https://www.elastic.co/guide/en/apm/agent/java/master/public-api.html#api-ensure-parent-id[documentation].
* Microsecond accurate timestamps {pull}261[#261]
* Support for JAX-RS annotations.
Transactions are named based on your resources (`ResourceClass#resourceMethod`).

[float]
===== Bug Fixes
* Fix for situations where status code is reported as `200`, even though it actually was `500` {pull}225[#225]

[[release-notes-0.8.x]]
=== Java Agent version 0.8.x

[[release-notes-0.8.0]]
==== 0.8.0

[float]
===== Breaking changes
* Wildcard patterns are case insensitive by default. Prepend `(?-i)` to make the matching case sensitive.

[float]
===== Features
* Wildcard patterns are now not limited to only one wildcard in the middle and can be arbitrarily complex now.
   Example: `*foo*bar*baz`.
* Support for JAX-RS annotations.
   Transactions are named based on your resources (`ResourceClass#resourceMethod`).

[[release-notes-0.7.x]]
=== Java Agent version 0.7.x

[[release-notes-0.7.1]]
==== 0.7.1 - 2018/10/24

[float]
===== Bug Fixes
* Avoid recycling transactions twice {pull}178[#178]

[[release-notes-0.7.0]]
==== 0.7.0 - 2018/09/12

[float]
===== Breaking changes
* Removed `ElasticApm.startSpan`. Spans can now only be created from their transactions via `Transaction#createSpan`.
* `ElasticApm.startTransaction` and `Transaction#createSpan` don't activate the transaction and spans
   and are thus not available via `ElasticApm.activeTransaction` and `ElasticApm.activeSpan`.

[float]
===== Features
* Public API
** Add `Span#captureException` and `Transaction#captureException` to public API.
      `ElasticApm.captureException` is deprecated now. Use `ElasticApm.currentSpan().captureException(exception)` instead.
** Added `Transaction.getId` and `Span.getId` methods 
* Added support for async servlet requests
* Added support for Payara/Glassfish
* Incubating support for Apache HttpClient
* Support for Spring RestTemplate
* Added configuration options `use_path_as_transaction_name` and `url_groups`,
   which allow to use the URL path as the transaction name.
   As that could contain path parameters, like `/user/$userId` however,
   You can set the `url_groups` option to define a wildcard pattern, like `/user/*`,
   to group those paths together.
   This is especially helpful when using an unsupported Servlet API-based framework. 
* Support duration suffixes (`ms`, `s` and `m`) for duration configuration options.
   Not using the duration suffix logs out a deprecation warning and will not be supported in future versions.
* Add ability to add multiple APM server URLs, which enables client-side load balancing.
   The configuration option `server_url` has been renamed to `server_urls` to reflect this change.
   However, `server_url` still works for backwards compatibility.
* The configuration option `service_name` is now optional.
   It defaults to the main class name,
   the name of the executed jar file (removing the version number),
   or the application server name (for example `tomcat-application`).
   In a lot of cases,
   you will still want to set the `service_name` explicitly.
   But it helps getting started and seeing data easier,
   as there are no required configuration options anymore.
   In the future we will most likely determine more useful application names for Servlet API-based applications.<|MERGE_RESOLUTION|>--- conflicted
+++ resolved
@@ -28,12 +28,9 @@
 * Support for inheritance of public API annotations - {pull}1805[#1805]
 * JDBC instrumentation sets context.db.instance - {pull}1820[#1820]
 * Add support for Vert.x web client- {pull}1824[#1824]
-<<<<<<< HEAD
-* Instrument javax.servlet.Filter the same way as javax.servlet.FilterChain {pull}1858[#1858]
-=======
 * Avoid recycling of spans and transactions that are using through the public API, so to avoid
 reference-counting-related errors - {pull}1859[#1859]
->>>>>>> 39df5bf6
+* Instrument javax.servlet.Filter the same way as javax.servlet.FilterChain {pull}1858[#1858]
 
 [float]
 ===== Bug fixes
