--- conflicted
+++ resolved
@@ -31,11 +31,8 @@
       - dependency-name: "com.squareup.okhttp3:okhttp"
       - dependency-name: "com.datastax.cassandra:cassandra-driver-core"
       - dependency-name: "com.datastax.oss:java-driver-core"
-<<<<<<< HEAD
       - dependency-name: "io.opentelemetry:opentelemetry-api"
-=======
     ignore:
       - dependency-name: "net.bytebuddy:byte-buddy-agent"
         # We deliberately want to keep this older version of Byte Buddy for our runtime attach test
-        versions: ["1.9.16"]
->>>>>>> 44bcbe12
+        versions: ["1.9.16"]