---
version: 2
updates:
  - package-ecosystem: "maven"
    directory: "/"
    schedule:
      interval: "weekly"
    open-pull-requests-limit: 3
    reviewers:
      - "@elastic/apm-agent-java"
    allow:
      - dependency-name: "com.lmax:disruptor"
      - dependency-name: "org.jctools:jctools-core"
      - dependency-name: "co.elastic.logging:log4j2-ecs-layout"
      - dependency-name: "org.testcontainers:testcontainers"
      - dependency-name: "org.junit.jupiter:*"
      - dependency-name: "junit:junit"
      - dependency-name: "org.junit.vintage:*"
      - dependency-name: "org.assertj:assertj-core"
      - dependency-name: "org.mockito:mockito-core"
      - dependency-name: "com.networknt:json-schema-validator"
      - dependency-name: "com.fasterxml.jackson.core:jackson-databind"
      - dependency-name: "org.eclipse.jetty:jetty-servlet"
      - dependency-name: "com.github.tomakehurst:wiremock-standalone"
      - dependency-name: "org.awaitility:awaitility"
      - dependency-name: "org.apache.ivy:ivy"
      - dependency-name: "net.bytebuddy:*"
      - dependency-name: "org.ow2.asm:asm-tree"
      - dependency-name: "com.blogspot.mydailyjava:weak-lock-free"
<<<<<<< HEAD
      - dependency-name: "io.opentelemetry:opentelemetry-api"
=======
      - dependency-name: "org.slf4j:*"
      - dependency-name: "com.squareup.okhttp3:okhttp"
>>>>>>> a0c05e6a
<|MERGE_RESOLUTION|>--- conflicted
+++ resolved
@@ -27,9 +27,6 @@
       - dependency-name: "net.bytebuddy:*"
       - dependency-name: "org.ow2.asm:asm-tree"
       - dependency-name: "com.blogspot.mydailyjava:weak-lock-free"
-<<<<<<< HEAD
-      - dependency-name: "io.opentelemetry:opentelemetry-api"
-=======
       - dependency-name: "org.slf4j:*"
       - dependency-name: "com.squareup.okhttp3:okhttp"
->>>>>>> a0c05e6a
+      - dependency-name: "io.opentelemetry:opentelemetry-api"