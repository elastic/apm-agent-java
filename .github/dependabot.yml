--- conflicted
+++ resolved
@@ -29,9 +29,6 @@
       - dependency-name: "com.blogspot.mydailyjava:weak-lock-free"
       - dependency-name: "org.slf4j:*"
       - dependency-name: "com.squareup.okhttp3:okhttp"
-<<<<<<< HEAD
-      - dependency-name: "io.opentelemetry:opentelemetry-api"
-=======
       - dependency-name: "com.datastax.cassandra:cassandra-driver-core"
       - dependency-name: "com.datastax.oss:java-driver-core"
->>>>>>> 61070717
+      - dependency-name: "io.opentelemetry:opentelemetry-api"