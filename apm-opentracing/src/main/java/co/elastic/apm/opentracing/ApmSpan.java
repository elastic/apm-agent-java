--- conflicted
+++ resolved
@@ -27,14 +27,7 @@
 import java.util.Collections;
 import java.util.Map;
 
-<<<<<<< HEAD
-class ApmSpan implements Span, SpanContext {
-=======
-import static io.opentracing.log.Fields.ERROR_OBJECT;
-import static io.opentracing.tag.Tags.DB_TYPE;
-
 class ApmSpan implements Span, ApmSpanContext {
->>>>>>> 9ca4ee42
 
     @Nullable
     // co.elastic.apm.impl.transaction.Transaction
