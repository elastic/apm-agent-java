--- conflicted
+++ resolved
@@ -108,14 +108,9 @@
         <version.jetty-server>9.4.11.v20180605</version.jetty-server>
         <version.json-schema-validator>1.0.48</version.json-schema-validator>
         <!-- Byte Buddy and ASM must be kept in sync -->
-<<<<<<< HEAD
-        <version.byte-buddy>1.10.19</version.byte-buddy>
-        <version.asm>9.0</version.asm>
-        <version.cucumber>5.4.0</version.cucumber>
-=======
         <version.byte-buddy>1.10.20</version.byte-buddy>
         <version.asm>9.1</version.asm>
->>>>>>> e266b981
+        <version.cucumber>5.4.0</version.cucumber>
 
         <!-- used both for plugin & annotations dependency -->
         <version.animal-sniffer>1.17</version.animal-sniffer>
