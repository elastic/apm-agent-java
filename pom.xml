<?xml version="1.0" encoding="UTF-8"?>
<project xmlns="http://maven.apache.org/POM/4.0.0" xmlns:xsi="http://www.w3.org/2001/XMLSchema-instance" xsi:schemaLocation="http://maven.apache.org/POM/4.0.0 http://maven.apache.org/xsd/maven-4.0.0.xsd">
    <modelVersion>4.0.0</modelVersion>

    <groupId>co.elastic.apm</groupId>
    <artifactId>apm-agent-parent</artifactId>
    <version>1.18.2-SNAPSHOT</version>
    <packaging>pom</packaging>

    <name>${project.groupId}:${project.artifactId}</name>

    <inceptionYear>2018</inceptionYear>

    <organization>
        <name>Elastic Inc.</name>
        <url>https://www.elastic.co</url>
    </organization>

    <description>APM for Java applications with the Elastic stack</description>
    <url>https://github.com/elastic/apm-agent-java</url>

    <licenses>
        <license>
            <name>The Apache Software License, Version 2.0</name>
            <url>http://www.apache.org/licenses/LICENSE-2.0.txt</url>
        </license>
    </licenses>

    <scm>
        <connection>scm:git:git@github.com:elastic/apm-agent-java.git</connection>
        <developerConnection>scm:git:git@github.com:elastic/apm-agent-java.git</developerConnection>
        <url>https://github.com/elastic/apm-agent-java</url>
        <tag>HEAD</tag>
    </scm>

    <developers>
        <developer>
            <name>Elastic</name>
            <url>https://discuss.elastic.co/c/apm</url>
            <organization>Elastic Inc.</organization>
            <organizationUrl>https://www.elastic.co</organizationUrl>
        </developer>
    </developers>

    <distributionManagement>
        <snapshotRepository>
            <id>sonatype-nexus-snapshots</id>
            <url>https://oss.sonatype.org/content/repositories/snapshots</url>
        </snapshotRepository>
        <repository>
            <id>sonatype-nexus-staging</id>
            <url>https://oss.sonatype.org/service/local/staging/deploy/maven2/</url>
        </repository>
    </distributionManagement>

    <modules>
        <module>apm-agent-core</module>
        <module>elastic-apm-agent</module>
        <module>apm-agent-benchmarks</module>
        <module>apm-agent-plugins</module>
        <module>apm-agent-api</module>
        <module>apm-opentracing</module>
        <module>integration-tests</module>
        <module>apm-agent-attach</module>
        <module>apm-agent-plugin-sdk</module>
        <module>apm-indy-bootstrap-module</module>
    </modules>

    <properties>

        <maven.compiler.target>7</maven.compiler.target>
        <maven.compiler.testTarget>11</maven.compiler.testTarget>

        <maven.compiler.source>${maven.compiler.target}</maven.compiler.source>
        <maven.compiler.testSource>${maven.compiler.testTarget}</maven.compiler.testSource>

        <animal.sniffer.skip>false</animal.sniffer.skip>
        <!--
        mockserver-client does not work with the latest jackson version
        see https://github.com/jamesdbloom/mockserver/issues/440
        -->
        <maven.compiler.showWarnings>true</maven.compiler.showWarnings>
        <maven.compiler.errorprone>true</maven.compiler.errorprone>

        <!-- do not use javax.tools and use javac instead, work around https://bugs.openjdk.java.net/browse/JDK-8216202 -->
        <maven.compiler.forceJavacCompilerUse>true</maven.compiler.forceJavacCompilerUse>

        <!--
        By default, artifacts are part of the deployment (mvn deploy:deploy).
        But the artifacts of some projects should not be deployed (to maven central for example).
        -->
        <maven-deploy-plugin.skip>false</maven-deploy-plugin.skip>

        <!-- -dependencies versions -->
        <version.error_prone>2.2.0</version.error_prone>
        <version.h2>1.4.196</version.h2>
        <version.jackson>[2.10.0,)</version.jackson>
        <version.junit-jupiter>5.6.2</version.junit-jupiter>
        <version.junit.vintage>4.13</version.junit.vintage>
        <version.junit-vintage-engine>5.6.2</version.junit-vintage-engine>
        <version.logback>1.2.3</version.logback>
        <version.okhttp>3.9.1</version.okhttp>
        <version.slf4j>1.7.25</version.slf4j>
        <!-- this is the last version of log4j that is compatible with Java 7 -->
        <version.log4j>2.12.1</version.log4j>
        <version.spring>5.0.15.RELEASE</version.spring>
        <version.jetty-server>9.4.11.v20180605</version.jetty-server>
        <version.json-schema-validator>0.1.19</version.json-schema-validator>
        <version.byte-buddy>1.10.12</version.byte-buddy>

        <!-- used both for plugin & annotations dependency -->
        <version.animal-sniffer>1.17</version.animal-sniffer>

        <version.testcontainers>1.15.0</version.testcontainers>

        <project.build.sourceEncoding>UTF-8</project.build.sourceEncoding>
        <project.reporting.outputEncoding>UTF-8</project.reporting.outputEncoding>

        <apm-agent-parent.base.dir>${project.basedir}</apm-agent-parent.base.dir>

        <skip.integration.test>false</skip.integration.test>
        <skip.unit.test>false</skip.unit.test>
    </properties>

    <profiles>
        <!--
        This profile is needed to be active in IntelliJ
        as it does not understand that the tests have a different target version
        -->
        <profile>
            <id>IntelliJ</id>
            <activation>
                <activeByDefault>false</activeByDefault>
                <property>
                    <!-- makes profile enabled in Intellij only -->
                    <name>idea.maven.embedder.version</name>
                </property>
            </activation>
            <properties>
                <!-- use same java version as tests -->
                <maven.compiler.target>${maven.compiler.testTarget}</maven.compiler.target>
            </properties>
        </profile>
        <profile>
          <id>integration-test-only</id>
          <activation>
              <activeByDefault>false</activeByDefault>
          </activation>
          <properties>
              <skip.unit.test>true</skip.unit.test>
              <skip.integration.test>false</skip.integration.test>
          </properties>
          <build>
            <plugins>
              <plugin>
                  <artifactId>maven-failsafe-plugin</artifactId>
                  <configuration>
                    <skipTests>${skip.integration.test}</skipTests>
                  </configuration>
              </plugin>
              <plugin>
                  <artifactId>maven-surefire-plugin</artifactId>
                  <configuration>
                      <enableAssertions>true</enableAssertions>
                      <trimStackTrace>false</trimStackTrace>
                      <skipTests>${skip.unit.test}</skipTests>
                  </configuration>
              </plugin>
            </plugins>
          </build>
        </profile>
        <profile>
            <id>no-errorprone</id>
            <activation>
                <property>
                    <name>!maven.compiler.errorprone</name>
                </property>
            </activation>
        </profile>
        <profile>
            <id>errorprone</id>
            <activation>
                <activeByDefault>false</activeByDefault>
            </activation>
            <build>
                <plugins>
                    <plugin>
                        <artifactId>maven-compiler-plugin</artifactId>
                        <configuration>
                            <compilerId>javac-with-errorprone</compilerId>
                            <annotationProcessorPaths>
                                <path>
                                    <groupId>com.uber.nullaway</groupId>
                                    <artifactId>nullaway</artifactId>
                                    <version>0.4.1</version>
                                </path>
                            </annotationProcessorPaths>
                            <compilerArgs>
                                <arg>-Xep:NullAway:ERROR</arg>
                                <arg>-XepOpt:NullAway:AnnotatedPackages=co.elastic.apm</arg>
                            </compilerArgs>
                        </configuration>
                        <dependencies>
                            <dependency>
                                <groupId>org.codehaus.plexus</groupId>
                                <artifactId>plexus-compiler-javac-errorprone</artifactId>
                                <version>2.8.3</version>
                            </dependency>
                            <!-- override plexus-compiler-javac-errorprone's dependency on
                                 Error Prone with the latest version -->
                            <dependency>
                                <groupId>com.google.errorprone</groupId>
                                <artifactId>error_prone_core</artifactId>
                                <version>${version.error_prone}</version>
                            </dependency>
                        </dependencies>
                    </plugin>
                </plugins>
            </build>
        </profile>
        <!-- Sign all artifacts (requires gpg installation). -->
        <profile>
            <id>gpg</id>
            <activation>
                <activeByDefault>false</activeByDefault>
            </activation>
            <build>
                <plugins>
                    <plugin>
                        <artifactId>maven-gpg-plugin</artifactId>
                        <executions>
                            <execution>
                                <phase>verify</phase>
                                <goals>
                                    <goal>sign</goal>
                                </goals>
                            </execution>
                        </executions>
                    </plugin>
                </plugins>
            </build>
        </profile>
    </profiles>

    <build>
        <plugins>
            <plugin>
                <artifactId>maven-release-plugin</artifactId>
                <configuration>
                    <useReleaseProfile>false</useReleaseProfile>
                    <releaseProfiles>gpg</releaseProfiles>
                    <autoVersionSubmodules>true</autoVersionSubmodules>
                    <tagNameFormat>v@{project.version}</tagNameFormat>
                    <checkModificationExcludes>
                        <checkModificationExclude>**/apm-agent-benchmarks/src/main/resources/**</checkModificationExclude>
                        <checkModificationExclude>**/apm-agent-plugins/apm-profiling-plugin/src/main/resources/**</checkModificationExclude>
                    </checkModificationExcludes>
                </configuration>
            </plugin>
            <plugin>
                <artifactId>maven-deploy-plugin</artifactId>
                <configuration>
                    <skip>${maven-deploy-plugin.skip}</skip>
                </configuration>
            </plugin>
            <!-- The shadowed source files of this module need to be included explicitly to create a javadoc artifact.-->
            <plugin>
                <artifactId>maven-javadoc-plugin</artifactId>
                <configuration>
                    <additionalOptions>-html5</additionalOptions>
                    <source>8</source>
                    <detectJavaApiLink>false</detectJavaApiLink>
                </configuration>
                <executions>
                    <execution>
                        <goals>
                            <goal>jar</goal>
                        </goals>
                    </execution>
                </executions>

            </plugin>
            <!-- Check that we don't accidentally use features only available in Java 8+ -->
            <plugin>
                <groupId>org.codehaus.mojo</groupId>
                <artifactId>animal-sniffer-maven-plugin</artifactId>
                <executions>
                    <execution>
                        <id>signature-check</id>
                        <phase>verify</phase>
                        <goals>
                            <goal>check</goal>
                        </goals>
                    </execution>
                </executions>
                <configuration>
                    <skip>${animal.sniffer.skip}</skip>
                    <signature>
                        <groupId>org.codehaus.mojo.signature</groupId>
                        <artifactId>java17</artifactId>
                        <version>1.0</version>
                    </signature>
                    <!--work around for https://github.com/mojohaus/animal-sniffer/issues/18-->
                    <ignores>java.lang.invoke.MethodHandle</ignores>
                </configuration>
            </plugin>
            <plugin>
                <artifactId>maven-enforcer-plugin</artifactId>
                <executions>
                    <execution>
                        <id>enforce-java</id>
                        <goals>
                            <goal>enforce</goal>
                        </goals>
                        <configuration>
                            <rules>
                                <requireJavaVersion>
                                    <version>${maven.compiler.testTarget}</version>
                                </requireJavaVersion>
                            </rules>
                        </configuration>
                    </execution>
                </executions>
            </plugin>

            <plugin>
                <artifactId>maven-surefire-plugin</artifactId>
                <configuration>
                    <enableAssertions>true</enableAssertions>
                    <trimStackTrace>false</trimStackTrace>
                </configuration>
            </plugin>
            <plugin>
                <artifactId>maven-failsafe-plugin</artifactId>
                <executions>
                    <execution>
                        <goals>
                            <goal>integration-test</goal>
                            <goal>verify</goal>
                        </goals>
                    </execution>
                </executions>
            </plugin>

            <plugin>
                <groupId>org.jacoco</groupId>
                <artifactId>jacoco-maven-plugin</artifactId>
                <executions>
                    <execution>
                        <goals>
                            <goal>prepare-agent</goal>
                        </goals>
                    </execution>
                    <execution>
                        <id>report</id>
                        <phase>test</phase>
                        <goals>
                            <goal>report</goal>
                        </goals>
                    </execution>
                </executions>
            </plugin>
            <!-- License headers -->
            <plugin>
                <groupId>org.codehaus.mojo</groupId>
                <artifactId>license-maven-plugin</artifactId>
                <configuration>
                    <verbose>false</verbose>
                    <licenseName>apache2_license</licenseName>
                    <licenseResolver>file:///${apm-agent-parent.base.dir}/licenses</licenseResolver>
                    <addJavaLicenseAfterPackage>false</addJavaLicenseAfterPackage>
                    <failOnMissingHeader>true</failOnMissingHeader>
                    <dryRun>false</dryRun>
                    <failOnNotUptodateHeader>true</failOnNotUptodateHeader>
                    <projectName>Elastic APM Java agent</projectName>
                    <!--
                    Elastic does actually not have the copyright of community contributions.
                    See https://www.elastic.co/contributor-agreement
                    "The CLA is a license agreement, which enables Elastic to distribute your code without restriction.
                    It doesn't require you to assign to us any copyright you have, the ownership of which remains in full with you.
                    You cannot withdraw permission for its use at a later date."
                    -->
                    <organizationName>Elastic and contributors</organizationName>
                    <roots>
                        <root>src/main/java</root>
                        <root>src/test/java</root>
                    </roots>
                </configuration>
                <executions>
                    <execution>
                        <id>first</id>
                        <goals>
                            <goal>update-file-header</goal>
                        </goals>
                        <phase>process-sources</phase>
                    </execution>
                    <execution>
                        <id>license-header-check</id>
                        <goals>
                            <goal>check-file-header</goal>
                        </goals>
                        <phase>verify</phase>
                    </execution>
                </executions>
            </plugin>

        </plugins>

        <pluginManagement>
            <!-- pin and set plugin versions at parent project level -->
            <plugins>
                <plugin>
                    <artifactId>maven-assembly-plugin</artifactId>
                    <version>3.2.0</version>
                </plugin>
                <plugin>
                    <artifactId>maven-source-plugin</artifactId>
                    <version>3.2.0</version>
                </plugin>
                <plugin>
                    <artifactId>maven-compiler-plugin</artifactId>
                    <version>3.8.1</version>
                </plugin>
                <plugin>
                    <artifactId>maven-surefire-plugin</artifactId>
                    <version>2.22.2</version>
                </plugin>
                <plugin>
                    <artifactId>maven-failsafe-plugin</artifactId>
                    <version>2.22.2</version>
                </plugin>
                <plugin>
                    <artifactId>maven-jar-plugin</artifactId>
                    <version>3.2.0</version>
                </plugin>
                <plugin>
                    <artifactId>maven-dependency-plugin</artifactId>
                    <version>3.1.1</version>
                </plugin>
                <plugin>
                    <artifactId>maven-release-plugin</artifactId>
                    <version>2.5.3</version>
                </plugin>
                <plugin>
                    <artifactId>maven-gpg-plugin</artifactId>
                    <version>1.6</version>
                </plugin>
                <plugin>
                    <artifactId>maven-deploy-plugin</artifactId>
                    <version>2.8.2</version>
                </plugin>
                <plugin>
                    <artifactId>maven-javadoc-plugin</artifactId>
                    <version>3.2.0</version>
                </plugin>
                <plugin>
                    <groupId>org.codehaus.mojo</groupId>
                    <artifactId>animal-sniffer-maven-plugin</artifactId>
                    <version>${version.animal-sniffer}</version>
                </plugin>
                <plugin>
                    <artifactId>maven-enforcer-plugin</artifactId>
                    <version>3.0.0-M1</version>
                </plugin>
                <plugin>
                    <groupId>org.jacoco</groupId>
                    <artifactId>jacoco-maven-plugin</artifactId>
                    <version>0.8.5</version>
                </plugin>
                <plugin>
                    <groupId>org.codehaus.mojo</groupId>
                    <artifactId>license-maven-plugin</artifactId>
                    <version>1.19</version>
                </plugin>
                <plugin>
                    <groupId>com.coderplus.maven.plugins</groupId>
                    <artifactId>copy-rename-maven-plugin</artifactId>
                    <version>1.0</version>
                </plugin>
                <plugin>
                    <artifactId>maven-shade-plugin</artifactId>
                    <version>3.2.3</version>
                </plugin>
                <plugin>
                    <artifactId>maven-clean-plugin</artifactId>
                    <version>3.1.0</version>
                </plugin>
                <plugin>
                    <artifactId>maven-install-plugin</artifactId>
                    <version>3.0.0-M1</version>
                </plugin>
                <plugin>
                    <artifactId>maven-resources-plugin</artifactId>
                    <version>3.1.0</version>
                </plugin>
                <plugin>
                    <artifactId>maven-site-plugin</artifactId>
                    <version>3.8.2</version>
                </plugin>
            </plugins>
        </pluginManagement>
    </build>

    <dependencyManagement>
        <dependencies>
            <dependency>
                <groupId>org.testcontainers</groupId>
                <artifactId>testcontainers-bom</artifactId>
<<<<<<< HEAD
                <version>1.14.3</version>
=======
                <version>${version.testcontainers}</version>
>>>>>>> feebf1a3
                <type>pom</type>
                <scope>import</scope>
            </dependency>
        </dependencies>
    </dependencyManagement>

    <dependencies>
        <dependency>
            <groupId>org.codehaus.mojo</groupId>
            <artifactId>animal-sniffer-annotations</artifactId>
            <version>${version.animal-sniffer}</version>
            <optional>true</optional>
            <scope>provided</scope>
        </dependency>
        <dependency>
            <groupId>com.google.code.findbugs</groupId>
            <artifactId>jsr305</artifactId>
            <version>3.0.2</version>
            <optional>true</optional>
            <scope>provided</scope>
        </dependency>
        <dependency>
            <groupId>org.junit.jupiter</groupId>
            <artifactId>junit-jupiter-api</artifactId>
            <version>${version.junit-jupiter}</version>
            <scope>test</scope>
        </dependency>
        <dependency>
            <groupId>org.junit.jupiter</groupId>
            <artifactId>junit-jupiter-engine</artifactId>
            <version>${version.junit-jupiter}</version>
            <scope>test</scope>
        </dependency>
        <dependency>
            <groupId>org.junit.jupiter</groupId>
            <artifactId>junit-jupiter-params</artifactId>
            <version>${version.junit-jupiter}</version>
            <scope>test</scope>
        </dependency>
        <!-- JUnit 4 to make legacy JUnit 4 tests compile -->
        <dependency>
            <groupId>junit</groupId>
            <artifactId>junit</artifactId>
            <version>${version.junit.vintage}</version>
            <scope>test</scope>
        </dependency>
        <dependency>
            <groupId>org.junit.vintage</groupId>
            <artifactId>junit-vintage-engine</artifactId>
            <version>${version.junit-vintage-engine}</version>
            <scope>test</scope>
        </dependency>
        <dependency>
            <groupId>org.assertj</groupId>
            <artifactId>assertj-core</artifactId>
            <version>3.12.2</version>
            <scope>test</scope>
        </dependency>
        <dependency>
            <groupId>org.mockito</groupId>
            <artifactId>mockito-core</artifactId>
            <version>3.3.3</version>
            <scope>test</scope>
        </dependency>
        <dependency>
            <groupId>com.networknt</groupId>
            <artifactId>json-schema-validator</artifactId>
            <version>${version.json-schema-validator}</version>
            <scope>test</scope>
        </dependency>
        <dependency>
            <groupId>com.fasterxml.jackson.core</groupId>
            <artifactId>jackson-databind</artifactId>
            <version>${version.jackson}</version>
            <scope>test</scope>
        </dependency>
        <dependency>
            <groupId>org.eclipse.jetty</groupId>
            <artifactId>jetty-servlet</artifactId>
            <version>${version.jetty-server}</version>
            <scope>test</scope>
        </dependency>
        <dependency>
            <groupId>com.github.tomakehurst</groupId>
            <artifactId>wiremock-standalone</artifactId>
            <version>2.18.0</version>
            <scope>test</scope>
        </dependency>
        <dependency>
            <groupId>org.awaitility</groupId>
            <artifactId>awaitility</artifactId>
            <version>4.0.1</version>
            <scope>test</scope>
        </dependency>
        <dependency>
            <groupId>org.apache.ivy</groupId>
            <artifactId>ivy</artifactId>
            <version>2.5.0</version>
            <scope>test</scope>
        </dependency>
    </dependencies>

</project><|MERGE_RESOLUTION|>--- conflicted
+++ resolved
@@ -506,11 +506,7 @@
             <dependency>
                 <groupId>org.testcontainers</groupId>
                 <artifactId>testcontainers-bom</artifactId>
-<<<<<<< HEAD
-                <version>1.14.3</version>
-=======
                 <version>${version.testcontainers}</version>
->>>>>>> feebf1a3
                 <type>pom</type>
                 <scope>import</scope>
             </dependency>
