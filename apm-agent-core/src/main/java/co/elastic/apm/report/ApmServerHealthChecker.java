/*-
 * #%L
 * Elastic APM Java agent
 * %%
 * Copyright (C) 2018 Elastic and contributors
 * %%
 * Licensed under the Apache License, Version 2.0 (the "License");
 * you may not use this file except in compliance with the License.
 * You may obtain a copy of the License at
 *
 *      http://www.apache.org/licenses/LICENSE-2.0
 *
 * Unless required by applicable law or agreed to in writing, software
 * distributed under the License is distributed on an "AS IS" BASIS,
 * WITHOUT WARRANTIES OR CONDITIONS OF ANY KIND, either express or implied.
 * See the License for the specific language governing permissions and
 * limitations under the License.
 * #L%
 */
package co.elastic.apm.report;

<<<<<<< HEAD
=======
import okhttp3.OkHttpClient;
import okhttp3.Request;
import okhttp3.Response;
>>>>>>> 0629b86d
import org.slf4j.Logger;
import org.slf4j.LoggerFactory;

import javax.net.ssl.HttpsURLConnection;
import javax.net.ssl.SSLSocketFactory;
import java.io.IOException;
import java.net.HttpURLConnection;
import java.net.URL;

// TODO use UrlConnection and remove OkHttp dependency
class ApmServerHealthChecker implements Runnable {
    private static final Logger logger = LoggerFactory.getLogger(ApmServerHealthChecker.class);

    private final ReporterConfiguration reporterConfiguration;
    private HttpURLConnection connection;

    ApmServerHealthChecker(ReporterConfiguration reporterConfiguration) {
        this.reporterConfiguration = reporterConfiguration;
    }

    @Override
    public void run() {
        boolean success;
        String message = null;
        try {
<<<<<<< HEAD
            URL url = null;
            url = new URL(reporterConfiguration.getServerUrls().get(0).toString() + "/healthcheck");
            if (logger.isDebugEnabled()) {
                logger.debug("Starting healthcheck to {}", url);
            }
            connection = (HttpURLConnection) url.openConnection();
            if (!reporterConfiguration.isVerifyServerCert()) {
                if (connection instanceof HttpsURLConnection) {
                    trustAll((HttpsURLConnection) connection);
                }
            }
            connection.setRequestMethod("GET");
            connection.setDoOutput(true);
            if (reporterConfiguration.getSecretToken() != null) {
                connection.setRequestProperty("Authorization", "Bearer " + reporterConfiguration.getSecretToken());
            }
            connection.setConnectTimeout((int) reporterConfiguration.getServerTimeout().getMillis());
            connection.setReadTimeout((int) reporterConfiguration.getServerTimeout().getMillis());
            connection.connect();

            final int status = connection.getResponseCode();

            success = status == 200;
=======
            final Response response = httpClient.newCall(new Request.Builder()
                .url(reporterConfiguration.getServerUrls().get(0).toString())
                .build())
                .execute();
            final int status = response.code();
            success = status < 300;
>>>>>>> 0629b86d
            if (!success) {
                if (status == 404) {
                    message = "It seems like you are using a version of the APM Server which is not compatible with this agent. " +
                        "Please use APM Server 6.5.0 or newer.";
                } else {
                    message = Integer.toString(status);
                }
            } else if (response.body() != null) {
                // prints out the version info of the APM Server
                message = response.body().string();
            }
        } catch (IOException e) {
            message = e.getMessage();
            success = false;
        } finally {
            if (connection != null) {
                connection.disconnect();
                connection = null;
            }
        }


        if (success) {
            logger.info("Elastic APM server is available: {}", message);
        } else {
            logger.warn("Elastic APM server is not available ({})", message);
        }
    }

    private void trustAll(HttpsURLConnection connection) {
        final SSLSocketFactory sf = SslUtils.getTrustAllSocketFactory();
        if (sf != null) {
            // using the same instances is important for TCP connection reuse
            connection.setHostnameVerifier(SslUtils.getTrustAllHostnameVerifyer());
            connection.setSSLSocketFactory(sf);
        }
    }
}<|MERGE_RESOLUTION|>--- conflicted
+++ resolved
@@ -19,12 +19,6 @@
  */
 package co.elastic.apm.report;
 
-<<<<<<< HEAD
-=======
-import okhttp3.OkHttpClient;
-import okhttp3.Request;
-import okhttp3.Response;
->>>>>>> 0629b86d
 import org.slf4j.Logger;
 import org.slf4j.LoggerFactory;
 
@@ -34,7 +28,6 @@
 import java.net.HttpURLConnection;
 import java.net.URL;
 
-// TODO use UrlConnection and remove OkHttp dependency
 class ApmServerHealthChecker implements Runnable {
     private static final Logger logger = LoggerFactory.getLogger(ApmServerHealthChecker.class);
 
@@ -50,9 +43,7 @@
         boolean success;
         String message = null;
         try {
-<<<<<<< HEAD
-            URL url = null;
-            url = new URL(reporterConfiguration.getServerUrls().get(0).toString() + "/healthcheck");
+            URL url = new URL(reporterConfiguration.getServerUrls().get(0).toString() + "/healthcheck");
             if (logger.isDebugEnabled()) {
                 logger.debug("Starting healthcheck to {}", url);
             }
@@ -73,15 +64,8 @@
 
             final int status = connection.getResponseCode();
 
-            success = status == 200;
-=======
-            final Response response = httpClient.newCall(new Request.Builder()
-                .url(reporterConfiguration.getServerUrls().get(0).toString())
-                .build())
-                .execute();
-            final int status = response.code();
             success = status < 300;
->>>>>>> 0629b86d
+
             if (!success) {
                 if (status == 404) {
                     message = "It seems like you are using a version of the APM Server which is not compatible with this agent. " +
@@ -89,20 +73,19 @@
                 } else {
                     message = Integer.toString(status);
                 }
-            } else if (response.body() != null) {
+            } else  {
                 // prints out the version info of the APM Server
-                message = response.body().string();
+                message = HttpUtils.getBody(connection);
             }
         } catch (IOException e) {
             message = e.getMessage();
             success = false;
         } finally {
-            if (connection != null) {
+            if (connection != null) {logger.info("trying to close connection...");
                 connection.disconnect();
                 connection = null;
             }
         }
-
 
         if (success) {
             logger.info("Elastic APM server is available: {}", message);
