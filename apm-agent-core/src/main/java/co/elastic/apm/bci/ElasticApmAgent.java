--- conflicted
+++ resolved
@@ -20,12 +20,9 @@
 package co.elastic.apm.bci;
 
 import co.elastic.apm.bci.bytebuddy.ErrorLoggingListener;
-<<<<<<< HEAD
 import co.elastic.apm.bci.bytebuddy.SimpleMethodSignatureOffsetMappingFactory;
-=======
 import co.elastic.apm.bci.bytebuddy.MatcherTimer;
 import co.elastic.apm.bci.bytebuddy.SoftlyReferencingTypePoolCache;
->>>>>>> a9de7631
 import co.elastic.apm.configuration.CoreConfiguration;
 import co.elastic.apm.impl.ElasticApmTracer;
 import co.elastic.apm.impl.ElasticApmTracerBuilder;
@@ -149,15 +146,12 @@
             .type(new AgentBuilder.RawMatcher() {
                 @Override
                 public boolean matches(TypeDescription typeDescription, ClassLoader classLoader, JavaModule module, Class<?> classBeingRedefined, ProtectionDomain protectionDomain) {
-<<<<<<< HEAD
-                    if (!advice.getClassLoaderMatcher().matches(classLoader)) {
-                        return false;
-                    }
-                    boolean typeMatches;
-=======
                     long start = System.nanoTime();
->>>>>>> a9de7631
                     try {
+                        if (!advice.getClassLoaderMatcher().matches(classLoader)) {
+                            return false;
+                        }
+                        boolean typeMatches;
                         if (typeMatchingWithNamePreFilter && !advice.getTypeMatcherPreFilter().matches(typeDescription)) {
                             return false;
                         }
