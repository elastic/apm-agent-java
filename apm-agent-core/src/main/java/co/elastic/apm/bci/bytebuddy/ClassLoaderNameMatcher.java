--- conflicted
+++ resolved
@@ -38,20 +38,8 @@
             .or(classLoaderWithName("jdk.internal.reflect.DelegatingClassLoader"));
     }
 
-<<<<<<< HEAD
-    @Override
-    public boolean matches(ClassLoader target) {
-        return target != null && name.equals(target.getClass().getName());
-    }
-=======
-    public static ElementMatcher.Junction<ClassLoader> isReflectionClassLoader() {
-        return classLoaderWithName("sun.reflect.DelegatingClassLoader")
-            .or(classLoaderWithName("jdk.internal.reflect.DelegatingClassLoader"));
-	}
-
-	@Override
-	public boolean matches(ClassLoader target) {
-		return target != null && name.equals(target.getClass().getName());
-	}
->>>>>>> a9de7631
+	  @Override
+	  public boolean matches(ClassLoader target) {
+	      return target != null && name.equals(target.getClass().getName());
+	  }
 }