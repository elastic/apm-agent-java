--- conflicted
+++ resolved
@@ -22,8 +22,6 @@
 import co.elastic.apm.agent.impl.transaction.Span;
 import co.elastic.apm.agent.impl.transaction.Transaction;
 import co.elastic.apm.agent.report.disruptor.ExponentionallyIncreasingSleepingWaitStrategy;
-import co.elastic.apm.agent.sdk.logging.Logger;
-import co.elastic.apm.agent.sdk.logging.LoggerFactory;
 import co.elastic.apm.agent.util.ExecutorUtils;
 import co.elastic.apm.agent.util.MathUtils;
 import com.dslplatform.json.JsonWriter;
@@ -34,6 +32,8 @@
 import com.lmax.disruptor.InsufficientCapacityException;
 import com.lmax.disruptor.dsl.Disruptor;
 import com.lmax.disruptor.dsl.ProducerType;
+import co.elastic.apm.agent.sdk.logging.Logger;
+import co.elastic.apm.agent.sdk.logging.LoggerFactory;
 
 import javax.annotation.Nullable;
 import java.util.concurrent.TimeUnit;
@@ -88,10 +88,10 @@
             event.setError(error);
         }
     };
-    private static final EventTranslatorOneArg<ReportingEvent, JsonWriter> JSON_WRITER_EVENT_TRANSLATOR = new EventTranslatorOneArg<ReportingEvent, JsonWriter>() {
+    private static final EventTranslatorOneArg<ReportingEvent, JsonWriter> METRICS_EVENT_TRANSLATOR = new EventTranslatorOneArg<ReportingEvent, JsonWriter>() {
         @Override
         public void translateTo(ReportingEvent event, long sequence, JsonWriter jsonWriter) {
-            event.setJsonWriter(jsonWriter);
+            event.setMetricSet(jsonWriter);
         }
     };
     private static final EventTranslatorOneArg<ReportingEvent, Thread> SHUTDOWN_EVENT_TRANSLATOR = new EventTranslatorOneArg<ReportingEvent, Thread>() {
@@ -133,7 +133,12 @@
         this.dropTransactionIfQueueFull = dropTransactionIfQueueFull;
         this.syncReport = reporterConfiguration.isReportSynchronously();
         this.monitor = monitor;
-        disruptor = new Disruptor<>(new TransactionEventFactory(), MathUtils.getNextPowerOf2(reporterConfiguration.getMaxQueueSize()), new ExecutorUtils.SingleNamedThreadFactory("server-reporter"), ProducerType.MULTI, new ExponentionallyIncreasingSleepingWaitStrategy(100_000, 10_000_000));
+        disruptor = new Disruptor<>(
+            new TransactionEventFactory(),
+            MathUtils.getNextPowerOf2(reporterConfiguration.getMaxQueueSize()),
+            new ExecutorUtils.SingleNamedThreadFactory("server-reporter"),
+            ProducerType.MULTI,
+            new ExponentionallyIncreasingSleepingWaitStrategy(100_000, 10_000_000));
         this.reportingEventHandler = reportingEventHandler;
         disruptor.setDefaultExceptionHandler(new IgnoreExceptionHandler());
         disruptor.handleEventsWith(this.reportingEventHandler);
@@ -268,23 +273,22 @@
     }
 
     @Override
-    public void report(JsonWriter jsonWriter) {
+    public void reportMetrics(JsonWriter jsonWriter) {
         if (jsonWriter.size() == 0) {
             return;
         }
-        tryAddEventToRingBuffer(jsonWriter, JSON_WRITER_EVENT_TRANSLATOR, ReportingEvent.ReportingEventType.METRICSET_JSON_WRITER);
-        if (syncReport) {
-            flush();
-        }
-    }
-
-<<<<<<< HEAD
+        tryAddEventToRingBuffer(jsonWriter, METRICS_EVENT_TRANSLATOR, ReportingEvent.ReportingEventType.METRICSET_JSON_WRITER);
+        if (syncReport) {
+            flush();
+        }
+    }
+
     @Override
     public void reportLog(String log) {
         if (log.isEmpty()) {
             return;
         }
-        tryAddEventToRingBuffer(log, LOG_STRING_EVENT_TRANSLATOR);
+        tryAddEventToRingBuffer(log, LOG_STRING_EVENT_TRANSLATOR, ReportingEvent.ReportingEventType.STRING_LOG);
         if (syncReport) {
             flush();
         }
@@ -304,14 +308,12 @@
         if (log.length == 0) {
             return;
         }
-        tryAddEventToRingBuffer(log, translator);
-        if (syncReport) {
-            flush();
-        }
-    }
-
-    private <E> boolean tryAddEventToRingBuffer(E event, EventTranslatorOneArg<ReportingEvent, E> eventTranslator) {
-=======
+        tryAddEventToRingBuffer(log, translator, ReportingEvent.ReportingEventType.BYTES_LOG);
+        if (syncReport) {
+            flush();
+        }
+    }
+
     long getQueueCapacity() {
         return disruptor.getRingBuffer().getBufferSize();
     }
@@ -323,15 +325,13 @@
     private <E> boolean tryAddEventToRingBuffer(E event, EventTranslatorOneArg<ReportingEvent, E> eventTranslator, ReportingEvent.ReportingEventType targetType) {
         long capacity = getQueueCapacity();
         monitor.eventCreated(targetType, capacity, getQueueElementCount());
->>>>>>> 58332d48
         if (dropTransactionIfQueueFull) {
             boolean queueFull = !disruptor.getRingBuffer().tryPublishEvent(eventTranslator, event);
             if (queueFull) {
                 if (logger.isDebugEnabled()) {
-                    logger.debug("Could not add {} to ring buffer as no slots are available", event.getClass().getSimpleName());
+                    logger.debug("Could not add {} {} to ring buffer as no slots are available", event.getClass().getSimpleName(), event);
                 }
                 dropped.incrementAndGet();
-                monitor.eventDroppedBeforeQueue(targetType, capacity);
                 return false;
             }
         } else {
