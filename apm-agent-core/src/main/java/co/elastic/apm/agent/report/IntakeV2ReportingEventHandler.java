/*
 * Licensed to Elasticsearch B.V. under one or more contributor
 * license agreements. See the NOTICE file distributed with
 * this work for additional information regarding copyright
 * ownership. Elasticsearch B.V. licenses this file to you under
 * the Apache License, Version 2.0 (the "License"); you may
 * not use this file except in compliance with the License.
 * You may obtain a copy of the License at
 *
 *   http://www.apache.org/licenses/LICENSE-2.0
 *
 * Unless required by applicable law or agreed to in writing,
 * software distributed under the License is distributed on an
 * "AS IS" BASIS, WITHOUT WARRANTIES OR CONDITIONS OF ANY
 * KIND, either express or implied.  See the License for the
 * specific language governing permissions and limitations
 * under the License.
 */
package co.elastic.apm.agent.report;

import co.elastic.apm.agent.report.processor.ProcessorEventHandler;
import co.elastic.apm.agent.report.serialize.PayloadSerializer;
import co.elastic.apm.agent.sdk.logging.Logger;
import co.elastic.apm.agent.sdk.logging.LoggerFactory;
import co.elastic.apm.agent.util.ExecutorUtils;
<<<<<<< HEAD
import co.elastic.apm.agent.util.LoggerUtils;
=======
import com.dslplatform.json.DslJson;
>>>>>>> 58332d48

import javax.annotation.Nullable;
import java.net.HttpURLConnection;
import java.util.Map;
import java.util.concurrent.ScheduledExecutorService;
import java.util.concurrent.TimeUnit;
import java.util.concurrent.atomic.AtomicLong;

/**
 * This reporter supports the nd-json HTTP streaming based intake v2 protocol
 */
public class IntakeV2ReportingEventHandler extends AbstractIntakeApiHandler implements ReportingEventHandler {

    private static final Logger logger = LoggerFactory.getLogger(IntakeV2ReportingEventHandler.class);
    public static final String INTAKE_V2_URL = "/intake/v2/events";
    public static final String INTAKE_V2_FLUSH_URL = INTAKE_V2_URL + "?flushed=true";

    // does not depend on inherited logger as it might be muted
    private static final Logger logsSupportLogger = LoggerUtils.logOnce(LoggerFactory.getLogger(IntakeV2ReportingEventHandler.class));

    private final ProcessorEventHandler processorEventHandler;
    private final ScheduledExecutorService timeoutTimer;
    @Nullable
    private Runnable timeoutTask;

    @Nullable
    private ApmServerReporter reporter;
    private final AtomicLong processed = new AtomicLong();
<<<<<<< HEAD
=======
    private final ReportingEventCounter inflightEvents = new ReportingEventCounter();

    private final DslJson<Object> dslJson;

    private long reported;
    private long dropped;
>>>>>>> 58332d48

    public IntakeV2ReportingEventHandler(ReporterConfiguration reporterConfiguration, ProcessorEventHandler processorEventHandler,
                                         PayloadSerializer payloadSerializer, ApmServerClient apmServerClient) {
        super(reporterConfiguration, payloadSerializer, apmServerClient);
        this.processorEventHandler = processorEventHandler;
        this.dslJson = new DslJson<>(new DslJson.Settings<>());
        this.timeoutTimer = ExecutorUtils.createSingleThreadSchedulingDaemonPool("request-timeout-timer");
    }

    @Override
    public void init(ApmServerReporter reporter) {
        this.reporter = reporter;
        timeoutTask = new WakeupOnTimeout(reporter);
    }

    @Override
    public void onEvent(ReportingEvent event, long sequence, boolean endOfBatch) throws Exception {
<<<<<<< HEAD
        // when reporting log events, we have to mute logger to avoid creating exponentially more log events
=======
        if (reporter != null) {
            ReporterMonitor monitor = reporter.getReporterMonitor();
            monitor.eventDequeued(event.getType(), reporter.getQueueCapacity(), reporter.getQueueElementCount());
        }
        if (logger.isDebugEnabled()) {
            logger.debug("Receiving {} event (sequence {})", event.getType(), sequence);
        }
>>>>>>> 58332d48
        try {
            logger.setMuted(event.isAgentLog());
            if (logger.isDebugEnabled()) {
                logger.debug("Receiving {} event (sequence {})", event.getType(), sequence);
            }
            if (!shutDown) {
                if (connection != null && isApiRequestTimeExpired()) {
                    logger.debug("Request flush because the request timeout occurred");
                    endRequest();
                }
                dispatchEvent(event, sequence, endOfBatch);
            }
        } finally {
            processed.set(sequence);
            event.end();
            event.resetState();
            logger.setMuted(false);
        }
    }

    @Override
    public boolean isProcessed(long sequence) {
        return processed.get() >= sequence;
    }

    private void dispatchEvent(ReportingEvent event, long sequence, boolean endOfBatch) throws Exception {
        switch (event.getType()) {
            case WAKEUP:
                // wakeup silently ignored
                break;
            case MAKE_FLUSH_REQUEST:
                endRequest();
                connection = startRequest(INTAKE_V2_FLUSH_URL);
                // continuing to behave as END_REQUEST
            case END_REQUEST:
                endRequest();
                break;
            case SHUTDOWN:
                handleShutdownEvent();
                break;
            case SPAN:
            case ERROR:
            case TRANSACTION:
<<<<<<< HEAD
            case JSON_WRITER:
            case BYTES_LOG:
            case STRING_LOG:
=======
            case METRICSET_JSON_WRITER:
>>>>>>> 58332d48
                handleIntakeEvent(event, sequence, endOfBatch);
                break;
            default:
                throw new IllegalArgumentException("unknown event type " + event.getType());
        }
    }

    private void handleShutdownEvent() {
        shutDown = true;
        endRequest();
    }

    private void handleIntakeEvent(ReportingEvent event, long sequence, boolean endOfBatch) {
        processorEventHandler.onEvent(event, sequence, endOfBatch);
        try {
            inflightEvents.increment(event.getType());
            if (connection == null) {
                connection = startRequest(INTAKE_V2_URL);
            }
            if (connection != null) {
                writeEvent(event);
            } else {
                if (logger.isDebugEnabled()) {
                    logger.debug("Failed to get APM server connection, dropping event: {}", event);
                }
                dropped++;
                if (reporter != null) {
                    inflightEvents.reset(); //we never actually created a request when connection is null
                    reporter.getReporterMonitor().eventDroppedAfterDequeue(event.getType());
                }
            }
        } catch (Exception e) {
            handleConnectionError(event, e);
        }

        if (shouldEndRequest()) {
            endRequest();
        }
    }

    private void handleConnectionError(ReportingEvent event, Exception e) {
        logger.error("Failed to handle event of type {} with this error: {}", event.getType(), e.getMessage());
        logger.debug("Event handling failure", e);
        endRequestExceptionally();
    }


    /**
     * Returns the number of bytes already serialized and waiting in the underlying serializer's buffer.
     *
     * @return number of bytes currently waiting in the underlying serializer's buffer, not yet flushed to the underlying stream
     */
    int getBufferSize() {
        return payloadSerializer.getBufferSize();
    }

    private void writeEvent(ReportingEvent event) {
        if (event.getTransaction() != null) {
            payloadSerializer.serializeTransactionNdJson(event.getTransaction());
        } else if (event.getSpan() != null) {
            payloadSerializer.serializeSpanNdJson(event.getSpan());
        } else if (event.getError() != null) {
            payloadSerializer.serializeErrorNdJson(event.getError());
        } else if (event.getJsonWriter() != null) {
            currentlyTransmitting++;
            payloadSerializer.writeBytes(event.getJsonWriter().getByteBuffer(), event.getJsonWriter().size());
        } else if (event.getBytesLog() != null && logsSupported()) {
            currentlyTransmitting++;
            payloadSerializer.serializeLogNdJson(event.getBytesLog());
        } else if (event.getStringLog() != null && logsSupported()) {
            currentlyTransmitting++;
            payloadSerializer.serializeLogNdJson(event.getStringLog());
        }
    }

    private boolean logsSupported() {
        if(apmServerClient.supportsLogsEndpoint()){
            return true;
        }

        logsSupportLogger.warn("sending logs to apm server is not supported, upgrading to a more recent version is required");

        return false;
    }

    @Override
    @Nullable
    protected HttpURLConnection startRequest(String endpoint) throws Exception {
        HttpURLConnection connection = super.startRequest(endpoint);
        if (connection != null) {
            if (timeoutTask != null) {
                if (logger.isDebugEnabled()) {
                    logger.debug("Scheduling request timeout in {}", reporterConfiguration.getApiRequestTime());
                }
                timeoutTimer.schedule(timeoutTask, reporterConfiguration.getApiRequestTime().getMillis(), TimeUnit.MILLISECONDS);
            }
        }
        return connection;
    }

    @Override
    protected void onRequestSuccess(long bytesWritten) {
        long totalCount = inflightEvents.getTotalCount();
        reported += totalCount;
        if (reporter != null) {
            reporter.getReporterMonitor().requestFinished(new ReportingEventCounter(inflightEvents), totalCount, bytesWritten, true);
        }
        inflightEvents.reset();
        super.onRequestSuccess(bytesWritten);
    }

    @Override
    protected void onConnectionError(@Nullable Integer responseCode, @Nullable String responseBody, long bytesWritten) {
        long accepted = readAccepted(responseBody);
        dropped += inflightEvents.getTotalCount() - accepted;
        if (reporter != null) {
            reporter.getReporterMonitor().requestFinished(new ReportingEventCounter(inflightEvents), accepted, bytesWritten, false);
        }
        inflightEvents.reset();
        super.onConnectionError(responseCode, responseBody, bytesWritten);
    }

    private long readAccepted(@Nullable String responseBody) {
        if (responseBody != null) {
            byte[] data = responseBody.getBytes();
            try {
                Map<String, ?> response = dslJson.deserialize(Map.class, data, data.length);
                if (response != null && response.get("accepted") instanceof Number) {
                    return ((Number) response.get("accepted")).longValue();
                }
            } catch (Exception e) {
                logger.warn("failed to deserialize APM server response", e);
            }
        }
        return 0;
    }

    public long getReported() {
        return reported;
    }

    public long getDropped() {
        return dropped;
    }

    @Override
    public void close() {
        super.close();
        logger.info("Reported events: {}", reported);
        logger.info("Dropped events: {}", dropped);
        timeoutTimer.shutdownNow();
    }

    /**
     * Schedules a wakeup event to the disruptor.
     * This ensures that even in quiet periods, the event handler will be woken up to end the request after api_request_time has expired.
     */
    private static class WakeupOnTimeout implements Runnable {
        private final ApmServerReporter reporter;

        private WakeupOnTimeout(ApmServerReporter reporter) {
            this.reporter = reporter;
        }

        @Override
        public void run() {
            try {
                reporter.scheduleWakeupEvent();
            } catch (Exception e) {
                // should never happen in practice as we're not expecting this method to throw any exception
                logger.warn(e.getMessage(), e);
            }
        }
    }

}<|MERGE_RESOLUTION|>--- conflicted
+++ resolved
@@ -23,11 +23,8 @@
 import co.elastic.apm.agent.sdk.logging.Logger;
 import co.elastic.apm.agent.sdk.logging.LoggerFactory;
 import co.elastic.apm.agent.util.ExecutorUtils;
-<<<<<<< HEAD
 import co.elastic.apm.agent.util.LoggerUtils;
-=======
 import com.dslplatform.json.DslJson;
->>>>>>> 58332d48
 
 import javax.annotation.Nullable;
 import java.net.HttpURLConnection;
@@ -41,7 +38,6 @@
  */
 public class IntakeV2ReportingEventHandler extends AbstractIntakeApiHandler implements ReportingEventHandler {
 
-    private static final Logger logger = LoggerFactory.getLogger(IntakeV2ReportingEventHandler.class);
     public static final String INTAKE_V2_URL = "/intake/v2/events";
     public static final String INTAKE_V2_FLUSH_URL = INTAKE_V2_URL + "?flushed=true";
 
@@ -56,15 +52,12 @@
     @Nullable
     private ApmServerReporter reporter;
     private final AtomicLong processed = new AtomicLong();
-<<<<<<< HEAD
-=======
     private final ReportingEventCounter inflightEvents = new ReportingEventCounter();
 
     private final DslJson<Object> dslJson;
 
     private long reported;
     private long dropped;
->>>>>>> 58332d48
 
     public IntakeV2ReportingEventHandler(ReporterConfiguration reporterConfiguration, ProcessorEventHandler processorEventHandler,
                                          PayloadSerializer payloadSerializer, ApmServerClient apmServerClient) {
@@ -76,25 +69,19 @@
 
     @Override
     public void init(ApmServerReporter reporter) {
-        this.reporter = reporter;
         timeoutTask = new WakeupOnTimeout(reporter);
     }
 
     @Override
     public void onEvent(ReportingEvent event, long sequence, boolean endOfBatch) throws Exception {
-<<<<<<< HEAD
+
+        logger.setMuted(event.isAgentLog());
         // when reporting log events, we have to mute logger to avoid creating exponentially more log events
-=======
-        if (reporter != null) {
-            ReporterMonitor monitor = reporter.getReporterMonitor();
-            monitor.eventDequeued(event.getType(), reporter.getQueueCapacity(), reporter.getQueueElementCount());
-        }
-        if (logger.isDebugEnabled()) {
-            logger.debug("Receiving {} event (sequence {})", event.getType(), sequence);
-        }
->>>>>>> 58332d48
         try {
-            logger.setMuted(event.isAgentLog());
+            if (reporter != null) {
+                ReporterMonitor monitor = reporter.getReporterMonitor();
+                monitor.eventDequeued(event.getType(), reporter.getQueueCapacity(), reporter.getQueueElementCount());
+            }
             if (logger.isDebugEnabled()) {
                 logger.debug("Receiving {} event (sequence {})", event.getType(), sequence);
             }
@@ -136,17 +123,11 @@
             case SPAN:
             case ERROR:
             case TRANSACTION:
-<<<<<<< HEAD
-            case JSON_WRITER:
             case BYTES_LOG:
             case STRING_LOG:
-=======
             case METRICSET_JSON_WRITER:
->>>>>>> 58332d48
                 handleIntakeEvent(event, sequence, endOfBatch);
                 break;
-            default:
-                throw new IllegalArgumentException("unknown event type " + event.getType());
         }
     }
 
@@ -188,7 +169,6 @@
         logger.debug("Event handling failure", e);
         endRequestExceptionally();
     }
-
 
     /**
      * Returns the number of bytes already serialized and waiting in the underlying serializer's buffer.
@@ -207,24 +187,20 @@
         } else if (event.getError() != null) {
             payloadSerializer.serializeErrorNdJson(event.getError());
         } else if (event.getJsonWriter() != null) {
-            currentlyTransmitting++;
             payloadSerializer.writeBytes(event.getJsonWriter().getByteBuffer(), event.getJsonWriter().size());
         } else if (event.getBytesLog() != null && logsSupported()) {
-            currentlyTransmitting++;
             payloadSerializer.serializeLogNdJson(event.getBytesLog());
         } else if (event.getStringLog() != null && logsSupported()) {
-            currentlyTransmitting++;
             payloadSerializer.serializeLogNdJson(event.getStringLog());
         }
     }
 
     private boolean logsSupported() {
-        if(apmServerClient.supportsLogsEndpoint()){
+        if (apmServerClient.supportsLogsEndpoint()) {
             return true;
         }
 
         logsSupportLogger.warn("sending logs to apm server is not supported, upgrading to a more recent version is required");
-
         return false;
     }
 
