--- conflicted
+++ resolved
@@ -242,20 +242,9 @@
         super.incrementReferences();
     }
 
-<<<<<<< HEAD
-    public void decrementReferences() {
-        final int referenceCount = this.references.decrementAndGet();
-        if (logger.isTraceEnabled()) {
-            logger.trace("decrement references to {} ({})", this, referenceCount);
-        }
-        if (referenceCount == 0) {
-            tracer.recycle(this);
-        }
-=======
     @Override
     protected void recycle() {
         tracer.recycle(this);
->>>>>>> 8aaaf6a8
     }
 
     void incrementTimer(@Nullable String type, @Nullable String subtype, long duration) {
