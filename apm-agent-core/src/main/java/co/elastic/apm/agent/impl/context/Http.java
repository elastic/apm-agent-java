/*
 * Licensed to Elasticsearch B.V. under one or more contributor
 * license agreements. See the NOTICE file distributed with
 * this work for additional information regarding copyright
 * ownership. Elasticsearch B.V. licenses this file to you under
 * the Apache License, Version 2.0 (the "License"); you may
 * not use this file except in compliance with the License.
 * You may obtain a copy of the License at
 *
 *   http://www.apache.org/licenses/LICENSE-2.0
 *
 * Unless required by applicable law or agreed to in writing,
 * software distributed under the License is distributed on an
 * "AS IS" BASIS, WITHOUT WARRANTIES OR CONDITIONS OF ANY
 * KIND, either express or implied.  See the License for the
 * specific language governing permissions and limitations
 * under the License.
 */
package co.elastic.apm.agent.impl.context;

import co.elastic.apm.agent.objectpool.Recyclable;

import javax.annotation.Nullable;

public class Http implements Recyclable {

    /**
     * URL used by this HTTP outgoing span
     */
    private final Url url = new Url();

    /**
     * HTTP method used by this HTTP outgoing span
     */
    @Nullable
    private String method;

    /**
     * Status code of the response
     */
    private int statusCode;

    /**
     * URL used for the outgoing HTTP call
     */
<<<<<<< HEAD
    @Nullable
    public String getFullUrl() {
        return url.getFull().toString();
    }

    public Url getUrl() {
=======
    public CharSequence getUrl() {
        // note: do not expose the underlying Url object, as it might not have
        // all it's properties set due to providing the full URL as-is
        return url.getFull();
    }

    /**
     * @return internal {@link Url} instance
     */
    public Url getInternalUrl() {
>>>>>>> 76c6fec9
        return url;
    }

    @Nullable
    public String getMethod() {
        return method;
    }

    public int getStatusCode() {
        return statusCode;
    }

    /**
     * URL used for the outgoing HTTP call
     */
    public Http withUrl(@Nullable String url) {
        if (url != null) {
<<<<<<< HEAD
            String sanitized = sanitize(url);
            if (sanitized != null) {
                this.url.appendToFull(sanitized);
            }
=======
            this.url.withFull(url);
>>>>>>> 76c6fec9
        }
        return this;
    }

    public Http withMethod(String method) {
        this.method = method;
        return this;
    }

    public Http withStatusCode(int statusCode) {
        this.statusCode = statusCode;
        return this;
    }

    @Override
    public void resetState() {
        url.resetState();
        method = null;
        statusCode = 0;
    }

    public boolean hasContent() {
        return url.hasContent() ||
            method != null ||
            statusCode > 0;
    }

    public void copyFrom(Http other) {
        url.copyFrom(other.url);
        method = other.method;
        statusCode = other.statusCode;
    }
}<|MERGE_RESOLUTION|>--- conflicted
+++ resolved
@@ -43,14 +43,6 @@
     /**
      * URL used for the outgoing HTTP call
      */
-<<<<<<< HEAD
-    @Nullable
-    public String getFullUrl() {
-        return url.getFull().toString();
-    }
-
-    public Url getUrl() {
-=======
     public CharSequence getUrl() {
         // note: do not expose the underlying Url object, as it might not have
         // all it's properties set due to providing the full URL as-is
@@ -61,7 +53,6 @@
      * @return internal {@link Url} instance
      */
     public Url getInternalUrl() {
->>>>>>> 76c6fec9
         return url;
     }
 
@@ -79,14 +70,7 @@
      */
     public Http withUrl(@Nullable String url) {
         if (url != null) {
-<<<<<<< HEAD
-            String sanitized = sanitize(url);
-            if (sanitized != null) {
-                this.url.appendToFull(sanitized);
-            }
-=======
             this.url.withFull(url);
->>>>>>> 76c6fec9
         }
         return this;
     }
