/*
 * Licensed to Elasticsearch B.V. under one or more contributor
 * license agreements. See the NOTICE file distributed with
 * this work for additional information regarding copyright
 * ownership. Elasticsearch B.V. licenses this file to you under
 * the Apache License, Version 2.0 (the "License"); you may
 * not use this file except in compliance with the License.
 * You may obtain a copy of the License at
 *
 *   http://www.apache.org/licenses/LICENSE-2.0
 *
 * Unless required by applicable law or agreed to in writing,
 * software distributed under the License is distributed on an
 * "AS IS" BASIS, WITHOUT WARRANTIES OR CONDITIONS OF ANY
 * KIND, either express or implied.  See the License for the
 * specific language governing permissions and limitations
 * under the License.
 */
package co.elastic.apm.agent.util;

import co.elastic.apm.agent.common.ThreadUtils;
import co.elastic.apm.agent.sdk.logging.Logger;
import co.elastic.apm.agent.sdk.logging.LoggerFactory;
import co.elastic.apm.agent.sdk.weakconcurrent.WeakConcurrent;
import co.elastic.apm.agent.sdk.weakconcurrent.WeakMap;

import javax.annotation.Nullable;
import java.util.concurrent.CancellationException;
import java.util.concurrent.ExecutionException;
import java.util.concurrent.Executor;
import java.util.concurrent.ExecutorService;
import java.util.concurrent.Future;
import java.util.concurrent.LinkedBlockingQueue;
import java.util.concurrent.ScheduledThreadPoolExecutor;
import java.util.concurrent.ThreadFactory;
import java.util.concurrent.ThreadPoolExecutor;
import java.util.concurrent.TimeUnit;
import java.util.concurrent.atomic.AtomicInteger;

public final class ExecutorUtils {

    private static final Logger logger = LoggerFactory.getLogger(ExecutorUtils.class);

    private static final WeakMap<Thread, String> startedThreads = WeakConcurrent.buildMap();

    @Nullable
    private static volatile ElasticThreadStateListener threadStateListener = null;

    private ExecutorUtils() {
        // don't instantiate
    }

    public static ScheduledThreadPoolExecutor createSingleThreadSchedulingDaemonPool(final String threadPurpose) {
        final SingleNamedThreadFactory daemonThreadFactory = new SingleNamedThreadFactory(threadPurpose);
        ScheduledThreadPoolExecutor executor = new ScheduledThreadPoolExecutor(1, daemonThreadFactory) {
            @Override
            public String toString() {
                return super.toString() + "(thread name = " + daemonThreadFactory.threadPurpose + ")";
            }

            @Override
            protected void afterExecute(Runnable r, Throwable t) {
                super.afterExecute(r, t);
                logException(r, t);
            }
        };
        executor.setMaximumPoolSize(1);
        return executor;
    }

    public static ThreadPoolExecutor createSingleThreadDaemonPool(final String threadPurpose, int queueCapacity) {
        final ThreadFactory daemonThreadFactory = new SingleNamedThreadFactory(threadPurpose);
        return new SingleNamedDaemonThreadPoolExecutor(queueCapacity, daemonThreadFactory, threadPurpose);
    }

    public static ThreadPoolExecutor createThreadDaemonPool(final String threadPurpose, int poolSize, int queueCapacity) {
        final ThreadFactory daemonThreadFactory = new NamedThreadFactory(threadPurpose);
        return new NamedDaemonThreadPoolExecutor(poolSize, queueCapacity, daemonThreadFactory, threadPurpose);
    }

    public static WeakMap<Thread, String> getStartedThreads() {
        return startedThreads;
    }

    public static void setThreadStartListener(@Nullable ElasticThreadStateListener listener) {
        threadStateListener = listener;
    }

    private static Runnable wrapForListenerInvocation(final Runnable r, final String threadPurpose) {
        return new Runnable() {
            @Override
            public void run() {
                ElasticThreadStateListener snapshot1 = threadStateListener;
                if (snapshot1 != null) {
                    snapshot1.elasticThreadStarted(Thread.currentThread(), threadPurpose);
                }
                startedThreads.put(Thread.currentThread(), threadPurpose);
                try {
                    r.run();
                } finally {
                    ElasticThreadStateListener snapshot2 = threadStateListener;
                    if (snapshot2 != null) {
                        snapshot2.elasticThreadFinished(Thread.currentThread());
                    }
                }
            }
        };
    }


    public static boolean isAgentExecutor(Executor executor) {
        return executor.getClass().getName().startsWith("co.elastic.apm");
    }

    public static class SingleNamedThreadFactory implements ThreadFactory {
        private final String threadPurpose;

        public SingleNamedThreadFactory(String threadPurpose) {
            this.threadPurpose = threadPurpose;
        }

        @Override
        public Thread newThread(Runnable r) {
<<<<<<< HEAD
            Thread thread = new Thread(wrapForListenerInvocation(r, threadPurpose));
            thread.setDaemon(true);
            thread.setName(ThreadUtils.addElasticApmThreadPrefix(threadPurpose));
            ClassLoader originalContextCL = thread.getContextClassLoader();
            thread.setContextClassLoader(ExecutorUtils.class.getClassLoader());
            logThreadCreation(originalContextCL, threadPurpose);
=======
            Thread thread = PrivilegedActionUtils.newThread(r);
            thread.setDaemon(true);
            thread.setName(threadName);
            ClassLoader originalContextCL = PrivilegedActionUtils.getContextClassLoader(thread);
            PrivilegedActionUtils.setContextClassLoader(thread, PrivilegedActionUtils.getClassLoader(ExecutorUtils.class));
            logThreadCreation(originalContextCL, threadName);
>>>>>>> 4bbb558f
            return thread;
        }
    }

    static void logThreadCreation(ClassLoader originalContextCL, String threadName) {
        if (logger.isDebugEnabled()) {
            logger.debug("A new thread named `{}` was created. The original context class loader of this thread ({}) has been overridden",
                    threadName, originalContextCL);
        }
        if (logger.isTraceEnabled()) {
            logger.trace("Stack trace related to thread creation: ", new Throwable());
        }
    }

    public static class NamedThreadFactory implements ThreadFactory {
        private final String threadPurpose;
        private final AtomicInteger threadCounter;

        public NamedThreadFactory(String threadPurpose) {
            this.threadPurpose = threadPurpose;
            threadCounter = new AtomicInteger();
        }

        @Override
        public Thread newThread(Runnable r) {
<<<<<<< HEAD
            Thread thread = new Thread(wrapForListenerInvocation(r, threadPurpose));
=======
            Thread thread = PrivilegedActionUtils.newThread(r);
>>>>>>> 4bbb558f
            thread.setDaemon(true);
            String threadName = ThreadUtils.addElasticApmThreadPrefix(threadPurpose) + "-" + threadCounter.getAndIncrement();
            thread.setName(threadName);
            ClassLoader originalContextCL = PrivilegedActionUtils.getContextClassLoader(thread);
            PrivilegedActionUtils.setContextClassLoader(thread, PrivilegedActionUtils.getClassLoader(ExecutorUtils.class));
            logThreadCreation(originalContextCL, threadName);
            return thread;
        }
    }

    private static class SingleNamedDaemonThreadPoolExecutor extends ThreadPoolExecutor {
        private final String threadPurpose;

        SingleNamedDaemonThreadPoolExecutor(int queueCapacity, ThreadFactory daemonThreadFactory, String threadPurpose) {
            super(1, 1, 0L, TimeUnit.MILLISECONDS, new LinkedBlockingQueue<Runnable>(queueCapacity), daemonThreadFactory);
            this.threadPurpose = threadPurpose;
        }

        @Override
        public String toString() {
            return super.toString() + "(thread purpose = " + threadPurpose + ")";
        }

        @Override
        protected void afterExecute(Runnable r, Throwable t) {
            super.afterExecute(r, t);
            logException(r, t);
        }
    }

    private static class NamedDaemonThreadPoolExecutor extends ThreadPoolExecutor {
        private final String threadPrefix;

        NamedDaemonThreadPoolExecutor(int poolSize, int queueCapacity, ThreadFactory daemonThreadFactory, String threadPrefix) {
            super(poolSize, poolSize, 0L, TimeUnit.MILLISECONDS, new LinkedBlockingQueue<Runnable>(queueCapacity), daemonThreadFactory);
            this.threadPrefix = threadPrefix;
        }

        @Override
        public String toString() {
            return super.toString() + "(threads name prefix = " + threadPrefix + ")";
        }

        @Override
        protected void afterExecute(Runnable r, Throwable t) {
            super.afterExecute(r, t);
            logException(r, t);
        }
    }

    /**
     * Overriding this method makes sure that exceptions thrown by a task are not silently swallowed.
     *
     * @see ThreadPoolExecutor#afterExecute(Runnable, Throwable)
     */
    private static void logException(Runnable r, @Nullable Throwable t) {
        if (t == null && r instanceof Future<?>) {
            try {
                Future<?> future = (Future<?>) r;
                if (future.isDone()) {
                    future.get();
                }
            } catch (CancellationException ce) {
                t = ce;
            } catch (ExecutionException ee) {
                t = ee.getCause();
            } catch (InterruptedException ie) {
                Thread.currentThread().interrupt(); // ignore/reset
            }
        }
        if (t != null) {
            logger.error(t.getMessage(), t);
        }
    }

    /**
     * Implementation adapted form the {@link ExecutorService} Javadoc
     */
    public static void shutdownAndWaitTermination(ExecutorService executor) {
        shutdownAndWaitTermination(executor, 1, TimeUnit.SECONDS);
    }

    public static void shutdownAndWaitTermination(ExecutorService executor, long timeout, TimeUnit unit){
        // Disable new tasks from being submitted
        executor.shutdown();
        try {
            // Wait a while for existing tasks to terminate
            if (!executor.awaitTermination(timeout, unit)) {
                // Cancel currently executing tasks
                executor.shutdownNow();
                // Wait a while for tasks to respond to being cancelled
                if (!executor.awaitTermination(timeout, unit)) {
                    logger.warn("Thread pool did not terminate in time " + executor);
                }
            }
        } catch (InterruptedException e) {
            // (Re-)Cancel if current thread also interrupted
            executor.shutdownNow();
            // Preserve interrupt status
            Thread.currentThread().interrupt();
        }
    }
}<|MERGE_RESOLUTION|>--- conflicted
+++ resolved
@@ -121,21 +121,12 @@
 
         @Override
         public Thread newThread(Runnable r) {
-<<<<<<< HEAD
-            Thread thread = new Thread(wrapForListenerInvocation(r, threadPurpose));
+            Thread thread = PrivilegedActionUtils.newThread(wrapForListenerInvocation(r, threadPurpose));
             thread.setDaemon(true);
             thread.setName(ThreadUtils.addElasticApmThreadPrefix(threadPurpose));
-            ClassLoader originalContextCL = thread.getContextClassLoader();
-            thread.setContextClassLoader(ExecutorUtils.class.getClassLoader());
-            logThreadCreation(originalContextCL, threadPurpose);
-=======
-            Thread thread = PrivilegedActionUtils.newThread(r);
-            thread.setDaemon(true);
-            thread.setName(threadName);
             ClassLoader originalContextCL = PrivilegedActionUtils.getContextClassLoader(thread);
             PrivilegedActionUtils.setContextClassLoader(thread, PrivilegedActionUtils.getClassLoader(ExecutorUtils.class));
-            logThreadCreation(originalContextCL, threadName);
->>>>>>> 4bbb558f
+            logThreadCreation(originalContextCL, threadPurpose);
             return thread;
         }
     }
@@ -161,11 +152,7 @@
 
         @Override
         public Thread newThread(Runnable r) {
-<<<<<<< HEAD
-            Thread thread = new Thread(wrapForListenerInvocation(r, threadPurpose));
-=======
-            Thread thread = PrivilegedActionUtils.newThread(r);
->>>>>>> 4bbb558f
+            Thread thread = PrivilegedActionUtils.newThread(wrapForListenerInvocation(r, threadPurpose));
             thread.setDaemon(true);
             String threadName = ThreadUtils.addElasticApmThreadPrefix(threadPurpose) + "-" + threadCounter.getAndIncrement();
             thread.setName(threadName);
