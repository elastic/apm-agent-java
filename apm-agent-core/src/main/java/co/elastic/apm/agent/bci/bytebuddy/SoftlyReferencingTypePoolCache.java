--- conflicted
+++ resolved
@@ -34,7 +34,6 @@
 
 import javax.annotation.Nullable;
 import java.lang.ref.SoftReference;
-import java.lang.ref.WeakReference;
 import java.util.Map;
 import java.util.concurrent.ConcurrentMap;
 import java.util.concurrent.TimeUnit;
@@ -87,23 +86,12 @@
         }
         classLoader = classLoader == null ? getBootstrapMarkerLoader() : classLoader;
         CacheProviderWrapper cacheProviderWrapper = cacheProviders.get(classLoader);
-<<<<<<< HEAD
-        if (cacheProviderWrapper == null || cacheProviderWrapper.isCleared()) {
-            cacheProviderWrapper = new CacheProviderWrapper(classLoader);
-            cacheProviders.put(classLoader, cacheProviderWrapper);
-            // accommodate for race condition
-            cacheProviderWrapper = cacheProviders.get(classLoader);
-        }
-        // guard against edge case when the soft reference has already been cleared since evaluating the loop condition
-        return cacheProviderWrapper.isCleared() ? TypePool.CacheProvider.Simple.withObjectType() : cacheProviderWrapper;
-=======
         if (cacheProviderWrapper == null) {
             cacheProviders.put(classLoader, new CacheProviderWrapper());
             // accommodate for race condition
             cacheProviderWrapper = cacheProviders.get(classLoader);
         }
         return cacheProviderWrapper;
->>>>>>> b97b08f2
     }
 
     /**
@@ -135,26 +123,10 @@
         }
     }
 
-    void clearFromMap(@Nullable ClassLoader classLoader) {
-        if (classLoader != null) {
-            cacheProviders.remove(classLoader);
-        }
-    }
-
     WeakConcurrentMap<ClassLoader, CacheProviderWrapper> getCacheProviders() {
         return cacheProviders;
     }
 
-<<<<<<< HEAD
-    private class CacheProviderWrapper implements TypePool.CacheProvider {
-        private final AtomicLong lastAccess = new AtomicLong(System.currentTimeMillis());
-        private final SoftReference<TypePool.CacheProvider> delegate;
-        private final WeakReference<ClassLoader> clRef;
-
-        private CacheProviderWrapper(ClassLoader classLoader) {
-            this.delegate = new SoftReference<TypePool.CacheProvider>(new TypePool.CacheProvider.Simple());
-            this.clRef = new WeakReference<>(classLoader);
-=======
     private static class CacheProviderWrapper implements TypePool.CacheProvider {
 
         private volatile long lastAccess = System.currentTimeMillis();
@@ -162,7 +134,6 @@
 
         private CacheProviderWrapper() {
             delegate = new SoftReference<TypePool.CacheProvider>(new Simple());
->>>>>>> b97b08f2
         }
 
         long getLastAccess() {
@@ -183,46 +154,15 @@
             return cacheProvider;
         }
 
-<<<<<<< HEAD
-        boolean isCleared() {
-            return delegate.get() == null;
-        }
-
-        private TypePool.CacheProvider getDelegate() throws CacheAlreadyCollectedException {
-            TypePool.CacheProvider cacheProvider = delegate.get();
-            if (cacheProvider == null) {
-                SoftlyReferencingTypePoolCache.this.clearFromMap(clRef.get());
-                throw new CacheAlreadyCollectedException();
-            }
-            return cacheProvider;
-        }
-
-        @Override
-        @Nullable
-        public TypePool.Resolution find(String name) {
-            try {
-                return getDelegate().find(name);
-            } catch (CacheAlreadyCollectedException e) {
-                return null;
-            }
-=======
         @Override
         @Nullable
         public TypePool.Resolution find(String name) {
             lastAccess = System.currentTimeMillis();
             return getDelegate().find(name);
->>>>>>> b97b08f2
         }
 
         @Override
         public TypePool.Resolution register(String name, TypePool.Resolution resolution) {
-<<<<<<< HEAD
-            try {
-                return getDelegate().register(name, resolution);
-            } catch (CacheAlreadyCollectedException e) {
-                return resolution;
-            }
-=======
             lastAccess = System.currentTimeMillis();
             return getDelegate().register(name, resolution);
         }
@@ -230,19 +170,7 @@
         @Override
         public void clear() {
             getDelegate().clear();
->>>>>>> b97b08f2
         }
-
-        @Override
-        public void clear() {
-            try {
-                getDelegate().clear();
-            } catch (CacheAlreadyCollectedException e) {
-                // do nothing - already cleared
-            }
-        }
-
-        private class CacheAlreadyCollectedException extends Exception {}
     }
 
     /**
