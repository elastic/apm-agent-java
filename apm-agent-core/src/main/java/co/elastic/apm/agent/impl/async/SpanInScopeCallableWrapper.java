/*-
 * #%L
 * Elastic APM Java agent
 * %%
 * Copyright (C) 2018 - 2019 Elastic and contributors
 * %%
 * Licensed under the Apache License, Version 2.0 (the "License");
 * you may not use this file except in compliance with the License.
 * You may obtain a copy of the License at
 *
 *      http://www.apache.org/licenses/LICENSE-2.0
 *
 * Unless required by applicable law or agreed to in writing, software
 * distributed under the License is distributed on an "AS IS" BASIS,
 * WITHOUT WARRANTIES OR CONDITIONS OF ANY KIND, either express or implied.
 * See the License for the specific language governing permissions and
 * limitations under the License.
 * #L%
 */
package co.elastic.apm.agent.impl.async;


import co.elastic.apm.agent.bci.VisibleForAdvice;
import co.elastic.apm.agent.impl.ElasticApmTracer;
import co.elastic.apm.agent.impl.transaction.AbstractSpan;
import co.elastic.apm.agent.objectpool.Recyclable;

import javax.annotation.Nullable;
import java.util.concurrent.Callable;

@VisibleForAdvice
public class SpanInScopeCallableWrapper<V> extends SpanInScopeBaseWrapper implements Callable<V>, Recyclable {

    @Nullable
    private volatile Callable<V> delegate;
    @Nullable
    private volatile AbstractSpan<?> span;

    public SpanInScopeCallableWrapper(ElasticApmTracer tracer) {
        super(tracer);
    }

    public SpanInScopeCallableWrapper<V> wrap(Callable<V> delegate, AbstractSpan<?> span) {
        this.delegate = delegate;
        this.span = span;
        span.incrementReferences();
        return this;
    }

    // Exceptions in the agent may never affect the monitored application
    // normally, advices act as the boundary of user and agent code and exceptions are handled via @Advice.OnMethodEnter(suppress = Throwable.class)
    // In this case, this class acts as the boundary of user and agent code so we have to do the tedious exception handling here
    @Override
    public V call() throws Exception {
        // minimize volatile reads
        AbstractSpan<?> localSpan = span;
        boolean activated = beforeDelegation(localSpan);
        try {
            //noinspection ConstantConditions
            return delegate.call();
            // the span may be ended at this point
        } finally {
<<<<<<< HEAD
            try {
                if (localSpan != null) {
                    localSpan.deactivate();
                    span.decrementReferences();
                }
                tracer.recycle(this);
            } catch (Throwable t) {
                try {
                    logger.error("Unexpected error while deactivating or recycling span", t);
                } catch (Throwable ignore) {
                }
            }
=======
            afterDelegation(localSpan, activated);
>>>>>>> 17f6985f
        }
    }

    @Override
    public void resetState() {
        delegate = null;
        span = null;
    }

    @Override
    protected void doRecycle() {
        tracer.recycle(this);
    }
}<|MERGE_RESOLUTION|>--- conflicted
+++ resolved
@@ -60,22 +60,7 @@
             return delegate.call();
             // the span may be ended at this point
         } finally {
-<<<<<<< HEAD
-            try {
-                if (localSpan != null) {
-                    localSpan.deactivate();
-                    span.decrementReferences();
-                }
-                tracer.recycle(this);
-            } catch (Throwable t) {
-                try {
-                    logger.error("Unexpected error while deactivating or recycling span", t);
-                } catch (Throwable ignore) {
-                }
-            }
-=======
             afterDelegation(localSpan, activated);
->>>>>>> 17f6985f
         }
     }
 
