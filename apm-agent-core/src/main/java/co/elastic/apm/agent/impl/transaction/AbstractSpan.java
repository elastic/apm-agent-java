/*-
 * #%L
 * Elastic APM Java agent
 * %%
 * Copyright (C) 2018 - 2019 Elastic and contributors
 * %%
 * Licensed to Elasticsearch B.V. under one or more contributor
 * license agreements. See the NOTICE file distributed with
 * this work for additional information regarding copyright
 * ownership. Elasticsearch B.V. licenses this file to you under
 * the Apache License, Version 2.0 (the "License"); you may
 * not use this file except in compliance with the License.
 * You may obtain a copy of the License at
 * 
 *   http://www.apache.org/licenses/LICENSE-2.0
 * 
 * Unless required by applicable law or agreed to in writing,
 * software distributed under the License is distributed on an
 * "AS IS" BASIS, WITHOUT WARRANTIES OR CONDITIONS OF ANY
 * KIND, either express or implied.  See the License for the
 * specific language governing permissions and limitations
 * under the License.
 * #L%
 */
package co.elastic.apm.agent.impl.transaction;

import co.elastic.apm.agent.impl.ElasticApmTracer;
<<<<<<< HEAD
import co.elastic.apm.agent.objectpool.Recyclable;
=======
import co.elastic.apm.agent.impl.context.AbstractContext;
>>>>>>> f6781c3d
import org.slf4j.Logger;
import org.slf4j.LoggerFactory;

import javax.annotation.Nullable;
import java.util.concurrent.Callable;
import java.util.concurrent.TimeUnit;
import java.util.concurrent.atomic.AtomicInteger;
import java.util.concurrent.atomic.AtomicLong;

public abstract class AbstractSpan<T extends AbstractSpan> extends TraceContextHolder<T> {
    private static final Logger logger = LoggerFactory.getLogger(AbstractSpan.class);
    protected static final double MS_IN_MICROS = TimeUnit.MILLISECONDS.toMicros(1);
    protected final TraceContext traceContext;

    /**
     * Generic designation of a transaction in the scope of a single service (eg: 'GET /users/:id')
     */
    protected final StringBuilder name = new StringBuilder();
    private long timestamp;

    // in microseconds
    protected long duration;
    protected ReentrantTimer childDurations = new ReentrantTimer();
    protected AtomicInteger references = new AtomicInteger();
    protected volatile boolean finished = true;

    public int getReferenceCount() {
        return references.get();
    }

    public static class ReentrantTimer implements Recyclable {

        private AtomicInteger nestingLevel = new AtomicInteger();
        private AtomicLong start = new AtomicLong();
        private AtomicLong duration = new AtomicLong();

        /**
         * Starts the timer if it has not been started already.
         *
         * @param startTimestamp
         */
        public void start(long startTimestamp) {
            if (nestingLevel.incrementAndGet() == 1) {
                start.set(startTimestamp);
            }
        }

        /**
         * Stops the timer and increments the duration if no other direct children are still running
         * @param endTimestamp
         */
        public void stop(long endTimestamp) {
            if (nestingLevel.decrementAndGet() == 0) {
                incrementDuration(endTimestamp);
            }
        }

        /**
         * Stops the timer and increments the duration even if there are direct children which are still running
         *
         * @param endTimestamp
         */
        public void forceStop(long endTimestamp) {
            if (nestingLevel.getAndSet(0) != 0) {
                incrementDuration(endTimestamp);
            }
        }

        private void incrementDuration(long epochMicros) {
            duration.addAndGet(epochMicros - start.get());
        }

        @Override
        public void resetState() {
            nestingLevel.set(0);
            start.set(0);
            duration.set(0);
        }

        public long getDuration() {
            return duration.get();
        }
    }

    public AbstractSpan(ElasticApmTracer tracer) {
        super(tracer);
        traceContext = TraceContext.with64BitId(this.tracer);
    }

    public boolean isReferenced() {
        return references.get() > 0;
    }

    /**
     * How long the transaction took to complete, in µs
     */
    public long getDuration() {
        return duration;
    }

    public long getSelfDuration() {
        return duration - childDurations.getDuration();
    }

    public double getDurationMs() {
        return duration / AbstractSpan.MS_IN_MICROS;
    }

    /**
     * Generic designation of a transaction in the scope of a single service (eg: 'GET /users/:id')
     */
    public StringBuilder getName() {
        return name;
    }

    /**
     * Generic designation of a transaction in the scope of a single service (eg: 'GET /users/:id')
     */
    public void setName(@Nullable String name) {
        this.name.setLength(0);
        this.name.append(name);
    }

    /**
     * Appends a string to the name.
     * <p>
     * This method helps to avoid the memory allocations of string concatenations
     * as the underlying {@link StringBuilder} instance will be reused.
     * </p>
     *
     * @param s the string to append to the name
     * @return {@code this}, for chaining
     */
    public T appendToName(String s) {
        name.append(s);
        return (T) this;
    }

    /**
     * Recorded time of the span or transaction in microseconds since epoch
     */
    public long getTimestamp() {
        return timestamp;
    }

    @Override
    public TraceContext getTraceContext() {
        return traceContext;
    }

    @Override
    public void resetState() {
        super.resetState();
        finished = true;
        name.setLength(0);
        timestamp = 0;
        duration = 0;
        traceContext.resetState();
        childDurations.resetState();
        references.set(0);
    }

    public boolean isChildOf(AbstractSpan<?> parent) {
        return traceContext.isChildOf(parent.traceContext);
    }

    @Override
    public Span createSpan() {
        return createSpan(traceContext.getClock().getEpochMicros());
    }

    @Override
    public Span createSpan(long epochMicros) {
        final Span span = tracer.startSpan(this, epochMicros);
        onChildStart(span, epochMicros);
        return span;
    }

    public void addLabel(String key, String value) {
        if (isSampled()) {
            getContext().addLabel(key, value);
        }
    }

    public void addLabel(String key, Number value) {
        if (isSampled()) {
            getContext().addLabel(key, value);
        }
    }

    public void addLabel(String key, Boolean value) {
        if (isSampled()) {
            getContext().addLabel(key, value);
        }
    }

    public abstract AbstractContext getContext();

    /**
     * Called after the span has been started and its parent references are set
     */
    protected void onAfterStart() {
        this.finished = false;
        // this final reference is decremented when the span is reported
        // or even after its reported and the last child span is ended
        references.set(0);
        incrementReferences();
    }

    public void end() {
        end(traceContext.getClock().getEpochMicros());
    }

    public final void end(long epochMicros) {
        if (!finished) {
            this.duration = (epochMicros - timestamp);
            if (name.length() == 0) {
                name.append("unnamed");
            }
            childDurations.forceStop(epochMicros);
            doEnd(epochMicros);
            // has to be set last so doEnd callbacks don't think it has already been finished
            this.finished = true;
        } else {
            logger.warn("End has already been called: {}", this);
            assert false;
        }
    }

    protected abstract void doEnd(long epochMicros);

    @Override
    public boolean isChildOf(TraceContextHolder other) {
        return getTraceContext().isChildOf(other);
    }

    @Override
    public T activate() {
        incrementReferences();
        return super.activate();
    }

    @Override
    public T deactivate() {
        try {
            return super.deactivate();
        } finally {
            decrementReferences();
        }
    }

    /**
     * Wraps the provided runnable and makes this {@link AbstractSpan} active in the {@link Runnable#run()} method.
     *
     * <p>
     * Note: does activates the {@link AbstractSpan} and not only the {@link TraceContext}.
     * This should only be used when the span is closed in thread the provided {@link Runnable} is executed in.
     * </p>
     */
    @Override
    public Runnable withActive(Runnable runnable) {
        return tracer.wrapRunnable(runnable, this);
    }

    /**
     * Wraps the provided runnable and makes this {@link AbstractSpan} active in the {@link Runnable#run()} method.
     *
     * <p>
     * Note: does activates the {@link AbstractSpan} and not only the {@link TraceContext}.
     * This should only be used when the span is closed in thread the provided {@link Runnable} is executed in.
     * </p>
     */
    @Override
    public <V> Callable<V> withActive(Callable<V> callable) {
        return tracer.wrapCallable(callable, this);
    }

    public void setStartTimestamp(long epochMicros) {
        timestamp = epochMicros;
    }

    private void onChildStart(Span span, long epochMicros) {
        incrementReferences();
        childDurations.start(epochMicros);
    }

    void onChildEnd(Span span, long epochMicros) {
        childDurations.stop(epochMicros);
        decrementReferences();
    }

    public void incrementReferences() {
        references.incrementAndGet();
        logger.trace("increment references to {} ({})", this, references);
    }

    public abstract void decrementReferences();

}<|MERGE_RESOLUTION|>--- conflicted
+++ resolved
@@ -11,9 +11,9 @@
  * the Apache License, Version 2.0 (the "License"); you may
  * not use this file except in compliance with the License.
  * You may obtain a copy of the License at
- * 
+ *
  *   http://www.apache.org/licenses/LICENSE-2.0
- * 
+ *
  * Unless required by applicable law or agreed to in writing,
  * software distributed under the License is distributed on an
  * "AS IS" BASIS, WITHOUT WARRANTIES OR CONDITIONS OF ANY
@@ -25,11 +25,8 @@
 package co.elastic.apm.agent.impl.transaction;
 
 import co.elastic.apm.agent.impl.ElasticApmTracer;
-<<<<<<< HEAD
+import co.elastic.apm.agent.impl.context.AbstractContext;
 import co.elastic.apm.agent.objectpool.Recyclable;
-=======
-import co.elastic.apm.agent.impl.context.AbstractContext;
->>>>>>> f6781c3d
 import org.slf4j.Logger;
 import org.slf4j.LoggerFactory;
 
