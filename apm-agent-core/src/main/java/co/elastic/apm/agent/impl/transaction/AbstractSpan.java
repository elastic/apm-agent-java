--- conflicted
+++ resolved
@@ -680,18 +680,6 @@
         return thiz();
     }
 
-<<<<<<< HEAD
-    @Nullable
-    public String getType() {
-        return type;
-    }
-
-    private String normalizeType(@Nullable String type) {
-        if (type == null || type.isEmpty()) {
-            return "custom";
-        }
-        return type;
-=======
     @Override
     public ElasticContext<T> withActiveSpan(AbstractSpan<?> span) {
         // for internal spans the active span is only stored implicitly in the stack, hence we have no requirement
@@ -716,7 +704,18 @@
 
     public Map<String, Object> getOtelAttributes() {
         return otelAttributes;
->>>>>>> 23216c1b
+    }
+
+    @Nullable
+    public String getType() {
+        return type;
+    }
+
+    private String normalizeType(@Nullable String type) {
+        if (type == null || type.isEmpty()) {
+            return "custom";
+        }
+        return type;
     }
 
 }