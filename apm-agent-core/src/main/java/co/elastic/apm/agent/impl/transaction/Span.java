--- conflicted
+++ resolved
@@ -77,18 +77,10 @@
         if (parentContext instanceof Transaction) {
             this.transaction = (Transaction) parentContext;
             this.parent = this.transaction;
-<<<<<<< HEAD
-=======
-            this.parent.incrementReferences();
->>>>>>> 52fa6838
         } else if (parentContext instanceof Span) {
             final Span parentSpan = (Span) parentContext;
             this.parent = parentSpan;
             this.transaction = parentSpan.transaction;
-<<<<<<< HEAD
-=======
-            this.parent.incrementReferences();
->>>>>>> 52fa6838
         }
         if (dropped) {
             traceContext.setRecorded(false);
@@ -107,6 +99,15 @@
         }
         onAfterStart();
         return this;
+    }
+
+    @Override
+    protected void onAfterStart() {
+        super.onAfterStart();
+        if (parent != null) {
+            this.parent.incrementReferences();
+            this.parent.onChildStart(getTimestamp());
+        }
     }
 
     /**
@@ -204,16 +205,12 @@
         if (type == null) {
             type = "custom";
         }
-<<<<<<< HEAD
         if (transaction != null) {
             transaction.incrementTimer(getType(), getSelfDuration());
         }
         if (parent != null) {
-            parent.onChildEnd(this, epochMicros);
-=======
-        if (parent != null) {
             parent.decrementReferences();
->>>>>>> 52fa6838
+            parent.onChildEnd(epochMicros);
         }
         this.tracer.endSpan(this);
     }
@@ -254,16 +251,9 @@
             transaction.decrementReferences();
         }
         final int referenceCount = references.decrementAndGet();
-<<<<<<< HEAD
-        if (referenceCount == 0) {
-            tracer.recycle(this);
-        }
-        logger.trace("decrement references to {} ({})", this, referenceCount);
-=======
         super.decrementReferences();
         if (referenceCount == 0) {
             tracer.recycle(this);
         }
->>>>>>> 52fa6838
     }
 }