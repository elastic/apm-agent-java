--- conflicted
+++ resolved
@@ -11,9 +11,9 @@
  * the Apache License, Version 2.0 (the "License"); you may
  * not use this file except in compliance with the License.
  * You may obtain a copy of the License at
- * 
+ *
  *   http://www.apache.org/licenses/LICENSE-2.0
- * 
+ *
  * Unless required by applicable law or agreed to in writing,
  * software distributed under the License is distributed on an
  * "AS IS" BASIS, WITHOUT WARRANTIES OR CONDITIONS OF ANY
@@ -217,26 +217,6 @@
         transaction = null;
     }
 
-<<<<<<< HEAD
-    @Override
-    public void addLabel(String key, String value) {
-        context.addLabel(key, value);
-    }
-
-    @Override
-    public void addLabel(String key, Number value) {
-        context.addLabel(key, value);
-    }
-
-    @Override
-    public void addLabel(String key, Boolean value) {
-        context.addLabel(key, value);
-=======
-    public void recycle() {
-        tracer.recycle(this);
->>>>>>> f6781c3d
-    }
-
     @Override
     public String toString() {
         return String.format("'%s' %s", name, traceContext);
