/*-
 * #%L
 * Elastic APM Java agent
 * %%
 * Copyright (C) 2018 - 2020 Elastic and contributors
 * %%
 * Licensed to Elasticsearch B.V. under one or more contributor
 * license agreements. See the NOTICE file distributed with
 * this work for additional information regarding copyright
 * ownership. Elasticsearch B.V. licenses this file to you under
 * the Apache License, Version 2.0 (the "License"); you may
 * not use this file except in compliance with the License.
 * You may obtain a copy of the License at
 *
 *   http://www.apache.org/licenses/LICENSE-2.0
 *
 * Unless required by applicable law or agreed to in writing,
 * software distributed under the License is distributed on an
 * "AS IS" BASIS, WITHOUT WARRANTIES OR CONDITIONS OF ANY
 * KIND, either express or implied.  See the License for the
 * specific language governing permissions and limitations
 * under the License.
 * #L%
 */
package co.elastic.apm.agent.logging;

import co.elastic.apm.agent.configuration.converter.ByteValue;
import co.elastic.apm.agent.configuration.converter.ByteValueConverter;
import org.apache.logging.log4j.core.config.Configurator;
<<<<<<< HEAD
import org.slf4j.event.Level;
=======
>>>>>>> 4e69d669
import org.stagemonitor.configuration.ConfigurationOption;
import org.stagemonitor.configuration.ConfigurationOptionProvider;
import org.stagemonitor.configuration.source.ConfigurationSource;

import javax.annotation.Nullable;
import java.util.List;

/**
 * Defines configuration options related to logging.
 * <p>
 * This class is a bit special compared to other {@link ConfigurationOptionProvider}s,
 * because we have to make sure that wie initialize the logger before anyone calls
 * {@link org.slf4j.LoggerFactory#getLogger(Class)}.
 * That's why we don't read the values from the {@link ConfigurationOption} fields but
 * iterate over the {@link ConfigurationSource}s manually to read the values
 * (see {@link Log4j2ConfigurationFactory#getValue}).
 * </p>
 * <p>
 * It still makes sense to extend {@link ConfigurationOptionProvider} and register this class as a service,
 * so that the documentation gets generated for the options in this class.
 * </p>
 */
public class LoggingConfiguration extends ConfigurationOptionProvider {

    public static final String SYSTEM_OUT = "System.out";
    static final String LOG_LEVEL_KEY = "log_level";
    static final String LOG_FILE_KEY = "log_file";
<<<<<<< HEAD
    static final String LOG_FILE_MAX_SIZE_KEY = "log_file_max_size";
=======
    static final String LOG_FILE_SIZE_KEY = "log_file_size";
>>>>>>> 4e69d669
    static final String DEFAULT_LOG_FILE = SYSTEM_OUT;

    private static final String LOGGING_CATEGORY = "Logging";
    public static final String AGENT_HOME_PLACEHOLDER = "_AGENT_HOME_";
    static final String DEPRECATED_LOG_LEVEL_KEY = "logging.log_level";
    static final String DEPRECATED_LOG_FILE_KEY = "logging.log_file";
    static final String DEFAULT_MAX_SIZE = "50mb";
    static final String SHIP_AGENT_LOGS = "ship_agent_logs";
    static final String LOG_FORMAT_SOUT_KEY = "log_format_sout";
    public static final String LOG_FORMAT_FILE_KEY = "log_format_file";

    /**
     * We don't directly access most logging configuration values through the ConfigurationOption instance variables.
     * That would require the configuration registry to be initialized already.
     * However, the registry initializes logging by declaring a static final logger variable.
     * In order to break up the cyclic dependency and to not accidentally initialize logging before we had the chance to configure the logging,
     * we manually resolve these options.
     * See {@link Log4j2ConfigurationFactory#getValue}
     */
    @SuppressWarnings("unused")
    public ConfigurationOption<LogLevel> logLevel = ConfigurationOption.enumOption(LogLevel.class)
        .key(LOG_LEVEL_KEY)
        .aliasKeys(DEPRECATED_LOG_LEVEL_KEY)
        .configurationCategory(LOGGING_CATEGORY)
        .description("Sets the logging level for the agent.\n" +
            "\n" +
            "This option is case-insensitive.")
        .dynamic(true)
        .addChangeListener(new ConfigurationOption.ChangeListener<LogLevel>() {
            @Override
<<<<<<< HEAD
            public void onChange(ConfigurationOption<?> configurationOption, Level oldValue, Level newValue) {
=======
            public void onChange(ConfigurationOption<?> configurationOption, LogLevel oldValue, LogLevel newValue) {
>>>>>>> 4e69d669
                setLogLevel(newValue);
            }
        })
        .buildWithDefault(LogLevel.INFO);

    @SuppressWarnings("unused")
    public ConfigurationOption<String> logFile = ConfigurationOption.stringOption()
        .key(LOG_FILE_KEY)
        .aliasKeys(DEPRECATED_LOG_FILE_KEY)
        .configurationCategory(LOGGING_CATEGORY)
        .description("Sets the path of the agent logs.\n" +
            "The special value `_AGENT_HOME_` is a placeholder for the folder the elastic-apm-agent.jar is in.\n" +
            "Example: `_AGENT_HOME_/logs/elastic-apm.log`\n" +
            "\n" +
            "When set to the special value 'System.out',\n" +
            "the logs are sent to standard out.\n" +
            "\n" +
            "NOTE: When logging to a file,\n" +
            "the log will be formatted in new-line-delimited JSON.\n" +
            "When logging to std out, the log will be formatted as plain-text.")
        .dynamic(false)
        .buildWithDefault(DEFAULT_LOG_FILE);

    private final ConfigurationOption<Boolean> logCorrelationEnabled = ConfigurationOption.booleanOption()
        .key("enable_log_correlation")
        .configurationCategory(LOGGING_CATEGORY)
        .description("A boolean specifying if the agent should integrate into SLF4J's https://www.slf4j.org/api/org/slf4j/MDC.html[MDC] to enable trace-log correlation.\n" +
            "If set to `true`, the agent will set the `trace.id` and `transaction.id` for the currently active spans and transactions to the MDC.\n" +
            "Since version 1.16.0, the agent also adds `error.id` of captured error to the MDC just before the error message is logged.\n" +
            "See <<log-correlation>> for more details.\n" +
            "\n" +
            "NOTE: While it's allowed to enable this setting at runtime, you can't disable it without a restart.")
        .dynamic(true)
        .addValidator(new ConfigurationOption.Validator<Boolean>() {
            @Override
            public void assertValid(Boolean value) {
                if (logCorrelationEnabled != null && isLogCorrelationEnabled() && Boolean.FALSE.equals(value)) {
                    // the reason is that otherwise the MDC will not be cleared when disabling while a span is currently active
                    throw new IllegalArgumentException("Disabling the log correlation at runtime is not possible.");
                }
            }
        })
        .buildWithDefault(false);

    @SuppressWarnings("unused")
    public ConfigurationOption<ByteValue> logFileMaxSize = ByteValueConverter.byteOption()
<<<<<<< HEAD
        .key(LOG_FILE_MAX_SIZE_KEY)
        .configurationCategory(LOGGING_CATEGORY)
        .description("The max size of the log file.\n" +
            "\n" +
            "To support <<config-ship-agent-logs,shipping the logs>> to APM Server,\n" +
            "the agent always keeps one history file so that the max total log file size is twice the value of this setting.\n")
        .dynamic(false)
        .tags("added[1.16.0]")
=======
        .key(LOG_FILE_SIZE_KEY)
        .configurationCategory(LOGGING_CATEGORY)
        .description("The size of the log file.\n" +
            "\n" +
            //"To support <<config-ship-agent-logs,shipping the logs>> to APM Server,\n" +
            "The agent always keeps one history file so that the max total log file size is twice the value of this setting.\n")
        .dynamic(false)
        .tags("added[1.17.0]")
>>>>>>> 4e69d669
        .buildWithDefault(ByteValue.of(DEFAULT_MAX_SIZE));

    private final ConfigurationOption<Boolean> shipAgentLogs = ConfigurationOption.booleanOption()
        .key(SHIP_AGENT_LOGS)
        .configurationCategory(LOGGING_CATEGORY)
<<<<<<< HEAD
        .description("This helps you to centralize your agent logs by automatically sending them to APM Server (requires APM Server 7.8+).\n" +
=======
        .description("This helps you to centralize your agent logs by automatically sending them to APM Server (requires APM Server 7.9+).\n" +
>>>>>>> 4e69d669
            "Use the Kibana Logs App to see the logs from all of your agents.\n" +
            "\n" +
            "If <<config-log-file,`log_file`>> is set to a real file location (as opposed to `System.out`),\n" +
            "this file will be shipped to the APM Server by the agent.\n" +
            "Note that <<config-log-format-file,`log_format_file`>> needs to be set to `JSON` when this option is enabled.\n" +
            "\n" +
            "If APM Server is temporarily not available, the agent will resume sending where it left off as soon as the server is back up again.\n" +
<<<<<<< HEAD
            "The amount of logs that can be buffered is at least <<config-log-file-max-size,`log_file_max_size`>>.\n" +
=======
            "The amount of logs that can be buffered is at least <<config-log-file-size,`log_file_size`>>.\n" +
>>>>>>> 4e69d669
            "If the application crashes or APM Server is not available when shutting down,\n" +
            "the agent will resume shipping the log file when the application restarts.\n" +
            "\n" +
            "Resume on restart does not work when the log is inside an ephemeral container.\n" +
            "Consider mounting the log file to the host or use Filebeat if you need the extra reliability in this case.\n" +
            "\n" +
            "If <<config-log-file,`log_file`>> is set to `System.out`,\n" +
            "the agent will additionally log into a temp file which is then sent to APM Server.\n" +
<<<<<<< HEAD
            "This log's size is determined by <<config-log-file-max-size,`log_file_max_size`>> and will be deleted on shutdown.\n" +
            "This means that logs that could not be sent before the application terminates are lost.")
        .dynamic(false)
        .tags("added[1.16.0]")
        .buildWithDefault(true);

    @SuppressWarnings("unused")
    public ConfigurationOption<LogFormat> logFormatSout = ConfigurationOption.enumOption(LogFormat.class)
        .key(LOG_FORMAT_SOUT_KEY)
        .configurationCategory(LOGGING_CATEGORY)
        .description("Defines the log format when logging to `System.out`.\n" +
            "\n" +
            "When set to `JSON`, the agent will format the logs in an https://github.com/elastic/ecs-logging-java[ECS-compliant JSON format]\n" +
            "where each log event is serialized as a single line.")
        .tags("added[1.16.0]")
        .buildWithDefault(LogFormat.PLAIN_TEXT);

    @SuppressWarnings("unused")
    public ConfigurationOption<LogFormat> logFormatFile = ConfigurationOption.enumOption(LogFormat.class)
        .key(LOG_FORMAT_FILE_KEY)
        .configurationCategory(LOGGING_CATEGORY)
        .description("Defines the log format when logging to a file.\n" +
            "\n" +
            "When set to `JSON`, the agent will format the logs in an https://github.com/elastic/ecs-logging-java[ECS-compliant JSON format]\n" +
            "where each log event is serialized as a single line.\n" +
            "\n" +
            "If <<config-ship-agent-logs,`ship_agent_logs`>> is enabled,\n" +
            "the value has to be `JSON`.")
        .tags("added[1.16.0]")
        .buildWithDefault(LogFormat.JSON);

=======
            "This log's size is determined by <<config-log-file-size,`log_file_size`>> and will be deleted on shutdown.\n" +
            "This means that logs that could not be sent before the application terminates are lost.")
        .dynamic(false)
        .tags("added[not officially added yet]", "internal")
        .buildWithDefault(false);

    @SuppressWarnings("unused")
    public ConfigurationOption<LogFormat> logFormatSout = ConfigurationOption.enumOption(LogFormat.class)
        .key(LOG_FORMAT_SOUT_KEY)
        .configurationCategory(LOGGING_CATEGORY)
        .description("Defines the log format when logging to `System.out`.\n" +
            "\n" +
            "When set to `JSON`, the agent will format the logs in an https://github.com/elastic/ecs-logging-java[ECS-compliant JSON format]\n" +
            "where each log event is serialized as a single line.")
        .tags("added[1.17.0]")
        .buildWithDefault(LogFormat.PLAIN_TEXT);

    @SuppressWarnings("unused")
    public ConfigurationOption<LogFormat> logFormatFile = ConfigurationOption.enumOption(LogFormat.class)
        .key(LOG_FORMAT_FILE_KEY)
        .configurationCategory(LOGGING_CATEGORY)
        .description("Defines the log format when logging to a file.\n" +
            "\n" +
            "When set to `JSON`, the agent will format the logs in an https://github.com/elastic/ecs-logging-java[ECS-compliant JSON format]\n" +
            "where each log event is serialized as a single line.\n"
            //+ "\n" +
            //"If <<config-ship-agent-logs,`ship_agent_logs`>> is enabled,\n" +
            //"the value has to be `JSON`."
        )
        .tags("added[1.17.0]")
        .buildWithDefault(LogFormat.PLAIN_TEXT);

>>>>>>> 4e69d669
    public static void init(List<ConfigurationSource> sources, String ephemeralId) {
        Configurator.initialize(new Log4j2ConfigurationFactory(sources, ephemeralId).getConfiguration());
    }

    public String getLogFile() {
        return logFile.get();
    }

<<<<<<< HEAD
    private static void setLogLevel(@Nullable Level level) {
        if (level == null) {
            level = Level.INFO;
=======
    private static void setLogLevel(@Nullable LogLevel level) {
        if (level == null) {
            level = LogLevel.INFO;
>>>>>>> 4e69d669
        }
        Configurator.setRootLevel(org.apache.logging.log4j.Level.toLevel(level.toString(), org.apache.logging.log4j.Level.INFO));
    }

    public boolean isLogCorrelationEnabled() {
        return logCorrelationEnabled.get();
    }

    public boolean isShipAgentLogs() {
        return shipAgentLogs.get();
    }

    public LogFormat getLogFormatFile() {
        return logFormatFile.get();
    }
<<<<<<< HEAD

    public long getLogFileMaxSize() {
        return logFileMaxSize.get().getBytes();
    }
=======
>>>>>>> 4e69d669
}<|MERGE_RESOLUTION|>--- conflicted
+++ resolved
@@ -27,10 +27,6 @@
 import co.elastic.apm.agent.configuration.converter.ByteValue;
 import co.elastic.apm.agent.configuration.converter.ByteValueConverter;
 import org.apache.logging.log4j.core.config.Configurator;
-<<<<<<< HEAD
-import org.slf4j.event.Level;
-=======
->>>>>>> 4e69d669
 import org.stagemonitor.configuration.ConfigurationOption;
 import org.stagemonitor.configuration.ConfigurationOptionProvider;
 import org.stagemonitor.configuration.source.ConfigurationSource;
@@ -58,11 +54,7 @@
     public static final String SYSTEM_OUT = "System.out";
     static final String LOG_LEVEL_KEY = "log_level";
     static final String LOG_FILE_KEY = "log_file";
-<<<<<<< HEAD
-    static final String LOG_FILE_MAX_SIZE_KEY = "log_file_max_size";
-=======
     static final String LOG_FILE_SIZE_KEY = "log_file_size";
->>>>>>> 4e69d669
     static final String DEFAULT_LOG_FILE = SYSTEM_OUT;
 
     private static final String LOGGING_CATEGORY = "Logging";
@@ -93,11 +85,7 @@
         .dynamic(true)
         .addChangeListener(new ConfigurationOption.ChangeListener<LogLevel>() {
             @Override
-<<<<<<< HEAD
-            public void onChange(ConfigurationOption<?> configurationOption, Level oldValue, Level newValue) {
-=======
             public void onChange(ConfigurationOption<?> configurationOption, LogLevel oldValue, LogLevel newValue) {
->>>>>>> 4e69d669
                 setLogLevel(newValue);
             }
         })
@@ -144,16 +132,6 @@
 
     @SuppressWarnings("unused")
     public ConfigurationOption<ByteValue> logFileMaxSize = ByteValueConverter.byteOption()
-<<<<<<< HEAD
-        .key(LOG_FILE_MAX_SIZE_KEY)
-        .configurationCategory(LOGGING_CATEGORY)
-        .description("The max size of the log file.\n" +
-            "\n" +
-            "To support <<config-ship-agent-logs,shipping the logs>> to APM Server,\n" +
-            "the agent always keeps one history file so that the max total log file size is twice the value of this setting.\n")
-        .dynamic(false)
-        .tags("added[1.16.0]")
-=======
         .key(LOG_FILE_SIZE_KEY)
         .configurationCategory(LOGGING_CATEGORY)
         .description("The size of the log file.\n" +
@@ -162,17 +140,12 @@
             "The agent always keeps one history file so that the max total log file size is twice the value of this setting.\n")
         .dynamic(false)
         .tags("added[1.17.0]")
->>>>>>> 4e69d669
         .buildWithDefault(ByteValue.of(DEFAULT_MAX_SIZE));
 
     private final ConfigurationOption<Boolean> shipAgentLogs = ConfigurationOption.booleanOption()
         .key(SHIP_AGENT_LOGS)
         .configurationCategory(LOGGING_CATEGORY)
-<<<<<<< HEAD
-        .description("This helps you to centralize your agent logs by automatically sending them to APM Server (requires APM Server 7.8+).\n" +
-=======
         .description("This helps you to centralize your agent logs by automatically sending them to APM Server (requires APM Server 7.9+).\n" +
->>>>>>> 4e69d669
             "Use the Kibana Logs App to see the logs from all of your agents.\n" +
             "\n" +
             "If <<config-log-file,`log_file`>> is set to a real file location (as opposed to `System.out`),\n" +
@@ -180,11 +153,7 @@
             "Note that <<config-log-format-file,`log_format_file`>> needs to be set to `JSON` when this option is enabled.\n" +
             "\n" +
             "If APM Server is temporarily not available, the agent will resume sending where it left off as soon as the server is back up again.\n" +
-<<<<<<< HEAD
-            "The amount of logs that can be buffered is at least <<config-log-file-max-size,`log_file_max_size`>>.\n" +
-=======
             "The amount of logs that can be buffered is at least <<config-log-file-size,`log_file_size`>>.\n" +
->>>>>>> 4e69d669
             "If the application crashes or APM Server is not available when shutting down,\n" +
             "the agent will resume shipping the log file when the application restarts.\n" +
             "\n" +
@@ -193,39 +162,6 @@
             "\n" +
             "If <<config-log-file,`log_file`>> is set to `System.out`,\n" +
             "the agent will additionally log into a temp file which is then sent to APM Server.\n" +
-<<<<<<< HEAD
-            "This log's size is determined by <<config-log-file-max-size,`log_file_max_size`>> and will be deleted on shutdown.\n" +
-            "This means that logs that could not be sent before the application terminates are lost.")
-        .dynamic(false)
-        .tags("added[1.16.0]")
-        .buildWithDefault(true);
-
-    @SuppressWarnings("unused")
-    public ConfigurationOption<LogFormat> logFormatSout = ConfigurationOption.enumOption(LogFormat.class)
-        .key(LOG_FORMAT_SOUT_KEY)
-        .configurationCategory(LOGGING_CATEGORY)
-        .description("Defines the log format when logging to `System.out`.\n" +
-            "\n" +
-            "When set to `JSON`, the agent will format the logs in an https://github.com/elastic/ecs-logging-java[ECS-compliant JSON format]\n" +
-            "where each log event is serialized as a single line.")
-        .tags("added[1.16.0]")
-        .buildWithDefault(LogFormat.PLAIN_TEXT);
-
-    @SuppressWarnings("unused")
-    public ConfigurationOption<LogFormat> logFormatFile = ConfigurationOption.enumOption(LogFormat.class)
-        .key(LOG_FORMAT_FILE_KEY)
-        .configurationCategory(LOGGING_CATEGORY)
-        .description("Defines the log format when logging to a file.\n" +
-            "\n" +
-            "When set to `JSON`, the agent will format the logs in an https://github.com/elastic/ecs-logging-java[ECS-compliant JSON format]\n" +
-            "where each log event is serialized as a single line.\n" +
-            "\n" +
-            "If <<config-ship-agent-logs,`ship_agent_logs`>> is enabled,\n" +
-            "the value has to be `JSON`.")
-        .tags("added[1.16.0]")
-        .buildWithDefault(LogFormat.JSON);
-
-=======
             "This log's size is determined by <<config-log-file-size,`log_file_size`>> and will be deleted on shutdown.\n" +
             "This means that logs that could not be sent before the application terminates are lost.")
         .dynamic(false)
@@ -258,7 +194,6 @@
         .tags("added[1.17.0]")
         .buildWithDefault(LogFormat.PLAIN_TEXT);
 
->>>>>>> 4e69d669
     public static void init(List<ConfigurationSource> sources, String ephemeralId) {
         Configurator.initialize(new Log4j2ConfigurationFactory(sources, ephemeralId).getConfiguration());
     }
@@ -267,15 +202,9 @@
         return logFile.get();
     }
 
-<<<<<<< HEAD
-    private static void setLogLevel(@Nullable Level level) {
-        if (level == null) {
-            level = Level.INFO;
-=======
     private static void setLogLevel(@Nullable LogLevel level) {
         if (level == null) {
             level = LogLevel.INFO;
->>>>>>> 4e69d669
         }
         Configurator.setRootLevel(org.apache.logging.log4j.Level.toLevel(level.toString(), org.apache.logging.log4j.Level.INFO));
     }
@@ -291,11 +220,4 @@
     public LogFormat getLogFormatFile() {
         return logFormatFile.get();
     }
-<<<<<<< HEAD
-
-    public long getLogFileMaxSize() {
-        return logFileMaxSize.get().getBytes();
-    }
-=======
->>>>>>> 4e69d669
 }