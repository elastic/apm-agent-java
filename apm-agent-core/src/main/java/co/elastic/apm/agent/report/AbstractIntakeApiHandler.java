--- conflicted
+++ resolved
@@ -111,16 +111,12 @@
                 connection.setRequestProperty("Content-Type", "application/x-ndjson");
                 connection.setUseCaches(false);
                 connection.connect();
-<<<<<<< HEAD
                 countingOs = new CountingOutputStream(connection.getOutputStream());
                 if (useCompression) {
                     os = new DeflaterOutputStream(countingOs, deflater);
                 } else {
                     os = countingOs;
                 }
-=======
-                os = new DeflaterOutputStream(connection.getOutputStream(), deflater, true);
->>>>>>> 96c5ec6c
                 payloadSerializer.setOutputStream(os);
                 payloadSerializer.appendMetaDataNdJsonToStream();
                 payloadSerializer.flushToOutputStream();
