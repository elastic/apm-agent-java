--- conflicted
+++ resolved
@@ -72,12 +72,9 @@
         rewriteBuffer.setLength(0);
     }
 
-<<<<<<< HEAD
     public List<String> getTracestate() {
         return tracestate;
     }
-=======
->>>>>>> a0c05e6a
 
     public void addTextHeader(String headerValue) {
         int elasticEntryStartIndex = headerValue.indexOf(VENDOR_PREFIX);
