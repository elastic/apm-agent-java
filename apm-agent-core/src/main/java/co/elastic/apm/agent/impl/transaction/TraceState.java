--- conflicted
+++ resolved
@@ -76,13 +76,10 @@
         rewriteBuffer.setLength(0);
     }
 
-<<<<<<< HEAD
     public List<String> getTracestate() {
         return tracestate;
     }
 
-=======
->>>>>>> 61070717
     public void addTextHeader(String headerValue) {
         int vendorStart = headerValue.indexOf(VENDOR_PREFIX);
 
