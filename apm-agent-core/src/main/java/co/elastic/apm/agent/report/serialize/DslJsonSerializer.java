/*
 * Licensed to Elasticsearch B.V. under one or more contributor
 * license agreements. See the NOTICE file distributed with
 * this work for additional information regarding copyright
 * ownership. Elasticsearch B.V. licenses this file to you under
 * the Apache License, Version 2.0 (the "License"); you may
 * not use this file except in compliance with the License.
 * You may obtain a copy of the License at
 *
 *   http://www.apache.org/licenses/LICENSE-2.0
 *
 * Unless required by applicable law or agreed to in writing,
 * software distributed under the License is distributed on an
 * "AS IS" BASIS, WITHOUT WARRANTIES OR CONDITIONS OF ANY
 * KIND, either express or implied.  See the License for the
 * specific language governing permissions and limitations
 * under the License.
 */
package co.elastic.apm.agent.report.serialize;

import co.elastic.apm.agent.impl.context.AbstractContextImpl;
import co.elastic.apm.agent.impl.context.BodyCaptureImpl;
import co.elastic.apm.agent.impl.context.CloudOriginImpl;
import co.elastic.apm.agent.impl.context.DbImpl;
import co.elastic.apm.agent.impl.context.DestinationImpl;
import co.elastic.apm.agent.impl.context.Headers;
import co.elastic.apm.agent.impl.context.HttpImpl;
import co.elastic.apm.agent.impl.context.MessageImpl;
import co.elastic.apm.agent.impl.context.RequestImpl;
import co.elastic.apm.agent.impl.context.ResponseImpl;
import co.elastic.apm.agent.impl.context.ServiceOriginImpl;
import co.elastic.apm.agent.impl.context.ServiceTargetImpl;
import co.elastic.apm.agent.impl.context.SocketImpl;
import co.elastic.apm.agent.impl.context.SpanContextImpl;
import co.elastic.apm.agent.impl.context.TransactionContextImpl;
import co.elastic.apm.agent.impl.context.UrlImpl;
import co.elastic.apm.agent.impl.context.UserImpl;
import co.elastic.apm.agent.impl.error.ErrorCaptureImpl;
import co.elastic.apm.agent.impl.metadata.Agent;
import co.elastic.apm.agent.impl.metadata.CloudProviderInfo;
import co.elastic.apm.agent.impl.metadata.Framework;
import co.elastic.apm.agent.impl.metadata.Language;
import co.elastic.apm.agent.impl.metadata.MetaData;
import co.elastic.apm.agent.impl.metadata.NameAndIdField;
import co.elastic.apm.agent.impl.metadata.NodeImpl;
import co.elastic.apm.agent.impl.metadata.ProcessInfo;
import co.elastic.apm.agent.impl.metadata.RuntimeInfo;
import co.elastic.apm.agent.impl.metadata.ServiceImpl;
import co.elastic.apm.agent.impl.metadata.SystemInfo;
import co.elastic.apm.agent.impl.stacktrace.StacktraceConfigurationImpl;
import co.elastic.apm.agent.impl.transaction.AbstractSpanImpl;
import co.elastic.apm.agent.impl.transaction.Composite;
import co.elastic.apm.agent.impl.transaction.DroppedSpanStats;
import co.elastic.apm.agent.impl.transaction.FaasImpl;
import co.elastic.apm.agent.impl.transaction.FaasTriggerImpl;
import co.elastic.apm.agent.impl.transaction.IdImpl;
import co.elastic.apm.agent.impl.transaction.OTelSpanKind;
import co.elastic.apm.agent.impl.transaction.SpanCount;
import co.elastic.apm.agent.impl.transaction.SpanImpl;
import co.elastic.apm.agent.impl.transaction.StackFrame;
<<<<<<< HEAD
import co.elastic.apm.agent.impl.transaction.TraceContextImpl;
import co.elastic.apm.agent.impl.transaction.TransactionImpl;
=======
import co.elastic.apm.agent.impl.transaction.TraceContext;
import co.elastic.apm.agent.impl.transaction.Transaction;
import co.elastic.apm.agent.tracer.metrics.Labels;
>>>>>>> 32f26122
import co.elastic.apm.agent.report.ApmServerClient;
import co.elastic.apm.agent.sdk.internal.collections.LongList;
import co.elastic.apm.agent.sdk.logging.Logger;
import co.elastic.apm.agent.sdk.logging.LoggerFactory;
import co.elastic.apm.agent.tracer.metadata.PotentiallyMultiValuedMap;
import co.elastic.apm.agent.tracer.metrics.DslJsonUtil;
import co.elastic.apm.agent.tracer.metrics.Labels;
import co.elastic.apm.agent.tracer.pooling.Recyclable;
import co.elastic.apm.agent.tracer.metrics.DslJsonUtil;
import com.dslplatform.json.BoolConverter;
import com.dslplatform.json.DslJson;
import com.dslplatform.json.JsonWriter;
import com.dslplatform.json.NumberConverter;
import com.dslplatform.json.StringConverter;

import javax.annotation.Nullable;
import java.io.ByteArrayOutputStream;
import java.io.File;
import java.io.IOException;
import java.io.OutputStream;
import java.nio.ByteBuffer;
import java.nio.CharBuffer;
import java.nio.charset.StandardCharsets;
import java.util.ArrayList;
import java.util.Arrays;
import java.util.Collections;
import java.util.Iterator;
import java.util.List;
import java.util.Map;
import java.util.concurrent.Future;
import java.util.concurrent.TimeUnit;

import static com.dslplatform.json.JsonWriter.ARRAY_END;
import static com.dslplatform.json.JsonWriter.ARRAY_START;
import static com.dslplatform.json.JsonWriter.COMMA;
import static com.dslplatform.json.JsonWriter.OBJECT_END;
import static com.dslplatform.json.JsonWriter.OBJECT_START;
import static com.dslplatform.json.JsonWriter.QUOTE;

public class DslJsonSerializer {

    private static final byte NEW_LINE = (byte) '\n';
    private static final Logger logger = LoggerFactory.getLogger(DslJsonSerializer.class);
    private static final List<String> excludedStackFramesPrefixes = Arrays.asList("java.lang.reflect.", "com.sun.", "sun.", "jdk.internal.");


    private final StacktraceConfigurationImpl stacktraceConfiguration;
    private final ApmServerClient apmServerClient;

    private final Future<MetaData> metaData;
    @Nullable
    private byte[] serializedMetaData;
    private boolean serializedActivationMethod;

    public DslJsonSerializer(StacktraceConfigurationImpl stacktraceConfiguration, ApmServerClient apmServerClient, final Future<MetaData> metaData) {
        this.stacktraceConfiguration = stacktraceConfiguration;
        this.apmServerClient = apmServerClient;
        this.metaData = metaData;
    }

    public Writer newWriter() {
        return new Writer();
    }

    private void waitForMetadata() throws Exception {
        // we wait for the metaData outside of the synchronized block to prevent multiple
        // threads from queuing up and exceeding the 5 second timeout
        MetaData meta = metaData.get(5, TimeUnit.SECONDS);
        synchronized (this) {
            boolean supportsActivationMethod = apmServerClient.supportsActivationMethod();
            if (null != serializedMetaData && serializedActivationMethod == supportsActivationMethod) {
                return;
            }

            serializedActivationMethod = supportsActivationMethod;

            JsonWriter metadataJW = new DslJson<>(new DslJson.Settings<>()).newWriter(4096);

            serializeMetadata(meta, metadataJW,
                apmServerClient.supportsConfiguredAndDetectedHostname(),
                supportsActivationMethod);

            serializedMetaData = metadataJW.toByteArray();
        }
    }

    static void serializeMetadata(MetaData metaData,
                                  JsonWriter metadataJW,
                                  boolean supportsConfiguredAndDetectedHostname,
                                  boolean supportsAgentActivationMethod) {

        StringBuilder metadataReplaceBuilder = new StringBuilder();
        metadataJW.writeByte(JsonWriter.OBJECT_START);
        serializeService(metaData.getService(), metadataReplaceBuilder, metadataJW, supportsAgentActivationMethod);
        metadataJW.writeByte(COMMA);
        serializeProcess(metaData.getProcess(), metadataReplaceBuilder, metadataJW);
        metadataJW.writeByte(COMMA);
        serializeGlobalLabels(metaData.getGlobalLabelKeys(), metaData.getGlobalLabelValues(), metadataReplaceBuilder, metadataJW);
        serializeSystem(metaData.getSystem(), metadataReplaceBuilder, metadataJW, supportsConfiguredAndDetectedHostname);
        if (metaData.getCloudProviderInfo() != null) {
            metadataJW.writeByte(COMMA);
            serializeCloudProvider(metaData.getCloudProviderInfo(), metadataReplaceBuilder, metadataJW);
        }
        metadataJW.writeByte(JsonWriter.OBJECT_END);
    }

    private static void serializeGlobalLabels(ArrayList<String> globalLabelKeys, ArrayList<String> globalLabelValues,
                                              final StringBuilder replaceBuilder, JsonWriter jw) {
        if (!globalLabelKeys.isEmpty()) {
            DslJsonUtil.writeFieldName("labels", jw);
            jw.writeByte(OBJECT_START);
            DslJsonUtil.writeStringValue(DslJsonUtil.sanitizePropertyName(globalLabelKeys.get(0), replaceBuilder), replaceBuilder, jw);
            jw.writeByte(JsonWriter.SEMI);
            DslJsonUtil.writeStringValue(globalLabelValues.get(0), replaceBuilder, jw);
            for (int i = 1; i < globalLabelKeys.size(); i++) {
                jw.writeByte(COMMA);
                DslJsonUtil.writeStringValue(DslJsonUtil.sanitizePropertyName(globalLabelKeys.get(i), replaceBuilder), replaceBuilder, jw);
                jw.writeByte(JsonWriter.SEMI);
                DslJsonUtil.writeStringValue(globalLabelValues.get(i), replaceBuilder, jw);
            }
            jw.writeByte(OBJECT_END);
            jw.writeByte(COMMA);
        }
    }

<<<<<<< HEAD
    private static void serializeService(final ServiceImpl service, final StringBuilder replaceBuilder, final JsonWriter jw, boolean supportsAgentActivationMethod) {
=======
    private static void serializeService(final Service service, final StringBuilder replaceBuilder, final JsonWriter jw, boolean supportsAgentActivationMethod) {
>>>>>>> 32f26122
        DslJsonUtil.writeFieldName("service", jw);
        jw.writeByte(JsonWriter.OBJECT_START);

        writeField("name", service.getName(), replaceBuilder, jw);
        writeField("id", service.getId(), replaceBuilder, jw);
        writeField("environment", service.getEnvironment(), replaceBuilder, jw);

        final Agent agent = service.getAgent();
        if (agent != null) {
            serializeAgent(agent, replaceBuilder, jw, supportsAgentActivationMethod);
        }

        final Language language = service.getLanguage();
        if (language != null) {
            serializeLanguage(language, replaceBuilder, jw);
        }

        final Framework framework = service.getFramework();
        if (framework != null) {
            serializeFramework(framework, replaceBuilder, jw);
        }

        final NodeImpl node = service.getNode();
        if (node != null && node.hasContents()) {
            serializeNode(node, replaceBuilder, jw);
        }

        final RuntimeInfo runtime = service.getRuntime();
        if (runtime != null) {
            serializeRuntime(runtime, replaceBuilder, jw);
        }

        writeLastField("version", service.getVersion(), replaceBuilder, jw);
        jw.writeByte(JsonWriter.OBJECT_END);
    }

    private static void serializeService(@Nullable final CharSequence serviceName, @Nullable final CharSequence serviceVersion, @Nullable ServiceTargetImpl serviceTarget, final StringBuilder replaceBuilder, final JsonWriter jw) {
        boolean hasServiceTarget = (serviceTarget != null && serviceTarget.hasContent());
        if (serviceName == null && !hasServiceTarget) {
            return;
        }

        DslJsonUtil.writeFieldName("service", jw);
        jw.writeByte(OBJECT_START);

        if (serviceName != null) {
            DslJsonUtil.writeFieldName("name", jw);
            DslJsonUtil.writeStringValue(serviceName, replaceBuilder, jw);

            if (serviceVersion != null) {
                jw.writeByte(COMMA);
                DslJsonUtil.writeFieldName("version", jw);
                DslJsonUtil.writeStringValue(serviceVersion, replaceBuilder, jw);
            }
        }

        if (hasServiceTarget) {
            if (serviceName != null) {
                jw.writeByte(COMMA);
            }
            DslJsonUtil.writeFieldName("target", jw);
            jw.writeByte(OBJECT_START);
            CharSequence targetType = serviceTarget.getType();
            CharSequence targetName = serviceTarget.getName();

            if (targetType != null) {
                DslJsonUtil.writeFieldName("type", jw);
                DslJsonUtil.writeStringValue(targetType, replaceBuilder, jw);
            }

            if (targetName != null) {
                if (targetType != null) {
                    jw.writeByte(COMMA);
                }
                DslJsonUtil.writeFieldName("name", jw);
                DslJsonUtil.writeStringValue(targetName, replaceBuilder, jw);
            }

            jw.writeByte(OBJECT_END);
        }
        jw.writeByte(OBJECT_END);
        jw.writeByte(COMMA);
    }

    private static void serializeService(@Nullable String name, @Nullable String version, StringBuilder replaceBuilder, JsonWriter jw) {
        serializeService(name, version, null, replaceBuilder, jw);
    }

    private static void serializeAgent(final Agent agent, final StringBuilder replaceBuilder, final JsonWriter jw, boolean supportsAgentActivationMethod) {
        DslJsonUtil.writeFieldName("agent", jw);
        jw.writeByte(JsonWriter.OBJECT_START);
        if (supportsAgentActivationMethod) {
            writeField("activation_method", agent.getActivationMethod(), replaceBuilder, jw);
        }
        writeField("name", agent.getName(), replaceBuilder, jw);
        writeField("ephemeral_id", agent.getEphemeralId(), replaceBuilder, jw);
        writeLastField("version", agent.getVersion(), replaceBuilder, jw);
        jw.writeByte(JsonWriter.OBJECT_END);
        jw.writeByte(COMMA);
    }

    private static void serializeLanguage(final Language language, final StringBuilder replaceBuilder, final JsonWriter jw) {
        DslJsonUtil.writeFieldName("language", jw);
        jw.writeByte(JsonWriter.OBJECT_START);
        writeField("name", language.getName(), replaceBuilder, jw);
        writeLastField("version", language.getVersion(), replaceBuilder, jw);
        jw.writeByte(JsonWriter.OBJECT_END);
        jw.writeByte(COMMA);
    }

    private static void serializeFramework(final Framework framework, final StringBuilder replaceBuilder, final JsonWriter jw) {
        DslJsonUtil.writeFieldName("framework", jw);
        jw.writeByte(JsonWriter.OBJECT_START);
        writeField("name", framework.getName(), replaceBuilder, jw);
        writeLastField("version", framework.getVersion(), replaceBuilder, jw);
        jw.writeByte(JsonWriter.OBJECT_END);
        jw.writeByte(COMMA);
    }

<<<<<<< HEAD
    private static void serializeNode(final NodeImpl node, final StringBuilder replaceBuilder, final JsonWriter jw) {
=======
    private static void serializeNode(final Node node, final StringBuilder replaceBuilder, final JsonWriter jw) {
>>>>>>> 32f26122
        DslJsonUtil.writeFieldName("node", jw);
        jw.writeByte(JsonWriter.OBJECT_START);
        writeLastField("configured_name", node.getName(), replaceBuilder, jw);
        jw.writeByte(JsonWriter.OBJECT_END);
        jw.writeByte(COMMA);
    }

    private static void serializeRuntime(final RuntimeInfo runtime, final StringBuilder replaceBuilder, final JsonWriter jw) {
        DslJsonUtil.writeFieldName("runtime", jw);
        jw.writeByte(JsonWriter.OBJECT_START);
        writeField("name", runtime.getName(), replaceBuilder, jw);
        writeLastField("version", runtime.getVersion(), replaceBuilder, jw);
        jw.writeByte(JsonWriter.OBJECT_END);
        jw.writeByte(COMMA);
    }

    private static void serializeProcess(final ProcessInfo process, final StringBuilder replaceBuilder, final JsonWriter jw) {
        DslJsonUtil.writeFieldName("process", jw);
        jw.writeByte(JsonWriter.OBJECT_START);
        writeField("pid", process.getPid(), jw);
        if (process.getPpid() != null) {
            writeField("ppid", process.getPpid(), jw);
        }

        List<String> argv = process.getArgv();
        writeField("argv", argv, jw);
        writeLastField("title", process.getTitle(), replaceBuilder, jw);
        jw.writeByte(JsonWriter.OBJECT_END);
    }

    private static void serializeSystem(SystemInfo system,
                                        StringBuilder replaceBuilder,
                                        JsonWriter jw,
                                        boolean supportsConfiguredAndDetectedHostname) {

        DslJsonUtil.writeFieldName("system", jw);
        jw.writeByte(JsonWriter.OBJECT_START);
        serializeContainerInfo(system.getContainerInfo(), replaceBuilder, jw);
        serializeKubernetesInfo(system.getKubernetesInfo(), replaceBuilder, jw);
        writeField("architecture", system.getArchitecture(), replaceBuilder, jw);
        if (supportsConfiguredAndDetectedHostname) {
            String configuredHostname = system.getConfiguredHostname();
            if (configuredHostname != null && !configuredHostname.isEmpty()) {
                writeField("configured_hostname", configuredHostname, replaceBuilder, jw);
            } else {
                String detectedHostname = system.getDetectedHostname();
                if (detectedHostname != null && !detectedHostname.isEmpty()) {
                    writeField("detected_hostname", detectedHostname, replaceBuilder, jw);
                }
            }
        } else {
            writeField("hostname", system.getHostname(), replaceBuilder, jw);
        }
        writeLastField("platform", system.getPlatform(), replaceBuilder, jw);
        jw.writeByte(JsonWriter.OBJECT_END);
    }

    private static void serializeCloudProvider(final CloudProviderInfo cloudProviderInfo, final StringBuilder replaceBuilder, final JsonWriter jw) {
        DslJsonUtil.writeFieldName("cloud", jw);
        jw.writeByte(OBJECT_START);
        serializeNameAndIdField(cloudProviderInfo.getAccount(), "account", replaceBuilder, jw);
        serializeNameAndIdField(cloudProviderInfo.getInstance(), "instance", replaceBuilder, jw);
        serializeNameAndIdField(cloudProviderInfo.getProject(), "project", replaceBuilder, jw);
        if (cloudProviderInfo.getMachine() != null) {
            DslJsonUtil.writeFieldName("machine", jw);
            jw.writeByte(JsonWriter.OBJECT_START);
            writeLastField("type", cloudProviderInfo.getMachine().getType(), replaceBuilder, jw);
            jw.writeByte(JsonWriter.OBJECT_END);
            jw.writeByte(COMMA);
        }
        writeField("availability_zone", cloudProviderInfo.getAvailabilityZone(), replaceBuilder, jw);
        writeField("region", cloudProviderInfo.getRegion(), replaceBuilder, jw);
        if (null != cloudProviderInfo.getService()) {
            DslJsonUtil.writeFieldName("service", jw);
            jw.writeByte(JsonWriter.OBJECT_START);
            writeLastField("name", cloudProviderInfo.getService().getName(), replaceBuilder, jw);
            jw.writeByte(JsonWriter.OBJECT_END);
            jw.writeByte(COMMA);
        }
        writeLastField("provider", cloudProviderInfo.getProvider(), replaceBuilder, jw);
        jw.writeByte(OBJECT_END);
    }

    private static void serializeNameAndIdField(@Nullable NameAndIdField nameAndIdField, String fieldName,
                                                StringBuilder replaceBuilder, JsonWriter jw) {
        if (nameAndIdField != null && !nameAndIdField.isEmpty()) {
            DslJsonUtil.writeFieldName(fieldName, jw);
            jw.writeByte(JsonWriter.OBJECT_START);
            boolean idWritten = false;
            String id = nameAndIdField.getId();
            if (id != null) {
                DslJsonUtil.writeFieldName("id", jw);
                DslJsonUtil.writeStringValue(id, replaceBuilder, jw);
                idWritten = true;
            }
            String name = nameAndIdField.getName();
            if (name != null) {
                if (idWritten) {
                    jw.writeByte(COMMA);
                }
                DslJsonUtil.writeFieldName("name", jw);
                DslJsonUtil.writeStringValue(name, replaceBuilder, jw);
            }
            jw.writeByte(JsonWriter.OBJECT_END);
            jw.writeByte(COMMA);
        }
    }

    private static void serializeContainerInfo(@Nullable SystemInfo.Container container, final StringBuilder replaceBuilder, final JsonWriter jw) {
        if (container != null) {
            DslJsonUtil.writeFieldName("container", jw);
            jw.writeByte(JsonWriter.OBJECT_START);
            writeLastField("id", container.getId(), replaceBuilder, jw);
            jw.writeByte(JsonWriter.OBJECT_END);
            jw.writeByte(COMMA);
        }
    }

    private static void serializeKubernetesInfo(@Nullable SystemInfo.Kubernetes kubernetes, final StringBuilder replaceBuilder, final JsonWriter jw) {
        if (kubernetes != null && kubernetes.hasContent()) {
            DslJsonUtil.writeFieldName("kubernetes", jw);
            jw.writeByte(JsonWriter.OBJECT_START);
            serializeKubeNodeInfo(kubernetes.getNode(), replaceBuilder, jw);
            serializeKubePodInfo(kubernetes.getPod(), replaceBuilder, jw);
            writeLastField("namespace", kubernetes.getNamespace(), replaceBuilder, jw);
            jw.writeByte(JsonWriter.OBJECT_END);
            jw.writeByte(COMMA);
        }
    }

    private static void serializeKubePodInfo(@Nullable SystemInfo.Kubernetes.Pod pod, final StringBuilder replaceBuilder, final JsonWriter jw) {
        if (pod != null) {
            DslJsonUtil.writeFieldName("pod", jw);
            jw.writeByte(JsonWriter.OBJECT_START);
            String podName = pod.getName();
            if (podName != null) {
                writeField("name", podName, replaceBuilder, jw);
            }
            writeLastField("uid", pod.getUid(), replaceBuilder, jw);
            jw.writeByte(JsonWriter.OBJECT_END);
            jw.writeByte(COMMA);
        }
    }

    private static void serializeKubeNodeInfo(@Nullable SystemInfo.Kubernetes.Node node, final StringBuilder replaceBuilder, final JsonWriter jw) {
        if (node != null) {
            DslJsonUtil.writeFieldName("node", jw);
            jw.writeByte(JsonWriter.OBJECT_START);
            writeLastField("name", node.getName(), replaceBuilder, jw);
            jw.writeByte(JsonWriter.OBJECT_END);
            jw.writeByte(COMMA);
        }
    }

    private static boolean isExcluded(StackTraceElement stackTraceElement) {
        // file name is a required field
        if (stackTraceElement.getFileName() == null) {
            return true;
        }
        String className = stackTraceElement.getClassName();
        for (int i = 0, size = excludedStackFramesPrefixes.size(); i < size; i++) {
            if (className.startsWith(excludedStackFramesPrefixes.get(i))) {
                return true;
            }
        }
        return false;
    }

    private static void serializeStringKeyScalarValueMap(Iterator<? extends Map.Entry<String, ? /* String|Number|Boolean */>> it,
                                                         final StringBuilder replaceBuilder, final JsonWriter jw, boolean extendedStringLimit,
                                                         boolean supportsNonStringValues) {
        jw.writeByte(OBJECT_START);
        if (it.hasNext()) {
            Map.Entry<String, ?> kv = it.next();
            DslJsonUtil.writeStringValue(DslJsonUtil.sanitizePropertyName(kv.getKey(), replaceBuilder), replaceBuilder, jw);
            jw.writeByte(JsonWriter.SEMI);
            serializeScalarValue(replaceBuilder, jw, kv.getValue(), extendedStringLimit, supportsNonStringValues);
            while (it.hasNext()) {
                jw.writeByte(COMMA);
                kv = it.next();
                DslJsonUtil.writeStringValue(DslJsonUtil.sanitizePropertyName(kv.getKey(), replaceBuilder), replaceBuilder, jw);
                jw.writeByte(JsonWriter.SEMI);
                serializeScalarValue(replaceBuilder, jw, kv.getValue(), extendedStringLimit, supportsNonStringValues);
            }
        }
        jw.writeByte(OBJECT_END);
    }

    static void serializeLabels(Labels labels, final String serviceName, final String serviceVersion, final StringBuilder replaceBuilder, final JsonWriter jw) {
        if (labels.getServiceName() != null) {
            serializeService(labels.getServiceName(), labels.getServiceVersion(), replaceBuilder, jw);
        } else {
            serializeService(serviceName, serviceVersion, replaceBuilder, jw);
        }
        if (!labels.isEmpty()) {
            if (labels.getTransactionName() != null || labels.getTransactionType() != null) {
                DslJsonUtil.writeFieldName("transaction", jw);
                jw.writeByte(OBJECT_START);
                writeField("name", labels.getTransactionName(), replaceBuilder, jw);
                writeLastField("type", labels.getTransactionType(), replaceBuilder, jw);
                jw.writeByte(OBJECT_END);
                jw.writeByte(COMMA);
            }

            if (labels.getSpanType() != null || labels.getSpanSubType() != null) {
                DslJsonUtil.writeFieldName("span", jw);
                jw.writeByte(OBJECT_START);
                writeField("type", labels.getSpanType(), replaceBuilder, jw);
                writeLastField("subtype", labels.getSpanSubType(), replaceBuilder, jw);
                jw.writeByte(OBJECT_END);
                jw.writeByte(COMMA);
            }

            DslJsonUtil.writeFieldName("tags", jw);
            jw.writeByte(OBJECT_START);
            serialize(labels, replaceBuilder, jw);
            jw.writeByte(OBJECT_END);
            jw.writeByte(COMMA);
        }
    }

    private static void serialize(Labels labels, final StringBuilder replaceBuilder, final JsonWriter jw) {
        for (int i = 0; i < labels.size(); i++) {
            if (i > 0) {
                jw.writeByte(COMMA);
            }
            DslJsonUtil.writeStringValue(DslJsonUtil.sanitizePropertyName(labels.getKey(i), replaceBuilder), replaceBuilder, jw);
            jw.writeByte(JsonWriter.SEMI);
            serializeScalarValue(replaceBuilder, jw, labels.getValue(i), false, false);
        }
    }

    private static void serializeScalarValue(final StringBuilder replaceBuilder, final JsonWriter jw, Object value, boolean extendedStringLimit, boolean supportsNonStringValues) {
        if (value instanceof String) {
            if (extendedStringLimit) {
                writeLongStringValue((String) value, replaceBuilder, jw);
            } else {
                DslJsonUtil.writeStringValue((String) value, replaceBuilder, jw);
            }
        } else if (value instanceof Number) {
            if (supportsNonStringValues) {
                NumberConverter.serialize(((Number) value).doubleValue(), jw);
            } else {
                jw.writeNull();
            }
        } else if (value instanceof Boolean) {
            if (supportsNonStringValues) {
                BoolConverter.serialize((Boolean) value, jw);
            } else {
                jw.writeNull();
            }
        } else {
            // can't happen, as AbstractContext enforces the values to be either String, Number or boolean
            jw.writeString("invalid value");
        }
    }

    static void replace(StringBuilder replaceBuilder, String toReplace, String replacement, int fromIndex) {
        for (int i = replaceBuilder.indexOf(toReplace, fromIndex); i != -1; i = replaceBuilder.indexOf(toReplace, fromIndex)) {
            replaceBuilder.replace(i, i + toReplace.length(), replacement);
            fromIndex = i;
        }
    }

    static void writeField(final String fieldName,
                           @Nullable final CharSequence value,
                           final StringBuilder replaceBuilder,
                           final JsonWriter jw) {

        writeField(fieldName, value, replaceBuilder, jw, false);
    }

    static void writeField(final String fieldName,
                           @Nullable final CharSequence value,
                           final StringBuilder replaceBuilder,
                           final JsonWriter jw,
                           boolean writeNull) {

        if (value == null) {
            if (writeNull) {
                DslJsonUtil.writeFieldName(fieldName, jw);
                jw.writeNull();
                jw.writeByte(COMMA);
            }
        } else {
            DslJsonUtil.writeFieldName(fieldName, jw);
            DslJsonUtil.writeStringValue(value, replaceBuilder, jw);
            jw.writeByte(COMMA);
        }
    }

    private static void writeStringBuilderValue(StringBuilder value, JsonWriter jw) {
        if (value.length() > SerializationConstants.MAX_VALUE_LENGTH) {
            value.setLength(SerializationConstants.MAX_VALUE_LENGTH - 1);
            value.append('…');
        }
        jw.writeString(value);
    }

    private static void writeLongStringBuilderValue(StringBuilder value, JsonWriter jw) {
        if (value.length() > SerializationConstants.getMaxLongStringValueLength()) {
            value.setLength(SerializationConstants.getMaxLongStringValueLength() - 1);
            value.append('…');
        }
        jw.writeString(value);
    }

    private static void writeLongStringValue(CharSequence value, final StringBuilder replaceBuilder, final JsonWriter jw) {
        if (value.length() > SerializationConstants.getMaxLongStringValueLength()) {
            replaceBuilder.setLength(0);
            replaceBuilder.append(value, 0, Math.min(value.length(), SerializationConstants.getMaxLongStringValueLength() + 1));
            writeLongStringBuilderValue(replaceBuilder, jw);
        } else {
            jw.writeString(value);
        }
    }

    static void writeField(final String fieldName, final long value, final JsonWriter jw) {
        DslJsonUtil.writeFieldName(fieldName, jw);
        NumberConverter.serialize(value, jw);
        jw.writeByte(COMMA);
    }

    public static void writeLastField(final String fieldName, @Nullable final CharSequence value, StringBuilder replaceBuilder, final JsonWriter jw) {
        DslJsonUtil.writeFieldName(fieldName, jw);
        if (value != null && value.length() > 0) {
            DslJsonUtil.writeStringValue(value, replaceBuilder, jw);
        } else {
            jw.writeNull();
        }
    }

    static void writeField(final String fieldName, final List<String> values, final JsonWriter jw) {
        if (values.size() > 0) {
            DslJsonUtil.writeFieldName(fieldName, jw);
            jw.writeByte(ARRAY_START);
            jw.writeString(values.get(0));
            for (int i = 1; i < values.size(); i++) {
                jw.writeByte(COMMA);
                jw.writeString(values.get(i));
            }
            jw.writeByte(ARRAY_END);
            jw.writeByte(COMMA);
        }
    }

    public static class UninitializedException extends Exception {
        public UninitializedException(String message) {
            super(message);
        }
    }

    /**
     * A writer is responsible for the serialization to a single output stream and is not thread safe.
     * It is thread safe to use different writers from the same {@link DslJsonSerializer} concurrently.
     */
    public class Writer implements Recyclable {

        // visible for testing
        final JsonWriter jw;
        private final StringBuilder replaceBuilder;
        @Nullable
        private OutputStream os;

        private Writer() {
            jw = new DslJson<>(new DslJson.Settings<>()).newWriter(SerializationConstants.BUFFER_SIZE);
            this.replaceBuilder = new StringBuilder(SerializationConstants.getMaxLongStringValueLength() + 1);
        }

        @Override
        public void resetState() {
            jw.reset();
            os = null;
        }

        /**
         * Sets the output stream which the {@code *NdJson} methods should write to.
         *
         * @param os the {@link OutputStream} to which all contents are to be serialized
         */
        public void setOutputStream(final OutputStream os) {
            if (logger.isTraceEnabled()) {
                this.os = new ByteArrayOutputStream() {
                    @Override
                    public void flush() throws IOException {
                        os.write(buf, 0, size());
                        os.flush();
                        logger.trace(new String(buf, 0, size(), StandardCharsets.UTF_8));
                    }
                };
            } else {
                this.os = os;
            }
            jw.reset(this.os);
        }

        /**
         * Flushes the {@link OutputStream} which has been set via {@link #setOutputStream(OutputStream)}
         * and detaches that {@link OutputStream} from the serializer.
         */
        public void fullFlush() throws IOException {
            jw.flush();
            try {
                if (os != null) {
                    os.flush();
                }
            } finally {
                jw.reset();
            }
        }

        /**
         * Flushes content that has been written so far to the {@link OutputStream} which has been set
         * via {@link #setOutputStream(OutputStream)}, without flushing the {@link OutputStream} itself.
         * Subsequent serializations will be made to the same {@link OutputStream}.
         */
        public void flushToOutputStream() {
            jw.flush();
        }

        /**
         * Appends the serialized metadata to ND-JSON as a {@code metadata} line.
         * <p>
         * NOTE: Must be called after {@link DslJsonSerializer#waitForMetadata()} was called and returned, otherwise the
         * cached serialized metadata may not be ready yet.
         * </p>
         *
         * @throws UninitializedException may be thrown if {@link DslJsonSerializer#waitForMetadata()} was not invoked
         */
        public void appendMetaDataNdJsonToStream() throws UninitializedException {
            assertMetaDataReady();
            jw.writeByte(JsonWriter.OBJECT_START);
            writeFieldName("metadata");
            appendMetadataToStream();
            jw.writeByte(JsonWriter.OBJECT_END);
            jw.writeByte(NEW_LINE);
        }

        /**
         * Appends the serialized metadata to the underlying {@link OutputStream}.
         * <p>
         * NOTE: Must be called after {@link DslJsonSerializer.Writer#blockUntilReady()} was called and returned, otherwise the
         * cached serialized metadata may not be ready yet.
         * </p>
         *
         * @throws UninitializedException may be thrown if {@link DslJsonSerializer.Writer#blockUntilReady()} was not invoked
         */
        public void appendMetadataToStream() throws UninitializedException {
            assertMetaDataReady();
            //noinspection ConstantConditions
            jw.writeAscii(serializedMetaData);
        }

        private void assertMetaDataReady() throws UninitializedException {
            if (serializedMetaData == null) {
                throw new UninitializedException("Cannot serialize metadata as it is not ready yet. Call blockUntilReady()");
            }
        }

        /**
         * Blocking until this {@link Writer#appendMetadataToStream()} and {@link Writer#appendMetaDataNdJsonToStream()} is ready for use.
         *
         * @throws Exception if blocking was interrupted, or timed out or an error occurred in the underlying implementation
         */
        public void blockUntilReady() throws Exception {
            DslJsonSerializer.this.waitForMetadata();
        }

        public void serializeTransactionNdJson(TransactionImpl transaction) {
            jw.writeByte(JsonWriter.OBJECT_START);
            writeFieldName("transaction");
            serializeTransaction(transaction);
            jw.writeByte(JsonWriter.OBJECT_END);
            jw.writeByte(NEW_LINE);
        }

        public void serializeSpanNdJson(SpanImpl span) {
            jw.writeByte(JsonWriter.OBJECT_START);
            writeFieldName("span");
            serializeSpan(span);
            jw.writeByte(JsonWriter.OBJECT_END);
            jw.writeByte(NEW_LINE);
        }

        public void serializeErrorNdJson(ErrorCaptureImpl error) {
            jw.writeByte(JsonWriter.OBJECT_START);
            writeFieldName("error");
            serializeError(error);
            jw.writeByte(JsonWriter.OBJECT_END);
            jw.writeByte(NEW_LINE);
        }

        /**
         * Gets the number of bytes which are currently buffered
         *
         * @return the number of bytes which are currently buffered
         */
        public int getBufferSize() {
            return jw.size();
        }

        public void serializeFileMetaData(File file) {
            jw.writeByte(JsonWriter.OBJECT_START);
            writeFieldName("metadata");
            jw.writeByte(JsonWriter.OBJECT_START);
            writeFieldName("log");
            jw.writeByte(JsonWriter.OBJECT_START);
            writeFieldName("file");
            jw.writeByte(JsonWriter.OBJECT_START);
            writeField("path", file.getAbsolutePath());
            writeLastField("name", file.getName());
            jw.writeByte(JsonWriter.OBJECT_END);
            jw.writeByte(JsonWriter.OBJECT_END);
            jw.writeByte(JsonWriter.OBJECT_END);
            jw.writeByte(JsonWriter.OBJECT_END);
            jw.writeByte(NEW_LINE);
        }

        public JsonWriter getJsonWriter() {
            return jw;
        }

        public void writeBytes(byte[] bytes, int len) {
            jw.writeAscii(bytes, len);
        }

        public void serializeLogNdJson(String stringLog) {
            jw.writeByte(JsonWriter.OBJECT_START);
            writeFieldName("log");

            // because the input might come directly from the ECS reformatter, there might be an extra EOL
            // that needs to be ignored otherwise we get invalid ND-JSON.
            int length = stringLog.length();
            if (stringLog.charAt(length - 1) == NEW_LINE) {
                length--;
            }

            jw.writeAscii(stringLog, length);
            jw.writeByte(JsonWriter.OBJECT_END);
            jw.writeByte(NEW_LINE);
        }

        public void serializeLogNdJson(byte[] bytesLog) {
            jw.writeByte(JsonWriter.OBJECT_START);
            writeFieldName("log");

            // because the input might come directly from the ECS reformatter, there might be an extra EOL
            // that needs to be ignored otherwise we get invalid ND-JSON.
            int length = bytesLog.length;
            if (bytesLog[length - 1] == NEW_LINE) {
                length--;
            }

            jw.writeAscii(bytesLog, length);
            jw.writeByte(JsonWriter.OBJECT_END);
            jw.writeByte(NEW_LINE);
        }

        private void serializeError(ErrorCaptureImpl errorCapture) {
            jw.writeByte(JsonWriter.OBJECT_START);

            writeTimestamp(errorCapture.getTimestamp());
            serializeErrorTransactionInfo(errorCapture.getTransactionInfo());
            if (errorCapture.getTraceContext().hasContent()) {
                serializeTraceContext(errorCapture.getTraceContext(), true);
            }
            serializeContext(null, errorCapture.getContext(), errorCapture.getTraceContext());
            writeField("culprit", errorCapture.getCulprit());
            serializeException(errorCapture.getException());

            jw.writeByte(JsonWriter.OBJECT_END);
        }

        private void serializeErrorTransactionInfo(ErrorCaptureImpl.TransactionInfo errorTransactionInfo) {
            writeFieldName("transaction");
            jw.writeByte(JsonWriter.OBJECT_START);
            writeField("name", errorTransactionInfo.getName());
            if (errorTransactionInfo.getType() != null) {
                writeField("type", errorTransactionInfo.getType());
            }
            writeLastField("sampled", errorTransactionInfo.isSampled());
            jw.writeByte(JsonWriter.OBJECT_END);
            jw.writeByte(COMMA);
        }

        private void serializeException(@Nullable Throwable exception) {
            writeFieldName("exception");
            recursiveSerializeException(exception);
        }

        private void recursiveSerializeException(@Nullable Throwable exception) {
            jw.writeByte(JsonWriter.OBJECT_START);
            if (exception != null) {
                writeField("message", String.valueOf(exception.getMessage()));
                serializeStacktrace(exception.getStackTrace());
                writeFieldName("type");
                writeStringValue(exception.getClass().getName());

                Throwable cause = exception.getCause();
                if (cause != null) {
                    jw.writeByte(COMMA);
                    writeFieldName("cause");
                    jw.writeByte(ARRAY_START);
                    recursiveSerializeException(cause);
                    jw.writeByte(ARRAY_END);
                }
            }
            jw.writeByte(JsonWriter.OBJECT_END);
        }

        public String toJsonString(final TransactionImpl transaction) {
            jw.reset();
            serializeTransaction(transaction);
            final String s = jw.toString();
            jw.reset();
            return s;
        }

        public String toJsonString(SpanImpl span) {
            jw.reset();
            serializeSpan(span);
            final String s = jw.toString();
            jw.reset();
            return s;
        }

        public String toJsonString(final ErrorCaptureImpl error) {
            jw.reset();
            serializeError(error);
            final String s = jw.toString();
            jw.reset();
            return s;
        }

        public String toJsonString(final StackTraceElement stackTraceElement) {
            jw.reset();
            serializeStackTraceElement(stackTraceElement);
            final String s = jw.toString();
            jw.reset();
            return s;
        }

        public String toString() {
            return jw.toString();
        }

        private void serializeFramework(final String frameworkName, final @Nullable String frameworkVersion) {
            writeFieldName("framework");
            jw.writeByte(JsonWriter.OBJECT_START);
            writeField("version", frameworkVersion);
            writeLastField("name", frameworkName);
            jw.writeByte(JsonWriter.OBJECT_END);
            jw.writeByte(COMMA);
        }

        private void serializeTransaction(final TransactionImpl transaction) {
            TraceContextImpl traceContext = transaction.getTraceContext();

            jw.writeByte(OBJECT_START);
            writeTimestamp(transaction.getTimestamp());
            writeField("name", transaction.getNameForSerialization());
            serializeTraceContext(traceContext, false);
            serializeSpanLinks(transaction.getSpanLinks());
            writeField("type", transaction.getType());
            writeField("duration", transaction.getDurationMs());
            writeField("result", transaction.getResult());
            writeField("outcome", transaction.getOutcome().toString());
            serializeFaas(transaction.getFaas());
            serializeContext(transaction, transaction.getContext(), traceContext);
            serializeSpanCount(transaction.getSpanCount());
            if (transaction.isSampled()) {
                serializeDroppedSpanStats(transaction.getDroppedSpanStats());
            }
            serializeOTel(transaction);
            double sampleRate = traceContext.getSampleRate();
            if (!Double.isNaN(sampleRate)) {
                writeField("sample_rate", sampleRate);
            }
            writeLastField("sampled", transaction.isSampled());
            jw.writeByte(OBJECT_END);
        }

        private void serializeTraceContext(TraceContextImpl traceContext, boolean serializeTransactionId) {
            // errors might only have an id
            writeNonLastIdField("id", traceContext.getId());
            if (!traceContext.getTraceId().isEmpty()) {
                writeNonLastIdField("trace_id", traceContext.getTraceId());
                // transaction_id and parent_id may only be sent alongside a valid trace_id
                if (serializeTransactionId && !traceContext.getTransactionId().isEmpty()) {
                    writeNonLastIdField("transaction_id", traceContext.getTransactionId());
                }
                if (!traceContext.getParentId().isEmpty()) {
                    writeNonLastIdField("parent_id", traceContext.getParentId());
                }
            }
        }

        private void serializeSpan(final SpanImpl span) {
            TraceContextImpl traceContext = span.getTraceContext();
            jw.writeByte(OBJECT_START);
            writeField("name", span.getNameForSerialization());
            writeTimestamp(span.getTimestamp());
            if (!span.isSync()) {
                // in java default is blocking, thus we only report when it's async (false)
                writeField("sync", false);
            }
            writeField("outcome", span.getOutcome().toString());
            serializeTraceContext(traceContext, true);
            serializeSpanLinks(span.getSpanLinks());
            writeField("duration", span.getDurationMs());
            if (span.getStacktrace() != null) {
                serializeStacktrace(span.getStacktrace().getStackTrace());
            } else if (span.getStackFrames() != null) {
                serializeStackTrace(span.getStackFrames());
            }
            serializeSpanContext(span.getContext(), traceContext);
            writeHexArray("child_ids", span.getChildIds());
            double sampleRate = traceContext.getSampleRate();
            if (!Double.isNaN(sampleRate)) {
                writeField("sample_rate", sampleRate);
            }
            serializeOTel(span);
            if (span.isComposite() && span.getComposite().getCount() > 1) {
                serializeComposite(span.getComposite());
            }
            serializeSpanType(span);
            jw.writeByte(OBJECT_END);
        }

        private void serializeSpanLinks(List<TraceContextImpl> spanLinks) {
            if (!spanLinks.isEmpty()) {
                writeFieldName("links");
                jw.writeByte(ARRAY_START);
                for (int i = 0, size = spanLinks.size(); i < size; i++) {
                    if (i > 0) {
                        jw.writeByte(COMMA);
                    }
                    TraceContextImpl traceContext = spanLinks.get(i);
                    jw.writeByte(OBJECT_START);
                    writeNonLastIdField("trace_id", traceContext.getTraceId());
                    writeIdField("span_id", traceContext.getParentId());
                    jw.writeByte(OBJECT_END);
                }
                jw.writeByte(ARRAY_END);
                jw.writeByte(COMMA);
            }
        }

<<<<<<< HEAD
        private void serializeOTel(SpanImpl span) {
            serializeOtel(span, Collections.<IdImpl>emptyList(), requestBodyToString(span.getContext().getHttp().getRequestBody()));
        }

        @Nullable
        private CharSequence requestBodyToString(BodyCaptureImpl requestBody) {
            //TODO: perform proper, charset aware conversion to string
            ByteBuffer buffer = requestBody.getBody();
            if (buffer == null || buffer.position() == 0) {
                return null;
            }
            buffer.flip();
            StringBuilder result = new StringBuilder();
            while (buffer.hasRemaining()) {
                result.append((char) buffer.get());
            }
            return result;
        }

        private void serializeOTel(TransactionImpl transaction) {
            List<IdImpl> profilingCorrelationStackTraceIds = transaction.getProfilingCorrelationStackTraceIds();
            synchronized (profilingCorrelationStackTraceIds) {
                serializeOtel(transaction, profilingCorrelationStackTraceIds, null);
            }
        }

        private void serializeOtel(AbstractSpanImpl<?> span, List<IdImpl> profilingStackTraceIds, @Nullable CharSequence httpRequestBody) {
            OTelSpanKind kind = span.getOtelKind();
            Map<String, Object> attributes = span.getOtelAttributes();

            boolean hasAttributes = !attributes.isEmpty() || !profilingStackTraceIds.isEmpty() || httpRequestBody != null;
=======
        private void serializeOTel(Span span) {
            serializeOtel(span, Collections.<Id>emptyList());
        }

        private void serializeOTel(Transaction transaction) {
            List<Id> profilingCorrelationStackTraceIds = transaction.getProfilingCorrelationStackTraceIds();
            synchronized (profilingCorrelationStackTraceIds) {
                serializeOtel(transaction, profilingCorrelationStackTraceIds);
            }
        }

        private void serializeOtel(AbstractSpan<?> span, List<Id> profilingStackTraceIds) {
            OTelSpanKind kind = span.getOtelKind();
            Map<String, Object> attributes = span.getOtelAttributes();

            boolean hasAttributes = !attributes.isEmpty() || !profilingStackTraceIds.isEmpty();
>>>>>>> 32f26122
            boolean hasKind = kind != null;
            if (hasKind || hasAttributes) {
                writeFieldName("otel");
                jw.writeByte(OBJECT_START);

                if (hasKind) {
                    writeFieldName("span_kind");
                    writeStringValue(kind.name());
                }

                if (hasAttributes) {
                    if (hasKind) {
                        jw.writeByte(COMMA);
                    }
                    writeFieldName("attributes");
                    jw.writeByte(OBJECT_START);
                    boolean isFirstAttrib = true;
                    for (Map.Entry<String, Object> entry : attributes.entrySet()) {
                        if (!isFirstAttrib) {
                            jw.writeByte(COMMA);
                        }
                        isFirstAttrib = false;

                        writeFieldName(entry.getKey());
                        Object o = entry.getValue();
                        if (o instanceof Number) {
                            serializeNumber((Number) o, jw);
                        } else if (o instanceof String) {
                            writeStringValue((String) o);
                        } else if (o instanceof Boolean) {
                            BoolConverter.serialize((Boolean) o, jw);
                        }
                    }
                    if (!profilingStackTraceIds.isEmpty()) {
                        if (!isFirstAttrib) {
                            jw.writeByte(COMMA);
                        }
                        writeFieldName("elastic.profiler_stack_trace_ids");
                        jw.writeByte(ARRAY_START);
                        for (int i = 0; i < profilingStackTraceIds.size(); i++) {
                            if (i != 0) {
                                jw.writeByte(COMMA);
                            }
                            jw.writeByte(QUOTE);
                            profilingStackTraceIds.get(i).writeAsBase64UrlSafe(jw);
                            jw.writeByte(QUOTE);
                        }
                        jw.writeByte(ARRAY_END);
                    }
<<<<<<< HEAD
                    if (httpRequestBody != null) {
                        if (!isFirstAttrib) {
                            jw.writeByte(COMMA);
                        }
                        writeFieldName("http.request.body.content");
                        jw.writeString(httpRequestBody);
                    }
=======
>>>>>>> 32f26122
                    jw.writeByte(OBJECT_END);
                }

                jw.writeByte(OBJECT_END);
                jw.writeByte(COMMA);
            }
        }

        private void serializeNumber(Number n, JsonWriter jw) {
            if (n instanceof Integer) {
                NumberConverter.serialize(n.intValue(), jw);
            } else if (n instanceof Long) {
                NumberConverter.serialize(n.longValue(), jw);
            } else if (n instanceof Double) {
                NumberConverter.serialize(n.doubleValue(), jw);
            } else if (n instanceof Float) {
                NumberConverter.serialize(n.floatValue(), jw);
            }
        }

        private void serializeComposite(Composite composite) {
            DslJsonUtil.writeFieldName("composite", jw);
            jw.writeByte(OBJECT_START);
            writeField("count", composite.getCount());
            writeField("sum", composite.getSumMs());
            writeLastField("compression_strategy", composite.getCompressionStrategy());
            jw.writeByte(OBJECT_END);
            jw.writeByte(COMMA);
        }

        private void serializeServiceNameWithFramework(@Nullable final TransactionImpl transaction, final TraceContextImpl traceContext, final ServiceOriginImpl serviceOrigin) {
            String serviceName = traceContext.getServiceName();
            String serviceVersion = traceContext.getServiceVersion();
            boolean isFrameworkNameNotNull = transaction != null && transaction.getFrameworkName() != null;
            if (serviceName != null || serviceVersion != null || isFrameworkNameNotNull || serviceOrigin.hasContent()) {
                writeFieldName("service");
                jw.writeByte(OBJECT_START);
                if (serviceOrigin.hasContent()) {
                    serializeServiceOrigin(serviceOrigin);
                }
                if (isFrameworkNameNotNull) {
                    serializeFramework(transaction.getFrameworkName(), transaction.getFrameworkVersion());
                }
                writeField("name", serviceName);
                writeLastField("version", serviceVersion);
                jw.writeByte(OBJECT_END);
                jw.writeByte(COMMA);
            }
        }

        private void serializeServiceOrigin(final ServiceOriginImpl serviceOrigin) {
            writeFieldName("origin");
            jw.writeByte(OBJECT_START);
            if (null != serviceOrigin.getId()) {
                writeField("id", serviceOrigin.getId());
            }
            if (null != serviceOrigin.getVersion()) {
                writeField("version", serviceOrigin.getVersion());
            }
            writeLastField("name", serviceOrigin.getName());
            jw.writeByte(OBJECT_END);
            jw.writeByte(COMMA);
        }

        private void serializeCloudOrigin(final CloudOriginImpl cloudOrigin) {
            writeFieldName("cloud");
            jw.writeByte(OBJECT_START);

            writeFieldName("origin");
            jw.writeByte(OBJECT_START);
            if (null != cloudOrigin.getAccountId()) {
                writeFieldName("account");
                jw.writeByte(OBJECT_START);
                writeLastField("id", cloudOrigin.getAccountId());
                jw.writeByte(OBJECT_END);
                jw.writeByte(COMMA);
            }
            if (null != cloudOrigin.getServiceName()) {
                writeFieldName("service");
                jw.writeByte(OBJECT_START);
                writeLastField("name", cloudOrigin.getServiceName());
                jw.writeByte(OBJECT_END);
                jw.writeByte(COMMA);
            }
            if (null != cloudOrigin.getRegion()) {
                writeField("region", cloudOrigin.getRegion());
            }
            writeLastField("provider", cloudOrigin.getProvider());
            jw.writeByte(OBJECT_END);

            jw.writeByte(OBJECT_END);
            jw.writeByte(COMMA);
        }

        /**
         * TODO: remove in 2.0
         * To be removed for agents working only with APM server 7.0 or higher, where schema contains span.type, span.subtype and span.action
         *
         * @param span serialized span
         */
        private void serializeSpanType(SpanImpl span) {
            writeFieldName("type");
            String type = span.getType();
            if (type != null) {
                replaceBuilder.setLength(0);
                replaceBuilder.append(type);
                replace(replaceBuilder, ".", "_", 0);
                String subtype = span.getSubtype();
                String action = span.getAction();
                if (subtype != null || action != null) {
                    replaceBuilder.append('.');
                    int replaceStartIndex = replaceBuilder.length() + 1;
                    if (subtype != null) {
                        replaceBuilder.append(subtype);
                        replace(replaceBuilder, ".", "_", replaceStartIndex);
                    }
                    if (action != null) {
                        replaceBuilder.append('.');
                        replaceStartIndex = replaceBuilder.length() + 1;
                        replaceBuilder.append(action);
                        replace(replaceBuilder, ".", "_", replaceStartIndex);
                    }
                }
                writeStringValue(replaceBuilder);
            } else {
                jw.writeNull();
            }
        }

        private void serializeStacktrace(StackTraceElement[] stacktrace) {
            if (stacktrace.length > 0) {
                writeFieldName("stacktrace");
                jw.writeByte(ARRAY_START);
                serializeStackTraceArrayElements(stacktrace);
                jw.writeByte(ARRAY_END);
                jw.writeByte(COMMA);
            }
        }

        private void serializeStackTraceArrayElements(StackTraceElement[] stacktrace) {

            boolean topMostElasticApmPackagesSkipped = false;
            int collectedStackFrames = 0;
            int stackTraceLimit = stacktraceConfiguration.getStackTraceLimit();
            if (stackTraceLimit < 0) {
                stackTraceLimit = stacktrace.length;
            }
            for (int i = 0; i < stacktrace.length && collectedStackFrames < stackTraceLimit; i++) {
                StackTraceElement stackTraceElement = stacktrace[i];
                // only skip the top most apm stack frames
                if (!topMostElasticApmPackagesSkipped && stackTraceElement.getClassName().startsWith("co.elastic.apm")) {
                    continue;
                }
                topMostElasticApmPackagesSkipped = true;

                if (isExcluded(stackTraceElement)) {
                    continue;
                }

                if (collectedStackFrames > 0) {
                    jw.writeByte(COMMA);
                }
                serializeStackTraceElement(stackTraceElement);
                collectedStackFrames++;
            }
        }

        private void serializeStackTraceElement(StackTraceElement stacktrace) {
            jw.writeByte(OBJECT_START);
            writeField("filename", stacktrace.getFileName());
            writeField("classname", stacktrace.getClassName());
            writeField("function", stacktrace.getMethodName());
            writeField("library_frame", isLibraryFrame(stacktrace.getClassName()));
            writeField("lineno", stacktrace.getLineNumber());
            serializeStackFrameModule(stacktrace.getClassName());
            jw.writeByte(OBJECT_END);
        }

        private void serializeStackFrameModule(final String fullyQualifiedClassName) {
            writeFieldName("module");
            replaceBuilder.setLength(0);
            final int lastDotIndex = fullyQualifiedClassName.lastIndexOf('.');
            if (lastDotIndex > 0) {
                replaceBuilder.append(fullyQualifiedClassName, 0, lastDotIndex);
            }
            DslJsonSerializer.writeStringBuilderValue(replaceBuilder, jw);
        }

        private boolean isLibraryFrame(String className) {
            for (String applicationPackage : stacktraceConfiguration.getApplicationPackages()) {
                if (className.startsWith(applicationPackage)) {
                    return false;
                }
            }
            return true;
        }

        private void serializeStackTrace(List<StackFrame> stackTrace) {
            if (stackTrace.isEmpty()) {
                return;
            }
            writeFieldName("stacktrace");
            jw.writeByte(ARRAY_START);
            StringBuilder replaceBuilder = this.replaceBuilder;
            for (int i = 0, size = stackTrace.size(); i < size; i++) {
                if (i != 0) {
                    jw.writeByte(COMMA);
                }
                serializeStackTraceElement(stackTrace.get(i), replaceBuilder);
            }
            jw.writeByte(ARRAY_END);
            jw.writeByte(COMMA);
        }

        private void serializeStackTraceElement(StackFrame frame, StringBuilder replaceBuilder) {
            jw.writeByte(OBJECT_START);

            replaceBuilder.setLength(0);
            frame.appendFileName(replaceBuilder);
            writeField("filename", replaceBuilder);
            writeField("function", frame.getMethodName());
            writeField("library_frame", frame.getClassName() != null && isLibraryFrame(frame.getClassName()));
            writeLastField("lineno", -1);
            jw.writeByte(OBJECT_END);
        }

        private void serializeSpanContext(SpanContextImpl context, TraceContextImpl traceContext) {
            writeFieldName("context");
            jw.writeByte(OBJECT_START);

            DslJsonSerializer.serializeService(traceContext.getServiceName(), traceContext.getServiceVersion(), context.getServiceTarget(), replaceBuilder, jw);
            serializeMessageContext(context.getMessage());
            serializeDbContext(context.getDb());
            serializeHttpContext(context.getHttp());
            serializeDestination(context.getDestination(), context.getServiceTarget().getDestinationResource());

            writeFieldName("tags");
            serializeLabels(context);

            jw.writeByte(OBJECT_END);
            jw.writeByte(COMMA);
        }

        private void serializeDestination(DestinationImpl destination, @Nullable CharSequence resource) {
            if (destination.hasContent() || resource != null) {
                writeFieldName("destination");
                jw.writeByte(OBJECT_START);
                boolean hasAddress = destination.getAddress().length() > 0;
                boolean hasPort = destination.getPort() > 0;

                boolean hasServiceContent = resource != null;
                boolean hasCloudContent = destination.getCloud().hasContent();

                if (hasAddress) {
                    if (hasPort || hasServiceContent || hasCloudContent) {
                        writeField("address", destination.getAddress());
                    } else {
                        writeLastField("address", destination.getAddress());
                    }
                }
                if (hasPort) {
                    if (hasServiceContent || hasCloudContent) {
                        writeField("port", destination.getPort());
                    } else {
                        writeLastField("port", destination.getPort());
                    }
                }

                if (hasServiceContent) {
                    serializeService(hasCloudContent, resource);
                }
                serializeDestinationCloud(hasCloudContent, destination.getCloud());

                jw.writeByte(OBJECT_END);
                jw.writeByte(COMMA);
            }
        }

        private void serializeService(boolean hasCloudContent, CharSequence resource) {
            writeFieldName("service");
            jw.writeByte(OBJECT_START);
            writeEmptyField("name");
            writeEmptyField("type");
            writeLastField("resource", resource);
            jw.writeByte(OBJECT_END);
            if (hasCloudContent) {
                jw.writeByte(COMMA);
            }
        }

        private void serializeDestinationCloud(boolean isCloudHasContent, DestinationImpl.CloudImpl cloud) {
            if (isCloudHasContent) {
                writeFieldName("cloud");
                jw.writeByte(OBJECT_START);
                writeLastField("region", cloud.getRegion());
                jw.writeByte(OBJECT_END);
            }
        }

        private void serializeMessageContext(final MessageImpl message) {
            if (message.hasContent()) {
                writeFieldName("message");
                jw.writeByte(OBJECT_START);
                StringBuilder body = message.getBodyForRead();
                if (body != null && body.length() > 0) {
                    writeLongStringField("body", message.getBodyForWrite());
                }
                serializeMessageHeaders(message.getHeaders());
                int messageAge = (int) message.getAge();
                if (messageAge >= 0) {
                    writeFieldName("age");
                    jw.writeByte(OBJECT_START);
                    writeLastField("ms", messageAge);
                    jw.writeByte(OBJECT_END);
                    jw.writeByte(COMMA);
                }
                if (message.getRoutingKey() != null && !message.getRoutingKey().isEmpty()) {
                    writeField("routing_key", message.getRoutingKey());
                }
                writeFieldName("queue");
                jw.writeByte(OBJECT_START);
                writeLastField("name", message.getQueueName());
                jw.writeByte(OBJECT_END);

                jw.writeByte(OBJECT_END);
                jw.writeByte(COMMA);
            }
        }

        private void serializeMessageHeaders(Headers headers) {
            if (!headers.isEmpty()) {
                writeFieldName("headers");
                jw.writeByte(OBJECT_START);
                Iterator<Headers.Header> iterator = headers.iterator();
                while (iterator.hasNext()) {
                    Headers.Header header = iterator.next();
                    if (iterator.hasNext()) {
                        DslJsonSerializer.writeField(header.getKey(), header.getValue(), replaceBuilder, jw, true);
                    } else {
                        DslJsonSerializer.writeLastField(header.getKey(), header.getValue(), replaceBuilder, jw);
                    }
                }
                jw.writeByte(OBJECT_END);
                jw.writeByte(COMMA);
            }
        }

        private void serializeFaas(final FaasImpl faas) {
            if (faas.hasContent()) {
                writeFieldName("faas");
                jw.writeByte(OBJECT_START);
                writeField("execution", faas.getExecution());
                writeField("id", faas.getId());
                writeField("name", faas.getName());
                writeField("version", faas.getVersion());
                serializeFaasTrigger(faas.getTrigger());
                writeLastField("coldstart", faas.isColdStart());
                jw.writeByte(OBJECT_END);
                jw.writeByte(COMMA);
            }
        }

        private void serializeFaasTrigger(final FaasTriggerImpl trigger) {
            if (trigger.hasContent()) {
                writeFieldName("trigger");
                jw.writeByte(OBJECT_START);
                writeField("request_id", trigger.getRequestId());
                writeLastField("type", trigger.getType());
                jw.writeByte(OBJECT_END);
                jw.writeByte(COMMA);
            }
        }

        private void serializeDbContext(final DbImpl db) {
            if (db.hasContent()) {
                writeFieldName("db");
                jw.writeByte(OBJECT_START);
                writeField("instance", db.getInstance());
                String statement = db.getStatement();
                if (statement != null) {
                    writeLongStringField("statement", statement);
                } else {
                    final CharBuffer statementBuffer = db.getStatementBuffer();
                    if (statementBuffer != null && statementBuffer.length() > 0) {
                        writeFieldName("statement");
                        jw.writeString(statementBuffer);
                        jw.writeByte(COMMA);
                    }
                }
                long affectedRows = db.getAffectedRowsCount();
                if (affectedRows >= 0) {
                    // a negative value generally indicates that feature is not supported by db/driver
                    // thus we just do not report them
                    writeField("rows_affected", affectedRows);
                }
                writeField("type", db.getType());
                writeField("link", db.getDbLink());
                writeLastField("user", db.getUser());
                jw.writeByte(OBJECT_END);
                jw.writeByte(COMMA);
            }
        }

        private void serializeHttpContext(final HttpImpl http) {
            if (http.hasContent()) {
                writeFieldName("http");
                jw.writeByte(OBJECT_START);
                writeField("method", http.getMethod());
                int statusCode = http.getStatusCode();
                if (statusCode > 0) {
                    writeField("status_code", http.getStatusCode());
                }
                writeLastField("url", http.getUrl());
                jw.writeByte(OBJECT_END);
                jw.writeByte(COMMA);
            }
        }

        private void serializeSpanCount(final SpanCount spanCount) {
            writeFieldName("span_count");
            jw.writeByte(OBJECT_START);
            writeField("dropped", spanCount.getDropped().get());
            writeLastField("started", spanCount.getReported().get());
            jw.writeByte(OBJECT_END);
            jw.writeByte(COMMA);
        }

        private void serializeDroppedSpanStats(final DroppedSpanStats droppedSpanStats) {
            writeFieldName("dropped_spans_stats");
            jw.writeByte(ARRAY_START);

            int i = 0;
            for (Map.Entry<DroppedSpanStats.StatsKey, DroppedSpanStats.Stats> stats : droppedSpanStats) {
                if (i++ >= 128) {
                    break;
                }
                if (i > 1) {
                    jw.writeByte(COMMA);
                }
                jw.writeByte(OBJECT_START);
                writeField("destination_service_resource", stats.getKey().getDestinationServiceResource());
                writeField("service_target_type", stats.getKey().getServiceType());
                writeField("service_target_name", stats.getKey().getServiceName());
                writeField("outcome", stats.getKey().getOutcome().toString());
                writeFieldName("duration");
                jw.writeByte(OBJECT_START);
                writeField("count", stats.getValue().getCount());
                writeFieldName("sum");
                jw.writeByte(OBJECT_START);
                writeLastField("us", stats.getValue().getSum());
                jw.writeByte(OBJECT_END);
                jw.writeByte(OBJECT_END);
                jw.writeByte(OBJECT_END);
            }
            jw.writeByte(ARRAY_END);
            jw.writeByte(COMMA);
        }

        private void serializeContext(@Nullable final TransactionImpl transaction, final TransactionContextImpl context, TraceContextImpl traceContext) {
            writeFieldName("context");
            jw.writeByte(OBJECT_START);
            serializeServiceNameWithFramework(transaction, traceContext, context.getServiceOrigin());

            if (context.getUser().hasContent()) {
                serializeUser(context.getUser());
                jw.writeByte(COMMA);
            }
            serializeRequest(context.getRequest());
            serializeResponse(context.getResponse());
            serializeMessageContext(context.getMessage());
            if (context.hasCustom()) {
                writeFieldName("custom");
                serializeStringKeyScalarValueMap(context.getCustomIterator(), replaceBuilder, jw, true, true);
                jw.writeByte(COMMA);
            }
            if (context.getCloudOrigin().hasContent()) {
                serializeCloudOrigin(context.getCloudOrigin());
            }

            writeFieldName("tags");
            serializeLabels(context);
            jw.writeByte(OBJECT_END);
            jw.writeByte(COMMA);
        }

        // visible for testing
        void serializeLabels(AbstractContextImpl context) {
            if (context.hasLabels()) {
                serializeStringKeyScalarValueMap(context.getLabelIterator(), replaceBuilder, jw, false, apmServerClient.supportsNonStringLabels());
            } else {
                jw.writeByte(OBJECT_START);
                jw.writeByte(OBJECT_END);
            }
        }

        private void serializeResponse(final ResponseImpl response) {
            if (response.hasContent()) {
                writeFieldName("response");
                jw.writeByte(OBJECT_START);
                writeField("headers", response.getHeaders(), apmServerClient.supportsMultipleHeaderValues());
                writeField("finished", response.isFinished());
                writeField("headers_sent", response.isHeadersSent());
                writeFieldName("status_code");
                NumberConverter.serialize(response.getStatusCode(), jw);
                jw.writeByte(OBJECT_END);
                jw.writeByte(COMMA);
            }
        }

        private void serializeRequest(final RequestImpl request) {
            if (request.hasContent()) {
                writeFieldName("request");
                jw.writeByte(OBJECT_START);
                writeField("method", request.getMethod());
                writeField("headers", request.getHeaders(), apmServerClient.supportsMultipleHeaderValues());
                writeField("cookies", request.getCookies(), apmServerClient.supportsMultipleHeaderValues());
                // only one of those can be non-empty
                if (!request.getFormUrlEncodedParameters().isEmpty()) {
                    writeField("body", request.getFormUrlEncodedParameters(), true);
                } else if (request.getRawBody() != null) {
                    writeField("body", request.getRawBody());
                } else {
                    final CharSequence bodyBuffer = request.getBodyBufferForSerialization();
                    if (bodyBuffer != null && bodyBuffer.length() > 0) {
                        writeFieldName("body");
                        jw.writeString(bodyBuffer);
                        jw.writeByte(COMMA);
                    }
                }
                if (request.getUrl().hasContent()) {
                    writeFieldName("url");
                    serializeUrl(request.getUrl());
                    jw.writeByte(COMMA);
                }
                if (request.getSocket().hasContent()) {
                    serializeSocket(request.getSocket());
                }
                writeLastField("http_version", request.getHttpVersion());
                jw.writeByte(OBJECT_END);
                jw.writeByte(COMMA);
            }
        }

        // visible for testing
        void serializeUrl(final UrlImpl url) {
            jw.writeByte(OBJECT_START);
            writeField("full", url.getFull());
            writeField("hostname", url.getHostname());
            int port = url.getPort();
            if (apmServerClient.supportsNumericUrlPort()) {
                writeField("port", port);
            } else {
                // serialize as a string for compatibility
                // doing it in low-level to avoid allocation
                DslJsonUtil.writeFieldName("port", jw);
                jw.writeByte(QUOTE);
                NumberConverter.serialize(port, jw);
                jw.writeByte(QUOTE);
                jw.writeByte(COMMA);
            }
            writeField("pathname", url.getPathname());
            writeField("search", url.getSearch());
            writeLastField("protocol", url.getProtocol());
            jw.writeByte(OBJECT_END);
        }

        private void serializeSocket(final SocketImpl socket) {
            writeFieldName("socket");
            jw.writeByte(OBJECT_START);
            writeLastField("remote_address", socket.getRemoteAddress());
            jw.writeByte(OBJECT_END);
            jw.writeByte(COMMA);
        }

        private void writeField(final String fieldName, final PotentiallyMultiValuedMap map, boolean supportsMultipleValues) {
            if (map.isEmpty()) {
                return;
            }

            writeFieldName(fieldName);
            jw.writeByte(OBJECT_START);
            int size = map.size();
            if (supportsMultipleValues) {
                serializePotentiallyMultiValuedEntry(map.getKey(0), map.getValue(0));
                for (int i = 1; i < size; i++) {
                    jw.writeByte(COMMA);
                    serializePotentiallyMultiValuedEntry(map.getKey(i), map.getValue(i));
                }
            } else {
                int last = size - 1;
                for (int i = 0; i <= last; i++) {
                    String key = map.getKey(i);
                    String value = map.getFirst(key);
                    if (i == last) {
                        writeLastField(key, value);
                    } else {
                        writeField(key, value);
                    }
                }
            }

            jw.writeByte(OBJECT_END);
            jw.writeByte(COMMA);
        }

        private void serializePotentiallyMultiValuedEntry(String key, @Nullable Object value) {
            jw.writeString(key);
            jw.writeByte(JsonWriter.SEMI);
            if (value instanceof String) {
                StringConverter.serialize((String) value, jw);
            } else if (value instanceof List) {
                jw.writeByte(ARRAY_START);
                final List<String> values = (List<String>) value;
                jw.writeString(values.get(0));
                for (int i = 1; i < values.size(); i++) {
                    jw.writeByte(COMMA);
                    jw.writeString(values.get(i));
                }
                jw.writeByte(ARRAY_END);
            } else if (value == null) {
                jw.writeNull();
            }
        }

        private void serializeUser(final UserImpl user) {
            writeFieldName("user");
            jw.writeByte(OBJECT_START);
            writeField("domain", user.getDomain());
            writeField("id", user.getId());
            writeField("email", user.getEmail());
            writeLastField("username", user.getUsername());
            jw.writeByte(OBJECT_END);
        }

        void writeEmptyField(final String fieldName) {
            writeFieldName(fieldName);
            writeStringValue("");
            jw.writeByte(COMMA);
        }

        void writeField(final String fieldName, final StringBuilder value) {
            if (value.length() > 0) {
                writeFieldName(fieldName);
                writeStringBuilderValue(value);
                jw.writeByte(COMMA);
            }
        }


        void writeLongStringField(final String fieldName, @Nullable final CharSequence value) {
            if (value != null) {
                writeFieldName(fieldName);
                writeLongStringValue(value);
                jw.writeByte(COMMA);
            }
        }

        void writeField(final String fieldName, @Nullable final CharSequence value) {
            DslJsonSerializer.writeField(fieldName, value, replaceBuilder, jw);
        }

        private void writeStringBuilderValue(StringBuilder value) {
            DslJsonSerializer.writeStringBuilderValue(value, jw);
        }

        private void writeStringValue(CharSequence value) {
            DslJsonUtil.writeStringValue(value, replaceBuilder, jw);
        }

        private void writeLongStringValue(CharSequence value) {
            DslJsonSerializer.writeLongStringValue(value, replaceBuilder, jw);
        }

        private void writeField(final String fieldName, final long value) {
            DslJsonSerializer.writeField(fieldName, value, jw);
        }

        private void writeField(final String fieldName, final int value) {
            writeFieldName(fieldName);
            NumberConverter.serialize(value, jw);
            jw.writeByte(COMMA);
        }

        private void writeLastField(final String fieldName, final int value) {
            writeFieldName(fieldName);
            NumberConverter.serialize(value, jw);
        }

        private void writeLastField(final String fieldName, final long value) {
            writeFieldName(fieldName);
            NumberConverter.serialize(value, jw);
        }

        private void writeField(final String fieldName, final boolean value) {
            writeFieldName(fieldName);
            BoolConverter.serialize(value, jw);
            jw.writeByte(COMMA);
        }

        private void writeLastField(final String fieldName, final boolean value) {
            writeFieldName(fieldName);
            BoolConverter.serialize(value, jw);
        }

        private void writeField(final String fieldName, final double value) {
            writeFieldName(fieldName);
            NumberConverter.serialize(value, jw);
            jw.writeByte(COMMA);
        }

        void writeLastField(final String fieldName, @Nullable final CharSequence value) {
            DslJsonSerializer.writeLastField(fieldName, value, replaceBuilder, jw);
        }

        private void writeFieldName(final String fieldName) {
            DslJsonUtil.writeFieldName(fieldName, jw);
        }

        private void writeNonLastIdField(String fieldName, IdImpl id) {
            writeIdField(fieldName, id);
            jw.writeByte(COMMA);
        }

        private void writeIdField(String fieldName, IdImpl id) {
            writeFieldName(fieldName);
            jw.writeByte(JsonWriter.QUOTE);
            id.writeAsHex(jw);
            jw.writeByte(JsonWriter.QUOTE);
        }

        private void writeTimestamp(final long epochMicros) {
            writeFieldName("timestamp");
            NumberConverter.serialize(epochMicros, jw);
            jw.writeByte(COMMA);
        }

        private void writeHexArray(String fieldName, @Nullable LongList longList) {
            if (longList != null && longList.getSize() > 0) {
                writeFieldName(fieldName);
                jw.writeByte(ARRAY_START);
                for (int i = 0, size = longList.getSize(); i < size; i++) {
                    if (i > 0) {
                        jw.writeByte(COMMA);
                    }
                    jw.writeByte(QUOTE);
                    HexSerializationUtils.writeAsHex(longList.get(i), jw);
                    jw.writeByte(QUOTE);
                }
                jw.writeByte(ARRAY_END);
                jw.writeByte(COMMA);
            }
        }

    }
}<|MERGE_RESOLUTION|>--- conflicted
+++ resolved
@@ -58,14 +58,8 @@
 import co.elastic.apm.agent.impl.transaction.SpanCount;
 import co.elastic.apm.agent.impl.transaction.SpanImpl;
 import co.elastic.apm.agent.impl.transaction.StackFrame;
-<<<<<<< HEAD
 import co.elastic.apm.agent.impl.transaction.TraceContextImpl;
 import co.elastic.apm.agent.impl.transaction.TransactionImpl;
-=======
-import co.elastic.apm.agent.impl.transaction.TraceContext;
-import co.elastic.apm.agent.impl.transaction.Transaction;
-import co.elastic.apm.agent.tracer.metrics.Labels;
->>>>>>> 32f26122
 import co.elastic.apm.agent.report.ApmServerClient;
 import co.elastic.apm.agent.sdk.internal.collections.LongList;
 import co.elastic.apm.agent.sdk.logging.Logger;
@@ -191,11 +185,7 @@
         }
     }
 
-<<<<<<< HEAD
     private static void serializeService(final ServiceImpl service, final StringBuilder replaceBuilder, final JsonWriter jw, boolean supportsAgentActivationMethod) {
-=======
-    private static void serializeService(final Service service, final StringBuilder replaceBuilder, final JsonWriter jw, boolean supportsAgentActivationMethod) {
->>>>>>> 32f26122
         DslJsonUtil.writeFieldName("service", jw);
         jw.writeByte(JsonWriter.OBJECT_START);
 
@@ -315,11 +305,7 @@
         jw.writeByte(COMMA);
     }
 
-<<<<<<< HEAD
     private static void serializeNode(final NodeImpl node, final StringBuilder replaceBuilder, final JsonWriter jw) {
-=======
-    private static void serializeNode(final Node node, final StringBuilder replaceBuilder, final JsonWriter jw) {
->>>>>>> 32f26122
         DslJsonUtil.writeFieldName("node", jw);
         jw.writeByte(JsonWriter.OBJECT_START);
         writeLastField("configured_name", node.getName(), replaceBuilder, jw);
@@ -1068,7 +1054,6 @@
             }
         }
 
-<<<<<<< HEAD
         private void serializeOTel(SpanImpl span) {
             serializeOtel(span, Collections.<IdImpl>emptyList(), requestBodyToString(span.getContext().getHttp().getRequestBody()));
         }
@@ -1100,24 +1085,6 @@
             Map<String, Object> attributes = span.getOtelAttributes();
 
             boolean hasAttributes = !attributes.isEmpty() || !profilingStackTraceIds.isEmpty() || httpRequestBody != null;
-=======
-        private void serializeOTel(Span span) {
-            serializeOtel(span, Collections.<Id>emptyList());
-        }
-
-        private void serializeOTel(Transaction transaction) {
-            List<Id> profilingCorrelationStackTraceIds = transaction.getProfilingCorrelationStackTraceIds();
-            synchronized (profilingCorrelationStackTraceIds) {
-                serializeOtel(transaction, profilingCorrelationStackTraceIds);
-            }
-        }
-
-        private void serializeOtel(AbstractSpan<?> span, List<Id> profilingStackTraceIds) {
-            OTelSpanKind kind = span.getOtelKind();
-            Map<String, Object> attributes = span.getOtelAttributes();
-
-            boolean hasAttributes = !attributes.isEmpty() || !profilingStackTraceIds.isEmpty();
->>>>>>> 32f26122
             boolean hasKind = kind != null;
             if (hasKind || hasAttributes) {
                 writeFieldName("otel");
@@ -1167,7 +1134,6 @@
                         }
                         jw.writeByte(ARRAY_END);
                     }
-<<<<<<< HEAD
                     if (httpRequestBody != null) {
                         if (!isFirstAttrib) {
                             jw.writeByte(COMMA);
@@ -1175,8 +1141,6 @@
                         writeFieldName("http.request.body.content");
                         jw.writeString(httpRequestBody);
                     }
-=======
->>>>>>> 32f26122
                     jw.writeByte(OBJECT_END);
                 }
 
