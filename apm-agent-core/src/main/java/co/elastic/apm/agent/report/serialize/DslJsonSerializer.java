--- conflicted
+++ resolved
@@ -710,22 +710,7 @@
         jw.writeByte(OBJECT_END);
     }
 
-<<<<<<< HEAD
-    private void serializeServiceName(TraceContext traceContext) {
-        String serviceName = traceContext.getServiceName();
-        if (serviceName != null) {
-            writeFieldName("service");
-            jw.writeByte(OBJECT_START);
-            writeLastField("name", serviceName);
-            jw.writeByte(OBJECT_END);
-            jw.writeByte(COMMA);
-        }
-    }
-
     private void serializeServiceNameWithFramework(@Nullable final Transaction transaction, final TraceContext traceContext, final ServiceOrigin serviceOrigin) {
-=======
-    private void serializeServiceNameWithFramework(@Nullable final Transaction transaction, final TraceContext traceContext) {
->>>>>>> 43b0e119
         String serviceName = traceContext.getServiceName();
         boolean isFrameworkNameNotNull = transaction != null && transaction.getFrameworkName() != null;
         if (serviceName != null || isFrameworkNameNotNull || serviceOrigin.hasContent()) {
