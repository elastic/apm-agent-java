/*-
 * #%L
 * Elastic APM Java agent
 * %%
 * Copyright (C) 2018 - 2019 Elastic and contributors
 * %%
 * Licensed to Elasticsearch B.V. under one or more contributor
 * license agreements. See the NOTICE file distributed with
 * this work for additional information regarding copyright
 * ownership. Elasticsearch B.V. licenses this file to you under
 * the Apache License, Version 2.0 (the "License"); you may
 * not use this file except in compliance with the License.
 * You may obtain a copy of the License at
 * 
 *   http://www.apache.org/licenses/LICENSE-2.0
 * 
 * Unless required by applicable law or agreed to in writing,
 * software distributed under the License is distributed on an
 * "AS IS" BASIS, WITHOUT WARRANTIES OR CONDITIONS OF ANY
 * KIND, either express or implied.  See the License for the
 * specific language governing permissions and limitations
 * under the License.
 * #L%
 */
package co.elastic.apm.agent.report.serialize;

import co.elastic.apm.agent.impl.MetaData;
import co.elastic.apm.agent.impl.context.AbstractContext;
import co.elastic.apm.agent.impl.context.Request;
import co.elastic.apm.agent.impl.context.Response;
import co.elastic.apm.agent.impl.context.Socket;
import co.elastic.apm.agent.impl.context.SpanContext;
import co.elastic.apm.agent.impl.context.TransactionContext;
import co.elastic.apm.agent.impl.context.Url;
import co.elastic.apm.agent.impl.context.User;
import co.elastic.apm.agent.impl.error.ErrorCapture;
import co.elastic.apm.agent.impl.error.ErrorPayload;
import co.elastic.apm.agent.impl.payload.Agent;
import co.elastic.apm.agent.impl.payload.Framework;
import co.elastic.apm.agent.impl.payload.Language;
import co.elastic.apm.agent.impl.payload.Payload;
import co.elastic.apm.agent.impl.payload.ProcessInfo;
import co.elastic.apm.agent.impl.payload.RuntimeInfo;
import co.elastic.apm.agent.impl.payload.Service;
import co.elastic.apm.agent.impl.payload.SystemInfo;
import co.elastic.apm.agent.impl.payload.TransactionPayload;
import co.elastic.apm.agent.impl.stacktrace.StacktraceConfiguration;
import co.elastic.apm.agent.impl.transaction.Db;
import co.elastic.apm.agent.impl.transaction.Http;
import co.elastic.apm.agent.impl.transaction.Id;
import co.elastic.apm.agent.impl.transaction.Span;
import co.elastic.apm.agent.impl.transaction.SpanCount;
import co.elastic.apm.agent.impl.transaction.TraceContext;
import co.elastic.apm.agent.impl.transaction.Transaction;
import co.elastic.apm.agent.metrics.Labels;
import co.elastic.apm.agent.metrics.MetricRegistry;
import co.elastic.apm.agent.util.PotentiallyMultiValuedMap;
import com.dslplatform.json.BoolConverter;
import com.dslplatform.json.DslJson;
import com.dslplatform.json.JsonWriter;
import com.dslplatform.json.NumberConverter;
import com.dslplatform.json.StringConverter;
import org.slf4j.Logger;
import org.slf4j.LoggerFactory;

import javax.annotation.Nullable;
import java.io.ByteArrayOutputStream;
import java.io.IOException;
import java.io.OutputStream;
import java.nio.CharBuffer;
import java.nio.charset.Charset;
import java.util.ArrayList;
import java.util.Arrays;
import java.util.Collection;
import java.util.Iterator;
import java.util.List;
import java.util.Map;

import static com.dslplatform.json.JsonWriter.ARRAY_END;
import static com.dslplatform.json.JsonWriter.ARRAY_START;
import static com.dslplatform.json.JsonWriter.COMMA;
import static com.dslplatform.json.JsonWriter.OBJECT_END;
import static com.dslplatform.json.JsonWriter.OBJECT_START;

public class DslJsonSerializer implements PayloadSerializer {

    /**
     * Matches default ZLIB buffer size.
     * Lets us assume the ZLIB buffer is always empty,
     * so that {@link #getBufferSize()} is the total amount of buffered bytes.
     */
    public static final int BUFFER_SIZE = 16384;
    static final int MAX_VALUE_LENGTH = 1024;
    public static final int MAX_LONG_STRING_VALUE_LENGTH = 10000;
    private static final byte NEW_LINE = (byte) '\n';
    private static final Logger logger = LoggerFactory.getLogger(DslJsonSerializer.class);
    private static final String[] DISALLOWED_IN_LABEL_KEY = new String[]{".", "*", "\""};
    // visible for testing
    final JsonWriter jw;
    private final Collection<String> excludedStackFrames = Arrays.asList("java.lang.reflect", "com.sun", "sun.", "jdk.internal.");
    private final StringBuilder replaceBuilder = new StringBuilder(MAX_LONG_STRING_VALUE_LENGTH + 1);
    private final StacktraceConfiguration stacktraceConfiguration;
    @Nullable
    private OutputStream os;

    public DslJsonSerializer(StacktraceConfiguration stacktraceConfiguration) {
        this.stacktraceConfiguration = stacktraceConfiguration;
        jw = new DslJson<>(new DslJson.Settings<>()).newWriter(BUFFER_SIZE);
    }

    @Override
    public void setOutputStream(final OutputStream os) {
        if (logger.isTraceEnabled()) {
            this.os = new ByteArrayOutputStream() {
                @Override
                public void flush() throws IOException {
                    os.write(buf, 0, size());
                    os.flush();
                    logger.trace(new String(buf, 0, size(), Charset.forName("UTF-8")));
                }
            };
        } else {
            this.os = os;
        }
        jw.reset(this.os);
    }

    @Override
    public void flush() throws IOException {
        jw.flush();
        try {
            if (os != null) {
                os.flush();
            }
        } finally {
            jw.reset();
        }
    }

    @Override
    public void serializePayload(final OutputStream os, final Payload payload) {
        if (logger.isTraceEnabled()) {
            logger.trace(toJsonString(payload));
        }
        jw.reset(os);
        if (payload instanceof TransactionPayload) {
            serializeTransactionPayload((TransactionPayload) payload);
        } else if (payload instanceof ErrorPayload) {
            serializeErrorPayload((ErrorPayload) payload);
        }
        jw.flush();
        jw.reset();
    }

    @Override
    public void serializeMetaDataNdJson(MetaData metaData) {
        jw.writeByte(JsonWriter.OBJECT_START);
        writeFieldName("metadata");
        jw.writeByte(JsonWriter.OBJECT_START);
        serializeService(metaData.getService());
        jw.writeByte(COMMA);
        serializeProcess(metaData.getProcess());
        jw.writeByte(COMMA);
        serializeGlobalLabels(metaData.getGlobalLabelKeys(), metaData.getGlobalLabelValues());
        serializeSystem(metaData.getSystem());
        jw.writeByte(JsonWriter.OBJECT_END);
        jw.writeByte(JsonWriter.OBJECT_END);
        jw.writeByte(NEW_LINE);
    }

    private void serializeGlobalLabels(ArrayList<String> globalLabelKeys, ArrayList<String> globalLabelValues) {
        if (!globalLabelKeys.isEmpty()) {
            writeFieldName("labels");
            jw.writeByte(OBJECT_START);
            writeStringValue(sanitizeLabelKey(globalLabelKeys.get(0), replaceBuilder), replaceBuilder, jw);
            jw.writeByte(JsonWriter.SEMI);
            writeStringValue(globalLabelValues.get(0), replaceBuilder, jw);
            for (int i = 0; i < globalLabelKeys.size(); i++) {
                jw.writeByte(COMMA);
                writeStringValue(sanitizeLabelKey(globalLabelKeys.get(i), replaceBuilder), replaceBuilder, jw);
                jw.writeByte(JsonWriter.SEMI);
                writeStringValue(globalLabelValues.get(i), replaceBuilder, jw);
            }
            jw.writeByte(OBJECT_END);
            jw.writeByte(COMMA);
        }
    }

    @Override
    public void serializeTransactionNdJson(Transaction transaction) {
        jw.writeByte(JsonWriter.OBJECT_START);
        writeFieldName("transaction");
        serializeTransaction(transaction);
        jw.writeByte(JsonWriter.OBJECT_END);
        jw.writeByte(NEW_LINE);
    }

    @Override
    public void serializeSpanNdJson(Span span) {
        jw.writeByte(JsonWriter.OBJECT_START);
        writeFieldName("span");
        serializeSpan(span);
        jw.writeByte(JsonWriter.OBJECT_END);
        jw.writeByte(NEW_LINE);
    }

    @Override
    public void serializeErrorNdJson(ErrorCapture error) {
        jw.writeByte(JsonWriter.OBJECT_START);
        writeFieldName("error");
        serializeError(error);
        jw.writeByte(JsonWriter.OBJECT_END);
        jw.writeByte(NEW_LINE);
    }

    /**
     * Returns the number of bytes already serialized and waiting in the underlying {@link JsonWriter}'s buffer.
     * Note that the resulting JSON can be bigger if a Stream is set to the writer and some data was already flushed
     *
     * @return number of bytes currently waiting in the underlying {@link JsonWriter} to be flushed to the underlying stream
     */
    @Override
    public int getBufferSize() {
        return jw.size();
    }

    @Override
    public void serializeMetrics(MetricRegistry metricRegistry) {
        MetricRegistrySerializer.serialize(metricRegistry, replaceBuilder, jw);
    }

    private void serializeErrorPayload(ErrorPayload payload) {
        jw.writeByte(JsonWriter.OBJECT_START);
        serializeService(payload.getService());
        jw.writeByte(COMMA);
        serializeProcess(payload.getProcess());
        jw.writeByte(COMMA);
        serializeSystem(payload.getSystem());
        jw.writeByte(COMMA);
        serializeErrors(payload.getErrors());
        jw.writeByte(JsonWriter.OBJECT_END);
    }

    private void serializeErrors(List<ErrorCapture> errors) {
        writeFieldName("errors");
        jw.writeByte(ARRAY_START);
        if (errors.size() > 0) {
            serializeError(errors.get(0));
            for (int i = 1; i < errors.size(); i++) {
                jw.writeByte(COMMA);
                serializeError(errors.get(i));
            }
        }
        jw.writeByte(ARRAY_END);

    }

    private void serializeError(ErrorCapture errorCapture) {
        jw.writeByte(JsonWriter.OBJECT_START);

        writeTimestamp(errorCapture.getTimestamp());
        serializeErrorTransactionInfo(errorCapture.getTransactionInfo());
        if (errorCapture.getTraceContext().hasContent()) {
            serializeTraceContext(errorCapture.getTraceContext(), true);
        }
        serializeContext(errorCapture.getContext(), errorCapture.getTraceContext());
        writeField("culprit", errorCapture.getCulprit());
        serializeException(errorCapture.getException());

        jw.writeByte(JsonWriter.OBJECT_END);
    }

    private void serializeErrorTransactionInfo(ErrorCapture.TransactionInfo errorTransactionInfo) {
        writeFieldName("transaction");
        jw.writeByte(JsonWriter.OBJECT_START);
        if (errorTransactionInfo.getType() != null) {
            writeField("type", errorTransactionInfo.getType());
        }
        writeLastField("sampled", errorTransactionInfo.isSampled());
        jw.writeByte(JsonWriter.OBJECT_END);
        jw.writeByte(COMMA);
    }

    private void serializeException(@Nullable Throwable exception) {
        writeFieldName("exception");
        jw.writeByte(JsonWriter.OBJECT_START);
        if (exception != null) {
            writeField("message", String.valueOf(exception.getMessage()));
            serializeStacktrace(exception.getStackTrace());
            writeLastField("type", exception.getClass().getName());
        }
        jw.writeByte(JsonWriter.OBJECT_END);
    }

    public String toJsonString(final Payload payload) {
        jw.reset();
        if (payload instanceof TransactionPayload) {
            serializeTransactionPayload((TransactionPayload) payload);
        } else if (payload instanceof ErrorPayload) {
            serializeErrorPayload((ErrorPayload) payload);
        }
        final String s = jw.toString();
        jw.reset();
        return s;
    }

    public String toJsonString(final Transaction transaction) {
        jw.reset();
        serializeTransaction(transaction);
        final String s = jw.toString();
        jw.reset();
        return s;
    }

    public String toJsonString(Span span) {
        jw.reset();
        serializeSpan(span);
        final String s = jw.toString();
        jw.reset();
        return s;
    }

    public String toJsonString(final ErrorCapture error) {
        jw.reset();
        serializeError(error);
        final String s = jw.toString();
        jw.reset();
        return s;
    }

    public String toString() {
        return jw.toString();
    }

    private void serializeTransactionPayload(final TransactionPayload payload) {
        jw.writeByte(JsonWriter.OBJECT_START);
        serializeService(payload.getService());
        jw.writeByte(COMMA);
        serializeProcess(payload.getProcess());
        jw.writeByte(COMMA);
        serializeSystem(payload.getSystem());
        jw.writeByte(COMMA);
        serializeSpans(payload.getSpans());
        serializeTransactions(payload);
        jw.writeByte(JsonWriter.OBJECT_END);
    }

    private void serializeTransactions(final TransactionPayload payload) {
        writeFieldName("transactions");
        jw.writeByte(ARRAY_START);
        if (payload.getTransactions().size() > 0) {
            serializeTransactions(payload.getTransactions());
        }
        jw.writeByte(ARRAY_END);
    }

    private void serializeService(final Service service) {
        writeFieldName("service");
        jw.writeByte(JsonWriter.OBJECT_START);

        writeField("name", service.getName());
        writeField("environment", service.getEnvironment());

        final Agent agent = service.getAgent();
        if (agent != null) {
            serializeAgent(agent);
        }

        final Framework framework = service.getFramework();
        if (framework != null) {
            serializeFramework(framework);
        }

        final Language language = service.getLanguage();
        if (language != null) {
            serializeLanguage(language);
        }

        final RuntimeInfo runtime = service.getRuntime();
        if (runtime != null) {
            serializeRuntime(runtime);
        }

        writeLastField("version", service.getVersion());
        jw.writeByte(JsonWriter.OBJECT_END);
    }

    private void serializeAgent(final Agent agent) {
        writeFieldName("agent");
        jw.writeByte(JsonWriter.OBJECT_START);
        writeField("name", agent.getName());
        writeField("ephemeral_id", agent.getEphemeralId());
        writeLastField("version", agent.getVersion());
        jw.writeByte(JsonWriter.OBJECT_END);
        jw.writeByte(COMMA);
    }

    private void serializeFramework(final Framework framework) {
        writeFieldName("framework");
        jw.writeByte(JsonWriter.OBJECT_START);
        writeField("name", framework.getName());
        writeLastField("version", framework.getVersion());
        jw.writeByte(JsonWriter.OBJECT_END);
        jw.writeByte(COMMA);
    }

    private void serializeLanguage(final Language language) {
        writeFieldName("language");
        jw.writeByte(JsonWriter.OBJECT_START);
        writeField("name", language.getName());
        writeLastField("version", language.getVersion());
        jw.writeByte(JsonWriter.OBJECT_END);
        jw.writeByte(COMMA);
    }

    private void serializeRuntime(final RuntimeInfo runtime) {
        writeFieldName("runtime");
        jw.writeByte(JsonWriter.OBJECT_START);
        writeField("name", runtime.getName());
        writeLastField("version", runtime.getVersion());
        jw.writeByte(JsonWriter.OBJECT_END);
        jw.writeByte(COMMA);
    }

    private void serializeProcess(final ProcessInfo process) {
        writeFieldName("process");
        jw.writeByte(JsonWriter.OBJECT_START);
        writeField("pid", process.getPid());
        if (process.getPpid() != null) {
            writeField("ppid", process.getPpid());
        }

        List<String> argv = process.getArgv();
        writeField("argv", argv);
        writeLastField("title", process.getTitle());
        jw.writeByte(JsonWriter.OBJECT_END);
    }

    private void serializeSystem(final SystemInfo system) {
        writeFieldName("system");
        jw.writeByte(JsonWriter.OBJECT_START);
        serializeContainerInfo(system.getContainerInfo());
        serializeKubernetesInfo(system.getKubernetesInfo());
        writeField("architecture", system.getArchitecture());
        writeField("hostname", system.getHostname());
        writeLastField("platform", system.getPlatform());
        jw.writeByte(JsonWriter.OBJECT_END);
    }

    private void serializeContainerInfo(@Nullable SystemInfo.Container container) {
        if (container != null) {
            writeFieldName("container");
            jw.writeByte(JsonWriter.OBJECT_START);
            writeLastField("id", container.getId());
            jw.writeByte(JsonWriter.OBJECT_END);
            jw.writeByte(COMMA);
        }
    }

    private void serializeKubernetesInfo(@Nullable SystemInfo.Kubernetes kubernetes) {
        if (kubernetes != null && kubernetes.hasContent()) {
            writeFieldName("kubernetes");
            jw.writeByte(JsonWriter.OBJECT_START);
            serializeKubeNodeInfo(kubernetes.getNode());
            serializeKubePodInfo(kubernetes.getPod());
            writeLastField("namespace", kubernetes.getNamespace());
            jw.writeByte(JsonWriter.OBJECT_END);
            jw.writeByte(COMMA);
        }
    }

    private void serializeKubePodInfo(@Nullable SystemInfo.Kubernetes.Pod pod) {
        if (pod != null) {
            writeFieldName("pod");
            jw.writeByte(JsonWriter.OBJECT_START);
            String podName = pod.getName();
            if (podName != null) {
                writeField("name", podName);
            }
            writeLastField("uid", pod.getUid());
            jw.writeByte(JsonWriter.OBJECT_END);
            jw.writeByte(COMMA);
        }
    }

    private void serializeKubeNodeInfo(@Nullable SystemInfo.Kubernetes.Node node) {
        if (node != null) {
            writeFieldName("node");
            jw.writeByte(JsonWriter.OBJECT_START);
            writeLastField("name", node.getName());
            jw.writeByte(JsonWriter.OBJECT_END);
            jw.writeByte(COMMA);
        }
    }

    private void serializeTransactions(final List<Transaction> transactions) {
        serializeTransaction(transactions.get(0));
        for (int i = 1; i < transactions.size(); i++) {
            jw.writeByte(COMMA);
            serializeTransaction(transactions.get(i));
        }
    }

    private void serializeTransaction(final Transaction transaction) {
        jw.writeByte(OBJECT_START);
        writeTimestamp(transaction.getTimestamp());
        writeField("name", transaction.getName());
        serializeTraceContext(transaction.getTraceContext(), false);
        writeField("type", transaction.getType());
        writeField("duration", transaction.getDurationMs());
        writeField("result", transaction.getResult());
        serializeContext(transaction.getContext(), transaction.getTraceContext());
        serializeSpanCount(transaction.getSpanCount());
        writeLastField("sampled", transaction.isSampled());
        jw.writeByte(OBJECT_END);
    }

    private void serializeTraceContext(TraceContext traceContext, boolean serializeTransactionId) {
        // errors might only have an id
        writeHexField("id", traceContext.getId());
        if (!traceContext.getTraceId().isEmpty()) {
            writeHexField("trace_id", traceContext.getTraceId());
        }
        if (serializeTransactionId && !traceContext.getTransactionId().isEmpty()) {
            writeHexField("transaction_id", traceContext.getTransactionId());
        }
        if (!traceContext.getParentId().isEmpty()) {
            writeHexField("parent_id", traceContext.getParentId());
        }
    }

    private void serializeSpans(final List<Span> spans) {
        if (spans.size() > 0) {
            writeFieldName("spans");
            jw.writeByte(ARRAY_START);
            serializeSpan(spans.get(0));
            for (int i = 1; i < spans.size(); i++) {
                jw.writeByte(COMMA);
                serializeSpan(spans.get(i));
            }
            jw.writeByte(ARRAY_END);
            jw.writeByte(COMMA);
        }
    }

    private void serializeSpan(final Span span) {
        jw.writeByte(OBJECT_START);
        writeField("name", span.getName());
        writeTimestamp(span.getTimestamp());
        serializeTraceContext(span.getTraceContext(), true);
        writeField("duration", span.getDurationMs());
        if (span.getStacktrace() != null) {
            serializeStacktrace(span.getStacktrace().getStackTrace());
        }
        serializeSpanContext(span.getContext(), span.getTraceContext());
        serializeSpanType(span);
        jw.writeByte(OBJECT_END);
    }

    private void serializeServiceName(TraceContext traceContext) {
        String serviceName = traceContext.getServiceName();
        if (serviceName != null) {
            writeFieldName("service");
            jw.writeByte(OBJECT_START);
            writeLastField("name", serviceName);
            jw.writeByte(OBJECT_END);
            jw.writeByte(COMMA);
        }
    }

    /**
     * TODO: remove in 2.0
     * To be removed for agents working only with APM server 7.0 or higher, where schema contains span.type, span.subtype and span.action
     * @param span serialized span
     */
    private void serializeSpanType(Span span) {
        writeFieldName("type");
        String type = span.getType();
        if (type != null) {
            replaceBuilder.setLength(0);
            replaceBuilder.append(type);
            replace(replaceBuilder, ".", "_", 0);
            String subtype = span.getSubtype();
            String action = span.getAction();
            if ((subtype != null && !subtype.isEmpty()) || (action != null && !action.isEmpty())) {
                replaceBuilder.append('.');
                int replaceStartIndex = replaceBuilder.length() + 1;
                if (subtype != null && !subtype.isEmpty()) {
                    replaceBuilder.append(subtype);
                    replace(replaceBuilder, ".", "_", replaceStartIndex);
                }
                if (action != null && !action.isEmpty()) {
                    replaceBuilder.append('.');
                    replaceStartIndex = replaceBuilder.length() + 1;
                    replaceBuilder.append(action);
                    replace(replaceBuilder, ".", "_", replaceStartIndex);
                }
            }
            writeStringValue(replaceBuilder);
        } else {
            jw.writeNull();
        }
    }

    private void serializeStacktrace(StackTraceElement[] stacktrace) {
        if (stacktrace.length > 0) {
            writeFieldName("stacktrace");
            jw.writeByte(ARRAY_START);
            serializeStackTraceArrayElements(stacktrace);
            jw.writeByte(ARRAY_END);
            jw.writeByte(COMMA);
        }
    }

    private void serializeStackTraceArrayElements(StackTraceElement[] stacktrace) {

        boolean topMostElasticApmPackagesSkipped = false;
        int collectedStackFrames = 0;
        int stackTraceLimit = stacktraceConfiguration.getStackTraceLimit();
        for (int i = 0; i < stacktrace.length && collectedStackFrames < stackTraceLimit; i++) {
            StackTraceElement stackTraceElement = stacktrace[i];
            // only skip the top most apm stack frames
            if (!topMostElasticApmPackagesSkipped && stackTraceElement.getClassName().startsWith("co.elastic.apm")) {
                continue;
            }
            topMostElasticApmPackagesSkipped = true;

            if (isExcluded(stackTraceElement)) {
                continue;
            }

            if (collectedStackFrames > 0) {
                jw.writeByte(COMMA);
            }
            serializeStackTraceElement(stackTraceElement);
            collectedStackFrames++;
        }
    }

    private boolean isExcluded(StackTraceElement stackTraceElement) {
        // file name is a required field
        if (stackTraceElement.getFileName() == null) {
            return true;
        }
        String className = stackTraceElement.getClassName();
        for (String excludedStackFrame : excludedStackFrames) {
            if (className.startsWith(excludedStackFrame)) {
                return true;
            }
        }
        return false;
    }

    private void serializeStackTraceElement(StackTraceElement stacktrace) {
        jw.writeByte(OBJECT_START);
        writeField("filename", stacktrace.getFileName());
        writeField("function", stacktrace.getMethodName());
        writeField("library_frame", isLibraryFrame(stacktrace.getClassName()));
        writeField("lineno", stacktrace.getLineNumber());
        writeLastField("abs_path", stacktrace.getClassName());
        jw.writeByte(OBJECT_END);
    }

    private boolean isLibraryFrame(String className) {
        for (String applicationPackage : stacktraceConfiguration.getApplicationPackages()) {
            if (className.startsWith(applicationPackage)) {
                return false;
            }
        }
        return true;
    }

    private void serializeSpanContext(SpanContext context, TraceContext traceContext) {
        writeFieldName("context");
        jw.writeByte(OBJECT_START);

        serializeServiceName(traceContext);
        serializeDbContext(context.getDb());
        serializeHttpContext(context.getHttp());

        writeFieldName("tags");
        serializeLabels(context);

        jw.writeByte(OBJECT_END);
        jw.writeByte(COMMA);
    }

    private void serializeDbContext(final Db db) {
        if (db.hasContent()) {
            writeFieldName("db");
            jw.writeByte(OBJECT_START);
            writeField("instance", db.getInstance());
            if (db.getStatement() != null) {
                writeLongStringField("statement", db.getStatement());
            } else {
                final CharBuffer statementBuffer = db.getStatementBuffer();
                if (statementBuffer != null && statementBuffer.length() > 0) {
                    writeFieldName("statement");
                    jw.writeString(statementBuffer);
                    jw.writeByte(COMMA);
                }
            }
            writeField("type", db.getType());
            writeLastField("user", db.getUser());
            jw.writeByte(OBJECT_END);
            jw.writeByte(COMMA);
        }
    }

    private void serializeHttpContext(final Http http) {
        if (http.hasContent()) {
            writeFieldName("http");
            jw.writeByte(OBJECT_START);
            writeField("method", http.getMethod());
            int statusCode = http.getStatusCode();
            if (statusCode > 0) {
                writeField("status_code", http.getStatusCode());
            }
            writeLastField("url", http.getUrl());
            jw.writeByte(OBJECT_END);
            jw.writeByte(COMMA);
        }
    }

    private void serializeSpanCount(final SpanCount spanCount) {
        writeFieldName("span_count");
        jw.writeByte(OBJECT_START);
        writeField("dropped", spanCount.getDropped().get());
        writeLastField("started", spanCount.getStarted().get());
        jw.writeByte(OBJECT_END);
        jw.writeByte(COMMA);
    }

    private void serializeContext(final TransactionContext context, TraceContext traceContext) {
        writeFieldName("context");
        jw.writeByte(OBJECT_START);
        serializeServiceName(traceContext);

        if (context.getUser().hasContent()) {
            serializeUser(context.getUser());
            jw.writeByte(COMMA);
        }
        serializeRequest(context.getRequest());
        serializeResponse(context.getResponse());
        if (context.hasCustom()) {
            writeFieldName("custom");
            serializeStringKeyScalarValueMap(context.getCustomIterator(), replaceBuilder, jw, true);
            jw.writeByte(COMMA);
        }
        writeFieldName("tags");
        serializeLabels(context);
        jw.writeByte(OBJECT_END);
        jw.writeByte(COMMA);
    }

    // visible for testing
    void serializeLabels(AbstractContext context) {
        if (context.hasLabels()) {
            serializeStringKeyScalarValueMap(context.getLabelIterator(), replaceBuilder, jw, false);
        } else {
            jw.writeByte(OBJECT_START);
            jw.writeByte(OBJECT_END);
        }
    }

<<<<<<< HEAD
    private static void serializeLabels(Iterator<? extends Map.Entry<String, ?>> it, StringBuilder replaceBuilder, JsonWriter jw) {
=======
    static void serializeStringLabels(Iterator<? extends Map.Entry<String, String>> iterator, StringBuilder replaceBuilder, JsonWriter jw) {
        serializeStringKeyScalarValueMap(iterator, replaceBuilder, jw, false);
    }

    private static void serializeStringKeyScalarValueMap(Iterator<? extends Map.Entry<String, ? /* String|Number|Boolean */>> it,
                                                         StringBuilder replaceBuilder, JsonWriter jw, boolean extendedStringLimit) {
>>>>>>> 52fa6838
        jw.writeByte(OBJECT_START);
        if (it.hasNext()) {
            Map.Entry<String, ?> kv = it.next();
            writeStringValue(sanitizeLabelKey(kv.getKey(), replaceBuilder), replaceBuilder, jw);
            jw.writeByte(JsonWriter.SEMI);
            serializeScalarValue(replaceBuilder, jw, kv.getValue(), extendedStringLimit);
            while (it.hasNext()) {
                jw.writeByte(COMMA);
                kv = it.next();
                writeStringValue(sanitizeLabelKey(kv.getKey(), replaceBuilder), replaceBuilder, jw);
                jw.writeByte(JsonWriter.SEMI);
                serializeScalarValue(replaceBuilder, jw, kv.getValue(), extendedStringLimit);
            }
        }
        jw.writeByte(OBJECT_END);
    }

<<<<<<< HEAD
    static void serializeLabels(Labels labels, StringBuilder replaceBuilder, JsonWriter jw) {
        if (!labels.isEmpty()) {
            if (labels.getTransactionName() != null || labels.getTransactionType() != null) {
                writeFieldName("transaction", jw);
                jw.writeByte(OBJECT_START);
                writeField("name", labels.getTransactionName(), replaceBuilder, jw);
                writeLastField("type", labels.getTransactionType(), replaceBuilder, jw);
                jw.writeByte(OBJECT_END);
                jw.writeByte(COMMA);
            }

            if (labels.getSpanType() != null) {
                writeFieldName("span", jw);
                jw.writeByte(OBJECT_START);
                writeLastField("type", labels.getSpanType(), replaceBuilder, jw);
                jw.writeByte(OBJECT_END);
                jw.writeByte(COMMA);
            }

            writeFieldName("tags", jw);
            jw.writeByte(OBJECT_START);
            serialize(labels, replaceBuilder, jw);
            jw.writeByte(OBJECT_END);
            jw.writeByte(COMMA);
        }
    }

    private static void serialize(Labels labels, StringBuilder replaceBuilder, JsonWriter jw) {
        for (int i = 0; i < labels.size(); i++) {
            if (i > 0) {
                jw.writeByte(COMMA);
            }
            writeStringValue(sanitizeLabelKey(labels.getKey(i), replaceBuilder), replaceBuilder, jw);
            jw.writeByte(JsonWriter.SEMI);
            serializeLabelValue(replaceBuilder, jw, labels.getValue(i));
        }
    }

    private static void serializeLabelValue(StringBuilder replaceBuilder, JsonWriter jw, Object value) {
=======
    private static void serializeScalarValue(StringBuilder replaceBuilder, JsonWriter jw, Object value, boolean extendedStringLimit) {
>>>>>>> 52fa6838
        if (value instanceof String) {
            if (extendedStringLimit) {
                writeLongStringValue((String) value, replaceBuilder, jw);
            } else {
                writeStringValue((String) value, replaceBuilder, jw);
            }
        } else if (value instanceof Number) {
            NumberConverter.serialize(((Number) value).doubleValue(), jw);
        } else if (value instanceof Boolean) {
            BoolConverter.serialize((Boolean) value, jw);
        } else {
            // can't happen, as AbstractContext enforces the values to be either String, Number or boolean
            jw.writeString("invalid value");
        }
    }

    private static CharSequence sanitizeLabelKey(String key, StringBuilder replaceBuilder) {
        for (int i = 0; i < DISALLOWED_IN_LABEL_KEY.length; i++) {
            if (key.contains(DISALLOWED_IN_LABEL_KEY[i])) {
                return replaceAll(key, DISALLOWED_IN_LABEL_KEY, "_", replaceBuilder);
            }
        }
        return key;
    }

    private static CharSequence replaceAll(String s, String[] stringsToReplace, String replacement, StringBuilder replaceBuilder) {
        // uses a instance variable StringBuilder to avoid allocations
        replaceBuilder.setLength(0);
        replaceBuilder.append(s);
        for (String toReplace : stringsToReplace) {
            replace(replaceBuilder, toReplace, replacement, 0);
        }
        return replaceBuilder;
    }

    static void replace(StringBuilder replaceBuilder, String toReplace, String replacement, int fromIndex) {
        for (int i = replaceBuilder.indexOf(toReplace, fromIndex); i != -1; i = replaceBuilder.indexOf(toReplace, fromIndex)) {
            replaceBuilder.replace(i, i + toReplace.length(), replacement);
            fromIndex = i;
        }
    }

    private void serializeResponse(final Response response) {
        if (response.hasContent()) {
            writeFieldName("response");
            jw.writeByte(OBJECT_START);
            writeField("headers", response.getHeaders());
            writeField("finished", response.isFinished());
            writeField("headers_sent", response.isHeadersSent());
            writeFieldName("status_code");
            NumberConverter.serialize(response.getStatusCode(), jw);
            jw.writeByte(OBJECT_END);
            jw.writeByte(COMMA);
        }
    }

    private void serializeRequest(final Request request) {
        if (request.hasContent()) {
            writeFieldName("request");
            jw.writeByte(OBJECT_START);
            writeField("method", request.getMethod());
            writeField("headers", request.getHeaders());
            writeField("cookies", request.getCookies());
            // only one of those can be non-empty
            if (!request.getFormUrlEncodedParameters().isEmpty()) {
                writeField("body", request.getFormUrlEncodedParameters());
            } else if (request.getRawBody() != null) {
                writeField("body", request.getRawBody());
            } else {
                final CharBuffer bodyBuffer = request.getBodyBufferForSerialization();
                if (bodyBuffer != null && bodyBuffer.length() > 0) {
                    writeFieldName("body");
                    jw.writeString(bodyBuffer);
                    jw.writeByte(COMMA);
                }
            }
            if (request.getUrl().hasContent()) {
                serializeUrl(request.getUrl());
            }
            if (request.getSocket().hasContent()) {
                serializeSocket(request.getSocket());
            }
            writeLastField("http_version", request.getHttpVersion());
            jw.writeByte(OBJECT_END);
            jw.writeByte(COMMA);
        }
    }

    private void serializeUrl(final Url url) {
        writeFieldName("url");
        jw.writeByte(OBJECT_START);
        writeField("full", url.getFull());
        writeField("hostname", url.getHostname());
        writeField("port", url.getPort());
        writeField("pathname", url.getPathname());
        writeField("search", url.getSearch());
        writeLastField("protocol", url.getProtocol());
        jw.writeByte(OBJECT_END);
        jw.writeByte(COMMA);
    }

    private void serializeSocket(final Socket socket) {
        writeFieldName("socket");
        jw.writeByte(OBJECT_START);
        writeField("encrypted", socket.isEncrypted());
        writeLastField("remote_address", socket.getRemoteAddress());
        jw.writeByte(OBJECT_END);
        jw.writeByte(COMMA);
    }

    private void writeField(final String fieldName, final PotentiallyMultiValuedMap map) {
        if (map.size() > 0) {
            writeFieldName(fieldName);
            jw.writeByte(OBJECT_START);
            final int size = map.size();
            if (size > 0) {
                serializePotentiallyMultiValuedEntry(map.getKey(0), map.getValue(0));
                for (int i = 1; i < size; i++) {
                    jw.writeByte(COMMA);
                    serializePotentiallyMultiValuedEntry(map.getKey(i), map.getValue(i));
                }
            }
            jw.writeByte(OBJECT_END);
            jw.writeByte(COMMA);
        }
    }

    private void serializePotentiallyMultiValuedEntry(String key, @Nullable Object value) {
        jw.writeString(key);
        jw.writeByte(JsonWriter.SEMI);
        if (value instanceof String) {
            StringConverter.serialize((String) value, jw);
        } else if (value instanceof List) {
            jw.writeByte(ARRAY_START);
            final List<String> values = (List<String>) value;
            jw.writeString(values.get(0));
            for (int i = 1; i < values.size(); i++) {
                jw.writeByte(COMMA);
                jw.writeString(values.get(i));
            }
            jw.writeByte(ARRAY_END);
        } else if (value == null) {
            jw.writeNull();
        }
    }

    private void serializeUser(final User user) {
        writeFieldName("user");
        jw.writeByte(OBJECT_START);
        writeField("id", user.getId());
        writeField("email", user.getEmail());
        writeLastField("username", user.getUsername());
        jw.writeByte(OBJECT_END);
    }

    void writeField(final String fieldName, final StringBuilder value) {
        if (value.length() > 0) {
            writeFieldName(fieldName);
            writeStringBuilderValue(value);
            jw.writeByte(COMMA);
        }
    }


    void writeLongStringField(final String fieldName, @Nullable final String value) {
        if (value != null) {
            writeFieldName(fieldName);
            writeLongStringValue(value);
            jw.writeByte(COMMA);
        }
    }

    void writeField(final String fieldName, @Nullable final String value) {
        writeField(fieldName, value, replaceBuilder, jw);
    }

    static void writeField(final String fieldName, @Nullable final CharSequence value, StringBuilder replaceBuilder, JsonWriter jw) {
        if (value != null) {
            writeFieldName(fieldName, jw);
            writeStringValue(value, replaceBuilder, jw);
            jw.writeByte(COMMA);
        }
    }

    private void writeStringBuilderValue(StringBuilder value) {
        writeStringBuilderValue(value, jw);
    }

    private static void writeStringBuilderValue(StringBuilder value, JsonWriter jw) {
        if (value.length() > MAX_VALUE_LENGTH) {
            value.setLength(MAX_VALUE_LENGTH - 1);
            value.append('…');
        }
        jw.writeString(value);
    }

    private void writeStringValue(CharSequence value) {
        writeStringValue(value, replaceBuilder, jw);
    }

    private static void writeStringValue(CharSequence value, StringBuilder replaceBuilder, JsonWriter jw) {
        if (value.length() > MAX_VALUE_LENGTH) {
            replaceBuilder.setLength(0);
            replaceBuilder.append(value, 0, Math.min(value.length(), MAX_VALUE_LENGTH + 1));
            writeStringBuilderValue(replaceBuilder, jw);
        } else {
            jw.writeString(value);
        }
    }

    private static void writeLongStringBuilderValue(StringBuilder value, JsonWriter jw) {
        if (value.length() > MAX_LONG_STRING_VALUE_LENGTH) {
            value.setLength(MAX_LONG_STRING_VALUE_LENGTH - 1);
            value.append('…');
        }
        jw.writeString(value);
    }

    private void writeLongStringValue(String value) {
        writeLongStringValue(value, replaceBuilder, jw);
    }

    private static void writeLongStringValue(String value, StringBuilder replaceBuilder, JsonWriter jw) {
        if (value.length() > MAX_LONG_STRING_VALUE_LENGTH) {
            replaceBuilder.setLength(0);
            replaceBuilder.append(value, 0, Math.min(value.length(), MAX_LONG_STRING_VALUE_LENGTH + 1));
            writeLongStringBuilderValue(replaceBuilder, jw);
        } else {
            jw.writeString(value);
        }
    }

    private void writeField(final String fieldName, final long value) {
        writeFieldName(fieldName);
        NumberConverter.serialize(value, jw);
        jw.writeByte(COMMA);
    }

    private void writeField(final String fieldName, final int value) {
        writeFieldName(fieldName);
        NumberConverter.serialize(value, jw);
        jw.writeByte(COMMA);
    }

    private void writeLastField(final String fieldName, final int value) {
        writeFieldName(fieldName);
        NumberConverter.serialize(value, jw);
    }

    private void writeField(final String fieldName, final boolean value) {
        writeFieldName(fieldName);
        BoolConverter.serialize(value, jw);
        jw.writeByte(COMMA);
    }

    private void writeLastField(final String fieldName, final boolean value) {
        writeFieldName(fieldName);
        BoolConverter.serialize(value, jw);
    }

    private void writeField(final String fieldName, final double value) {
        writeFieldName(fieldName);
        NumberConverter.serialize(value, jw);
        jw.writeByte(COMMA);
    }

    void writeLastField(final String fieldName, @Nullable final String value) {
        writeLastField(fieldName, value, replaceBuilder, jw);
    }

    static void writeLastField(final String fieldName, @Nullable final String value, StringBuilder replaceBuilder, final JsonWriter jw) {
        writeFieldName(fieldName, jw);
        if (value != null) {
            writeStringValue(value, replaceBuilder, jw);
        } else {
            jw.writeNull();
        }
    }

    public static void writeFieldName(final String fieldName, final JsonWriter jw) {
        jw.writeByte(JsonWriter.QUOTE);
        jw.writeAscii(fieldName);
        jw.writeByte(JsonWriter.QUOTE);
        jw.writeByte(JsonWriter.SEMI);
    }

    private void writeFieldName(final String fieldName) {
        writeFieldName(fieldName, jw);
    }

    private void writeField(final String fieldName, final List<String> values) {
        if (values.size() > 0) {
            writeFieldName(fieldName);
            jw.writeByte(ARRAY_START);
            jw.writeString(values.get(0));
            for (int i = 1; i < values.size(); i++) {
                jw.writeByte(COMMA);
                jw.writeString(values.get(i));
            }
            jw.writeByte(ARRAY_END);
            jw.writeByte(COMMA);
        }
    }

    private void writeHexField(String fieldName, Id traceId) {
        writeFieldName(fieldName);
        jw.writeByte(JsonWriter.QUOTE);
        traceId.writeAsHex(jw);
        jw.writeByte(JsonWriter.QUOTE);
        jw.writeByte(COMMA);
    }

    private void writeTimestamp(final long epochMicros) {
        writeFieldName("timestamp");
        NumberConverter.serialize(epochMicros, jw);
        jw.writeByte(COMMA);
    }
}<|MERGE_RESOLUTION|>--- conflicted
+++ resolved
@@ -763,16 +763,12 @@
         }
     }
 
-<<<<<<< HEAD
-    private static void serializeLabels(Iterator<? extends Map.Entry<String, ?>> it, StringBuilder replaceBuilder, JsonWriter jw) {
-=======
     static void serializeStringLabels(Iterator<? extends Map.Entry<String, String>> iterator, StringBuilder replaceBuilder, JsonWriter jw) {
         serializeStringKeyScalarValueMap(iterator, replaceBuilder, jw, false);
     }
 
     private static void serializeStringKeyScalarValueMap(Iterator<? extends Map.Entry<String, ? /* String|Number|Boolean */>> it,
                                                          StringBuilder replaceBuilder, JsonWriter jw, boolean extendedStringLimit) {
->>>>>>> 52fa6838
         jw.writeByte(OBJECT_START);
         if (it.hasNext()) {
             Map.Entry<String, ?> kv = it.next();
@@ -790,7 +786,6 @@
         jw.writeByte(OBJECT_END);
     }
 
-<<<<<<< HEAD
     static void serializeLabels(Labels labels, StringBuilder replaceBuilder, JsonWriter jw) {
         if (!labels.isEmpty()) {
             if (labels.getTransactionName() != null || labels.getTransactionType() != null) {
@@ -825,14 +820,11 @@
             }
             writeStringValue(sanitizeLabelKey(labels.getKey(i), replaceBuilder), replaceBuilder, jw);
             jw.writeByte(JsonWriter.SEMI);
-            serializeLabelValue(replaceBuilder, jw, labels.getValue(i));
-        }
-    }
-
-    private static void serializeLabelValue(StringBuilder replaceBuilder, JsonWriter jw, Object value) {
-=======
+            serializeScalarValue(replaceBuilder, jw, labels.getValue(i), false);
+        }
+    }
+
     private static void serializeScalarValue(StringBuilder replaceBuilder, JsonWriter jw, Object value, boolean extendedStringLimit) {
->>>>>>> 52fa6838
         if (value instanceof String) {
             if (extendedStringLimit) {
                 writeLongStringValue((String) value, replaceBuilder, jw);
