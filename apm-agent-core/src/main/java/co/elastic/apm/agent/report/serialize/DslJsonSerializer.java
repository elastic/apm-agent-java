--- conflicted
+++ resolved
@@ -716,11 +716,7 @@
         String serviceName = traceContext.getServiceName();
         String serviceVersion = traceContext.getServiceVersion();
         boolean isFrameworkNameNotNull = transaction != null && transaction.getFrameworkName() != null;
-<<<<<<< HEAD
-        if (serviceName != null || serviceVersion != null || isFrameworkNameNotNull) {
-=======
-        if (serviceName != null || isFrameworkNameNotNull || serviceOrigin.hasContent()) {
->>>>>>> 72573b66
+        if (serviceName != null || serviceVersion != null || isFrameworkNameNotNull || serviceOrigin.hasContent()) {
             writeFieldName("service");
             jw.writeByte(OBJECT_START);
             if (serviceOrigin.hasContent()) {
