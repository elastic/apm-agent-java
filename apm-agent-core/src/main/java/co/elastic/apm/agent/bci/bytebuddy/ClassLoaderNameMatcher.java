/*
 * Licensed to Elasticsearch B.V. under one or more contributor
 * license agreements. See the NOTICE file distributed with
 * this work for additional information regarding copyright
 * ownership. Elasticsearch B.V. licenses this file to you under
 * the Apache License, Version 2.0 (the "License"); you may
 * not use this file except in compliance with the License.
 * You may obtain a copy of the License at
 *
 *   http://www.apache.org/licenses/LICENSE-2.0
 *
 * Unless required by applicable law or agreed to in writing,
 * software distributed under the License is distributed on an
 * "AS IS" BASIS, WITHOUT WARRANTIES OR CONDITIONS OF ANY
 * KIND, either express or implied.  See the License for the
 * specific language governing permissions and limitations
 * under the License.
 */
package co.elastic.apm.agent.bci.bytebuddy;

import net.bytebuddy.description.NamedElement;
import net.bytebuddy.matcher.ElementMatcher;
import net.bytebuddy.matcher.NameMatcher;
import net.bytebuddy.matcher.StringMatcher;

import javax.annotation.Nullable;
<<<<<<< HEAD

public class ClassLoaderNameMatcher extends ElementMatcher.Junction.AbstractBase<ClassLoader> {
=======
>>>>>>> ccaa484a

import static net.bytebuddy.matcher.ElementMatchers.named;

public abstract class ClassLoaderNameMatcher {

    public static ElementMatcher.Junction<ClassLoader> classLoaderWithName(final String name) {
        return new ElementMatcher.Junction.AbstractBase<ClassLoader>() {
            @Override
            public boolean matches(ClassLoader target) {
                return target != null && target.getClass().getName().equals(name);
            }
        };
    }

    public static ElementMatcher.Junction<ClassLoader> classLoaderWithNamePrefix(final String name) {
        return new ElementMatcher.Junction.AbstractBase<ClassLoader>() {
            @Override
            public boolean matches(ClassLoader target) {
                return target != null && target.getClass().getName().startsWith(name);
            }
        };
    }



    public static ElementMatcher.Junction<ClassLoader> isReflectionClassLoader() {
        return classLoaderWithName("sun.reflect.DelegatingClassLoader")
            .or(classLoaderWithName("jdk.internal.reflect.DelegatingClassLoader"));
    }

<<<<<<< HEAD
    @Override
    public boolean matches(@Nullable ClassLoader target) {
        return target != null && name.equals(target.getClass().getName());
    }
=======
>>>>>>> ccaa484a
}<|MERGE_RESOLUTION|>--- conflicted
+++ resolved
@@ -24,11 +24,6 @@
 import net.bytebuddy.matcher.StringMatcher;
 
 import javax.annotation.Nullable;
-<<<<<<< HEAD
-
-public class ClassLoaderNameMatcher extends ElementMatcher.Junction.AbstractBase<ClassLoader> {
-=======
->>>>>>> ccaa484a
 
 import static net.bytebuddy.matcher.ElementMatchers.named;
 
@@ -52,18 +47,9 @@
         };
     }
 
-
-
     public static ElementMatcher.Junction<ClassLoader> isReflectionClassLoader() {
         return classLoaderWithName("sun.reflect.DelegatingClassLoader")
             .or(classLoaderWithName("jdk.internal.reflect.DelegatingClassLoader"));
     }
 
-<<<<<<< HEAD
-    @Override
-    public boolean matches(@Nullable ClassLoader target) {
-        return target != null && name.equals(target.getClass().getName());
-    }
-=======
->>>>>>> ccaa484a
 }