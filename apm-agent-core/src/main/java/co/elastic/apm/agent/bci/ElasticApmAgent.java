--- conflicted
+++ resolved
@@ -300,10 +300,12 @@
                 : AgentBuilder.PoolStrategy.Default.FAST)
             .ignore(any(), isReflectionClassLoader())
             .or(any(), classLoaderWithName("org.codehaus.groovy.runtime.callsite.CallSiteClassLoader"))
-<<<<<<< HEAD
             .or(nameStartsWith("java.")
                 .and(
-                    not(nameEndsWith("URLConnection"))
+                    not(
+                        nameEndsWith("URLConnection")
+                            .or(nameStartsWith("java.util.concurrent."))
+                    )
                 )
             )
             .or(nameStartsWith("com.sun.")
@@ -319,11 +321,6 @@
                     not(nameEndsWith("URLConnection"))
                 )
             )
-=======
-            .or(nameStartsWith("java.").and(not(nameStartsWith("java.util.concurrent."))))
-            .or(nameStartsWith("com.sun.").and(not(nameStartsWith("com.sun.faces."))))
-            .or(nameStartsWith("sun"))
->>>>>>> 9017aa93
             .or(nameStartsWith("org.aspectj."))
             .or(nameStartsWith("org.groovy."))
             .or(nameStartsWith("com.p6spy."))
