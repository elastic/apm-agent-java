/*-
 * #%L
 * Elastic APM Java agent
 * %%
 * Copyright (C) 2018 - 2020 Elastic and contributors
 * %%
 * Licensed to Elasticsearch B.V. under one or more contributor
 * license agreements. See the NOTICE file distributed with
 * this work for additional information regarding copyright
 * ownership. Elasticsearch B.V. licenses this file to you under
 * the Apache License, Version 2.0 (the "License"); you may
 * not use this file except in compliance with the License.
 * You may obtain a copy of the License at
 *
 *   http://www.apache.org/licenses/LICENSE-2.0
 *
 * Unless required by applicable law or agreed to in writing,
 * software distributed under the License is distributed on an
 * "AS IS" BASIS, WITHOUT WARRANTIES OR CONDITIONS OF ANY
 * KIND, either express or implied.  See the License for the
 * specific language governing permissions and limitations
 * under the License.
 * #L%
 */
package co.elastic.apm.agent.bci;

import co.elastic.apm.agent.bci.bytebuddy.AnnotationValueOffsetMappingFactory;
import co.elastic.apm.agent.bci.bytebuddy.ErrorLoggingListener;
import co.elastic.apm.agent.bci.bytebuddy.FailSafeDeclaredMethodsCompiler;
import co.elastic.apm.agent.bci.bytebuddy.MatcherTimer;
import co.elastic.apm.agent.bci.bytebuddy.MinimumClassFileVersionValidator;
import co.elastic.apm.agent.bci.bytebuddy.PatchBytecodeVersionTo51Transformer;
import co.elastic.apm.agent.bci.bytebuddy.RootPackageCustomLocator;
import co.elastic.apm.agent.bci.bytebuddy.SimpleMethodSignatureOffsetMappingFactory;
import co.elastic.apm.agent.bci.bytebuddy.SoftlyReferencingTypePoolCache;
import co.elastic.apm.agent.bci.bytebuddy.postprocessor.AssignToPostProcessorFactory;
import co.elastic.apm.agent.bci.methodmatching.MethodMatcher;
import co.elastic.apm.agent.bci.methodmatching.TraceMethodInstrumentation;
import co.elastic.apm.agent.collections.WeakMapSupplier;
import co.elastic.apm.agent.configuration.CoreConfiguration;
import co.elastic.apm.agent.impl.ElasticApmTracer;
import co.elastic.apm.agent.impl.ElasticApmTracerBuilder;
import co.elastic.apm.agent.util.DependencyInjectingServiceLoader;
import co.elastic.apm.agent.util.ExecutorUtils;
import co.elastic.apm.agent.util.ThreadUtils;
import com.blogspot.mydailyjava.weaklockfree.WeakConcurrentMap;
import net.bytebuddy.ByteBuddy;
import net.bytebuddy.agent.builder.AgentBuilder;
import net.bytebuddy.agent.builder.AgentBuilder.RedefinitionStrategy;
import net.bytebuddy.agent.builder.ResettableClassFileTransformer;
import net.bytebuddy.asm.Advice;
import net.bytebuddy.description.NamedElement;
import net.bytebuddy.description.annotation.AnnotationDescription;
import net.bytebuddy.description.method.MethodDescription;
import net.bytebuddy.description.type.TypeDescription;
import net.bytebuddy.dynamic.ClassFileLocator;
import net.bytebuddy.dynamic.DynamicType;
import net.bytebuddy.dynamic.loading.ByteArrayClassLoader;
import net.bytebuddy.dynamic.scaffold.TypeValidation;
import net.bytebuddy.matcher.ElementMatcher;
import net.bytebuddy.matcher.ElementMatchers;
import net.bytebuddy.pool.TypePool;
import net.bytebuddy.utility.JavaModule;
import org.slf4j.Logger;
import org.slf4j.LoggerFactory;
import org.stagemonitor.configuration.ConfigurationOption;

import javax.annotation.Nonnull;
import javax.annotation.Nullable;
import java.io.File;
import java.io.IOException;
import java.lang.instrument.Instrumentation;
import java.lang.reflect.Constructor;
import java.security.ProtectionDomain;
import java.util.ArrayList;
import java.util.Collection;
import java.util.Collections;
import java.util.HashSet;
import java.util.List;
import java.util.Set;
import java.util.concurrent.ConcurrentHashMap;
import java.util.concurrent.ConcurrentMap;
import java.util.concurrent.Future;
import java.util.concurrent.ThreadPoolExecutor;
import java.util.concurrent.TimeUnit;

import static co.elastic.apm.agent.bci.ElasticApmInstrumentation.tracer;
import static co.elastic.apm.agent.bci.bytebuddy.ClassLoaderNameMatcher.classLoaderWithName;
import static co.elastic.apm.agent.bci.bytebuddy.ClassLoaderNameMatcher.isReflectionClassLoader;
import static co.elastic.apm.agent.bci.bytebuddy.CustomElementMatchers.anyMatch;
import static net.bytebuddy.asm.Advice.ExceptionHandler.Default.PRINTING;
import static net.bytebuddy.matcher.ElementMatchers.any;
import static net.bytebuddy.matcher.ElementMatchers.is;
<<<<<<< HEAD
import static net.bytebuddy.matcher.ElementMatchers.isAnnotatedWith;
=======
import static net.bytebuddy.matcher.ElementMatchers.isAbstract;
>>>>>>> f2ac5f68
import static net.bytebuddy.matcher.ElementMatchers.isInterface;
import static net.bytebuddy.matcher.ElementMatchers.isStatic;
import static net.bytebuddy.matcher.ElementMatchers.nameContains;
import static net.bytebuddy.matcher.ElementMatchers.nameEndsWith;
import static net.bytebuddy.matcher.ElementMatchers.nameStartsWith;
import static net.bytebuddy.matcher.ElementMatchers.named;
import static net.bytebuddy.matcher.ElementMatchers.none;
import static net.bytebuddy.matcher.ElementMatchers.not;

public class ElasticApmAgent {

    // Don't init logger as a static field, logging needs to be initialized first see also issue #593
    // private static final Logger doNotUseThisLogger = LoggerFactory.getLogger(ElasticApmAgent.class);

    private static final ConcurrentMap<String, MatcherTimer> matcherTimers = new ConcurrentHashMap<>();
    @Nullable
    private static Instrumentation instrumentation;
    @Nullable
    private static ResettableClassFileTransformer resettableClassFileTransformer;
    private static final List<ResettableClassFileTransformer> dynamicClassFileTransformers = new ArrayList<>();
    private static final WeakConcurrentMap<Class<?>, Set<Collection<Class<? extends ElasticApmInstrumentation>>>> dynamicallyInstrumentedClasses = WeakMapSupplier.createMap();
    @Nullable
    private static File agentJarFile;

    /**
     * Called reflectively by {@link AgentMain} to initialize the agent
     *
     * @param instrumentation the instrumentation instance
     * @param agentJarFile    a reference to the agent jar on the file system
     */
    @SuppressWarnings("unused") // called through reflection
    public static void initialize(String agentArguments, Instrumentation instrumentation, File agentJarFile, boolean premain) {
        ElasticApmAgent.agentJarFile = agentJarFile;
        ElasticApmTracer tracer = new ElasticApmTracerBuilder(agentArguments).build();
        // ensure classes can be instrumented before LifecycleListeners use them by starting the tracer after initializing instrumentation
        initInstrumentation(tracer, instrumentation, loadInstrumentations(tracer), premain);
        tracer.start();
    }

    public static void initInstrumentation(ElasticApmTracer tracer, Instrumentation instrumentation) {
        initInstrumentation(tracer, instrumentation, loadInstrumentations(tracer));
    }

    @Nonnull
    private static Iterable<ElasticApmInstrumentation> loadInstrumentations(ElasticApmTracer tracer) {
        final List<ElasticApmInstrumentation> instrumentations = DependencyInjectingServiceLoader.load(ElasticApmInstrumentation.class, tracer);
        for (MethodMatcher traceMethod : tracer.getConfig(CoreConfiguration.class).getTraceMethods()) {
            instrumentations.add(new TraceMethodInstrumentation(tracer, traceMethod));
        }

        return instrumentations;
    }

    public static synchronized void initInstrumentation(final ElasticApmTracer tracer, Instrumentation instrumentation,
                                                        Iterable<ElasticApmInstrumentation> instrumentations) {
        initInstrumentation(tracer, instrumentation, instrumentations, false);
    }

    private static synchronized void initInstrumentation(final ElasticApmTracer tracer, Instrumentation instrumentation,
                                                        Iterable<ElasticApmInstrumentation> instrumentations, boolean premain) {
        Runtime.getRuntime().addShutdownHook(new Thread(ThreadUtils.addElasticApmThreadPrefix("init-instrumentation-shutdown-hook")) {
            @Override
            public void run() {
                tracer.stop();
                matcherTimers.clear();
            }
        });
        matcherTimers.clear();
        final Logger logger = LoggerFactory.getLogger(ElasticApmAgent.class);
        if (ElasticApmAgent.instrumentation != null) {
            logger.warn("Instrumentation has already been initialized");
            return;
        }
        ElasticApmInstrumentation.staticInit(tracer);
        // POOL_ONLY because we don't want to cause eager linking on startup as the class path may not be complete yet
        AgentBuilder agentBuilder = initAgentBuilder(tracer, instrumentation, instrumentations, logger, AgentBuilder.DescriptionStrategy.Default.POOL_ONLY, premain);
        resettableClassFileTransformer = agentBuilder.installOn(ElasticApmAgent.instrumentation);
        CoreConfiguration coreConfig = tracer.getConfig(CoreConfiguration.class);
        for (ConfigurationOption<?> instrumentationOption : coreConfig.getInstrumentationOptions()) {
            instrumentationOption.addChangeListener(new ConfigurationOption.ChangeListener() {
                @Override
                public void onChange(ConfigurationOption configurationOption, Object oldValue, Object newValue) {
                    reInitInstrumentation();
                }
            });
        }
    }

    public static synchronized Future<?> reInitInstrumentation() {
        final ElasticApmTracer tracer = ElasticApmInstrumentation.tracer;
        if (tracer == null || instrumentation == null) {
            throw new IllegalStateException("Can't re-init agent before it has been initialized");
        }
        ThreadPoolExecutor executor = ExecutorUtils.createSingleThreadDeamonPool("apm-reinit", 1);
        try {
            return executor.submit(new Runnable() {
                @Override
                public void run() {
                    doReInitInstrumentation(loadInstrumentations(tracer));
                }
            });
        } finally {
            executor.shutdown();
        }
    }

    static synchronized void doReInitInstrumentation(Iterable<ElasticApmInstrumentation> instrumentations) {
        final Logger logger = LoggerFactory.getLogger(ElasticApmAgent.class);
        logger.info("Re initializing instrumentation");
        AgentBuilder agentBuilder = initAgentBuilder(tracer, instrumentation, instrumentations, logger, AgentBuilder.DescriptionStrategy.Default.POOL_ONLY, false);

        resettableClassFileTransformer = agentBuilder.patchOn(instrumentation, resettableClassFileTransformer);
    }

    private static AgentBuilder initAgentBuilder(ElasticApmTracer tracer, Instrumentation instrumentation,
                                                 Iterable<ElasticApmInstrumentation> instrumentations, Logger logger,
                                                 AgentBuilder.DescriptionStrategy descriptionStrategy, boolean premain) {
        final CoreConfiguration coreConfiguration = tracer.getConfig(CoreConfiguration.class);
        ElasticApmAgent.instrumentation = instrumentation;
        final ByteBuddy byteBuddy = new ByteBuddy()
            .with(TypeValidation.of(logger.isDebugEnabled()))
            .with(FailSafeDeclaredMethodsCompiler.INSTANCE);
        AgentBuilder agentBuilder = getAgentBuilder(byteBuddy, coreConfiguration, logger, descriptionStrategy, premain);
        int numberOfAdvices = 0;
        for (final ElasticApmInstrumentation advice : instrumentations) {
            if (isIncluded(advice, coreConfiguration)) {
                numberOfAdvices++;
                agentBuilder = applyAdvice(tracer, agentBuilder, advice, new ElementMatcher.Junction.Conjunction<>(advice.getTypeMatcher(), not(isInterface())));
            }
        }
        logger.debug("Applied {} advices", numberOfAdvices);
        return agentBuilder;
    }

    private static boolean isIncluded(ElasticApmInstrumentation advice, CoreConfiguration coreConfiguration) {
        ArrayList<String> disabledInstrumentations = new ArrayList<>(coreConfiguration.getDisabledInstrumentations());
        // Supporting the deprecated `incubating` tag for backward compatibility
        if (disabledInstrumentations.contains("incubating")) {
            disabledInstrumentations.add("experimental");
        }
        return !isGroupDisabled(disabledInstrumentations, advice.getInstrumentationGroupNames()) && isInstrumentationEnabled(advice, coreConfiguration);
    }

    private static boolean isGroupDisabled(Collection<String> disabledInstrumentations, Collection<String> instrumentationGroupNames) {
        for (String instrumentationGroupName : instrumentationGroupNames) {
            if (disabledInstrumentations.contains(instrumentationGroupName)) {
                return true;
            }
        }
        return false;
    }

    private static boolean isInstrumentationEnabled(ElasticApmInstrumentation advice, CoreConfiguration coreConfiguration) {
        return advice.includeWhenInstrumentationIsDisabled() || coreConfiguration.isInstrument();
    }

    private static AgentBuilder applyAdvice(final ElasticApmTracer tracer, final AgentBuilder agentBuilder,
                                            final ElasticApmInstrumentation instrumentation, final ElementMatcher<? super TypeDescription> typeMatcher) {
        final Logger logger = LoggerFactory.getLogger(ElasticApmAgent.class);
        logger.debug("Applying instrumentation {}", instrumentation.getClass().getName());
        final boolean classLoadingMatchingPreFilter = tracer.getConfig(CoreConfiguration.class).isClassLoadingMatchingPreFilter();
        final boolean typeMatchingWithNamePreFilter = tracer.getConfig(CoreConfiguration.class).isTypeMatchingWithNamePreFilter();
        final ElementMatcher.Junction<ClassLoader> classLoaderMatcher = instrumentation.getClassLoaderMatcher();
        final ElementMatcher<? super NamedElement> typeMatcherPreFilter = instrumentation.getTypeMatcherPreFilter();
        final ElementMatcher.Junction<ProtectionDomain> versionPostFilter = instrumentation.getImplementationVersionPostFilter();
        final ElementMatcher<? super MethodDescription> methodMatcher = new ElementMatcher.Junction.Conjunction<>(instrumentation.getMethodMatcher(), not(isAbstract()));
        return agentBuilder
            .type(new AgentBuilder.RawMatcher() {
                @Override
                public boolean matches(TypeDescription typeDescription, ClassLoader classLoader, JavaModule module, Class<?> classBeingRedefined, ProtectionDomain protectionDomain) {
                    long start = System.nanoTime();
                    try {
                        if (classLoadingMatchingPreFilter && !classLoaderMatcher.matches(classLoader)) {
                            return false;
                        }
                        if (typeMatchingWithNamePreFilter && !typeMatcherPreFilter.matches(typeDescription)) {
                            return false;
                        }
                        boolean typeMatches;
                        try {
                            typeMatches = typeMatcher.matches(typeDescription) && versionPostFilter.matches(protectionDomain);
                        } catch (Exception ignored) {
                            // could be because of a missing type
                            typeMatches = false;
                        }
                        if (typeMatches) {
                            logger.debug("Type match for instrumentation {}: {} matches {}",
                                instrumentation.getClass().getSimpleName(), typeMatcher, typeDescription);
                            try {
                                instrumentation.onTypeMatch(typeDescription, classLoader, protectionDomain, classBeingRedefined);
                            } catch (Exception e) {
                                logger.error(e.getMessage(), e);
                            }
                            if (logger.isTraceEnabled()) {
                                logClassLoaderHierarchy(classLoader, logger, instrumentation);
                            }
                        }
                        return typeMatches;
                    } finally {
                        getOrCreateTimer(instrumentation.getClass()).addTypeMatchingDuration(System.nanoTime() - start);
                    }
                }
            })
            .transform(new PatchBytecodeVersionTo51Transformer())
            .transform(getTransformer(tracer, instrumentation, logger, methodMatcher))
            .transform(new AgentBuilder.Transformer() {
                @Override
                public DynamicType.Builder<?> transform(DynamicType.Builder<?> builder, TypeDescription typeDescription,
                                                        ClassLoader classLoader, JavaModule module) {
                    return builder.visit(MinimumClassFileVersionValidator.INSTANCE);
                }
            });
    }

    private static AgentBuilder.Transformer.ForAdvice getTransformer(final ElasticApmTracer tracer, final ElasticApmInstrumentation instrumentation, final Logger logger, final ElementMatcher<? super MethodDescription> methodMatcher) {
        Advice.WithCustomMapping withCustomMapping = Advice
            .withCustomMapping()
            .with(new AssignToPostProcessorFactory())
            .bind(new SimpleMethodSignatureOffsetMappingFactory())
            .bind(new AnnotationValueOffsetMappingFactory());
        Advice.OffsetMapping.Factory<?> offsetMapping = instrumentation.getOffsetMapping();
        if (offsetMapping != null) {
            withCustomMapping = withCustomMapping.bind(offsetMapping);
        }
        if (instrumentation.indyPlugin()) {
            validateAdvice(instrumentation.getAdviceClass().getName());
            withCustomMapping = withCustomMapping.bootstrap(IndyBootstrap.getIndyBootstrapMethod());
        }
        return new AgentBuilder.Transformer.ForAdvice(withCustomMapping)
            .advice(new ElementMatcher<MethodDescription>() {
                @Override
                public boolean matches(MethodDescription target) {
                    long start = System.nanoTime();
                    try {
                        boolean matches;
                        try {
                            matches = methodMatcher.matches(target);
                        } catch (Exception ignored) {
                            // could be because of a missing type
                            matches = false;
                        }
                        if (matches) {
                            logger.debug("Method match for instrumentation {}: {} matches {}",
                                instrumentation.getClass().getSimpleName(), methodMatcher, target);
                        }
                        return matches;
                    } finally {
                        getOrCreateTimer(instrumentation.getClass()).addMethodMatchingDuration(System.nanoTime() - start);
                    }
                }
            }, instrumentation.getAdviceClass().getName())
            .include(ClassLoader.getSystemClassLoader())
            .withExceptionHandler(PRINTING);
    }

    /**
     * Validates invariants explained in {@link ElasticApmInstrumentation#indyPlugin()}
     * @param adviceClassName the name of the advice class
     */
    private static void validateAdvice(String adviceClassName) {
        validateAdviceIsInlined(adviceClassName);
        if (adviceClassName.startsWith("co.elastic.apm.agent.") && adviceClassName.split("\\.").length > 6) {
            throw new IllegalStateException("Indy-dispatched advice class must be at the root of the instrumentation plugin.");
        }
    }

    private static void validateAdviceIsInlined(String adviceClassName) {
        TypePool pool = new TypePool.Default(TypePool.CacheProvider.NoOp.INSTANCE, ClassFileLocator.ForClassLoader.ofSystemLoader(), TypePool.Default.ReaderMode.FAST);
        TypeDescription typeDescription = pool.describe(adviceClassName).resolve();
        for (MethodDescription.InDefinedShape enterAdvice : typeDescription.getDeclaredMethods().filter(isStatic().and(isAnnotatedWith(Advice.OnMethodEnter.class)))) {
            for (AnnotationDescription enter : enterAdvice.getDeclaredAnnotations().filter(ElementMatchers.annotationType(Advice.OnMethodEnter.class))) {
                if (enter.prepare(Advice.OnMethodEnter.class).load().inline()) {
                    throw new IllegalStateException(String.format("Indy-dispatched advice %s#%s has to be declared with inline=false", adviceClassName, enterAdvice.getName()));
                }
            }
        }
        for (MethodDescription.InDefinedShape exitAdvice : typeDescription.getDeclaredMethods().filter(isStatic().and(isAnnotatedWith(Advice.OnMethodExit.class)))) {
            for (AnnotationDescription exit : exitAdvice.getDeclaredAnnotations().filter(ElementMatchers.annotationType(Advice.OnMethodExit.class))) {
                if (exit.prepare(Advice.OnMethodExit.class).load().inline()) {
                    throw new IllegalStateException(String.format("Indy-dispatched advice %s#%s has to be declared with inline=false", adviceClassName, exitAdvice.getName()));
                }
            }
        }
    }

    private static MatcherTimer getOrCreateTimer(Class<? extends ElasticApmInstrumentation> adviceClass) {
        final String name = adviceClass.getName();
        MatcherTimer timer = matcherTimers.get(name);
        if (timer == null) {
            matcherTimers.putIfAbsent(name, new MatcherTimer(name));
            return matcherTimers.get(name);
        } else {
            return timer;
        }
    }

    static long getTotalMatcherTime() {
        long totalTime = 0;
        for (MatcherTimer value : matcherTimers.values()) {
            totalTime += value.getTotalTime();
        }
        return totalTime;
    }

    static Collection<MatcherTimer> getMatcherTimers() {
        return matcherTimers.values();
    }

    // may help to debug classloading problems
    private static void logClassLoaderHierarchy(@Nullable ClassLoader classLoader, Logger logger, ElasticApmInstrumentation advice) {
        logger.trace("Advice {} is loaded by {}", advice.getClass().getName(), advice.getClass().getClassLoader());
        if (classLoader != null) {
            boolean canLoadAgent = false;
            try {
                classLoader.loadClass(advice.getClass().getName());
                canLoadAgent = true;
            } catch (ClassNotFoundException ignore) {
            }
            logger.trace("{} can load advice ({}): {}", classLoader, advice.getClass().getName(), canLoadAgent);
            logClassLoaderHierarchy(classLoader.getParent(), logger, advice);
        } else {
            logger.trace("bootstrap classloader");
        }
    }

    /**
     * Reverts instrumentation of classes and re-transforms them to their state without the agent.
     * <p>
     * NOTE: THIS IS ONLY TO BE USED FOR UNIT TESTS
     * NOTE2: THIS METHOD MUST BE CALLED AFTER AGENT WAS INITIALIZED
     * </p>
     */
    public static synchronized void reset() {
        if (instrumentation == null) {
            return;
        }
        Exception exception = null;
        if (resettableClassFileTransformer != null) {
            try {
                resettableClassFileTransformer.reset(instrumentation, RedefinitionStrategy.RETRANSFORMATION);
            } catch (Exception e) {
                exception = e;
            }
            resettableClassFileTransformer = null;
        }
        dynamicallyInstrumentedClasses.clear();
        for (ResettableClassFileTransformer transformer : dynamicClassFileTransformers) {
            try {
                transformer.reset(instrumentation, RedefinitionStrategy.RETRANSFORMATION);
            } catch (Exception e) {
                if (exception != null) {
                    exception.addSuppressed(e);
                } else {
                    exception = e;
                }
            }
        }
        dynamicClassFileTransformers.clear();
        instrumentation = null;
        HelperClassManager.ForIndyPlugin.clear();
    }

    private static AgentBuilder getAgentBuilder(final ByteBuddy byteBuddy, final CoreConfiguration coreConfiguration, final Logger logger,
                                                final AgentBuilder.DescriptionStrategy descriptionStrategy, final boolean premain) {
        AgentBuilder.LocationStrategy locationStrategy = AgentBuilder.LocationStrategy.ForClassLoader.WEAK;
        if (agentJarFile != null) {
            try {
                locationStrategy =
                    ((AgentBuilder.LocationStrategy.ForClassLoader) locationStrategy).withFallbackTo(
                        ClassFileLocator.ForJarFile.of(agentJarFile),
                        new RootPackageCustomLocator("java.", ClassFileLocator.ForClassLoader.ofBootLoader())
                    );
            } catch (IOException e) {
                logger.warn("Failed to add ClassFileLocator for the agent jar. Some instrumentations may not work", e);
            }
        }
<<<<<<< HEAD

        final List<WildcardMatcher> classesExcludedFromInstrumentation = coreConfiguration.getClassesExcludedFromInstrumentation();
        final List<WildcardMatcher> defaultClassesExcludedFromInstrumentation = coreConfiguration.getDefaultClassesExcludedFromInstrumentation();

=======
>>>>>>> f2ac5f68
        return new AgentBuilder.Default(byteBuddy)
            .with(RedefinitionStrategy.RETRANSFORMATION)
            // when runtime attaching, only retransform up to 100 classes at once and sleep 100ms in-between as retransformation causes a stop-the-world pause
            .with(premain ? RedefinitionStrategy.BatchAllocator.ForTotal.INSTANCE : RedefinitionStrategy.BatchAllocator.ForFixedSize.ofSize(100))
            .with(premain ? RedefinitionStrategy.Listener.NoOp.INSTANCE : RedefinitionStrategy.Listener.Pausing.of(100, TimeUnit.MILLISECONDS))
            .with(new RedefinitionStrategy.Listener.Adapter() {
                @Override
                public Iterable<? extends List<Class<?>>> onError(int index, List<Class<?>> batch, Throwable throwable, List<Class<?>> types) {
                    logger.warn("Error while redefining classes {}", throwable.getMessage());
                    logger.debug(throwable.getMessage(), throwable);
                    return super.onError(index, batch, throwable, types);
                }
            })
            .with(descriptionStrategy)
            .with(locationStrategy)
            .with(new ErrorLoggingListener())
            // ReaderMode.FAST as we don't need to read method parameter names
            .with(coreConfiguration.isTypePoolCacheEnabled()
                ? new SoftlyReferencingTypePoolCache(TypePool.Default.ReaderMode.FAST, 1, isReflectionClassLoader())
                : AgentBuilder.PoolStrategy.Default.FAST)
            .ignore(any(), isReflectionClassLoader())
            // avoids instrumenting classes from helper class loaders
            .or(any(), classLoaderWithName(ByteArrayClassLoader.ChildFirst.class.getName()))
            .or(any(), classLoaderWithName("org.codehaus.groovy.runtime.callsite.CallSiteClassLoader"))
            // ideally, those bootstrap classpath inclusions should be set at plugin level, see issue #952
            .or(nameStartsWith("java.")
                .and(
                    not(
                        nameEndsWith("URLConnection")
                            .or(nameStartsWith("java.util.concurrent."))
                            .or(named("java.lang.ProcessBuilder"))
                            .or(named("java.lang.ProcessImpl"))
                            .or(named("java.lang.Process"))
                            .or(named("java.lang.UNIXProcess"))
                    )
                )
            )
            .or(nameStartsWith("com.sun.")
                .and(
                    not(
                        nameStartsWith("com.sun.faces.")
                            .or(nameEndsWith("URLConnection"))
                    )
                )
            )
            .or(nameStartsWith("sun")
                .and(
                    not(nameEndsWith("URLConnection"))
                )
            )
            .or(nameStartsWith("co.elastic.apm.agent.shaded"))
            .or(nameStartsWith("org.aspectj."))
            .or(nameStartsWith("org.groovy."))
            .or(nameStartsWith("com.p6spy."))
            .or(nameStartsWith("net.bytebuddy."))
            .or(nameStartsWith("org.stagemonitor."))
            .or(nameStartsWith("com.newrelic."))
            .or(nameStartsWith("com.dynatrace."))
            // AppDynamics
            .or(nameStartsWith("com.singularity."))
            .or(nameStartsWith("com.instana."))
            .or(nameStartsWith("datadog."))
            .or(nameStartsWith("org.glowroot."))
            .or(nameStartsWith("com.compuware."))
            .or(nameStartsWith("io.sqreen."))
            .or(nameContains("javassist"))
            .or(nameContains(".asm."))
<<<<<<< HEAD
            .or(new ElementMatcher.Junction.AbstractBase<TypeDescription>() {
                @Override
                public boolean matches(TypeDescription target) {
                    return WildcardMatcher.anyMatch(defaultClassesExcludedFromInstrumentation, target.getName()) != null;
                }
            })
            .or(new ElementMatcher.Junction.AbstractBase<TypeDescription>() {
                @Override
                public boolean matches(TypeDescription target) {
                    return WildcardMatcher.anyMatch(classesExcludedFromInstrumentation, target.getName()) != null;
                }
            })
=======
            .or(anyMatch(coreConfiguration.getDefaultClassesExcludedFromInstrumentation()))
            .or(anyMatch(coreConfiguration.getClassesExcludedFromInstrumentation()))
>>>>>>> f2ac5f68
            .disableClassFormatChanges();
    }

    /**
     * Returns the directory the agent jar resides in.
     * <p>
     * In scenarios where the agent jar can't be resolved,
     * like in unit tests,
     * this method returns {@code null}.
     * </p>
     *
     * @return the directory the agent jar resides in
     */
    @Nullable
    public static String getAgentHome() {
        return agentJarFile == null ? null : agentJarFile.getParent();
    }

    /**
     * Instruments a specific class at runtime with one or multiple instrumentation classes.
     * <p>
     * Note that {@link ElasticApmInstrumentation#getTypeMatcher()} will be
     * {@linkplain net.bytebuddy.matcher.ElementMatcher.Junction#and(ElementMatcher) conjoined} with a
     * {@linkplain #getTypeMatcher(Class, ElementMatcher, ElementMatcher.Junction) computed} {@link TypeDescription}
     * that is specific to the provided class to instrument.
     * </p>
     *
     * @param classToInstrument the class which should be instrumented
     * @param instrumentationClasses the instrumentation which should be applied to the class to instrument.
     */
    public static void ensureInstrumented(Class<?> classToInstrument, Collection<Class<? extends ElasticApmInstrumentation>> instrumentationClasses) {
        Set<Collection<Class<? extends ElasticApmInstrumentation>>> appliedInstrumentations = getOrCreate(classToInstrument);

        if (!appliedInstrumentations.contains(instrumentationClasses)) {
            synchronized (ElasticApmAgent.class) {
                ElasticApmTracer tracer = ElasticApmInstrumentation.tracer;
                if (tracer == null || instrumentation == null) {
                    throw new IllegalStateException("Agent is not initialized");
                }

                if (!appliedInstrumentations.contains(instrumentationClasses)) {
                    appliedInstrumentations = new HashSet<>(appliedInstrumentations);
                    appliedInstrumentations.add(instrumentationClasses);
                    // immutability guards against race conditions (for example concurrent rehash due to add and lookup)
                    appliedInstrumentations = Collections.unmodifiableSet(appliedInstrumentations);
                    dynamicallyInstrumentedClasses.put(classToInstrument, appliedInstrumentations);

                    CoreConfiguration config = tracer.getConfig(CoreConfiguration.class);
                    final Logger logger = LoggerFactory.getLogger(ElasticApmAgent.class);
                    final ByteBuddy byteBuddy = new ByteBuddy()
                        .with(TypeValidation.of(logger.isDebugEnabled()))
                        .with(FailSafeDeclaredMethodsCompiler.INSTANCE);
                    AgentBuilder agentBuilder = getAgentBuilder(byteBuddy, config, logger, AgentBuilder.DescriptionStrategy.Default.HYBRID, false);
                    for (Class<? extends ElasticApmInstrumentation> instrumentationClass : instrumentationClasses) {
                        ElasticApmInstrumentation apmInstrumentation = instantiate(instrumentationClass);
                        ElementMatcher.Junction<? super TypeDescription> typeMatcher = getTypeMatcher(classToInstrument, apmInstrumentation.getMethodMatcher(), none());
                        if (typeMatcher != null && isIncluded(apmInstrumentation, config)) {
                            agentBuilder = applyAdvice(tracer, agentBuilder, apmInstrumentation, typeMatcher.and(apmInstrumentation.getTypeMatcher()));
                        }
                    }
                    dynamicClassFileTransformers.add(agentBuilder.installOn(instrumentation));
                }
            }
        }
    }

    private static Set<Collection<Class<? extends ElasticApmInstrumentation>>> getOrCreate(Class<?> classToInstrument) {
        Set<Collection<Class<? extends ElasticApmInstrumentation>>> instrumentedClasses = dynamicallyInstrumentedClasses.get(classToInstrument);
        if (instrumentedClasses == null) {
            instrumentedClasses = new HashSet<Collection<Class<? extends ElasticApmInstrumentation>>>();
            Set<Collection<Class<? extends ElasticApmInstrumentation>>> racy = dynamicallyInstrumentedClasses.put(classToInstrument, instrumentedClasses);
            if (racy != null) {
                instrumentedClasses = racy;
            }
        }
        return instrumentedClasses;
    }

    @Nullable
    private static ElementMatcher.Junction<? super TypeDescription> getTypeMatcher(@Nullable Class<?> classToInstrument, ElementMatcher<? super MethodDescription> methodMatcher, ElementMatcher.Junction<? super TypeDescription> typeMatcher) {
        if (classToInstrument == null) {
            return typeMatcher;
        }
        if (matches(classToInstrument, methodMatcher)) {
            // even if we have a match in this class, there could be another match in a super class
            //if the method matcher matches multiple methods
            typeMatcher = is(classToInstrument).or(typeMatcher);
        }
        return getTypeMatcher(classToInstrument.getSuperclass(), methodMatcher, typeMatcher);
    }

    private static boolean matches(Class<?> classToInstrument, ElementMatcher<? super MethodDescription> methodMatcher) {
        return !TypeDescription.ForLoadedType.of(classToInstrument).getDeclaredMethods().filter(methodMatcher).isEmpty();
    }

    private static ElasticApmInstrumentation instantiate(Class<? extends ElasticApmInstrumentation> instrumentation) {

        ElasticApmInstrumentation instance = tryInstantiate(instrumentation, false);
        if (instance == null) {
            instance = tryInstantiate(instrumentation, true);
        }

        if (instance == null) {
            throw new IllegalArgumentException("unable to find matching public constructor for instrumentation " + instrumentation);
        }

        return instance;
    }

    @Nullable
    private static ElasticApmInstrumentation tryInstantiate(Class<? extends ElasticApmInstrumentation> instrumentation, boolean withTracer) {

        Constructor<? extends ElasticApmInstrumentation> constructor = null;
        try {
            if (withTracer) {
                constructor = instrumentation.getConstructor(ElasticApmTracer.class);
            } else {
                constructor = instrumentation.getConstructor();
            }
        } catch (NoSuchMethodException e) {
            // silently ignored
        }

        ElasticApmInstrumentation instance = null;
        if (constructor != null) {
            try {
                if (withTracer) {
                    instance = constructor.newInstance(ElasticApmInstrumentation.tracer);
                } else {
                    instance = constructor.newInstance();
                }
            } catch (ReflectiveOperationException e) {
                // silently ignored
            }
        }

        return instance;
    }

}<|MERGE_RESOLUTION|>--- conflicted
+++ resolved
@@ -91,11 +91,8 @@
 import static net.bytebuddy.asm.Advice.ExceptionHandler.Default.PRINTING;
 import static net.bytebuddy.matcher.ElementMatchers.any;
 import static net.bytebuddy.matcher.ElementMatchers.is;
-<<<<<<< HEAD
 import static net.bytebuddy.matcher.ElementMatchers.isAnnotatedWith;
-=======
 import static net.bytebuddy.matcher.ElementMatchers.isAbstract;
->>>>>>> f2ac5f68
 import static net.bytebuddy.matcher.ElementMatchers.isInterface;
 import static net.bytebuddy.matcher.ElementMatchers.isStatic;
 import static net.bytebuddy.matcher.ElementMatchers.nameContains;
@@ -472,13 +469,6 @@
                 logger.warn("Failed to add ClassFileLocator for the agent jar. Some instrumentations may not work", e);
             }
         }
-<<<<<<< HEAD
-
-        final List<WildcardMatcher> classesExcludedFromInstrumentation = coreConfiguration.getClassesExcludedFromInstrumentation();
-        final List<WildcardMatcher> defaultClassesExcludedFromInstrumentation = coreConfiguration.getDefaultClassesExcludedFromInstrumentation();
-
-=======
->>>>>>> f2ac5f68
         return new AgentBuilder.Default(byteBuddy)
             .with(RedefinitionStrategy.RETRANSFORMATION)
             // when runtime attaching, only retransform up to 100 classes at once and sleep 100ms in-between as retransformation causes a stop-the-world pause
@@ -546,23 +536,8 @@
             .or(nameStartsWith("io.sqreen."))
             .or(nameContains("javassist"))
             .or(nameContains(".asm."))
-<<<<<<< HEAD
-            .or(new ElementMatcher.Junction.AbstractBase<TypeDescription>() {
-                @Override
-                public boolean matches(TypeDescription target) {
-                    return WildcardMatcher.anyMatch(defaultClassesExcludedFromInstrumentation, target.getName()) != null;
-                }
-            })
-            .or(new ElementMatcher.Junction.AbstractBase<TypeDescription>() {
-                @Override
-                public boolean matches(TypeDescription target) {
-                    return WildcardMatcher.anyMatch(classesExcludedFromInstrumentation, target.getName()) != null;
-                }
-            })
-=======
             .or(anyMatch(coreConfiguration.getDefaultClassesExcludedFromInstrumentation()))
             .or(anyMatch(coreConfiguration.getClassesExcludedFromInstrumentation()))
->>>>>>> f2ac5f68
             .disableClassFormatChanges();
     }
 
