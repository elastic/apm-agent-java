/*
 * Licensed to Elasticsearch B.V. under one or more contributor
 * license agreements. See the NOTICE file distributed with
 * this work for additional information regarding copyright
 * ownership. Elasticsearch B.V. licenses this file to you under
 * the Apache License, Version 2.0 (the "License"); you may
 * not use this file except in compliance with the License.
 * You may obtain a copy of the License at
 *
 *   http://www.apache.org/licenses/LICENSE-2.0
 *
 * Unless required by applicable law or agreed to in writing,
 * software distributed under the License is distributed on an
 * "AS IS" BASIS, WITHOUT WARRANTIES OR CONDITIONS OF ANY
 * KIND, either express or implied.  See the License for the
 * specific language governing permissions and limitations
 * under the License.
 */
package co.elastic.apm.agent.bci;

import co.elastic.apm.agent.bci.bytebuddy.AnnotationValueOffsetMappingFactory;
import co.elastic.apm.agent.bci.bytebuddy.ErrorLoggingListener;
import co.elastic.apm.agent.bci.bytebuddy.FailSafeDeclaredMethodsCompiler;
import co.elastic.apm.agent.bci.bytebuddy.InstallationListenerImpl;
import co.elastic.apm.agent.bci.bytebuddy.Instrumented;
import co.elastic.apm.agent.bci.bytebuddy.LruTypePoolCache;
import co.elastic.apm.agent.bci.bytebuddy.NonInstrumented;
import co.elastic.apm.agent.bci.bytebuddy.PatchBytecodeVersionTo51Transformer;
import co.elastic.apm.agent.bci.bytebuddy.RootPackageCustomLocator;
import co.elastic.apm.agent.bci.bytebuddy.SimpleMethodSignatureOffsetMappingFactory;
import co.elastic.apm.agent.bci.classloading.ExternalPluginClassLoader;
import co.elastic.apm.agent.common.ThreadUtils;
import co.elastic.apm.agent.configuration.CoreConfiguration;
import co.elastic.apm.agent.impl.ElasticApmTracer;
import co.elastic.apm.agent.impl.ElasticApmTracerBuilder;
import co.elastic.apm.agent.impl.GlobalTracer;
import co.elastic.apm.agent.matcher.MethodMatcher;
import co.elastic.apm.agent.sdk.ElasticApmInstrumentation;
import co.elastic.apm.agent.sdk.logging.Logger;
import co.elastic.apm.agent.sdk.logging.LoggerFactory;
import co.elastic.apm.agent.sdk.weakconcurrent.WeakConcurrent;
import co.elastic.apm.agent.sdk.weakconcurrent.WeakMap;
import co.elastic.apm.agent.tracemethods.TraceMethodInstrumentation;
import co.elastic.apm.agent.util.DependencyInjectingServiceLoader;
import co.elastic.apm.agent.util.ExecutorUtils;
import net.bytebuddy.ByteBuddy;
import net.bytebuddy.agent.builder.AgentBuilder;
import net.bytebuddy.agent.builder.AgentBuilder.RedefinitionStrategy;
import net.bytebuddy.agent.builder.ResettableClassFileTransformer;
import net.bytebuddy.asm.Advice;
import net.bytebuddy.asm.TypeConstantAdjustment;
import net.bytebuddy.description.NamedElement;
import net.bytebuddy.description.annotation.AnnotationDescription;
import net.bytebuddy.description.method.MethodDescription;
import net.bytebuddy.description.method.ParameterDescription;
import net.bytebuddy.description.type.TypeDescription;
import net.bytebuddy.dynamic.ClassFileLocator;
import net.bytebuddy.dynamic.DynamicType;
import net.bytebuddy.dynamic.scaffold.TypeValidation;
import net.bytebuddy.matcher.ElementMatcher;
import net.bytebuddy.matcher.ElementMatchers;
import net.bytebuddy.pool.TypePool;
import net.bytebuddy.utility.JavaModule;
import org.stagemonitor.configuration.ConfigurationOption;
import org.stagemonitor.configuration.source.ConfigurationSource;

import javax.annotation.Nonnull;
import javax.annotation.Nullable;
import java.io.File;
import java.io.FilenameFilter;
import java.io.IOException;
import java.lang.instrument.Instrumentation;
import java.lang.reflect.Constructor;
import java.lang.reflect.Modifier;
import java.nio.file.Paths;
import java.security.ProtectionDomain;
import java.util.ArrayList;
import java.util.Collection;
import java.util.Collections;
import java.util.HashSet;
import java.util.List;
import java.util.Set;
import java.util.concurrent.ConcurrentHashMap;
import java.util.concurrent.ConcurrentMap;
import java.util.concurrent.Future;
import java.util.concurrent.ThreadPoolExecutor;
import java.util.concurrent.TimeUnit;

import static co.elastic.apm.agent.bci.bytebuddy.ClassLoaderNameMatcher.classLoaderWithName;
import static co.elastic.apm.agent.bci.bytebuddy.ClassLoaderNameMatcher.classLoaderWithNamePrefix;
import static co.elastic.apm.agent.bci.bytebuddy.ClassLoaderNameMatcher.isReflectionClassLoader;
import static co.elastic.apm.agent.bci.bytebuddy.CustomElementMatchers.anyMatch;
import static net.bytebuddy.asm.Advice.ExceptionHandler.Default.PRINTING;
import static net.bytebuddy.matcher.ElementMatchers.any;
import static net.bytebuddy.matcher.ElementMatchers.is;
import static net.bytebuddy.matcher.ElementMatchers.isAbstract;
import static net.bytebuddy.matcher.ElementMatchers.isAnnotatedWith;
import static net.bytebuddy.matcher.ElementMatchers.isStatic;
import static net.bytebuddy.matcher.ElementMatchers.nameContains;
import static net.bytebuddy.matcher.ElementMatchers.nameStartsWith;
import static net.bytebuddy.matcher.ElementMatchers.none;
import static net.bytebuddy.matcher.ElementMatchers.not;

public class ElasticApmAgent {

    // Don't eagerly create logger. Logging needs to be initialized first based on configuration. See also issue #593
    @Nullable
    private static Logger logger;

    private static boolean ancientBytecodeInstrumentationEnabled;

    private static final InstrumentationStats instrumentationStats = new InstrumentationStats();

    @Nullable
    private static Instrumentation instrumentation;
    @Nullable
    private static ResettableClassFileTransformer resettableClassFileTransformer;
    private static final List<ResettableClassFileTransformer> dynamicClassFileTransformers = new ArrayList<>();
    private static final WeakMap<Class<?>, Set<Collection<Class<? extends ElasticApmInstrumentation>>>> dynamicallyInstrumentedClasses = WeakConcurrent.buildMap();
    @Nullable
    private static File agentJarFile;

    /**
     * A mapping from advice class name to the class loader that loaded the corresponding instrumentation.
     * We need this in order to locate the advice class file. This implies that the advice class needs to be collocated
     * with the corresponding instrumentation class.
     */
    private static final ConcurrentMap<String, ClassLoader> adviceClassName2instrumentationClassLoader = new ConcurrentHashMap<>();
    private static final ConcurrentMap<String, Collection<String>> pluginPackages2pluginClassLoaderRootPackages = new ConcurrentHashMap<>();

    /**
     * Called reflectively by {@code co.elastic.apm.agent.premain.AgentMain} to initialize the agent
     *
     * @param instrumentation the instrumentation instance
     * @param agentJarFile    a reference to the agent jar on the file system
     */
    @SuppressWarnings("unused") // called through reflection
    public static void initialize(@Nullable final String agentArguments, final Instrumentation instrumentation, final File agentJarFile, final boolean premain) {
        ElasticApmAgent.agentJarFile = agentJarFile;

        // silently early abort when agent is disabled to minimize the number of loaded classes
        List<ConfigurationSource> configSources = ElasticApmTracerBuilder.getConfigSources(agentArguments, premain);
        for (ConfigurationSource configSource : configSources) {
            String enabled = configSource.getValue(CoreConfiguration.ENABLED_KEY);
            if (enabled != null && !Boolean.parseBoolean(enabled)) {
                return;
            }
        }

        ElasticApmTracer tracer = new ElasticApmTracerBuilder(configSources).build();
        initInstrumentation(tracer, instrumentation, premain);
        tracer.start(premain);
    }

    public static void initInstrumentation(ElasticApmTracer tracer, Instrumentation instrumentation) {
        initInstrumentation(tracer, instrumentation, false);
    }

    private static void initInstrumentation(ElasticApmTracer tracer, Instrumentation instrumentation, boolean premain) {
        if (!tracer.getConfig(CoreConfiguration.class).isEnabled()) {
            return;
        }
        GlobalTracer.init(tracer);
        // ensure classes can be instrumented before LifecycleListeners use them by starting the tracer after initializing instrumentation
        initInstrumentation(tracer, instrumentation, loadInstrumentations(tracer), premain);
    }

    @Nonnull
    private static Iterable<ElasticApmInstrumentation> loadInstrumentations(ElasticApmTracer tracer) {
        List<ClassLoader> pluginClassLoaders = new ArrayList<>();
        pluginClassLoaders.add(ElasticApmAgent.class.getClassLoader());
        pluginClassLoaders.addAll(createExternalPluginClassLoaders(tracer.getConfig(CoreConfiguration.class).getPluginsDir()));
        final List<ElasticApmInstrumentation> instrumentations = DependencyInjectingServiceLoader.load(ElasticApmInstrumentation.class, pluginClassLoaders, tracer);
        for (MethodMatcher traceMethod : tracer.getConfig(CoreConfiguration.class).getTraceMethods()) {
            instrumentations.add(new TraceMethodInstrumentation(tracer, traceMethod));
        }
        return instrumentations;
    }

    private static Collection<? extends ClassLoader> createExternalPluginClassLoaders(@Nullable String pluginsDirString) {
        final Logger logger = LoggerFactory.getLogger(ElasticApmAgent.class);
        if (pluginsDirString == null) {
            logger.debug("No plugins dir");
            return Collections.emptyList();
        }
        File pluginsDir = new File(pluginsDirString);
        if (!pluginsDir.exists()) {
            logger.debug("Plugins dir does not exist: {}", pluginsDirString);
            return Collections.emptyList();
        }
        File[] pluginJars = pluginsDir.listFiles(new FilenameFilter() {
            @Override
            public boolean accept(File dir, String name) {
                return name.endsWith(".jar");
            }
        });
        if (pluginJars == null) {
            logger.info("Invalid plugins dir {}", pluginsDirString);
            return Collections.emptyList();
        }
        List<ClassLoader> result = new ArrayList<>(pluginJars.length);
        for (File pluginJar : pluginJars) {
            logger.info("Loading plugin {}", pluginJar.getName());
            try {
                result.add(new ExternalPluginClassLoader(pluginJar, ElasticApmAgent.class.getClassLoader()));
            } catch (Exception e) {
                logger.error("Error loading external plugin", e);
            }
        }
        return result;
    }


    public static synchronized void initInstrumentation(final ElasticApmTracer tracer, Instrumentation instrumentation,
                                                        Iterable<ElasticApmInstrumentation> instrumentations) {
        GlobalTracer.init(tracer);
        initInstrumentation(tracer, instrumentation, instrumentations, false);
    }

    private static synchronized void initInstrumentation(final ElasticApmTracer tracer, Instrumentation instrumentation,
                                                         Iterable<ElasticApmInstrumentation> instrumentations, boolean premain) {
        CoreConfiguration coreConfig = tracer.getConfig(CoreConfiguration.class);
        if (!coreConfig.isEnabled()) {
            return;
        }
        ancientBytecodeInstrumentationEnabled = coreConfig.isInstrumentAncientBytecode();
        String bytecodeDumpPath = coreConfig.getBytecodeDumpPath();
        if (bytecodeDumpPath != null) {
            bytecodeDumpPath = bytecodeDumpPath.trim();
            if (!bytecodeDumpPath.isEmpty()) {
                try {
                    File bytecodeDumpDir = Paths.get(bytecodeDumpPath).toFile();
                    if (!bytecodeDumpDir.exists()) {
                        bytecodeDumpDir.mkdirs();
                    }
                    System.setProperty("net.bytebuddy.dump", bytecodeDumpDir.getPath());
                } catch (Exception e) {
                    System.err.println("[elastic-apm-agent] WARN Failed to create directory to dump instrumented bytecode: " + e.getMessage());
                }
            }
        }
        final List<PluginClassLoaderRootPackageCustomizer> rootPackageCustomizers = DependencyInjectingServiceLoader.load(
            PluginClassLoaderRootPackageCustomizer.class,
            getAgentClassLoader());
        for (PluginClassLoaderRootPackageCustomizer rootPackageCustomizer : rootPackageCustomizers) {
            Collection<String> previous = pluginPackages2pluginClassLoaderRootPackages.put(
                rootPackageCustomizer.getPluginPackage(),
                Collections.unmodifiableList(new ArrayList<>(rootPackageCustomizer.pluginClassLoaderRootPackages())));
            if (previous != null) {
                throw new IllegalStateException("Only one PluginClassLoaderRootPackageCustomizer is allowed per plugin package: "
                    + rootPackageCustomizer.getPluginPackage());
            }
        }
        for (ElasticApmInstrumentation apmInstrumentation : instrumentations) {
            mapInstrumentationCL2adviceClassName(
                apmInstrumentation.getAdviceClassName(),
                apmInstrumentation.getClass().getClassLoader());
        }
        Runtime.getRuntime().addShutdownHook(new Thread(ThreadUtils.addElasticApmThreadPrefix("init-instrumentation-shutdown-hook")) {
            @Override
            public void run() {
                tracer.stop();
            }
        });
        Logger logger = getLogger();
        if (ElasticApmAgent.instrumentation != null) {
            logger.warn("Instrumentation has already been initialized");
            return;
        }
        // POOL_ONLY because we don't want to cause eager linking on startup as the class path may not be complete yet
        AgentBuilder agentBuilder = initAgentBuilder(tracer, instrumentation, instrumentations, logger, AgentBuilder.DescriptionStrategy.Default.POOL_ONLY, premain);

        // Warmup Byte Buddy and agent's invokedynamic linkage paths on the attaching thread before installing it
        if (tracer.getConfig(CoreConfiguration.class).shouldWarmupByteBuddy()) {
            agentBuilder = agentBuilder.with(new InstallationListenerImpl())
                .warmUp(NonInstrumented.class)
                .warmUp(Instrumented.class);
        }

        resettableClassFileTransformer = agentBuilder.installOn(ElasticApmAgent.instrumentation);
        for (ConfigurationOption<?> instrumentationOption : coreConfig.getInstrumentationOptions()) {
            //noinspection Convert2Lambda
            instrumentationOption.addChangeListener(new ConfigurationOption.ChangeListener() {
                @Override
                public void onChange(ConfigurationOption configurationOption, Object oldValue, Object newValue) {
                    reInitInstrumentation();
                }
            });
        }
    }

    public static synchronized Future<?> reInitInstrumentation() {
        final ElasticApmTracer tracer = GlobalTracer.requireTracerImpl();
        if (instrumentation == null) {
            throw new IllegalStateException("Can't re-init agent before it has been initialized");
        }
        ThreadPoolExecutor executor = ExecutorUtils.createSingleThreadDaemonPool("apm-reinit", 1);
        try {
            return executor.submit(new Runnable() {
                @Override
                public void run() {
                    doReInitInstrumentation(loadInstrumentations(tracer));
                }
            });
        } finally {
            executor.shutdown();
        }
    }

    static synchronized void doReInitInstrumentation(Iterable<ElasticApmInstrumentation> instrumentations) {
        Logger logger = getLogger();
        logger.info("Re initializing instrumentation");
        AgentBuilder agentBuilder = initAgentBuilder(GlobalTracer.requireTracerImpl(), instrumentation, instrumentations, logger, AgentBuilder.DescriptionStrategy.Default.POOL_ONLY, false);

        resettableClassFileTransformer = agentBuilder.patchOn(instrumentation, resettableClassFileTransformer);
    }

    private static AgentBuilder initAgentBuilder(ElasticApmTracer tracer, Instrumentation instrumentation,
                                                 Iterable<ElasticApmInstrumentation> instrumentations, Logger logger,
                                                 AgentBuilder.DescriptionStrategy descriptionStrategy, boolean premain) {
        final CoreConfiguration coreConfiguration = tracer.getConfig(CoreConfiguration.class);
        ElasticApmAgent.instrumentation = instrumentation;
        final ByteBuddy byteBuddy = new ByteBuddy()
            .with(TypeValidation.of(logger.isDebugEnabled()))
            .with(FailSafeDeclaredMethodsCompiler.INSTANCE);
        AgentBuilder agentBuilder = getAgentBuilder(
            byteBuddy, coreConfiguration, logger, descriptionStrategy, premain, coreConfiguration.isTypePoolCacheEnabled()
        );
        int numberOfAdvices = 0;
        for (final ElasticApmInstrumentation advice : instrumentations) {
            if (isIncluded(advice, coreConfiguration)) {
                instrumentationStats.addInstrumentation(advice);
                try {
                    agentBuilder = applyAdvice(tracer, agentBuilder, advice, advice.getTypeMatcher());
                    numberOfAdvices++;
                } catch (Exception e) {
                    logger.error("Exception occurred while applying instrumentation {}", advice.getClass().getName(), e);
                    // this should fail tests but skip the instrumentations in prod
                    assert false;
                }
            } else {
                logger.debug("Not applying excluded instrumentation {}", advice.getClass().getName());
            }
        }
        logger.debug("Applied {} advices", numberOfAdvices);
        return agentBuilder;
    }

    private static boolean isIncluded(ElasticApmInstrumentation advice, CoreConfiguration coreConfiguration) {
        return isInstrumentationEnabled(advice, coreConfiguration) && coreConfiguration.isInstrumentationEnabled(advice.getInstrumentationGroupNames());
    }

    private static boolean isInstrumentationEnabled(ElasticApmInstrumentation advice, CoreConfiguration coreConfiguration) {
        return advice.includeWhenInstrumentationIsDisabled() || coreConfiguration.isInstrument();
    }

    private static AgentBuilder applyAdvice(final ElasticApmTracer tracer, final AgentBuilder agentBuilder,
                                            final ElasticApmInstrumentation instrumentation, final ElementMatcher<? super TypeDescription> typeMatcher) {
        final Logger logger = getLogger();
        logger.debug("Applying instrumentation {}", instrumentation.getClass().getName());
        final boolean classLoadingMatchingPreFilter = tracer.getConfig(CoreConfiguration.class).isClassLoadingMatchingPreFilter();
        final boolean typeMatchingWithNamePreFilter = tracer.getConfig(CoreConfiguration.class).isTypeMatchingWithNamePreFilter();
        final ElementMatcher.Junction<ClassLoader> classLoaderMatcher = instrumentation.getClassLoaderMatcher();
        final ElementMatcher<? super NamedElement> typeMatcherPreFilter = instrumentation.getTypeMatcherPreFilter();
        final ElementMatcher.Junction<ProtectionDomain> versionPostFilter = instrumentation.getProtectionDomainPostFilter();
        final ElementMatcher<? super MethodDescription> methodMatcher = new ElementMatcher.Junction.Conjunction<>(instrumentation.getMethodMatcher(), not(isAbstract()));
        final AgentBuilder.RawMatcher matcher = new AgentBuilder.RawMatcher() {
            @Override
            public boolean matches(TypeDescription typeDescription, ClassLoader classLoader, JavaModule module, Class<?> classBeingRedefined, ProtectionDomain protectionDomain) {
                if (classLoadingMatchingPreFilter && !classLoaderMatcher.matches(classLoader)) {
                    return false;
                }
                if (typeMatchingWithNamePreFilter && !typeMatcherPreFilter.matches(typeDescription)) {
                    return false;
                }
                boolean typeMatches;
                try {
                    typeMatches = typeMatcher.matches(typeDescription) && versionPostFilter.matches(protectionDomain);
                } catch (Exception ignored) {
                    // could be because of a missing type
                    typeMatches = false;
                }
                if (typeMatches) {
                    logger.debug("Type match for instrumentation {}: {} matches {}",
                        instrumentation.getClass().getSimpleName(), typeMatcher, typeDescription);
                    try {
                        instrumentation.onTypeMatch(typeDescription, classLoader, protectionDomain, classBeingRedefined);
                    } catch (Exception e) {
                        logger.error(e.getMessage(), e);
                    }
                    if (logger.isTraceEnabled()) {
                        logClassLoaderHierarchy(classLoader, logger, instrumentation);
                    }
                }
                return typeMatches;

            }
        };
        AgentBuilder.RawMatcher statsCollectingMatcher = new AgentBuilder.RawMatcher() {
            @Override
            public boolean matches(TypeDescription typeDescription, ClassLoader classLoader, JavaModule module, Class<?> classBeingRedefined, ProtectionDomain protectionDomain) {
                long start = System.nanoTime();
                try {
                    return matcher.matches(typeDescription, classLoader, module, classBeingRedefined, protectionDomain);
                } finally {
                    instrumentationStats.getOrCreateTimer(instrumentation.getClass()).addTypeMatchingDuration(System.nanoTime() - start);
                }
            }
        };
        return agentBuilder
            .type(instrumentationStats.shouldMeasureMatching() ? statsCollectingMatcher : matcher)
            .transform(new PatchBytecodeVersionTo51Transformer())
            .transform(getTransformer(instrumentation, logger, methodMatcher))
            .transform(new AgentBuilder.Transformer() {
                @Override
                public DynamicType.Builder<?> transform(DynamicType.Builder<?> builder, TypeDescription typeDescription,
                                                        ClassLoader classLoader, JavaModule module, ProtectionDomain protectionDomain) {
<<<<<<< HEAD
                    // As long as we allow old bytecode, we need to add this constant pool adjustment as well
                    return builder.visit(TypeConstantAdjustment.INSTANCE);

=======
                    if (!ancientBytecodeInstrumentationEnabled) {
                        builder = builder.visit(MinimumClassFileVersionValidator.V1_4);
                    }
                    // As long as we allow 1.4 bytecode, we need to add this constant pool adjustment as well
                    return builder.visit(TypeConstantAdjustment.INSTANCE);
>>>>>>> 7a8426fe
                }
            });
    }

    private static Logger getLogger() {
        if (logger == null) {
            // lazily init logger to allow the tracer builder to init the logging config first
            GlobalTracer.requireTracerImpl();
            logger = LoggerFactory.getLogger(ElasticApmAgent.class);
        }
        // re-using an existing logger avoids running into a JVM bug that leads to a segfault
        // this happens when StackWalker runs concurrently to class redefinitions
        // see https://bugs.openjdk.java.net/browse/JDK-8210457
        // this crash could only be reproduced in tests so far
        return logger;
    }

    private static AgentBuilder.Transformer.ForAdvice getTransformer(final ElasticApmInstrumentation instrumentation, final Logger logger, final ElementMatcher<? super MethodDescription> methodMatcher) {
        boolean validate = false;
        assert validate = true;
        if (validate) {
            validateAdvice(instrumentation);
        }
        Advice.WithCustomMapping withCustomMapping = Advice
            .withCustomMapping()
            .with(new Advice.AssignReturned.Factory().withSuppressed(ClassCastException.class))
            .bind(new SimpleMethodSignatureOffsetMappingFactory())
            .bind(new AnnotationValueOffsetMappingFactory());
        Advice.OffsetMapping.Factory<?> offsetMapping = instrumentation.getOffsetMapping();
        if (offsetMapping != null) {
            withCustomMapping = withCustomMapping.bind(offsetMapping);
        }
        withCustomMapping = withCustomMapping.bootstrap(IndyBootstrap.getIndyBootstrapMethod(logger));
        final ElementMatcher<MethodDescription> matcher = new ElementMatcher<MethodDescription>() {
            @Override
            public boolean matches(MethodDescription target) {
                boolean matches;
                try {
                    matches = methodMatcher.matches(target);
                } catch (Exception ignored) {
                    // could be because of a missing type
                    matches = false;
                }
                if (matches) {
                    logger.debug("Method match for instrumentation {}: {} matches {}",
                        instrumentation.getClass().getSimpleName(), methodMatcher, target);
                    instrumentationStats.addUsedInstrumentation(instrumentation);
                }
                return matches;
            }
        };
        ElementMatcher<MethodDescription> statsCollectingMatcher = new ElementMatcher<MethodDescription>() {
            @Override
            public boolean matches(MethodDescription target) {
                long start = System.nanoTime();
                try {
                    return matcher.matches(target);
                } finally {
                    instrumentationStats.getOrCreateTimer(instrumentation.getClass()).addMethodMatchingDuration(System.nanoTime() - start);
                }
            }
        };
        return new AgentBuilder.Transformer.ForAdvice(withCustomMapping)
            .advice(instrumentationStats.shouldMeasureMatching() ? statsCollectingMatcher : matcher, instrumentation.getAdviceClassName())
            .include(ClassLoader.getSystemClassLoader(), instrumentation.getClass().getClassLoader())
            .withExceptionHandler(PRINTING);
    }

    /**
     * Validates invariants explained in {@link ElasticApmInstrumentation} and {@link ElasticApmInstrumentation#getAdviceClassName()}
     */
    public static void validateAdvice(ElasticApmInstrumentation instrumentation) {
        String adviceClassName = instrumentation.getAdviceClassName();
        if (instrumentation.getClass().getName().equals(adviceClassName)) {
            throw new IllegalStateException("The advice must be declared in a separate class: " + adviceClassName);
        }
        ClassLoader adviceClassLoader = instrumentation.getClass().getClassLoader();
        if (adviceClassLoader == null) {
            // the bootstrap class loader can't do resource lookup
            // if classes are added via java.lang.instrument.Instrumentation.appendToBootstrapClassLoaderSearch
            adviceClassLoader = ClassLoader.getSystemClassLoader();
        }
        TypePool pool = new TypePool.Default.WithLazyResolution(
            TypePool.CacheProvider.NoOp.INSTANCE,
            ClassFileLocator.ForClassLoader.of(adviceClassLoader),
            TypePool.Default.ReaderMode.FAST);
        TypeDescription typeDescription = pool.describe(adviceClassName).resolve();
        int adviceModifiers = typeDescription.getModifiers();
        if (!Modifier.isPublic(adviceModifiers)) {
            throw new IllegalStateException(String.format("advice class %s should be public", adviceClassName));
        }
        for (MethodDescription.InDefinedShape enterAdvice : typeDescription.getDeclaredMethods().filter(isStatic().and(isAnnotatedWith(Advice.OnMethodEnter.class)))) {
            validateAdviceReturnAndParameterTypes(enterAdvice, adviceClassName);
            validateLegacyAssignToIsNotUsed(enterAdvice);

            for (AnnotationDescription enter : enterAdvice.getDeclaredAnnotations().filter(ElementMatchers.annotationType(Advice.OnMethodEnter.class))) {
                checkInline(enterAdvice, adviceClassName, enter.prepare(Advice.OnMethodEnter.class).load().inline());
            }
        }
        for (MethodDescription.InDefinedShape exitAdvice : typeDescription.getDeclaredMethods().filter(isStatic().and(isAnnotatedWith(Advice.OnMethodExit.class)))) {
            validateAdviceReturnAndParameterTypes(exitAdvice, adviceClassName);
            validateLegacyAssignToIsNotUsed(exitAdvice);
            if (exitAdvice.getReturnType().asRawType().getTypeName().startsWith("co.elastic.apm")) {
                throw new IllegalStateException("Advice return type must be visible from the bootstrap class loader and must not be an agent type.");
            }
            for (AnnotationDescription exit : exitAdvice.getDeclaredAnnotations().filter(ElementMatchers.annotationType(Advice.OnMethodExit.class))) {
                checkInline(exitAdvice, adviceClassName, exit.prepare(Advice.OnMethodExit.class).load().inline());
            }
        }
        if (!(adviceClassLoader instanceof ExternalPluginClassLoader) && !adviceClassName.startsWith("co.elastic.apm.agent.")) {
            throw new IllegalStateException(String.format(
                "Invalid Advice class - %s - Indy-dispatched advice class must be in a sub-package of 'co.elastic.apm.agent'.",
                adviceClassName)
            );

        }
    }

    private static void checkInline(MethodDescription.InDefinedShape advice, String adviceClassName, boolean isInline) {
        if (isInline) {
            throw new IllegalStateException(String.format("Indy-dispatched advice %s#%s has to be declared with inline=false", adviceClassName, advice.getName()));
        } else if (!Modifier.isPublic(advice.getModifiers())) {
            throw new IllegalStateException(String.format("Indy-dispatched advice %s#%s has to be declared public", adviceClassName, advice.getName()));
        }
    }

    private static void validateLegacyAssignToIsNotUsed(MethodDescription.InDefinedShape advice) {
        boolean usesLegacyAssignToAnnotations = !advice.getDeclaredAnnotations()
            .asTypeList()
            .filter(nameStartsWith("co.elastic.apm.agent.sdk.advice.AssignTo"))
            .isEmpty();
        if (usesLegacyAssignToAnnotations) {
            throw new IllegalStateException("@AssignTo.* annotations have been removed in favor of Byte Buddy's @Advice.AssignReturned.* annotations");
        }
    }

    private static void validateAdviceReturnAndParameterTypes(MethodDescription.InDefinedShape advice, String adviceClass) {
        String adviceMethod = advice.getInternalName();
        try {
            checkNotAgentType(advice.getReturnType(), "return type", adviceClass, adviceMethod);

            for (ParameterDescription.InDefinedShape parameter : advice.getParameters()) {
                checkNotAgentType(parameter.getType(), "parameter", adviceClass, adviceMethod);
                AnnotationDescription.Loadable<Advice.Return> returnAnnotation = parameter.getDeclaredAnnotations().ofType(Advice.Return.class);
                if (returnAnnotation != null && !returnAnnotation.load().readOnly()) {
                    throw new IllegalStateException("Advice parameter must not use '@Advice.Return(readOnly=false)', use @Advice.AssignReturned.ToReturned instead");
                }
            }
        } catch (Exception e) {
            // Because types are lazily resolved, unexpected things are expected
            throw new IllegalStateException(String.format("unable to validate advice defined in %s#%s", adviceClass, adviceMethod), e);
        }
    }

    private static void checkNotAgentType(TypeDescription.Generic type, String description, String adviceClass, String adviceMethod) {
        // We have to use 'raw' type as framework classes are not accessible to the boostrap classloader, and
        // trying to resolve them will create exceptions.
        String name = type.asRawType().getTypeName();
        if (name.startsWith("co.elastic.apm")) {
            throw new IllegalStateException(String.format("Advice %s in %s#%s must not be an agent type: %s", description, adviceClass, adviceMethod, name));
        }
    }

    public static InstrumentationStats getInstrumentationStats() {
        return instrumentationStats;
    }

    // may help to debug classloading problems
    private static void logClassLoaderHierarchy(@Nullable ClassLoader classLoader, Logger logger, ElasticApmInstrumentation advice) {
        logger.trace("Advice {} is loaded by {}", advice.getClass().getName(), advice.getClass().getClassLoader());
        if (classLoader != null) {
            boolean canLoadAgent = false;
            try {
                classLoader.loadClass(advice.getClass().getName());
                canLoadAgent = true;
            } catch (ClassNotFoundException ignore) {
            }
            logger.trace("{} can load advice ({}): {}", classLoader, advice.getClass().getName(), canLoadAgent);
            logClassLoaderHierarchy(classLoader.getParent(), logger, advice);
        } else {
            logger.trace("bootstrap classloader");
        }
    }

    /**
     * Reverts instrumentation of classes and re-transforms them to their state without the agent.
     * <p>
     * NOTE: THIS IS ONLY TO BE USED FOR UNIT TESTS
     * NOTE2: THIS METHOD MUST BE CALLED AFTER AGENT WAS INITIALIZED
     * </p>
     */
    public static synchronized void reset() {
        if (instrumentation == null) {
            return;
        }
        GlobalTracer.get().stop();
        GlobalTracer.setNoop();
        Exception exception = null;
        if (resettableClassFileTransformer != null) {
            try {
                resettableClassFileTransformer.reset(instrumentation, RedefinitionStrategy.RETRANSFORMATION);
            } catch (Exception e) {
                exception = e;
            }
            resettableClassFileTransformer = null;
        }
        dynamicallyInstrumentedClasses.clear();
        for (ResettableClassFileTransformer transformer : dynamicClassFileTransformers) {
            try {
                transformer.reset(instrumentation, RedefinitionStrategy.RETRANSFORMATION);
            } catch (Exception e) {
                if (exception != null) {
                    exception.addSuppressed(e);
                } else {
                    exception = e;
                }
            }
        }
        dynamicClassFileTransformers.clear();
        instrumentation = null;
        IndyPluginClassLoaderFactory.clear();
        adviceClassName2instrumentationClassLoader.clear();
        pluginPackages2pluginClassLoaderRootPackages.clear();
    }

    private static AgentBuilder getAgentBuilder(final ByteBuddy byteBuddy, final CoreConfiguration coreConfiguration, final Logger logger,
                                                final AgentBuilder.DescriptionStrategy descriptionStrategy, final boolean premain,
                                                final boolean useTypePoolCache) {
        AgentBuilder.LocationStrategy locationStrategy = AgentBuilder.LocationStrategy.ForClassLoader.WEAK;
        if (agentJarFile != null) {
            try {
                locationStrategy = new AgentBuilder.LocationStrategy.Compound(
                    // it's important to first try loading from the agent jar and not the class loader of the instrumented class
                    // the latter may not have access to the agent resources:
                    // when adding the agent to the bootstrap CL (appendToBootstrapClassLoaderSearch)
                    // the bootstrap CL can load its classes but not its resources
                    // the application class loader may cache the fact that a resource like AbstractSpan.class can't be resolved
                    // and also refuse to load the class
                    new AgentBuilder.LocationStrategy.Simple(ClassFileLocator.ForJarFile.of(agentJarFile)),
                    AgentBuilder.LocationStrategy.ForClassLoader.WEAK,
                    new AgentBuilder.LocationStrategy.Simple(new RootPackageCustomLocator("java.", ClassFileLocator.ForClassLoader.ofBootLoader()))
                );
            } catch (IOException e) {
                logger.warn("Failed to add ClassFileLocator for the agent jar. Some instrumentations may not work", e);
            }
        }
        return new AgentBuilder.Default(byteBuddy)
            .with(RedefinitionStrategy.RETRANSFORMATION)
            // when runtime attaching, only retransform up to 100 classes at once and sleep 100ms in-between as retransformation causes a stop-the-world pause
            .with(premain ? RedefinitionStrategy.BatchAllocator.ForTotal.INSTANCE : RedefinitionStrategy.BatchAllocator.ForFixedSize.ofSize(100))
            .with(premain ? RedefinitionStrategy.Listener.NoOp.INSTANCE : RedefinitionStrategy.Listener.Pausing.of(100, TimeUnit.MILLISECONDS))
            .with(new RedefinitionStrategy.Listener.Adapter() {
                @Override
                public Iterable<? extends List<Class<?>>> onError(int index, List<Class<?>> batch, Throwable throwable, List<Class<?>> types) {
                    logger.warn("Error while redefining classes {}", throwable.getMessage());
                    logger.debug(throwable.getMessage(), throwable);
                    return super.onError(index, batch, throwable, types);
                }
            })
            .with(descriptionStrategy)
            .with(locationStrategy)
            .with(new ErrorLoggingListener())
            // ReaderMode.FAST as we don't need to read method parameter names
            .with(useTypePoolCache
                ? new LruTypePoolCache(TypePool.Default.ReaderMode.FAST).scheduleEntryEviction()
                : AgentBuilder.PoolStrategy.Default.FAST)
            .ignore(any(), isReflectionClassLoader())
            .or(any(), classLoaderWithName("org.codehaus.groovy.runtime.callsite.CallSiteClassLoader"))
            .or(nameStartsWith("org.aspectj."))
            .or(nameStartsWith("org.groovy."))
            .or(nameStartsWith("com.p6spy."))
            .or(nameStartsWith("net.bytebuddy."))
            .or(nameStartsWith("org.stagemonitor."))
            .or(any(), classLoaderWithNamePrefix("com.newrelic."))
            .or(nameStartsWith("com.newrelic."))
            .or(any(), classLoaderWithNamePrefix("com.nr.agent."))
            .or(nameStartsWith("com.nr.agent."))
            .or(any(), classLoaderWithNamePrefix("com.dynatrace."))
            .or(nameStartsWith("com.dynatrace."))
            // AppDynamics
            .or(any(), classLoaderWithNamePrefix("com.singularity"))
            .or(nameStartsWith("com.singularity."))
            .or(any(), classLoaderWithNamePrefix("com.appdynamics."))
            .or(nameStartsWith("com.appdynamics."))
            .or(any(), classLoaderWithNamePrefix("com.instana."))
            .or(nameStartsWith("com.instana."))
            .or(any(), classLoaderWithNamePrefix("datadog."))
            .or(nameStartsWith("datadog."))
            .or(nameStartsWith("org.glowroot."))
            .or(nameStartsWith("com.compuware."))
            .or(nameStartsWith("io.sqreen."))
            .or(nameStartsWith("com.contrastsecurity."))
            .or(nameContains("javassist"))
            .or(nameContains(".asm."))
            .or(anyMatch(coreConfiguration.getDefaultClassesExcludedFromInstrumentation()))
            .or(anyMatch(coreConfiguration.getClassesExcludedFromInstrumentation()))
            .disableClassFormatChanges();
    }

    /**
     * Returns the directory the agent jar resides in.
     * <p>
     * In scenarios where the agent jar can't be resolved,
     * like in unit tests,
     * this method returns {@code null}.
     * </p>
     *
     * @return the directory the agent jar resides in
     */
    @Nullable
    public static String getAgentHome() {
        return agentJarFile == null ? null : agentJarFile.getParent();
    }

    @Nullable
    public static File getAgentJarFile() {
        return agentJarFile;
    }

    /**
     * Instruments a specific class at runtime with one or multiple instrumentation classes.
     * <p>
     * Note that {@link ElasticApmInstrumentation#getTypeMatcher()} will be
     * {@linkplain net.bytebuddy.matcher.ElementMatcher.Junction#and(ElementMatcher) conjoined} with a
     * {@linkplain #getTypeMatcher(Class, ElementMatcher, ElementMatcher.Junction) computed} {@link TypeDescription}
     * that is specific to the provided class to instrument.
     * </p>
     *
     * @param classToInstrument      the class which should be instrumented
     * @param instrumentationClasses the instrumentation which should be applied to the class to instrument.
     */
    public static void ensureInstrumented(Class<?> classToInstrument, Collection<Class<? extends ElasticApmInstrumentation>> instrumentationClasses) {
        Set<Collection<Class<? extends ElasticApmInstrumentation>>> appliedInstrumentations = getOrCreate(classToInstrument);

        if (!appliedInstrumentations.contains(instrumentationClasses)) {
            synchronized (ElasticApmAgent.class) {
                ElasticApmTracer tracer = GlobalTracer.requireTracerImpl();
                if (instrumentation == null) {
                    throw new IllegalStateException("Agent is not initialized");
                }

                appliedInstrumentations = dynamicallyInstrumentedClasses.get(classToInstrument);
                if (!appliedInstrumentations.contains(instrumentationClasses)) {
                    appliedInstrumentations = new HashSet<>(appliedInstrumentations);
                    appliedInstrumentations.add(instrumentationClasses);
                    // immutability guards against race conditions (for example concurrent rehash due to add and lookup)
                    appliedInstrumentations = Collections.unmodifiableSet(appliedInstrumentations);
                    dynamicallyInstrumentedClasses.put(classToInstrument, appliedInstrumentations);

                    CoreConfiguration config = tracer.getConfig(CoreConfiguration.class);
                    final Logger logger = LoggerFactory.getLogger(ElasticApmAgent.class);
                    final ByteBuddy byteBuddy = new ByteBuddy()
                        .with(TypeValidation.of(logger.isDebugEnabled()))
                        .with(FailSafeDeclaredMethodsCompiler.INSTANCE);
                    AgentBuilder agentBuilder = getAgentBuilder(
                        byteBuddy, config, logger, AgentBuilder.DescriptionStrategy.Default.POOL_ONLY, false, false
                    );
                    for (Class<? extends ElasticApmInstrumentation> instrumentationClass : instrumentationClasses) {
                        ElasticApmInstrumentation apmInstrumentation = instantiate(instrumentationClass);
                        mapInstrumentationCL2adviceClassName(
                            apmInstrumentation.getAdviceClassName(),
                            instrumentationClass.getClassLoader());
                        ElementMatcher.Junction<? super TypeDescription> typeMatcher = getTypeMatcher(classToInstrument, apmInstrumentation.getMethodMatcher(), none());
                        if (typeMatcher != null && isIncluded(apmInstrumentation, config)) {
                            agentBuilder = applyAdvice(tracer, agentBuilder, apmInstrumentation, typeMatcher.and(apmInstrumentation.getTypeMatcher()));
                        }
                    }
                    dynamicClassFileTransformers.add(agentBuilder.installOn(instrumentation));
                }
            }
        }
    }

    public static void mapInstrumentationCL2adviceClassName(String adviceClassName, ClassLoader instrumentationClassLoader) {
        adviceClassName2instrumentationClassLoader.put(adviceClassName, instrumentationClassLoader);
    }

    private static Set<Collection<Class<? extends ElasticApmInstrumentation>>> getOrCreate(Class<?> classToInstrument) {
        Set<Collection<Class<? extends ElasticApmInstrumentation>>> instrumentedClasses = dynamicallyInstrumentedClasses.get(classToInstrument);
        if (instrumentedClasses == null) {
            instrumentedClasses = new HashSet<Collection<Class<? extends ElasticApmInstrumentation>>>();
            Set<Collection<Class<? extends ElasticApmInstrumentation>>> racy = dynamicallyInstrumentedClasses.putIfAbsent(classToInstrument, instrumentedClasses);
            if (racy != null) {
                instrumentedClasses = racy;
            }
        }
        return instrumentedClasses;
    }

    @Nullable
    private static ElementMatcher.Junction<? super TypeDescription> getTypeMatcher(@Nullable Class<?> classToInstrument, ElementMatcher<? super MethodDescription> methodMatcher, ElementMatcher.Junction<? super TypeDescription> typeMatcher) {
        if (classToInstrument == null) {
            return typeMatcher;
        }
        if (matches(classToInstrument, methodMatcher)) {
            // even if we have a match in this class, there could be another match in a super class
            //if the method matcher matches multiple methods
            typeMatcher = is(classToInstrument).or(typeMatcher);
        }
        return getTypeMatcher(classToInstrument.getSuperclass(), methodMatcher, typeMatcher);
    }

    private static boolean matches(Class<?> classToInstrument, ElementMatcher<? super MethodDescription> methodMatcher) {
        return !TypeDescription.ForLoadedType.of(classToInstrument).getDeclaredMethods().filter(methodMatcher).isEmpty();
    }

    private static ElasticApmInstrumentation instantiate(Class<? extends ElasticApmInstrumentation> instrumentation) {

        ElasticApmInstrumentation instance = tryInstantiate(instrumentation, false);
        if (instance == null) {
            instance = tryInstantiate(instrumentation, true);
        }

        if (instance == null) {
            throw new IllegalArgumentException("unable to find matching public constructor for instrumentation " + instrumentation);
        }

        return instance;
    }

    @Nullable
    private static ElasticApmInstrumentation tryInstantiate(Class<? extends ElasticApmInstrumentation> instrumentation, boolean withTracer) {

        Constructor<? extends ElasticApmInstrumentation> constructor = null;
        try {
            if (withTracer) {
                constructor = instrumentation.getConstructor(ElasticApmTracer.class);
            } else {
                constructor = instrumentation.getConstructor();
            }
        } catch (NoSuchMethodException e) {
            // silently ignored
        }

        ElasticApmInstrumentation instance = null;
        if (constructor != null) {
            try {
                if (withTracer) {
                    instance = constructor.newInstance(GlobalTracer.requireTracerImpl());
                } else {
                    instance = constructor.newInstance();
                }
            } catch (ReflectiveOperationException e) {
                // silently ignored
            }
        }

        return instance;
    }

    public static ClassLoader getAgentClassLoader() {
        ClassLoader agentClassLoader = ElasticApmAgent.class.getClassLoader();
        if (agentClassLoader == null) {
            throw new IllegalStateException("Agent is loaded from bootstrap class loader as opposed to the dedicated agent class loader");
        }
        return agentClassLoader;
    }

    /**
     * Returns the class loader that loaded the instrumentation class corresponding the given advice class.
     * We expect to be able to find the advice class file through this class loader.
     *
     * @param adviceClass name of the advice class
     * @return class loader that can be used for the advice class file lookup
     */
    public static ClassLoader getInstrumentationClassLoader(String adviceClass) {
        ClassLoader classLoader = adviceClassName2instrumentationClassLoader.get(adviceClass);
        if (classLoader == null) {
            throw new IllegalStateException("There's no mapping for key " + adviceClass);
        }
        return classLoader;
    }

    public static Collection<String> getPluginClassLoaderRootPackages(String pluginPackage) {
        Collection<String> pluginPackages = pluginPackages2pluginClassLoaderRootPackages.get(pluginPackage);
        if (pluginPackages != null) {
            return pluginPackages;
        }
        return Collections.singleton(pluginPackage);
    }
}<|MERGE_RESOLUTION|>--- conflicted
+++ resolved
@@ -24,6 +24,7 @@
 import co.elastic.apm.agent.bci.bytebuddy.InstallationListenerImpl;
 import co.elastic.apm.agent.bci.bytebuddy.Instrumented;
 import co.elastic.apm.agent.bci.bytebuddy.LruTypePoolCache;
+import co.elastic.apm.agent.bci.bytebuddy.MinimumClassFileVersionValidator;
 import co.elastic.apm.agent.bci.bytebuddy.NonInstrumented;
 import co.elastic.apm.agent.bci.bytebuddy.PatchBytecodeVersionTo51Transformer;
 import co.elastic.apm.agent.bci.bytebuddy.RootPackageCustomLocator;
@@ -415,17 +416,11 @@
                 @Override
                 public DynamicType.Builder<?> transform(DynamicType.Builder<?> builder, TypeDescription typeDescription,
                                                         ClassLoader classLoader, JavaModule module, ProtectionDomain protectionDomain) {
-<<<<<<< HEAD
-                    // As long as we allow old bytecode, we need to add this constant pool adjustment as well
-                    return builder.visit(TypeConstantAdjustment.INSTANCE);
-
-=======
                     if (!ancientBytecodeInstrumentationEnabled) {
                         builder = builder.visit(MinimumClassFileVersionValidator.V1_4);
                     }
                     // As long as we allow 1.4 bytecode, we need to add this constant pool adjustment as well
                     return builder.visit(TypeConstantAdjustment.INSTANCE);
->>>>>>> 7a8426fe
                 }
             });
     }
