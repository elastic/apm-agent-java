/*-
 * #%L
 * Elastic APM Java agent
 * %%
 * Copyright (C) 2018 - 2020 Elastic and contributors
 * %%
 * Licensed to Elasticsearch B.V. under one or more contributor
 * license agreements. See the NOTICE file distributed with
 * this work for additional information regarding copyright
 * ownership. Elasticsearch B.V. licenses this file to you under
 * the Apache License, Version 2.0 (the "License"); you may
 * not use this file except in compliance with the License.
 * You may obtain a copy of the License at
 *
 *   http://www.apache.org/licenses/LICENSE-2.0
 *
 * Unless required by applicable law or agreed to in writing,
 * software distributed under the License is distributed on an
 * "AS IS" BASIS, WITHOUT WARRANTIES OR CONDITIONS OF ANY
 * KIND, either express or implied.  See the License for the
 * specific language governing permissions and limitations
 * under the License.
 * #L%
 */
package co.elastic.apm.agent.bci;

import co.elastic.apm.agent.bci.bytebuddy.AnnotationValueOffsetMappingFactory;
import co.elastic.apm.agent.bci.bytebuddy.ErrorLoggingListener;
import co.elastic.apm.agent.bci.bytebuddy.FailSafeDeclaredMethodsCompiler;
import co.elastic.apm.agent.bci.bytebuddy.MatcherTimer;
import co.elastic.apm.agent.bci.bytebuddy.MinimumClassFileVersionValidator;
import co.elastic.apm.agent.bci.bytebuddy.PatchBytecodeVersionTo51Transformer;
import co.elastic.apm.agent.bci.bytebuddy.RootPackageCustomLocator;
import co.elastic.apm.agent.bci.bytebuddy.SimpleMethodSignatureOffsetMappingFactory;
import co.elastic.apm.agent.bci.bytebuddy.SoftlyReferencingTypePoolCache;
import co.elastic.apm.agent.bci.bytebuddy.postprocessor.AssignToPostProcessorFactory;
import co.elastic.apm.agent.bci.classloading.ExternalPluginClassLoader;
import co.elastic.apm.agent.bci.methodmatching.MethodMatcher;
import co.elastic.apm.agent.bci.methodmatching.TraceMethodInstrumentation;
import co.elastic.apm.agent.configuration.CoreConfiguration;
import co.elastic.apm.agent.impl.ElasticApmTracer;
import co.elastic.apm.agent.impl.ElasticApmTracerBuilder;
import co.elastic.apm.agent.impl.GlobalTracer;
import co.elastic.apm.agent.premain.AgentMain;
import co.elastic.apm.agent.sdk.ElasticApmInstrumentation;
import co.elastic.apm.agent.sdk.weakmap.WeakMapSupplier;
import co.elastic.apm.agent.util.DependencyInjectingServiceLoader;
import co.elastic.apm.agent.util.ExecutorUtils;
import co.elastic.apm.agent.util.ObjectUtils;
import co.elastic.apm.agent.premain.ThreadUtils;
import com.blogspot.mydailyjava.weaklockfree.WeakConcurrentMap;
import net.bytebuddy.ByteBuddy;
import net.bytebuddy.agent.builder.AgentBuilder;
import net.bytebuddy.agent.builder.AgentBuilder.RedefinitionStrategy;
import net.bytebuddy.agent.builder.ResettableClassFileTransformer;
import net.bytebuddy.asm.Advice;
import net.bytebuddy.asm.TypeConstantAdjustment;
import net.bytebuddy.description.NamedElement;
import net.bytebuddy.description.annotation.AnnotationDescription;
import net.bytebuddy.description.method.MethodDescription;
import net.bytebuddy.description.method.ParameterDescription;
import net.bytebuddy.description.type.TypeDescription;
import net.bytebuddy.dynamic.ClassFileLocator;
import net.bytebuddy.dynamic.DynamicType;
import net.bytebuddy.dynamic.scaffold.TypeValidation;
import net.bytebuddy.matcher.ElementMatcher;
import net.bytebuddy.matcher.ElementMatchers;
import net.bytebuddy.pool.TypePool;
import net.bytebuddy.utility.JavaModule;
import org.slf4j.Logger;
import org.slf4j.LoggerFactory;
import org.stagemonitor.configuration.ConfigurationOption;
import org.stagemonitor.configuration.source.ConfigurationSource;

import javax.annotation.Nonnull;
import javax.annotation.Nullable;
import java.io.File;
import java.io.FilenameFilter;
import java.io.IOException;
import java.lang.instrument.Instrumentation;
import java.lang.reflect.Constructor;
import java.lang.reflect.Modifier;
import java.nio.file.Paths;
import java.security.ProtectionDomain;
import java.util.ArrayList;
import java.util.Collection;
import java.util.Collections;
import java.util.HashSet;
import java.util.List;
import java.util.Map;
import java.util.Set;
import java.util.concurrent.ConcurrentHashMap;
import java.util.concurrent.ConcurrentMap;
import java.util.concurrent.Future;
import java.util.concurrent.ThreadPoolExecutor;
import java.util.concurrent.TimeUnit;

import static co.elastic.apm.agent.bci.bytebuddy.ClassLoaderNameMatcher.classLoaderWithName;
import static co.elastic.apm.agent.bci.bytebuddy.ClassLoaderNameMatcher.isReflectionClassLoader;
import static co.elastic.apm.agent.bci.bytebuddy.CustomElementMatchers.anyMatch;
import static net.bytebuddy.asm.Advice.ExceptionHandler.Default.PRINTING;
import static net.bytebuddy.matcher.ElementMatchers.any;
import static net.bytebuddy.matcher.ElementMatchers.is;
import static net.bytebuddy.matcher.ElementMatchers.isAbstract;
import static net.bytebuddy.matcher.ElementMatchers.isAnnotatedWith;
import static net.bytebuddy.matcher.ElementMatchers.isInterface;
import static net.bytebuddy.matcher.ElementMatchers.isStatic;
import static net.bytebuddy.matcher.ElementMatchers.nameContains;
import static net.bytebuddy.matcher.ElementMatchers.nameStartsWith;
import static net.bytebuddy.matcher.ElementMatchers.none;
import static net.bytebuddy.matcher.ElementMatchers.not;

public class ElasticApmAgent {

    // Don't eagerly create logger. Logging needs to be initialized first based on configuration. See also issue #593
    @Nullable
    private static Logger logger;

    private static final ConcurrentMap<String, MatcherTimer> matcherTimers = new ConcurrentHashMap<>();
    @Nullable
    private static Instrumentation instrumentation;
    @Nullable
    private static ResettableClassFileTransformer resettableClassFileTransformer;
    private static final List<ResettableClassFileTransformer> dynamicClassFileTransformers = new ArrayList<>();
    private static final WeakConcurrentMap<Class<?>, Set<Collection<Class<? extends ElasticApmInstrumentation>>>> dynamicallyInstrumentedClasses = WeakMapSupplier.createMap();
    @Nullable
    private static File agentJarFile;
    private static final Map<String, ClassLoader> pluginClassLoaderByAdviceClass = new ConcurrentHashMap<>();

    /**
     * Called reflectively by {@link AgentMain} to initialize the agent
     *
     * @param instrumentation the instrumentation instance
     * @param agentJarFile    a reference to the agent jar on the file system
     */
    @SuppressWarnings("unused") // called through reflection
    public static void initialize(@Nullable String agentArguments, Instrumentation instrumentation, File agentJarFile, boolean premain) {
        ElasticApmAgent.agentJarFile = agentJarFile;

        // silently early abort when agent is disabled to minimize the number of loaded classes
        List<ConfigurationSource> configSources = ElasticApmTracerBuilder.getConfigSources(agentArguments);
        for (ConfigurationSource configSource : configSources) {
            String enabled = configSource.getValue(CoreConfiguration.ENABLED_KEY);
            if (enabled != null && !Boolean.parseBoolean(enabled)) {
                return;
            }

        }

        ElasticApmTracer tracer = new ElasticApmTracerBuilder(configSources).build();
        initInstrumentation(tracer, instrumentation, premain);
        tracer.start(premain);
    }

    public static void initInstrumentation(ElasticApmTracer tracer, Instrumentation instrumentation) {
        initInstrumentation(tracer, instrumentation, false);
    }

    private static void initInstrumentation(ElasticApmTracer tracer, Instrumentation instrumentation, boolean premain) {
        if (!tracer.getConfig(CoreConfiguration.class).isEnabled()) {
            return;
        }
        GlobalTracer.init(tracer);
        // ensure classes can be instrumented before LifecycleListeners use them by starting the tracer after initializing instrumentation
        initInstrumentation(tracer, instrumentation, loadInstrumentations(tracer), premain);
    }

    @Nonnull
    private static Iterable<ElasticApmInstrumentation> loadInstrumentations(ElasticApmTracer tracer) {
        List<ClassLoader> pluginClassLoaders = new ArrayList<>();
        pluginClassLoaders.add(ElasticApmAgent.class.getClassLoader());
        pluginClassLoaders.addAll(createExternalPluginClassLoaders(tracer.getConfig(CoreConfiguration.class).getPluginsDir()));
        final List<ElasticApmInstrumentation> instrumentations = DependencyInjectingServiceLoader.load(ElasticApmInstrumentation.class, pluginClassLoaders, tracer);
        for (MethodMatcher traceMethod : tracer.getConfig(CoreConfiguration.class).getTraceMethods()) {
            instrumentations.add(new TraceMethodInstrumentation(tracer, traceMethod));
        }
        return instrumentations;
    }

    private static Collection<? extends ClassLoader> createExternalPluginClassLoaders(@Nullable String pluginsDirString) {
        final Logger logger = LoggerFactory.getLogger(ElasticApmAgent.class);
        if (pluginsDirString == null) {
            logger.debug("No plugins dir");
            return Collections.emptyList();
        }
        File pluginsDir = new File(pluginsDirString);
        if (!pluginsDir.exists()) {
            logger.debug("Plugins dir does not exist: {}", pluginsDirString);
            return Collections.emptyList();
        }
        File[] pluginJars = pluginsDir.listFiles(new FilenameFilter() {
            @Override
            public boolean accept(File dir, String name) {
                return name.endsWith(".jar");
            }
        });
        if (pluginJars == null) {
            logger.info("Invalid plugins dir {}", pluginsDirString);
            return Collections.emptyList();
        }
        List<ClassLoader> result = new ArrayList<>(pluginJars.length);
        for (File pluginJar : pluginJars) {
            try {
                result.add(new ExternalPluginClassLoader(pluginJar, ElasticApmAgent.class.getClassLoader()));
            } catch (IOException e) {
                logger.error(e.getMessage(), e);
            }
            logger.info("Loading plugin {}", pluginJar.getName());
        }
        return result;
    }



    public static synchronized void initInstrumentation(final ElasticApmTracer tracer, Instrumentation instrumentation,
                                                        Iterable<ElasticApmInstrumentation> instrumentations) {
        GlobalTracer.init(tracer);
        initInstrumentation(tracer, instrumentation, instrumentations, false);
    }

    private static synchronized void initInstrumentation(final ElasticApmTracer tracer, Instrumentation instrumentation,
                                                         Iterable<ElasticApmInstrumentation> instrumentations, boolean premain) {
        CoreConfiguration coreConfig = tracer.getConfig(CoreConfiguration.class);
        if (!coreConfig.isEnabled()) {
            return;
        }
        String bytecodeDumpPath = coreConfig.getBytecodeDumpPath();
        if (bytecodeDumpPath != null) {
            bytecodeDumpPath = bytecodeDumpPath.trim();
            if (!bytecodeDumpPath.isEmpty()) {
                try {
                    File bytecodeDumpDir = Paths.get(bytecodeDumpPath).toFile();
                    if (!bytecodeDumpDir.exists()) {
                        bytecodeDumpDir.mkdirs();
                    }
                    System.setProperty("co.elastic.apm.agent.shaded.bytebuddy.dump", bytecodeDumpDir.getPath());
                } catch (Exception e) {
                    System.err.println("Failed to create directory to dump instrumented bytecode: " + e.getMessage());
                }
            }
        }
        for (ElasticApmInstrumentation apmInstrumentation : instrumentations) {
            pluginClassLoaderByAdviceClass.put(
                apmInstrumentation.getAdviceClass().getName(),
                ObjectUtils.systemClassLoaderIfNull(apmInstrumentation.getClass().getClassLoader()));
        }
        Runtime.getRuntime().addShutdownHook(new Thread(ThreadUtils.addElasticApmThreadPrefix("init-instrumentation-shutdown-hook")) {
            @Override
            public void run() {
                tracer.stop();
                matcherTimers.clear();
            }
        });
        matcherTimers.clear();
        Logger logger = getLogger();
        if (ElasticApmAgent.instrumentation != null) {
            logger.warn("Instrumentation has already been initialized");
            return;
        }
        // POOL_ONLY because we don't want to cause eager linking on startup as the class path may not be complete yet
        AgentBuilder agentBuilder = initAgentBuilder(tracer, instrumentation, instrumentations, logger, AgentBuilder.DescriptionStrategy.Default.POOL_ONLY, premain);
        resettableClassFileTransformer = agentBuilder.installOn(ElasticApmAgent.instrumentation);
        for (ConfigurationOption<?> instrumentationOption : coreConfig.getInstrumentationOptions()) {
            //noinspection Convert2Lambda
            instrumentationOption.addChangeListener(new ConfigurationOption.ChangeListener() {
                @Override
                public void onChange(ConfigurationOption configurationOption, Object oldValue, Object newValue) {
                    reInitInstrumentation();
                }
            });
        }
    }

    public static synchronized Future<?> reInitInstrumentation() {
        final ElasticApmTracer tracer = GlobalTracer.requireTracerImpl();
        if (instrumentation == null) {
            throw new IllegalStateException("Can't re-init agent before it has been initialized");
        }
        ThreadPoolExecutor executor = ExecutorUtils.createSingleThreadDaemonPool("apm-reinit", 1);
        try {
            return executor.submit(new Runnable() {
                @Override
                public void run() {
                    doReInitInstrumentation(loadInstrumentations(tracer));
                }
            });
        } finally {
            executor.shutdown();
        }
    }

    static synchronized void doReInitInstrumentation(Iterable<ElasticApmInstrumentation> instrumentations) {
        Logger logger = getLogger();
        logger.info("Re initializing instrumentation");
        AgentBuilder agentBuilder = initAgentBuilder(GlobalTracer.requireTracerImpl(), instrumentation, instrumentations, logger, AgentBuilder.DescriptionStrategy.Default.POOL_ONLY, false);

        resettableClassFileTransformer = agentBuilder.patchOn(instrumentation, resettableClassFileTransformer);
    }

    private static AgentBuilder initAgentBuilder(ElasticApmTracer tracer, Instrumentation instrumentation,
                                                 Iterable<ElasticApmInstrumentation> instrumentations, Logger logger,
                                                 AgentBuilder.DescriptionStrategy descriptionStrategy, boolean premain) {
        final CoreConfiguration coreConfiguration = tracer.getConfig(CoreConfiguration.class);
        ElasticApmAgent.instrumentation = instrumentation;
        final ByteBuddy byteBuddy = new ByteBuddy()
            .with(TypeValidation.of(logger.isDebugEnabled()))
            .with(FailSafeDeclaredMethodsCompiler.INSTANCE);
        AgentBuilder agentBuilder = getAgentBuilder(
            byteBuddy, coreConfiguration, logger, descriptionStrategy, premain, coreConfiguration.isTypePoolCacheEnabled()
        );
        int numberOfAdvices = 0;
        for (final ElasticApmInstrumentation advice : instrumentations) {
            if (isIncluded(advice, coreConfiguration)) {
                numberOfAdvices++;
                agentBuilder = applyAdvice(tracer, agentBuilder, advice, new ElementMatcher.Junction.Conjunction<>(advice.getTypeMatcher(), not(isInterface())));
            }
        }
        logger.debug("Applied {} advices", numberOfAdvices);
        return agentBuilder;
    }

    private static boolean isIncluded(ElasticApmInstrumentation advice, CoreConfiguration coreConfiguration) {
        ArrayList<String> disabledInstrumentations = new ArrayList<>(coreConfiguration.getDisabledInstrumentations());
        // Supporting the deprecated `incubating` tag for backward compatibility
        if (disabledInstrumentations.contains("incubating")) {
            disabledInstrumentations.add("experimental");
        }
        return !isGroupDisabled(disabledInstrumentations, advice.getInstrumentationGroupNames()) && isInstrumentationEnabled(advice, coreConfiguration);
    }

    private static boolean isGroupDisabled(Collection<String> disabledInstrumentations, Collection<String> instrumentationGroupNames) {
        for (String instrumentationGroupName : instrumentationGroupNames) {
            if (disabledInstrumentations.contains(instrumentationGroupName)) {
                return true;
            }
        }
        return false;
    }

    private static boolean isInstrumentationEnabled(ElasticApmInstrumentation advice, CoreConfiguration coreConfiguration) {
        return advice.includeWhenInstrumentationIsDisabled() || coreConfiguration.isInstrument();
    }

    private static AgentBuilder applyAdvice(final ElasticApmTracer tracer, final AgentBuilder agentBuilder,
                                            final ElasticApmInstrumentation instrumentation, final ElementMatcher<? super TypeDescription> typeMatcher) {
        final Logger logger = getLogger();
        logger.debug("Applying instrumentation {}", instrumentation.getClass().getName());
        final boolean classLoadingMatchingPreFilter = tracer.getConfig(CoreConfiguration.class).isClassLoadingMatchingPreFilter();
        final boolean typeMatchingWithNamePreFilter = tracer.getConfig(CoreConfiguration.class).isTypeMatchingWithNamePreFilter();
        final ElementMatcher.Junction<ClassLoader> classLoaderMatcher = instrumentation.getClassLoaderMatcher();
        final ElementMatcher<? super NamedElement> typeMatcherPreFilter = instrumentation.getTypeMatcherPreFilter();
        final ElementMatcher.Junction<ProtectionDomain> versionPostFilter = instrumentation.getProtectionDomainPostFilter();
        final ElementMatcher<? super MethodDescription> methodMatcher = new ElementMatcher.Junction.Conjunction<>(instrumentation.getMethodMatcher(), not(isAbstract()));
        return agentBuilder
            .type(new AgentBuilder.RawMatcher() {
                @Override
                public boolean matches(TypeDescription typeDescription, ClassLoader classLoader, JavaModule module, Class<?> classBeingRedefined, ProtectionDomain protectionDomain) {
                    long start = System.nanoTime();
                    try {
                        if (classLoadingMatchingPreFilter && !classLoaderMatcher.matches(classLoader)) {
                            return false;
                        }
                        if (typeMatchingWithNamePreFilter && !typeMatcherPreFilter.matches(typeDescription)) {
                            return false;
                        }
                        boolean typeMatches;
                        try {
                            typeMatches = typeMatcher.matches(typeDescription) && versionPostFilter.matches(protectionDomain);
                        } catch (Exception ignored) {
                            // could be because of a missing type
                            typeMatches = false;
                        }
                        if (typeMatches) {
                            logger.debug("Type match for instrumentation {}: {} matches {}",
                                instrumentation.getClass().getSimpleName(), typeMatcher, typeDescription);
                            try {
                                instrumentation.onTypeMatch(typeDescription, classLoader, protectionDomain, classBeingRedefined);
                            } catch (Exception e) {
                                logger.error(e.getMessage(), e);
                            }
                            if (logger.isTraceEnabled()) {
                                logClassLoaderHierarchy(classLoader, logger, instrumentation);
                            }
                        }
                        return typeMatches;
                    } finally {
                        getOrCreateTimer(instrumentation.getClass()).addTypeMatchingDuration(System.nanoTime() - start);
                    }
                }
            })
            .transform(new PatchBytecodeVersionTo51Transformer())
            .transform(getTransformer(instrumentation, logger, methodMatcher))
            .transform(new AgentBuilder.Transformer() {
                @Override
                public DynamicType.Builder<?> transform(DynamicType.Builder<?> builder, TypeDescription typeDescription,
                                                        ClassLoader classLoader, JavaModule module) {
                    return builder.visit(MinimumClassFileVersionValidator.V1_4)
                        // As long as we allow 1.4 bytecode, we need to add this constant pool adjustment as well
                        .visit(TypeConstantAdjustment.INSTANCE);
                }
            });
    }

    private static Logger getLogger() {
        if (logger == null) {
            // lazily init logger to allow the tracer builder to init the logging config first
            GlobalTracer.requireTracerImpl();
            logger = LoggerFactory.getLogger(ElasticApmAgent.class);
        }
        // re-using an existing logger avoids running into a JVM bug that leads to a segfault
        // this happens when StackWalker runs concurrently to class redefinitions
        // see https://bugs.openjdk.java.net/browse/JDK-8210457
        // this crash could only be reproduced in tests so far
        return logger;
    }

    private static AgentBuilder.Transformer.ForAdvice getTransformer(final ElasticApmInstrumentation instrumentation, final Logger logger, final ElementMatcher<? super MethodDescription> methodMatcher) {
        Advice.WithCustomMapping withCustomMapping = Advice
            .withCustomMapping()
            .with(new AssignToPostProcessorFactory())
            .bind(new SimpleMethodSignatureOffsetMappingFactory())
            .bind(new AnnotationValueOffsetMappingFactory());
        Advice.OffsetMapping.Factory<?> offsetMapping = instrumentation.getOffsetMapping();
        if (offsetMapping != null) {
            withCustomMapping = withCustomMapping.bind(offsetMapping);
        }
        // external plugins are always indy plugins
        if (!(instrumentation instanceof TracerAwareInstrumentation)
            || ((TracerAwareInstrumentation) instrumentation).indyPlugin()) {
            validateAdvice(instrumentation.getAdviceClass());
            withCustomMapping = withCustomMapping.bootstrap(IndyBootstrap.getIndyBootstrapMethod(logger));
        }
        return new AgentBuilder.Transformer.ForAdvice(withCustomMapping)
            .advice(new ElementMatcher<MethodDescription>() {
                @Override
                public boolean matches(MethodDescription target) {
                    long start = System.nanoTime();
                    try {
                        boolean matches;
                        try {
                            matches = methodMatcher.matches(target);
                        } catch (Exception ignored) {
                            // could be because of a missing type
                            matches = false;
                        }
                        if (matches) {
                            logger.debug("Method match for instrumentation {}: {} matches {}",
                                instrumentation.getClass().getSimpleName(), methodMatcher, target);
                        }
                        return matches;
                    } finally {
                        getOrCreateTimer(instrumentation.getClass()).addMethodMatchingDuration(System.nanoTime() - start);
                    }
                }
            }, instrumentation.getAdviceClass().getName())
            .include(ClassLoader.getSystemClassLoader(), instrumentation.getClass().getClassLoader())
            .withExceptionHandler(PRINTING);
    }

    /**
     * Validates invariants explained in {@link TracerAwareInstrumentation#indyPlugin()}
     *
     * @param adviceClass the advice class
     */
    private static void validateAdvice(Class<?> adviceClass) {
        String adviceClassName = adviceClass.getName();
        ClassLoader classLoader = adviceClass.getClassLoader();
        if (classLoader == null) {
            classLoader = ClassLoader.getSystemClassLoader();
        }

        int adviceModifiers = adviceClass.getModifiers();
        if (!Modifier.isPublic(adviceModifiers)) {
            throw new IllegalStateException(String.format("advice class %s should be public", adviceClassName));
        }

        TypePool pool = new TypePool.Default.WithLazyResolution(TypePool.CacheProvider.NoOp.INSTANCE, ClassFileLocator.ForClassLoader.of(classLoader), TypePool.Default.ReaderMode.FAST);
        TypeDescription typeDescription = pool.describe(adviceClassName).resolve();
        for (MethodDescription.InDefinedShape enterAdvice : typeDescription.getDeclaredMethods().filter(isStatic().and(isAnnotatedWith(Advice.OnMethodEnter.class)))) {
            validateAdviceReturnAndParameterTypes(enterAdvice);

            for (AnnotationDescription enter : enterAdvice.getDeclaredAnnotations().filter(ElementMatchers.annotationType(Advice.OnMethodEnter.class))) {
                if (enter.prepare(Advice.OnMethodEnter.class).load().inline()) {
                    throw new IllegalStateException(String.format("Indy-dispatched advice %s#%s has to be declared with inline=false", adviceClassName, enterAdvice.getName()));
                }
            }
        }
        for (MethodDescription.InDefinedShape exitAdvice : typeDescription.getDeclaredMethods().filter(isStatic().and(isAnnotatedWith(Advice.OnMethodExit.class)))) {
            validateAdviceReturnAndParameterTypes(exitAdvice);
            if (exitAdvice.getReturnType().asRawType().getTypeName().startsWith("co.elastic.apm")) {
                throw new IllegalStateException("Advice return type must be visible from the bootstrap class loader and must not be an agent type.");
            }
            for (AnnotationDescription exit : exitAdvice.getDeclaredAnnotations().filter(ElementMatchers.annotationType(Advice.OnMethodExit.class))) {
                if (exit.prepare(Advice.OnMethodExit.class).load().inline()) {
                    throw new IllegalStateException(String.format("Indy-dispatched advice %s#%s has to be declared with inline=false", adviceClassName, exitAdvice.getName()));
                }
            }
        }
        if (!(classLoader instanceof ExternalPluginClassLoader) && adviceClassName.startsWith("co.elastic.apm.agent.") && adviceClassName.split("\\.").length > 6) {
<<<<<<< HEAD
            throw new IllegalStateException("Indy-dispatched advice class must be at the root of the instrumentation plugin: " + adviceClassName);
=======
            throw new IllegalStateException(String.format(
                "Invalid Advice class - %s - Indy-dispatched advice class must be at the root of the instrumentation plugin.",
                adviceClassName)
            );
>>>>>>> 7f62bf12
        }
    }

    private static void validateAdviceReturnAndParameterTypes(MethodDescription.InDefinedShape advice) {
        if (advice.getReturnType().asRawType().getTypeName().startsWith("co.elastic.apm")) {
            throw new IllegalStateException("Advice return type must not be an agent type: " + advice.toGenericString());
        }
        for (ParameterDescription.InDefinedShape parameter : advice.getParameters()) {
            if (parameter.getType().asRawType().getTypeName().startsWith("co.elastic.apm")) {
                throw new IllegalStateException("Advice parameters must not contain an agent type: " + advice.toGenericString());
            }
        }
    }

    private static MatcherTimer getOrCreateTimer(Class<? extends ElasticApmInstrumentation> adviceClass) {
        final String name = adviceClass.getName();
        MatcherTimer timer = matcherTimers.get(name);
        if (timer == null) {
            matcherTimers.putIfAbsent(name, new MatcherTimer(name));
            return matcherTimers.get(name);
        } else {
            return timer;
        }
    }

    static long getTotalMatcherTime() {
        long totalTime = 0;
        for (MatcherTimer value : matcherTimers.values()) {
            totalTime += value.getTotalTime();
        }
        return totalTime;
    }

    static Collection<MatcherTimer> getMatcherTimers() {
        return matcherTimers.values();
    }

    // may help to debug classloading problems
    private static void logClassLoaderHierarchy(@Nullable ClassLoader classLoader, Logger logger, ElasticApmInstrumentation advice) {
        logger.trace("Advice {} is loaded by {}", advice.getClass().getName(), advice.getClass().getClassLoader());
        if (classLoader != null) {
            boolean canLoadAgent = false;
            try {
                classLoader.loadClass(advice.getClass().getName());
                canLoadAgent = true;
            } catch (ClassNotFoundException ignore) {
            }
            logger.trace("{} can load advice ({}): {}", classLoader, advice.getClass().getName(), canLoadAgent);
            logClassLoaderHierarchy(classLoader.getParent(), logger, advice);
        } else {
            logger.trace("bootstrap classloader");
        }
    }

    /**
     * Reverts instrumentation of classes and re-transforms them to their state without the agent.
     * <p>
     * NOTE: THIS IS ONLY TO BE USED FOR UNIT TESTS
     * NOTE2: THIS METHOD MUST BE CALLED AFTER AGENT WAS INITIALIZED
     * </p>
     */
    public static synchronized void reset() {
        if (instrumentation == null) {
            return;
        }
        GlobalTracer.get().stop();
        GlobalTracer.setNoop();
        Exception exception = null;
        if (resettableClassFileTransformer != null) {
            try {
                resettableClassFileTransformer.reset(instrumentation, RedefinitionStrategy.RETRANSFORMATION);
            } catch (Exception e) {
                exception = e;
            }
            resettableClassFileTransformer = null;
        }
        dynamicallyInstrumentedClasses.clear();
        for (ResettableClassFileTransformer transformer : dynamicClassFileTransformers) {
            try {
                transformer.reset(instrumentation, RedefinitionStrategy.RETRANSFORMATION);
            } catch (Exception e) {
                if (exception != null) {
                    exception.addSuppressed(e);
                } else {
                    exception = e;
                }
            }
        }
        dynamicClassFileTransformers.clear();
        instrumentation = null;
        IndyPluginClassLoaderFactory.clear();
    }

    private static AgentBuilder getAgentBuilder(final ByteBuddy byteBuddy, final CoreConfiguration coreConfiguration, final Logger logger,
                                                final AgentBuilder.DescriptionStrategy descriptionStrategy, final boolean premain,
                                                final boolean useTypePoolCache) {
        AgentBuilder.LocationStrategy locationStrategy = AgentBuilder.LocationStrategy.ForClassLoader.WEAK;
        if (agentJarFile != null) {
            try {
                locationStrategy = new AgentBuilder.LocationStrategy.Compound(
                    // it's important to first try loading from the agent jar and not the class loader of the instrumented class
                    // the latter may not have access to the agent resources:
                    // when adding the agent to the bootstrap CL (appendToBootstrapClassLoaderSearch)
                    // the bootstrap CL can load its classes but not its resources
                    // the application class loader may cache the fact that a resource like AbstractSpan.class can't be resolved
                    // and also refuse to load the class
                    new AgentBuilder.LocationStrategy.Simple(ClassFileLocator.ForJarFile.of(agentJarFile)),
                    AgentBuilder.LocationStrategy.ForClassLoader.WEAK,
                    new AgentBuilder.LocationStrategy.Simple(new RootPackageCustomLocator("java.", ClassFileLocator.ForClassLoader.ofBootLoader()))
                );
            } catch (IOException e) {
                logger.warn("Failed to add ClassFileLocator for the agent jar. Some instrumentations may not work", e);
            }
        }
        return new AgentBuilder.Default(byteBuddy)
            .with(RedefinitionStrategy.RETRANSFORMATION)
            // when runtime attaching, only retransform up to 100 classes at once and sleep 100ms in-between as retransformation causes a stop-the-world pause
            .with(premain ? RedefinitionStrategy.BatchAllocator.ForTotal.INSTANCE : RedefinitionStrategy.BatchAllocator.ForFixedSize.ofSize(100))
            .with(premain ? RedefinitionStrategy.Listener.NoOp.INSTANCE : RedefinitionStrategy.Listener.Pausing.of(100, TimeUnit.MILLISECONDS))
            .with(new RedefinitionStrategy.Listener.Adapter() {
                @Override
                public Iterable<? extends List<Class<?>>> onError(int index, List<Class<?>> batch, Throwable throwable, List<Class<?>> types) {
                    logger.warn("Error while redefining classes {}", throwable.getMessage());
                    logger.debug(throwable.getMessage(), throwable);
                    return super.onError(index, batch, throwable, types);
                }
            })
            .with(descriptionStrategy)
            .with(locationStrategy)
            .with(new ErrorLoggingListener())
            // ReaderMode.FAST as we don't need to read method parameter names
            .with(useTypePoolCache
                ? new SoftlyReferencingTypePoolCache(TypePool.Default.ReaderMode.FAST, 1, isReflectionClassLoader())
                : AgentBuilder.PoolStrategy.Default.FAST)
            .ignore(any(), isReflectionClassLoader())
            .or(any(), classLoaderWithName("org.codehaus.groovy.runtime.callsite.CallSiteClassLoader"))
            .or(nameStartsWith("co.elastic.apm.agent.shaded"))
            .or(nameStartsWith("org.aspectj."))
            .or(nameStartsWith("org.groovy."))
            .or(nameStartsWith("com.p6spy."))
            .or(nameStartsWith("net.bytebuddy."))
            .or(nameStartsWith("org.stagemonitor."))
            .or(nameStartsWith("com.newrelic."))
            .or(nameStartsWith("com.dynatrace."))
            // AppDynamics
            .or(nameStartsWith("com.singularity."))
            .or(nameStartsWith("com.instana."))
            .or(nameStartsWith("datadog."))
            .or(nameStartsWith("org.glowroot."))
            .or(nameStartsWith("com.compuware."))
            .or(nameStartsWith("io.sqreen."))
            .or(nameStartsWith("com.contrastsecurity."))
            .or(nameContains("javassist"))
            .or(nameContains(".asm."))
            .or(anyMatch(coreConfiguration.getDefaultClassesExcludedFromInstrumentation()))
            .or(anyMatch(coreConfiguration.getClassesExcludedFromInstrumentation()))
            .disableClassFormatChanges();
    }

    /**
     * Returns the directory the agent jar resides in.
     * <p>
     * In scenarios where the agent jar can't be resolved,
     * like in unit tests,
     * this method returns {@code null}.
     * </p>
     *
     * @return the directory the agent jar resides in
     */
    @Nullable
    public static String getAgentHome() {
        return agentJarFile == null ? null : agentJarFile.getParent();
    }

    @Nullable
    public static File getAgentJarFile() {
        return agentJarFile;
    }

    /**
     * Instruments a specific class at runtime with one or multiple instrumentation classes.
     * <p>
     * Note that {@link ElasticApmInstrumentation#getTypeMatcher()} will be
     * {@linkplain net.bytebuddy.matcher.ElementMatcher.Junction#and(ElementMatcher) conjoined} with a
     * {@linkplain #getTypeMatcher(Class, ElementMatcher, ElementMatcher.Junction) computed} {@link TypeDescription}
     * that is specific to the provided class to instrument.
     * </p>
     *
     * @param classToInstrument the class which should be instrumented
     * @param instrumentationClasses the instrumentation which should be applied to the class to instrument.
     */
    public static void ensureInstrumented(Class<?> classToInstrument, Collection<Class<? extends ElasticApmInstrumentation>> instrumentationClasses) {
        Set<Collection<Class<? extends ElasticApmInstrumentation>>> appliedInstrumentations = getOrCreate(classToInstrument);

        if (!appliedInstrumentations.contains(instrumentationClasses)) {
            synchronized (ElasticApmAgent.class) {
                ElasticApmTracer tracer = GlobalTracer.requireTracerImpl();
                if (instrumentation == null) {
                    throw new IllegalStateException("Agent is not initialized");
                }

                if (!appliedInstrumentations.contains(instrumentationClasses)) {
                    appliedInstrumentations = new HashSet<>(appliedInstrumentations);
                    appliedInstrumentations.add(instrumentationClasses);
                    // immutability guards against race conditions (for example concurrent rehash due to add and lookup)
                    appliedInstrumentations = Collections.unmodifiableSet(appliedInstrumentations);
                    dynamicallyInstrumentedClasses.put(classToInstrument, appliedInstrumentations);

                    CoreConfiguration config = tracer.getConfig(CoreConfiguration.class);
                    final Logger logger = LoggerFactory.getLogger(ElasticApmAgent.class);
                    final ByteBuddy byteBuddy = new ByteBuddy()
                        .with(TypeValidation.of(logger.isDebugEnabled()))
                        .with(FailSafeDeclaredMethodsCompiler.INSTANCE);
                    AgentBuilder agentBuilder = getAgentBuilder(
                        byteBuddy, config, logger, AgentBuilder.DescriptionStrategy.Default.HYBRID, false, false
                    );
                    for (Class<? extends ElasticApmInstrumentation> instrumentationClass : instrumentationClasses) {
                        ElasticApmInstrumentation apmInstrumentation = instantiate(instrumentationClass);
                        pluginClassLoaderByAdviceClass.put(
                            apmInstrumentation.getAdviceClass().getName(),
                            ObjectUtils.systemClassLoaderIfNull(instrumentationClass.getClassLoader()));
                        ElementMatcher.Junction<? super TypeDescription> typeMatcher = getTypeMatcher(classToInstrument, apmInstrumentation.getMethodMatcher(), none());
                        if (typeMatcher != null && isIncluded(apmInstrumentation, config)) {
                            agentBuilder = applyAdvice(tracer, agentBuilder, apmInstrumentation, typeMatcher.and(apmInstrumentation.getTypeMatcher()));
                        }
                    }
                    dynamicClassFileTransformers.add(agentBuilder.installOn(instrumentation));
                }
            }
        }
    }

    private static Set<Collection<Class<? extends ElasticApmInstrumentation>>> getOrCreate(Class<?> classToInstrument) {
        Set<Collection<Class<? extends ElasticApmInstrumentation>>> instrumentedClasses = dynamicallyInstrumentedClasses.get(classToInstrument);
        if (instrumentedClasses == null) {
            instrumentedClasses = new HashSet<Collection<Class<? extends ElasticApmInstrumentation>>>();
            Set<Collection<Class<? extends ElasticApmInstrumentation>>> racy = dynamicallyInstrumentedClasses.put(classToInstrument, instrumentedClasses);
            if (racy != null) {
                instrumentedClasses = racy;
            }
        }
        return instrumentedClasses;
    }

    @Nullable
    private static ElementMatcher.Junction<? super TypeDescription> getTypeMatcher(@Nullable Class<?> classToInstrument, ElementMatcher<? super MethodDescription> methodMatcher, ElementMatcher.Junction<? super TypeDescription> typeMatcher) {
        if (classToInstrument == null) {
            return typeMatcher;
        }
        if (matches(classToInstrument, methodMatcher)) {
            // even if we have a match in this class, there could be another match in a super class
            //if the method matcher matches multiple methods
            typeMatcher = is(classToInstrument).or(typeMatcher);
        }
        return getTypeMatcher(classToInstrument.getSuperclass(), methodMatcher, typeMatcher);
    }

    private static boolean matches(Class<?> classToInstrument, ElementMatcher<? super MethodDescription> methodMatcher) {
        return !TypeDescription.ForLoadedType.of(classToInstrument).getDeclaredMethods().filter(methodMatcher).isEmpty();
    }

    private static ElasticApmInstrumentation instantiate(Class<? extends ElasticApmInstrumentation> instrumentation) {

        ElasticApmInstrumentation instance = tryInstantiate(instrumentation, false);
        if (instance == null) {
            instance = tryInstantiate(instrumentation, true);
        }

        if (instance == null) {
            throw new IllegalArgumentException("unable to find matching public constructor for instrumentation " + instrumentation);
        }

        return instance;
    }

    @Nullable
    private static ElasticApmInstrumentation tryInstantiate(Class<? extends ElasticApmInstrumentation> instrumentation, boolean withTracer) {

        Constructor<? extends ElasticApmInstrumentation> constructor = null;
        try {
            if (withTracer) {
                constructor = instrumentation.getConstructor(ElasticApmTracer.class);
            } else {
                constructor = instrumentation.getConstructor();
            }
        } catch (NoSuchMethodException e) {
            // silently ignored
        }

        ElasticApmInstrumentation instance = null;
        if (constructor != null) {
            try {
                if (withTracer) {
                    instance = constructor.newInstance(GlobalTracer.requireTracerImpl());
                } else {
                    instance = constructor.newInstance();
                }
            } catch (ReflectiveOperationException e) {
                // silently ignored
            }
        }

        return instance;
    }

    public static ClassLoader getAgentClassLoader() {
        // currently, the agent CL is the bootstrap CL in production
        // but resources are not loadable from the bootstrap CL, only from the system CL
        // also, we want to return a no-null CL from here
        // in tests, the agent CL is the system CL
        // in the future, the agent will be loaded from an isolated CL in production
        return ObjectUtils.systemClassLoaderIfNull(ElasticApmAgent.class.getClassLoader());
    }

    public static ClassLoader getClassLoader(String adviceClass) {
        ClassLoader classLoader = pluginClassLoaderByAdviceClass.get(adviceClass);
        if (classLoader == null) {
            throw new IllegalStateException("There's no mapping for key " + adviceClass);
        }
        return classLoader;
    }
}<|MERGE_RESOLUTION|>--- conflicted
+++ resolved
@@ -497,14 +497,10 @@
             }
         }
         if (!(classLoader instanceof ExternalPluginClassLoader) && adviceClassName.startsWith("co.elastic.apm.agent.") && adviceClassName.split("\\.").length > 6) {
-<<<<<<< HEAD
-            throw new IllegalStateException("Indy-dispatched advice class must be at the root of the instrumentation plugin: " + adviceClassName);
-=======
             throw new IllegalStateException(String.format(
                 "Invalid Advice class - %s - Indy-dispatched advice class must be at the root of the instrumentation plugin.",
                 adviceClassName)
             );
->>>>>>> 7f62bf12
         }
     }
 
