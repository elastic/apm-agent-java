/*-
 * #%L
 * Elastic APM Java agent
 * %%
 * Copyright (C) 2018 - 2020 Elastic and contributors
 * %%
 * Licensed to Elasticsearch B.V. under one or more contributor
 * license agreements. See the NOTICE file distributed with
 * this work for additional information regarding copyright
 * ownership. Elasticsearch B.V. licenses this file to you under
 * the Apache License, Version 2.0 (the "License"); you may
 * not use this file except in compliance with the License.
 * You may obtain a copy of the License at
 *
 *   http://www.apache.org/licenses/LICENSE-2.0
 *
 * Unless required by applicable law or agreed to in writing,
 * software distributed under the License is distributed on an
 * "AS IS" BASIS, WITHOUT WARRANTIES OR CONDITIONS OF ANY
 * KIND, either express or implied.  See the License for the
 * specific language governing permissions and limitations
 * under the License.
 * #L%
 */
package co.elastic.apm.agent.bci;

import co.elastic.apm.agent.bci.bytebuddy.AnnotationValueOffsetMappingFactory;
import co.elastic.apm.agent.bci.bytebuddy.ErrorLoggingListener;
import co.elastic.apm.agent.bci.bytebuddy.FailSafeDeclaredMethodsCompiler;
import co.elastic.apm.agent.bci.bytebuddy.MatcherTimer;
import co.elastic.apm.agent.bci.bytebuddy.MinimumClassFileVersionValidator;
import co.elastic.apm.agent.bci.bytebuddy.PatchBytecodeVersionTo51Transformer;
import co.elastic.apm.agent.bci.bytebuddy.RootPackageCustomLocator;
import co.elastic.apm.agent.bci.bytebuddy.SimpleMethodSignatureOffsetMappingFactory;
import co.elastic.apm.agent.bci.bytebuddy.SoftlyReferencingTypePoolCache;
import co.elastic.apm.agent.bci.bytebuddy.postprocessor.AssignToPostProcessorFactory;
import co.elastic.apm.agent.bci.classloading.ExternalPluginClassLoader;
import co.elastic.apm.agent.bci.methodmatching.MethodMatcher;
import co.elastic.apm.agent.bci.methodmatching.TraceMethodInstrumentation;
import co.elastic.apm.agent.configuration.CoreConfiguration;
import co.elastic.apm.agent.impl.ElasticApmTracer;
import co.elastic.apm.agent.impl.ElasticApmTracerBuilder;
import co.elastic.apm.agent.impl.GlobalTracer;
import co.elastic.apm.agent.sdk.ElasticApmInstrumentation;
import co.elastic.apm.agent.sdk.weakmap.WeakMapSupplier;
import co.elastic.apm.agent.util.DependencyInjectingServiceLoader;
import co.elastic.apm.agent.util.ExecutorUtils;
import co.elastic.apm.agent.util.ObjectUtils;
import co.elastic.apm.agent.util.ThreadUtils;
import com.blogspot.mydailyjava.weaklockfree.WeakConcurrentMap;
import net.bytebuddy.ByteBuddy;
import net.bytebuddy.agent.builder.AgentBuilder;
import net.bytebuddy.agent.builder.AgentBuilder.RedefinitionStrategy;
import net.bytebuddy.agent.builder.ResettableClassFileTransformer;
import net.bytebuddy.asm.Advice;
import net.bytebuddy.description.NamedElement;
import net.bytebuddy.description.annotation.AnnotationDescription;
import net.bytebuddy.description.method.MethodDescription;
import net.bytebuddy.description.method.ParameterDescription;
import net.bytebuddy.description.type.TypeDescription;
import net.bytebuddy.dynamic.ClassFileLocator;
import net.bytebuddy.dynamic.DynamicType;
import net.bytebuddy.dynamic.scaffold.TypeValidation;
import net.bytebuddy.matcher.ElementMatcher;
import net.bytebuddy.matcher.ElementMatchers;
import net.bytebuddy.pool.TypePool;
import net.bytebuddy.utility.JavaModule;
import org.slf4j.Logger;
import org.slf4j.LoggerFactory;
import org.stagemonitor.configuration.ConfigurationOption;

import javax.annotation.Nonnull;
import javax.annotation.Nullable;
import java.io.File;
import java.io.FilenameFilter;
import java.io.IOException;
import java.lang.instrument.Instrumentation;
import java.lang.reflect.Constructor;
import java.security.ProtectionDomain;
import java.util.ArrayList;
import java.util.Collection;
import java.util.Collections;
import java.util.HashSet;
import java.util.List;
import java.util.Map;
import java.util.Set;
import java.util.concurrent.ConcurrentHashMap;
import java.util.concurrent.ConcurrentMap;
import java.util.concurrent.Future;
import java.util.concurrent.ThreadPoolExecutor;
import java.util.concurrent.TimeUnit;

import static co.elastic.apm.agent.bci.bytebuddy.ClassLoaderNameMatcher.classLoaderWithName;
import static co.elastic.apm.agent.bci.bytebuddy.ClassLoaderNameMatcher.isReflectionClassLoader;
import static co.elastic.apm.agent.bci.bytebuddy.CustomElementMatchers.anyMatch;
import static net.bytebuddy.asm.Advice.ExceptionHandler.Default.PRINTING;
import static net.bytebuddy.matcher.ElementMatchers.any;
import static net.bytebuddy.matcher.ElementMatchers.is;
import static net.bytebuddy.matcher.ElementMatchers.isAbstract;
import static net.bytebuddy.matcher.ElementMatchers.isAnnotatedWith;
import static net.bytebuddy.matcher.ElementMatchers.isInterface;
import static net.bytebuddy.matcher.ElementMatchers.isStatic;
import static net.bytebuddy.matcher.ElementMatchers.nameContains;
import static net.bytebuddy.matcher.ElementMatchers.nameStartsWith;
import static net.bytebuddy.matcher.ElementMatchers.none;
import static net.bytebuddy.matcher.ElementMatchers.not;

public class ElasticApmAgent {

    // Don't eagerly create logger. Logging needs to be initialized first based on configuration. See also issue #593
    @Nullable
    private static Logger logger;

    private static final ConcurrentMap<String, MatcherTimer> matcherTimers = new ConcurrentHashMap<>();
    @Nullable
    private static Instrumentation instrumentation;
    @Nullable
    private static ResettableClassFileTransformer resettableClassFileTransformer;
    private static final List<ResettableClassFileTransformer> dynamicClassFileTransformers = new ArrayList<>();
    private static final WeakConcurrentMap<Class<?>, Set<Collection<Class<? extends ElasticApmInstrumentation>>>> dynamicallyInstrumentedClasses = WeakMapSupplier.createMap();
    @Nullable
    private static File agentJarFile;
    private static final Map<String, ClassLoader> pluginClassLoaderByAdviceClass = new ConcurrentHashMap<>();

    /**
     * Called reflectively by {@link AgentMain} to initialize the agent
     *
     * @param instrumentation the instrumentation instance
     * @param agentJarFile    a reference to the agent jar on the file system
     */
    @SuppressWarnings("unused") // called through reflection
    public static void initialize(String agentArguments, Instrumentation instrumentation, File agentJarFile, boolean premain) {
        ElasticApmAgent.agentJarFile = agentJarFile;
        ElasticApmTracer tracer = new ElasticApmTracerBuilder(agentArguments).build();
        initInstrumentation(tracer, instrumentation, premain);
        tracer.start(premain);
    }

    public static void initInstrumentation(ElasticApmTracer tracer, Instrumentation instrumentation) {
        initInstrumentation(tracer, instrumentation, false);
    }

    private static void initInstrumentation(ElasticApmTracer tracer, Instrumentation instrumentation, boolean premain) {
        if (!tracer.getConfig(CoreConfiguration.class).isEnabled()) {
            return;
        }
        // ensure classes can be instrumented before LifecycleListeners use them by starting the tracer after initializing instrumentation
        initInstrumentation(tracer, instrumentation, loadInstrumentations(tracer), premain);
    }

    @Nonnull
    private static Iterable<ElasticApmInstrumentation> loadInstrumentations(ElasticApmTracer tracer) {
        List<ClassLoader> pluginClassLoaders = new ArrayList<>();
        pluginClassLoaders.add(ElasticApmAgent.class.getClassLoader());
        pluginClassLoaders.addAll(createExternalPluginClassLoaders(tracer.getConfig(CoreConfiguration.class).getPluginsDir()));
        final List<ElasticApmInstrumentation> instrumentations = DependencyInjectingServiceLoader.load(ElasticApmInstrumentation.class, pluginClassLoaders, tracer);
        for (MethodMatcher traceMethod : tracer.getConfig(CoreConfiguration.class).getTraceMethods()) {
            instrumentations.add(new TraceMethodInstrumentation(tracer, traceMethod));
        }
        return instrumentations;
    }

    private static Collection<? extends ClassLoader> createExternalPluginClassLoaders(@Nullable String pluginsDirString) {
        final Logger logger = LoggerFactory.getLogger(ElasticApmAgent.class);
        if (pluginsDirString == null) {
            logger.debug("No plugins dir");
            return Collections.emptyList();
        }
        File pluginsDir = new File(pluginsDirString);
        if (!pluginsDir.exists()) {
            logger.debug("Plugins dir does not exist: {}", pluginsDirString);
            return Collections.emptyList();
        }
        File[] pluginJars = pluginsDir.listFiles(new FilenameFilter() {
            @Override
            public boolean accept(File dir, String name) {
                return name.endsWith(".jar");
            }
        });
        if (pluginJars == null) {
            logger.info("Invalid plugins dir {}", pluginsDirString);
            return Collections.emptyList();
        }
        List<ClassLoader> result = new ArrayList<>(pluginJars.length);
        for (File pluginJar : pluginJars) {
            try {
                result.add(new ExternalPluginClassLoader(pluginJar, ElasticApmAgent.class.getClassLoader()));
            } catch (IOException e) {
                logger.error(e.getMessage(), e);
            }
            logger.info("Loading plugin {}", pluginJar.getName());
        }
        return result;
    }



    public static synchronized void initInstrumentation(final ElasticApmTracer tracer, Instrumentation instrumentation,
                                                        Iterable<ElasticApmInstrumentation> instrumentations) {
        initInstrumentation(tracer, instrumentation, instrumentations, false);
    }

    private static synchronized void initInstrumentation(final ElasticApmTracer tracer, Instrumentation instrumentation,
                                                        Iterable<ElasticApmInstrumentation> instrumentations, boolean premain) {
        if (!tracer.getConfig(CoreConfiguration.class).isEnabled()) {
            return;
        }
<<<<<<< HEAD
        for (ElasticApmInstrumentation apmInstrumentation : instrumentations) {
            pluginClassLoaderByAdviceClass.put(
                apmInstrumentation.getAdviceClass().getName(),
                ObjectUtils.systemClassLoaderIfNull(apmInstrumentation.getClass().getClassLoader()));
        }
=======
        GlobalTracer.set(tracer);
>>>>>>> 95465115
        Runtime.getRuntime().addShutdownHook(new Thread(ThreadUtils.addElasticApmThreadPrefix("init-instrumentation-shutdown-hook")) {
            @Override
            public void run() {
                tracer.stop();
                matcherTimers.clear();
            }
        });
        matcherTimers.clear();
        Logger logger = getLogger();
        if (ElasticApmAgent.instrumentation != null) {
            logger.warn("Instrumentation has already been initialized");
            return;
        }
        // POOL_ONLY because we don't want to cause eager linking on startup as the class path may not be complete yet
        AgentBuilder agentBuilder = initAgentBuilder(tracer, instrumentation, instrumentations, logger, AgentBuilder.DescriptionStrategy.Default.POOL_ONLY, premain);
        resettableClassFileTransformer = agentBuilder.installOn(ElasticApmAgent.instrumentation);
        CoreConfiguration coreConfig = tracer.getConfig(CoreConfiguration.class);
        for (ConfigurationOption<?> instrumentationOption : coreConfig.getInstrumentationOptions()) {
            instrumentationOption.addChangeListener(new ConfigurationOption.ChangeListener() {
                @Override
                public void onChange(ConfigurationOption configurationOption, Object oldValue, Object newValue) {
                    reInitInstrumentation();
                }
            });
        }
    }

    public static synchronized Future<?> reInitInstrumentation() {
        final ElasticApmTracer tracer = GlobalTracer.requireTracerImpl();
        if (instrumentation == null) {
            throw new IllegalStateException("Can't re-init agent before it has been initialized");
        }
        ThreadPoolExecutor executor = ExecutorUtils.createSingleThreadDeamonPool("apm-reinit", 1);
        try {
            return executor.submit(new Runnable() {
                @Override
                public void run() {
                    doReInitInstrumentation(loadInstrumentations(tracer));
                }
            });
        } finally {
            executor.shutdown();
        }
    }

    static synchronized void doReInitInstrumentation(Iterable<ElasticApmInstrumentation> instrumentations) {
        Logger logger = getLogger();
        logger.info("Re initializing instrumentation");
        AgentBuilder agentBuilder = initAgentBuilder(GlobalTracer.requireTracerImpl(), instrumentation, instrumentations, logger, AgentBuilder.DescriptionStrategy.Default.POOL_ONLY, false);

        resettableClassFileTransformer = agentBuilder.patchOn(instrumentation, resettableClassFileTransformer);
    }

    private static AgentBuilder initAgentBuilder(ElasticApmTracer tracer, Instrumentation instrumentation,
                                                 Iterable<ElasticApmInstrumentation> instrumentations, Logger logger,
                                                 AgentBuilder.DescriptionStrategy descriptionStrategy, boolean premain) {
        final CoreConfiguration coreConfiguration = tracer.getConfig(CoreConfiguration.class);
        ElasticApmAgent.instrumentation = instrumentation;
        final ByteBuddy byteBuddy = new ByteBuddy()
            .with(TypeValidation.of(logger.isDebugEnabled()))
            .with(FailSafeDeclaredMethodsCompiler.INSTANCE);
        AgentBuilder agentBuilder = getAgentBuilder(byteBuddy, coreConfiguration, logger, descriptionStrategy, premain);
        int numberOfAdvices = 0;
        for (final ElasticApmInstrumentation advice : instrumentations) {
            if (isIncluded(advice, coreConfiguration)) {
                numberOfAdvices++;
                agentBuilder = applyAdvice(tracer, agentBuilder, advice, new ElementMatcher.Junction.Conjunction<>(advice.getTypeMatcher(), not(isInterface())));
            }
        }
        logger.debug("Applied {} advices", numberOfAdvices);
        return agentBuilder;
    }

    private static boolean isIncluded(ElasticApmInstrumentation advice, CoreConfiguration coreConfiguration) {
        ArrayList<String> disabledInstrumentations = new ArrayList<>(coreConfiguration.getDisabledInstrumentations());
        // Supporting the deprecated `incubating` tag for backward compatibility
        if (disabledInstrumentations.contains("incubating")) {
            disabledInstrumentations.add("experimental");
        }
        return !isGroupDisabled(disabledInstrumentations, advice.getInstrumentationGroupNames()) && isInstrumentationEnabled(advice, coreConfiguration);
    }

    private static boolean isGroupDisabled(Collection<String> disabledInstrumentations, Collection<String> instrumentationGroupNames) {
        for (String instrumentationGroupName : instrumentationGroupNames) {
            if (disabledInstrumentations.contains(instrumentationGroupName)) {
                return true;
            }
        }
        return false;
    }

    private static boolean isInstrumentationEnabled(ElasticApmInstrumentation advice, CoreConfiguration coreConfiguration) {
        return advice.includeWhenInstrumentationIsDisabled() || coreConfiguration.isInstrument();
    }

    private static AgentBuilder applyAdvice(final ElasticApmTracer tracer, final AgentBuilder agentBuilder,
                                            final ElasticApmInstrumentation instrumentation, final ElementMatcher<? super TypeDescription> typeMatcher) {
        final Logger logger = getLogger();
        logger.debug("Applying instrumentation {}", instrumentation.getClass().getName());
        final boolean classLoadingMatchingPreFilter = tracer.getConfig(CoreConfiguration.class).isClassLoadingMatchingPreFilter();
        final boolean typeMatchingWithNamePreFilter = tracer.getConfig(CoreConfiguration.class).isTypeMatchingWithNamePreFilter();
        final ElementMatcher.Junction<ClassLoader> classLoaderMatcher = instrumentation.getClassLoaderMatcher();
        final ElementMatcher<? super NamedElement> typeMatcherPreFilter = instrumentation.getTypeMatcherPreFilter();
        final ElementMatcher.Junction<ProtectionDomain> versionPostFilter = instrumentation.getProtectionDomainPostFilter();
        final ElementMatcher<? super MethodDescription> methodMatcher = new ElementMatcher.Junction.Conjunction<>(instrumentation.getMethodMatcher(), not(isAbstract()));
        return agentBuilder
            .type(new AgentBuilder.RawMatcher() {
                @Override
                public boolean matches(TypeDescription typeDescription, ClassLoader classLoader, JavaModule module, Class<?> classBeingRedefined, ProtectionDomain protectionDomain) {
                    long start = System.nanoTime();
                    try {
                        if (classLoadingMatchingPreFilter && !classLoaderMatcher.matches(classLoader)) {
                            return false;
                        }
                        if (typeMatchingWithNamePreFilter && !typeMatcherPreFilter.matches(typeDescription)) {
                            return false;
                        }
                        boolean typeMatches;
                        try {
                            typeMatches = typeMatcher.matches(typeDescription) && versionPostFilter.matches(protectionDomain);
                        } catch (Exception ignored) {
                            // could be because of a missing type
                            typeMatches = false;
                        }
                        if (typeMatches) {
                            logger.debug("Type match for instrumentation {}: {} matches {}",
                                instrumentation.getClass().getSimpleName(), typeMatcher, typeDescription);
                            try {
                                instrumentation.onTypeMatch(typeDescription, classLoader, protectionDomain, classBeingRedefined);
                            } catch (Exception e) {
                                logger.error(e.getMessage(), e);
                            }
                            if (logger.isTraceEnabled()) {
                                logClassLoaderHierarchy(classLoader, logger, instrumentation);
                            }
                        }
                        return typeMatches;
                    } finally {
                        getOrCreateTimer(instrumentation.getClass()).addTypeMatchingDuration(System.nanoTime() - start);
                    }
                }
            })
            .transform(new PatchBytecodeVersionTo51Transformer())
            .transform(getTransformer(instrumentation, logger, methodMatcher))
            .transform(new AgentBuilder.Transformer() {
                @Override
                public DynamicType.Builder<?> transform(DynamicType.Builder<?> builder, TypeDescription typeDescription,
                                                        ClassLoader classLoader, JavaModule module) {
                    return builder.visit(MinimumClassFileVersionValidator.INSTANCE);
                }
            });
    }

    private static Logger getLogger() {
        if (logger == null) {
            // lazily init logger to allow the tracer builder to init the logging config first
            GlobalTracer.requireTracerImpl();
            logger = LoggerFactory.getLogger(ElasticApmAgent.class);
        }
        // re-using an existing logger avoids running into a JVM bug that leads to a segfault
        // this happens when StackWalker runs concurrently to class redefinitions
        // see https://bugs.openjdk.java.net/browse/JDK-8210457
        // this crash could only be reproduced in tests so far
        return logger;
    }

    private static AgentBuilder.Transformer.ForAdvice getTransformer(final ElasticApmInstrumentation instrumentation, final Logger logger, final ElementMatcher<? super MethodDescription> methodMatcher) {
        Advice.WithCustomMapping withCustomMapping = Advice
            .withCustomMapping()
            .with(new AssignToPostProcessorFactory())
            .bind(new SimpleMethodSignatureOffsetMappingFactory())
            .bind(new AnnotationValueOffsetMappingFactory());
        Advice.OffsetMapping.Factory<?> offsetMapping = instrumentation.getOffsetMapping();
        if (offsetMapping != null) {
            withCustomMapping = withCustomMapping.bind(offsetMapping);
        }
        // external plugins are always indy plugins
        if (!(instrumentation instanceof TracerAwareInstrumentation)
            || ((TracerAwareInstrumentation) instrumentation).indyPlugin()) {
            validateAdvice(instrumentation.getAdviceClass());
            withCustomMapping = withCustomMapping.bootstrap(IndyBootstrap.getIndyBootstrapMethod());
        }
        return new AgentBuilder.Transformer.ForAdvice(withCustomMapping)
            .advice(new ElementMatcher<MethodDescription>() {
                @Override
                public boolean matches(MethodDescription target) {
                    long start = System.nanoTime();
                    try {
                        boolean matches;
                        try {
                            matches = methodMatcher.matches(target);
                        } catch (Exception ignored) {
                            // could be because of a missing type
                            matches = false;
                        }
                        if (matches) {
                            logger.debug("Method match for instrumentation {}: {} matches {}",
                                instrumentation.getClass().getSimpleName(), methodMatcher, target);
                        }
                        return matches;
                    } finally {
                        getOrCreateTimer(instrumentation.getClass()).addMethodMatchingDuration(System.nanoTime() - start);
                    }
                }
            }, instrumentation.getAdviceClass().getName())
            .include(ClassLoader.getSystemClassLoader(), instrumentation.getClass().getClassLoader())
            .withExceptionHandler(PRINTING);
    }

    /**
     * Validates invariants explained in {@link TracerAwareInstrumentation#indyPlugin()}
     *
     * @param adviceClass the advice class
     */
    private static void validateAdvice(Class<?> adviceClass) {
        String adviceClassName = adviceClass.getName();
        ClassLoader classLoader = adviceClass.getClassLoader();
        if (classLoader == null) {
            classLoader = ClassLoader.getSystemClassLoader();
        }
        TypePool pool = new TypePool.Default.WithLazyResolution(TypePool.CacheProvider.NoOp.INSTANCE, ClassFileLocator.ForClassLoader.of(classLoader), TypePool.Default.ReaderMode.FAST);
        TypeDescription typeDescription = pool.describe(adviceClassName).resolve();
        for (MethodDescription.InDefinedShape enterAdvice : typeDescription.getDeclaredMethods().filter(isStatic().and(isAnnotatedWith(Advice.OnMethodEnter.class)))) {
            validateAdviceReturnAndParameterTypes(enterAdvice);

            for (AnnotationDescription enter : enterAdvice.getDeclaredAnnotations().filter(ElementMatchers.annotationType(Advice.OnMethodEnter.class))) {
                if (enter.prepare(Advice.OnMethodEnter.class).load().inline()) {
                    throw new IllegalStateException(String.format("Indy-dispatched advice %s#%s has to be declared with inline=false", adviceClassName, enterAdvice.getName()));
                }
            }
        }
        for (MethodDescription.InDefinedShape exitAdvice : typeDescription.getDeclaredMethods().filter(isStatic().and(isAnnotatedWith(Advice.OnMethodExit.class)))) {
            validateAdviceReturnAndParameterTypes(exitAdvice);
            if (exitAdvice.getReturnType().getTypeName().startsWith("co.elastic.apm")) {
                throw new IllegalStateException("Advice return type must be visible from the bootstrap class loader and must not be an agent type.");
            }
            for (AnnotationDescription exit : exitAdvice.getDeclaredAnnotations().filter(ElementMatchers.annotationType(Advice.OnMethodExit.class))) {
                if (exit.prepare(Advice.OnMethodExit.class).load().inline()) {
                    throw new IllegalStateException(String.format("Indy-dispatched advice %s#%s has to be declared with inline=false", adviceClassName, exitAdvice.getName()));
                }
            }
        }
        if (!(classLoader instanceof ExternalPluginClassLoader) && adviceClassName.startsWith("co.elastic.apm.agent.") && adviceClassName.split("\\.").length > 6) {
            throw new IllegalStateException("Indy-dispatched advice class must be at the root of the instrumentation plugin.");
        }
    }

    private static void validateAdviceReturnAndParameterTypes(MethodDescription.InDefinedShape advice) {
        if (advice.getReturnType().getTypeName().startsWith("co.elastic.apm")) {
            throw new IllegalStateException("Advice return type must not be an agent type: " + advice.toGenericString());
        }
        for (ParameterDescription.InDefinedShape parameter : advice.getParameters()) {
            if (parameter.getType().getTypeName().startsWith("co.elastic.apm")) {
                throw new IllegalStateException("Advice parameters must not contain an agent type: " + advice.toGenericString());
            }
        }
    }

    private static MatcherTimer getOrCreateTimer(Class<? extends ElasticApmInstrumentation> adviceClass) {
        final String name = adviceClass.getName();
        MatcherTimer timer = matcherTimers.get(name);
        if (timer == null) {
            matcherTimers.putIfAbsent(name, new MatcherTimer(name));
            return matcherTimers.get(name);
        } else {
            return timer;
        }
    }

    static long getTotalMatcherTime() {
        long totalTime = 0;
        for (MatcherTimer value : matcherTimers.values()) {
            totalTime += value.getTotalTime();
        }
        return totalTime;
    }

    static Collection<MatcherTimer> getMatcherTimers() {
        return matcherTimers.values();
    }

    // may help to debug classloading problems
    private static void logClassLoaderHierarchy(@Nullable ClassLoader classLoader, Logger logger, ElasticApmInstrumentation advice) {
        logger.trace("Advice {} is loaded by {}", advice.getClass().getName(), advice.getClass().getClassLoader());
        if (classLoader != null) {
            boolean canLoadAgent = false;
            try {
                classLoader.loadClass(advice.getClass().getName());
                canLoadAgent = true;
            } catch (ClassNotFoundException ignore) {
            }
            logger.trace("{} can load advice ({}): {}", classLoader, advice.getClass().getName(), canLoadAgent);
            logClassLoaderHierarchy(classLoader.getParent(), logger, advice);
        } else {
            logger.trace("bootstrap classloader");
        }
    }

    /**
     * Reverts instrumentation of classes and re-transforms them to their state without the agent.
     * <p>
     * NOTE: THIS IS ONLY TO BE USED FOR UNIT TESTS
     * NOTE2: THIS METHOD MUST BE CALLED AFTER AGENT WAS INITIALIZED
     * </p>
     */
    public static synchronized void reset() {
        if (instrumentation == null) {
            return;
        }
        Exception exception = null;
        if (resettableClassFileTransformer != null) {
            try {
                resettableClassFileTransformer.reset(instrumentation, RedefinitionStrategy.RETRANSFORMATION);
            } catch (Exception e) {
                exception = e;
            }
            resettableClassFileTransformer = null;
        }
        dynamicallyInstrumentedClasses.clear();
        for (ResettableClassFileTransformer transformer : dynamicClassFileTransformers) {
            try {
                transformer.reset(instrumentation, RedefinitionStrategy.RETRANSFORMATION);
            } catch (Exception e) {
                if (exception != null) {
                    exception.addSuppressed(e);
                } else {
                    exception = e;
                }
            }
        }
        dynamicClassFileTransformers.clear();
        instrumentation = null;
        HelperClassManager.ForIndyPlugin.clear();
    }

    private static AgentBuilder getAgentBuilder(final ByteBuddy byteBuddy, final CoreConfiguration coreConfiguration, final Logger logger,
                                                final AgentBuilder.DescriptionStrategy descriptionStrategy, final boolean premain) {
        AgentBuilder.LocationStrategy locationStrategy = AgentBuilder.LocationStrategy.ForClassLoader.WEAK;
        if (agentJarFile != null) {
            try {
                locationStrategy = new AgentBuilder.LocationStrategy.Compound(
                    // it's important to first try loading from the agent jar and not the class loader of the instrumented class
                    // the latter may not have access to the agent resources:
                    // when adding the agent to the bootstrap CL (appendToBootstrapClassLoaderSearch)
                    // the bootstrap CL can load its classes but not its resources
                    // the application class loader may cache the fact that a resource like AbstractSpan.class can't be resolved
                    // and also refuse to load the class
                    new AgentBuilder.LocationStrategy.Simple(ClassFileLocator.ForJarFile.of(agentJarFile)),
                    AgentBuilder.LocationStrategy.ForClassLoader.WEAK,
                    new AgentBuilder.LocationStrategy.Simple(new RootPackageCustomLocator("java.", ClassFileLocator.ForClassLoader.ofBootLoader()))
                );
            } catch (IOException e) {
                logger.warn("Failed to add ClassFileLocator for the agent jar. Some instrumentations may not work", e);
            }
        }
        return new AgentBuilder.Default(byteBuddy)
            .with(RedefinitionStrategy.RETRANSFORMATION)
            // when runtime attaching, only retransform up to 100 classes at once and sleep 100ms in-between as retransformation causes a stop-the-world pause
            .with(premain ? RedefinitionStrategy.BatchAllocator.ForTotal.INSTANCE : RedefinitionStrategy.BatchAllocator.ForFixedSize.ofSize(100))
            .with(premain ? RedefinitionStrategy.Listener.NoOp.INSTANCE : RedefinitionStrategy.Listener.Pausing.of(100, TimeUnit.MILLISECONDS))
            .with(new RedefinitionStrategy.Listener.Adapter() {
                @Override
                public Iterable<? extends List<Class<?>>> onError(int index, List<Class<?>> batch, Throwable throwable, List<Class<?>> types) {
                    logger.warn("Error while redefining classes {}", throwable.getMessage());
                    logger.debug(throwable.getMessage(), throwable);
                    return super.onError(index, batch, throwable, types);
                }
            })
            .with(descriptionStrategy)
            .with(locationStrategy)
            .with(new ErrorLoggingListener())
            // ReaderMode.FAST as we don't need to read method parameter names
            .with(coreConfiguration.isTypePoolCacheEnabled()
                ? new SoftlyReferencingTypePoolCache(TypePool.Default.ReaderMode.FAST, 1, isReflectionClassLoader())
                : AgentBuilder.PoolStrategy.Default.FAST)
            .ignore(any(), isReflectionClassLoader())
            .or(any(), classLoaderWithName("org.codehaus.groovy.runtime.callsite.CallSiteClassLoader"))
            .or(nameStartsWith("co.elastic.apm.agent.shaded"))
            .or(nameStartsWith("org.aspectj."))
            .or(nameStartsWith("org.groovy."))
            .or(nameStartsWith("com.p6spy."))
            .or(nameStartsWith("net.bytebuddy."))
            .or(nameStartsWith("org.stagemonitor."))
            .or(nameStartsWith("com.newrelic."))
            .or(nameStartsWith("com.dynatrace."))
            // AppDynamics
            .or(nameStartsWith("com.singularity."))
            .or(nameStartsWith("com.instana."))
            .or(nameStartsWith("datadog."))
            .or(nameStartsWith("org.glowroot."))
            .or(nameStartsWith("com.compuware."))
            .or(nameStartsWith("io.sqreen."))
            .or(nameStartsWith("com.contrastsecurity."))
            .or(nameContains("javassist"))
            .or(nameContains(".asm."))
            .or(anyMatch(coreConfiguration.getDefaultClassesExcludedFromInstrumentation()))
            .or(anyMatch(coreConfiguration.getClassesExcludedFromInstrumentation()))
            .disableClassFormatChanges();
    }

    /**
     * Returns the directory the agent jar resides in.
     * <p>
     * In scenarios where the agent jar can't be resolved,
     * like in unit tests,
     * this method returns {@code null}.
     * </p>
     *
     * @return the directory the agent jar resides in
     */
    @Nullable
    public static String getAgentHome() {
        return agentJarFile == null ? null : agentJarFile.getParent();
    }

    /**
     * Instruments a specific class at runtime with one or multiple instrumentation classes.
     * <p>
     * Note that {@link ElasticApmInstrumentation#getTypeMatcher()} will be
     * {@linkplain net.bytebuddy.matcher.ElementMatcher.Junction#and(ElementMatcher) conjoined} with a
     * {@linkplain #getTypeMatcher(Class, ElementMatcher, ElementMatcher.Junction) computed} {@link TypeDescription}
     * that is specific to the provided class to instrument.
     * </p>
     *
     * @param classToInstrument the class which should be instrumented
     * @param instrumentationClasses the instrumentation which should be applied to the class to instrument.
     */
    public static void ensureInstrumented(Class<?> classToInstrument, Collection<Class<? extends ElasticApmInstrumentation>> instrumentationClasses) {
        Set<Collection<Class<? extends ElasticApmInstrumentation>>> appliedInstrumentations = getOrCreate(classToInstrument);

        if (!appliedInstrumentations.contains(instrumentationClasses)) {
            synchronized (ElasticApmAgent.class) {
                ElasticApmTracer tracer = GlobalTracer.requireTracerImpl();
                if (instrumentation == null) {
                    throw new IllegalStateException("Agent is not initialized");
                }

                if (!appliedInstrumentations.contains(instrumentationClasses)) {
                    appliedInstrumentations = new HashSet<>(appliedInstrumentations);
                    appliedInstrumentations.add(instrumentationClasses);
                    // immutability guards against race conditions (for example concurrent rehash due to add and lookup)
                    appliedInstrumentations = Collections.unmodifiableSet(appliedInstrumentations);
                    dynamicallyInstrumentedClasses.put(classToInstrument, appliedInstrumentations);

                    CoreConfiguration config = tracer.getConfig(CoreConfiguration.class);
                    final Logger logger = LoggerFactory.getLogger(ElasticApmAgent.class);
                    final ByteBuddy byteBuddy = new ByteBuddy()
                        .with(TypeValidation.of(logger.isDebugEnabled()))
                        .with(FailSafeDeclaredMethodsCompiler.INSTANCE);
                    AgentBuilder agentBuilder = getAgentBuilder(byteBuddy, config, logger, AgentBuilder.DescriptionStrategy.Default.HYBRID, false);
                    for (Class<? extends ElasticApmInstrumentation> instrumentationClass : instrumentationClasses) {
                        pluginClassLoaderByAdviceClass.put(
                            instrumentationClass.getName(),
                            ObjectUtils.systemClassLoaderIfNull(instrumentationClass.getClassLoader()));
                        ElasticApmInstrumentation apmInstrumentation = instantiate(instrumentationClass);
                        ElementMatcher.Junction<? super TypeDescription> typeMatcher = getTypeMatcher(classToInstrument, apmInstrumentation.getMethodMatcher(), none());
                        if (typeMatcher != null && isIncluded(apmInstrumentation, config)) {
                            agentBuilder = applyAdvice(tracer, agentBuilder, apmInstrumentation, typeMatcher.and(apmInstrumentation.getTypeMatcher()));
                        }
                    }
                    dynamicClassFileTransformers.add(agentBuilder.installOn(instrumentation));
                }
            }
        }
    }

    private static Set<Collection<Class<? extends ElasticApmInstrumentation>>> getOrCreate(Class<?> classToInstrument) {
        Set<Collection<Class<? extends ElasticApmInstrumentation>>> instrumentedClasses = dynamicallyInstrumentedClasses.get(classToInstrument);
        if (instrumentedClasses == null) {
            instrumentedClasses = new HashSet<Collection<Class<? extends ElasticApmInstrumentation>>>();
            Set<Collection<Class<? extends ElasticApmInstrumentation>>> racy = dynamicallyInstrumentedClasses.put(classToInstrument, instrumentedClasses);
            if (racy != null) {
                instrumentedClasses = racy;
            }
        }
        return instrumentedClasses;
    }

    @Nullable
    private static ElementMatcher.Junction<? super TypeDescription> getTypeMatcher(@Nullable Class<?> classToInstrument, ElementMatcher<? super MethodDescription> methodMatcher, ElementMatcher.Junction<? super TypeDescription> typeMatcher) {
        if (classToInstrument == null) {
            return typeMatcher;
        }
        if (matches(classToInstrument, methodMatcher)) {
            // even if we have a match in this class, there could be another match in a super class
            //if the method matcher matches multiple methods
            typeMatcher = is(classToInstrument).or(typeMatcher);
        }
        return getTypeMatcher(classToInstrument.getSuperclass(), methodMatcher, typeMatcher);
    }

    private static boolean matches(Class<?> classToInstrument, ElementMatcher<? super MethodDescription> methodMatcher) {
        return !TypeDescription.ForLoadedType.of(classToInstrument).getDeclaredMethods().filter(methodMatcher).isEmpty();
    }

    private static ElasticApmInstrumentation instantiate(Class<? extends ElasticApmInstrumentation> instrumentation) {

        ElasticApmInstrumentation instance = tryInstantiate(instrumentation, false);
        if (instance == null) {
            instance = tryInstantiate(instrumentation, true);
        }

        if (instance == null) {
            throw new IllegalArgumentException("unable to find matching public constructor for instrumentation " + instrumentation);
        }

        return instance;
    }

    @Nullable
    private static ElasticApmInstrumentation tryInstantiate(Class<? extends ElasticApmInstrumentation> instrumentation, boolean withTracer) {

        Constructor<? extends ElasticApmInstrumentation> constructor = null;
        try {
            if (withTracer) {
                constructor = instrumentation.getConstructor(ElasticApmTracer.class);
            } else {
                constructor = instrumentation.getConstructor();
            }
        } catch (NoSuchMethodException e) {
            // silently ignored
        }

        ElasticApmInstrumentation instance = null;
        if (constructor != null) {
            try {
                if (withTracer) {
                    instance = constructor.newInstance(GlobalTracer.requireTracerImpl());
                } else {
                    instance = constructor.newInstance();
                }
            } catch (ReflectiveOperationException e) {
                // silently ignored
            }
        }

        return instance;
    }

    public static ClassLoader getAgentClassLoader() {
        // currently, the agent CL is the bootstrap CL in production
        // but resources are not loadable from the bootstrap CL, only from the system CL
        // also, we want to return a no-null CL from here
        // in tests, the agent CL is the system CL
        // in the future, the agent will be loaded from an isolated CL in production
        return ObjectUtils.systemClassLoaderIfNull(ElasticApmAgent.class.getClassLoader());
    }

    public static ClassLoader getClassLoader(String adviceClass) {
        ClassLoader classLoader = pluginClassLoaderByAdviceClass.get(adviceClass);
        if (classLoader == null) {
            throw new IllegalStateException("There's no mapping for key " + adviceClass);
        }
        return classLoader;
    }
}<|MERGE_RESOLUTION|>--- conflicted
+++ resolved
@@ -205,15 +205,12 @@
         if (!tracer.getConfig(CoreConfiguration.class).isEnabled()) {
             return;
         }
-<<<<<<< HEAD
+        GlobalTracer.set(tracer);
         for (ElasticApmInstrumentation apmInstrumentation : instrumentations) {
             pluginClassLoaderByAdviceClass.put(
                 apmInstrumentation.getAdviceClass().getName(),
                 ObjectUtils.systemClassLoaderIfNull(apmInstrumentation.getClass().getClassLoader()));
         }
-=======
-        GlobalTracer.set(tracer);
->>>>>>> 95465115
         Runtime.getRuntime().addShutdownHook(new Thread(ThreadUtils.addElasticApmThreadPrefix("init-instrumentation-shutdown-hook")) {
             @Override
             public void run() {
