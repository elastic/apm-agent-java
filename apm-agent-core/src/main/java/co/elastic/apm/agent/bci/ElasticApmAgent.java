--- conflicted
+++ resolved
@@ -494,14 +494,11 @@
             }
         }
         if (!(classLoader instanceof ExternalPluginClassLoader) && adviceClassName.startsWith("co.elastic.apm.agent.") && adviceClassName.split("\\.").length > 6) {
-<<<<<<< HEAD
-            throw new IllegalStateException(String.format("Indy-dispatched advice class %s must be at the root of the instrumentation plugin.", adviceClassName));
-=======
             throw new IllegalStateException(String.format(
                 "Invalid Advice class - %s - Indy-dispatched advice class must be at the root of the instrumentation plugin.",
                 adviceClassName)
             );
->>>>>>> 17482592
+
         }
     }
 
