/*
 * Licensed to Elasticsearch B.V. under one or more contributor
 * license agreements. See the NOTICE file distributed with
 * this work for additional information regarding copyright
 * ownership. Elasticsearch B.V. licenses this file to you under
 * the Apache License, Version 2.0 (the "License"); you may
 * not use this file except in compliance with the License.
 * You may obtain a copy of the License at
 *
 *   http://www.apache.org/licenses/LICENSE-2.0
 *
 * Unless required by applicable law or agreed to in writing,
 * software distributed under the License is distributed on an
 * "AS IS" BASIS, WITHOUT WARRANTIES OR CONDITIONS OF ANY
 * KIND, either express or implied.  See the License for the
 * specific language governing permissions and limitations
 * under the License.
 */
package co.elastic.apm.agent.impl;

import co.elastic.apm.agent.bci.ElasticApmAgent;
import co.elastic.apm.agent.bci.IndyBootstrap;
import co.elastic.apm.agent.bci.InstrumentationStats;
import co.elastic.apm.agent.collections.WeakReferenceCountedMap;
import co.elastic.apm.agent.common.JvmRuntimeInfo;
import co.elastic.apm.agent.common.util.WildcardMatcher;
import co.elastic.apm.agent.configuration.AutoDetectedServiceInfo;
import co.elastic.apm.agent.configuration.CoreConfigurationImpl;
import co.elastic.apm.agent.configuration.MetricsConfigurationImpl;
import co.elastic.apm.agent.configuration.ServerlessConfigurationImpl;
import co.elastic.apm.agent.impl.error.RedactedException;
import co.elastic.apm.agent.impl.metadata.FaaSMetaDataExtension;
import co.elastic.apm.agent.impl.metadata.Framework;
import co.elastic.apm.agent.impl.metadata.MetaDataFuture;
import co.elastic.apm.agent.impl.metadata.NameAndIdField;
import co.elastic.apm.agent.impl.metadata.ServiceFactory;
<<<<<<< HEAD
import co.elastic.apm.agent.impl.transaction.*;
=======
import co.elastic.apm.agent.impl.transaction.Id;
>>>>>>> ea685113
import co.elastic.apm.agent.sdk.internal.util.LoggerUtils;
import co.elastic.apm.agent.tracer.Tracer;
import co.elastic.apm.agent.tracer.metrics.DoubleSupplier;
import co.elastic.apm.agent.tracer.metrics.Labels;
import co.elastic.apm.agent.tracer.pooling.Allocator;
import co.elastic.apm.agent.tracer.service.Service;
import co.elastic.apm.agent.tracer.service.ServiceInfo;
import co.elastic.apm.agent.configuration.SpanConfiguration;
import co.elastic.apm.agent.context.ClosableLifecycleListenerAdapter;
import co.elastic.apm.agent.tracer.LifecycleListener;
import co.elastic.apm.agent.impl.baggage.BaggageImpl;
import co.elastic.apm.agent.impl.baggage.W3CBaggagePropagation;
import co.elastic.apm.agent.impl.error.ErrorCaptureImpl;
import co.elastic.apm.agent.impl.sampling.ProbabilitySampler;
import co.elastic.apm.agent.impl.sampling.Sampler;
import co.elastic.apm.agent.impl.stacktrace.StacktraceConfigurationImpl;
import co.elastic.apm.agent.impl.transaction.SpanImpl;
import co.elastic.apm.agent.logging.LoggingConfigurationImpl;
import co.elastic.apm.agent.metrics.MetricRegistry;
import co.elastic.apm.agent.objectpool.ObservableObjectPool;
import co.elastic.apm.agent.objectpool.ObjectPoolFactoryImpl;
import co.elastic.apm.agent.report.ApmServerClient;
import co.elastic.apm.agent.report.Reporter;
import co.elastic.apm.agent.report.ReporterConfigurationImpl;
import co.elastic.apm.agent.sdk.internal.util.PrivilegedActionUtils;
import co.elastic.apm.agent.sdk.internal.util.VersionUtils;
import co.elastic.apm.agent.sdk.logging.Logger;
import co.elastic.apm.agent.sdk.logging.LoggerFactory;
import co.elastic.apm.agent.sdk.weakconcurrent.WeakConcurrent;
import co.elastic.apm.agent.sdk.weakconcurrent.WeakMap;
import co.elastic.apm.agent.tracer.GlobalTracer;
import co.elastic.apm.agent.tracer.Scope;
import co.elastic.apm.agent.tracer.dispatch.HeaderGetter;
import co.elastic.apm.agent.tracer.reference.ReferenceCounted;
import co.elastic.apm.agent.tracer.reference.ReferenceCountedMap;
import co.elastic.apm.agent.universalprofiling.UniversalProfilingIntegration;
import co.elastic.apm.agent.util.DependencyInjectingServiceLoader;
import co.elastic.apm.agent.util.ExecutorUtils;
import com.dslplatform.json.JsonWriter;
import org.stagemonitor.configuration.ConfigurationOption;
import org.stagemonitor.configuration.ConfigurationOptionProvider;
import org.stagemonitor.configuration.ConfigurationRegistry;

import javax.annotation.Nullable;
import java.io.File;
import java.util.ArrayList;
import java.util.Collections;
import java.util.HashMap;
import java.util.HashSet;
import java.util.List;
import java.util.Map;
import java.util.Set;
import java.util.concurrent.Callable;
import java.util.concurrent.CopyOnWriteArrayList;
import java.util.concurrent.ScheduledThreadPoolExecutor;
import java.util.concurrent.ThreadPoolExecutor;
import java.util.concurrent.TimeUnit;


/**
 * This is the tracer implementation which provides access to lower level agent functionality.
 * <p>
 * Note that this is a internal API, so there are no guarantees in terms of backwards compatibility.
 * </p>
 */
public class ElasticApmTracer implements Tracer {
    private static final Logger logger = LoggerFactory.getLogger(ElasticApmTracer.class);
    private static final Logger enabledInstrumentationsLogger = LoggerUtils.logOnce(logger);

    private static final WeakMap<ClassLoader, ServiceInfo> serviceInfoByClassLoader = WeakConcurrent.buildMap();

    private static final Map<Class<?>, Class<? extends ConfigurationOptionProvider>> configs = new HashMap<>();

    public static final Set<String> TRACE_HEADER_NAMES;

    static {
        Set<String> headerNames = new HashSet<>();
        headerNames.addAll(TraceContextImpl.TRACE_TEXTUAL_HEADERS);
        headerNames.add(W3CBaggagePropagation.BAGGAGE_HEADER_NAME);
        TRACE_HEADER_NAMES = Collections.unmodifiableSet(headerNames);
    }

    private static volatile boolean classloaderCheckOk = false;

    private final ConfigurationRegistry configurationRegistry;
    private final ApmServerClient apmServerClient;
    private final List<LifecycleListener> lifecycleListeners = new CopyOnWriteArrayList<>();
<<<<<<< HEAD
    private final ObservableObjectPool<TransactionImpl> transactionPool;
    private final ObservableObjectPool<SpanImpl> spanPool;
    private final ObservableObjectPool<ErrorCaptureImpl> errorPool;
    private final ObservableObjectPool<TraceContextImpl> spanLinkPool;
=======
    private final ObjectPool<Transaction> transactionPool;
    private final ObjectPool<Span> spanPool;
    private final ObjectPool<ErrorCapture> errorPool;
    private final ObjectPool<TraceContext> spanLinkPool;
    private final ObjectPool<Id> profilingCorrelationStackTraceIdPool;
>>>>>>> ea685113
    private final Reporter reporter;
    private final ObjectPoolFactoryImpl objectPoolFactory;

    private final EmptyTraceState emptyContext;

    private final ThreadLocal<ActiveStack> activeStack = new ThreadLocal<ActiveStack>() {
        @Override
        protected ActiveStack initialValue() {
            return new ActiveStack(transactionMaxSpans, emptyContext);
        }
    };

    private final CoreConfigurationImpl coreConfiguration;
    private final int transactionMaxSpans;
    private final SpanConfiguration spanConfiguration;
    private final List<ActivationListener> activationListeners;
    private final MetricRegistry metricRegistry;

    private final UniversalProfilingIntegration profilingIntegration;
    private final ScheduledThreadPoolExecutor sharedPool;
    private final int approximateContextSize;
    private Sampler sampler;
    boolean assertionsEnabled = false;

    /**
     * The tracer state is volatile to ensure thread safety when queried through {@link ElasticApmTracer#isRunning()} or
     * {@link ElasticApmTracer#getState()}, or when updated through one of the lifecycle-effecting synchronized methods
     * {@link ElasticApmTracer#start(boolean)}}, {@link ElasticApmTracer#pause()}, {@link ElasticApmTracer#resume()} or
     * {@link ElasticApmTracer#stop()}.
     */
    private volatile TracerState tracerState = TracerState.UNINITIALIZED;
    private volatile boolean currentlyUnderStress = false;
    private volatile boolean recordingConfigOptionSet;
    private final String ephemeralId;
    private final MetaDataFuture metaDataFuture;

    static {
        checkClassloader();
        configs.put(co.elastic.apm.agent.tracer.configuration.CoreConfiguration.class, CoreConfigurationImpl.class);
        configs.put(co.elastic.apm.agent.tracer.configuration.LoggingConfiguration.class, LoggingConfigurationImpl.class);
        configs.put(co.elastic.apm.agent.tracer.configuration.MetricsConfiguration.class, MetricsConfigurationImpl.class);
        configs.put(co.elastic.apm.agent.tracer.configuration.ReporterConfiguration.class, ReporterConfigurationImpl.class);
        configs.put(co.elastic.apm.agent.tracer.configuration.ServerlessConfiguration.class, ServerlessConfigurationImpl.class);
        configs.put(co.elastic.apm.agent.tracer.configuration.StacktraceConfiguration.class, StacktraceConfigurationImpl.class);
    }

    private static void checkClassloader() {
        ClassLoader cl = PrivilegedActionUtils.getClassLoader(GlobalTracer.class);

        // agent currently loaded in the bootstrap CL, which is the current correct location
        if (cl == null) {
            return;
        }

        if (classloaderCheckOk) {
            return;
        }

        String agentLocation = PrivilegedActionUtils.getProtectionDomain(GlobalTracer.class).getCodeSource().getLocation().getFile();
        if (!agentLocation.endsWith(".jar")) {
            // agent is not packaged, thus we assume running tests
            classloaderCheckOk = true;
            return;
        }

        String premainClass = VersionUtils.getManifestEntry(new File(agentLocation), "Premain-Class");
        if (null == premainClass) {
            // packaged within a .jar, but not within an agent jar, thus we assume it's still for testing
            classloaderCheckOk = true;
            return;
        }

        if (premainClass.startsWith("co.elastic.apm.agent")) {
            // premain class will only be present when packaged as an agent jar
            classloaderCheckOk = true;
            return;
        }

        // A packaged agent class has been loaded outside of bootstrap classloader, we are not in the context of
        // unit/integration tests, that's likely a setup issue where the agent jar has been added to application
        // classpath.
        throw new IllegalStateException(String.format("Agent setup error: agent jar file \"%s\"  likely referenced in JVM or application classpath", agentLocation));

    }

    ElasticApmTracer(ConfigurationRegistry configurationRegistry, MetricRegistry metricRegistry, Reporter reporter, ObjectPoolFactoryImpl poolFactory,
                     ApmServerClient apmServerClient, final String ephemeralId, MetaDataFuture metaDataFuture) {
        this.emptyContext = new EmptyTraceState(this);
        this.metricRegistry = metricRegistry;
        this.configurationRegistry = configurationRegistry;
        this.reporter = reporter;
        this.apmServerClient = apmServerClient;
        this.ephemeralId = ephemeralId;
        this.metaDataFuture = metaDataFuture;
        int maxPooledElements = configurationRegistry.getConfig(ReporterConfigurationImpl.class).getMaxQueueSize() * 2;
        coreConfiguration = configurationRegistry.getConfig(CoreConfigurationImpl.class);
        transactionMaxSpans = coreConfiguration.getTransactionMaxSpans();
        spanConfiguration = configurationRegistry.getConfig(SpanConfiguration.class);

        TracerConfiguration tracerConfiguration = configurationRegistry.getConfig(TracerConfiguration.class);
        recordingConfigOptionSet = tracerConfiguration.getRecordingConfig().get();
        tracerConfiguration.getRecordingConfig().addChangeListener(new ConfigurationOption.ChangeListener<Boolean>() {
            @Override
            public void onChange(ConfigurationOption<?> configurationOption, Boolean oldValue, Boolean newValue) {
                ElasticApmTracer.this.recordingConfigChanged(oldValue, newValue);
            }
        });

        this.objectPoolFactory = poolFactory;
        transactionPool = poolFactory.createTransactionPool(maxPooledElements, this);
        spanPool = poolFactory.createSpanPool(maxPooledElements, this);

        // we are assuming that we don't need as many errors as spans or transactions
        errorPool = poolFactory.createErrorPool(maxPooledElements / 2, this);

        // span links pool allows for 10X the maximum allowed span links per span
        spanLinkPool = poolFactory.createSpanLinkPool(AbstractSpanImpl.MAX_ALLOWED_SPAN_LINKS * 10, this);

        profilingCorrelationStackTraceIdPool = poolFactory.createRecyclableObjectPool(maxPooledElements, new Allocator<Id>() {
            @Override
            public Id createInstance() {
                return Id.new128BitId();
            }
        });

        sampler = ProbabilitySampler.of(coreConfiguration.getSampleRate().get());
        coreConfiguration.getSampleRate().addChangeListener(new ConfigurationOption.ChangeListener<Double>() {
            @Override
            public void onChange(ConfigurationOption<?> configurationOption, Double oldValue, Double newValue) {
                sampler = ProbabilitySampler.of(newValue);
            }
        });
        this.activationListeners = DependencyInjectingServiceLoader.load(ActivationListener.class, this);
        sharedPool = ExecutorUtils.createSingleThreadSchedulingDaemonPool("shared");
        IndyBootstrap.setFallbackLogExecutor(sharedPool);

        // The estimated number of wrappers is linear to the number of the number of external/OTel plugins
        // - for an internal agent context, there will be at most one wrapper per external/OTel plugin.
        // - for a context created by an external/OTel, we have one less wrapper required
        approximateContextSize = coreConfiguration.getExternalPluginsCount() + 1; // +1 extra is for the OTel API plugin

        // sets the assertionsEnabled flag to true if indeed enabled
        //noinspection AssertWithSideEffects
        assert assertionsEnabled = true;
        profilingIntegration = new UniversalProfilingIntegration();
    }

    @Override
    @Nullable
    public TransactionImpl startRootTransaction(@Nullable ClassLoader initiatingClassLoader) {
        return startRootTransaction(sampler, -1, currentContext().getBaggage(), initiatingClassLoader);
    }

    @Nullable
    public TransactionImpl startRootTransaction(@Nullable ClassLoader initiatingClassLoader, long epochMicro) {
        return startRootTransaction(sampler, epochMicro, currentContext().getBaggage(), initiatingClassLoader);
    }

    @Nullable
    public TransactionImpl startRootTransaction(@Nullable ClassLoader initiatingClassLoader, BaggageImpl baseBaggage, long epochMicro) {
        return startRootTransaction(sampler, epochMicro, baseBaggage, initiatingClassLoader);
    }


    @Nullable
    public TransactionImpl startRootTransaction(Sampler sampler, long epochMicros, @Nullable ClassLoader initiatingClassLoader) {
        return startRootTransaction(sampler, epochMicros, currentContext().getBaggage(), initiatingClassLoader);
    }

    /**
     * Starts a trace-root transaction with a specified sampler and start timestamp
     *
     * @param sampler               the {@link Sampler} instance which is responsible for determining the sampling decision if this is a root transaction
     * @param epochMicros           the start timestamp
     * @param initiatingClassLoader the class loader corresponding to the service which initiated the creation of the transaction.
     *                              Used to determine the service name and to load application-scoped classes like the {@link org.slf4j.MDC},
     *                              for log correlation.
     * @return a transaction that will be the root of the current trace if the agent is currently RUNNING; null otherwise
     */
    @Nullable
    public TransactionImpl startRootTransaction(Sampler sampler, long epochMicros, BaggageImpl baseBaggage, @Nullable ClassLoader initiatingClassLoader) {
        TransactionImpl transaction = null;
        if (isRunning()) {
            transaction = createTransaction().startRoot(epochMicros, sampler, baseBaggage);
            afterTransactionStart(initiatingClassLoader, transaction);
        }
        return transaction;
    }


    @Nullable
    public <T, C> TransactionImpl startChildTransaction(@Nullable C headerCarrier, HeaderGetter<T, C> headerGetter, @Nullable ClassLoader initiatingClassLoader) {
        return startChildTransaction(headerCarrier, headerGetter, sampler, -1, initiatingClassLoader);
    }

    @Nullable
    public <T, C> TransactionImpl startChildTransaction(@Nullable C headerCarrier, HeaderGetter<T, C> headersGetter, @Nullable ClassLoader initiatingClassLoader, BaggageImpl baseBaggage, long epochMicros) {
        return startChildTransaction(headerCarrier, headersGetter, sampler, epochMicros, initiatingClassLoader);
    }

    /**
     * Starts a transaction as a child of the context headers obtained through the provided {@link HeaderGetter}.
     * If the created transaction cannot be started as a child transaction (for example - if no parent context header is
     * available), then it will be started as the root transaction of the trace.
     *
     * @param headerCarrier         the Object from which context headers can be obtained, typically a request or a message
     * @param headersGetter         provides the trace context headers required in order to create a child transaction
     * @param sampler               the {@link Sampler} instance which is responsible for determining the sampling decision if this is a root transaction
     * @param epochMicros           the start timestamp
     * @param initiatingClassLoader the class loader corresponding to the service which initiated the creation of the transaction.
     *                              Used to determine the service name and to load application-scoped classes like the {@link org.slf4j.MDC},
     *                              for log correlation.
     * @return a transaction which is a child of the provided parent if the agent is currently RUNNING; null otherwise
     */
    @Nullable
    public <T, C> TransactionImpl startChildTransaction(@Nullable C headerCarrier, HeaderGetter<T, C> headersGetter, Sampler sampler,
                                                        long epochMicros, @Nullable ClassLoader initiatingClassLoader) {
        return startChildTransaction(headerCarrier, headersGetter, sampler, epochMicros, currentContext().getBaggage(), initiatingClassLoader);
    }

    @Nullable
    private <T, C> TransactionImpl startChildTransaction(@Nullable C headerCarrier, HeaderGetter<T, C> headersGetter, Sampler sampler,
                                                         long epochMicros, BaggageImpl baseBaggage, @Nullable ClassLoader initiatingClassLoader) {
        TransactionImpl transaction = null;
        if (isRunning()) {
            transaction = createTransaction().start(headerCarrier,
                headersGetter, epochMicros, sampler, baseBaggage);
            afterTransactionStart(initiatingClassLoader, transaction);
        }
        return transaction;
    }

    private void afterTransactionStart(@Nullable ClassLoader initiatingClassLoader, TransactionImpl transaction) {
        if (logger.isDebugEnabled()) {
            logger.debug("startTransaction {}", transaction);
            if (logger.isTraceEnabled()) {
                logger.trace("starting transaction at",
                    new RuntimeException("this exception is just used to record where the transaction has been started from"));
            }
        }
        final ServiceInfo serviceInfo = getServiceInfoForClassLoader(initiatingClassLoader);
        if (serviceInfo != null) {
            transaction.getTraceContext().setServiceInfo(serviceInfo.getServiceName(), serviceInfo.getServiceVersion());
        }
        profilingIntegration.afterTransactionStart(transaction);
    }

    public TransactionImpl noopTransaction() {
        return createTransaction().startNoop();
    }

    private TransactionImpl createTransaction() {
        TransactionImpl transaction = transactionPool.createInstance();
        while (transaction.getReferenceCount() != 0) {
            logger.warn("Tried to start a transaction with a non-zero reference count {} {}", transaction.getReferenceCount(), transaction);
            transaction = transactionPool.createInstance();
        }
        return transaction;
    }

    @Override
    @Nullable
    public TransactionImpl currentTransaction() {
        return currentContext().getTransaction();
    }

    @Nullable
    @Override
    public ErrorCaptureImpl getActiveError() {
        return ErrorCaptureImpl.getActive();
    }

    /**
     * Starts a span with a given parent context.
     * <p>
     * This method makes it possible to start a span after the parent has already ended.
     * </p>
     *
     * @param parentContext the trace context of the parent
     * @return a new started span
     */
    /**
     * Starts a span with a given parent context.
     * <p>
     * This method makes it possible to start a span after the parent has already ended.
     * </p>
     *
     * @param childContextCreator extracts the trace context to generate based on the provided parent
     * @param parentContext       the trace context of the parent
     * @param baggage             the baggage to use for the newly created span
     * @param <T>                 the type of the parent context
     * @return a new started span
     */
    public <T> SpanImpl startSpan(TraceContextImpl.ChildContextCreator<T> childContextCreator, T parentContext, BaggageImpl baggage) {
        return startSpan(childContextCreator, parentContext, baggage, -1);
    }

    public SpanImpl startSpan(AbstractSpanImpl<?> parent, BaggageImpl baggage, long epochMicros) {
        return startSpan(TraceContextImpl.fromParent(), parent, baggage, epochMicros);
    }

    /**
     * @param parentContext the trace context of the parent
     * @param epochMicros   the start timestamp of the span in microseconds after epoch
     * @return a new started span
     */
    public <T> SpanImpl startSpan(TraceContextImpl.ChildContextCreator<T> childContextCreator, T parentContext, BaggageImpl baggage, long epochMicros) {
        return createSpan().start(childContextCreator, parentContext, baggage, epochMicros);
    }

    private SpanImpl createSpan() {
        SpanImpl span = spanPool.createInstance();
        while (span.getReferenceCount() != 0) {
            logger.warn("Tried to start a span with a non-zero reference count {} {}", span.getReferenceCount(), span);
            span = spanPool.createInstance();
        }
        return span;
    }

    public void captureAndReportException(@Nullable Throwable e, ClassLoader initiatingClassLoader) {
        ErrorCaptureImpl errorCapture = captureException(System.currentTimeMillis() * 1000, e, currentContext(), initiatingClassLoader);
        if (errorCapture != null) {
            errorCapture.end();
        }
    }

    @Nullable
    public String captureAndReportException(long epochMicros, @Nullable Throwable e, TraceStateImpl<?> parentContext) {
        String id = null;
        ErrorCaptureImpl errorCapture = captureException(epochMicros, e, parentContext, null);
        if (errorCapture != null) {
            id = errorCapture.getTraceContext().getId().toString();
            errorCapture.end();
        }
        return id;
    }

    @Nullable
    public ErrorCaptureImpl captureException(@Nullable Throwable e, TraceStateImpl<?> parentContext, @Nullable ClassLoader initiatingClassLoader) {
        return captureException(System.currentTimeMillis() * 1000, e, parentContext, initiatingClassLoader);
    }

    @Nullable
    @Override
    public ErrorCaptureImpl captureException(@Nullable Throwable e, @Nullable ClassLoader initiatingClassLoader) {
        return captureException(System.currentTimeMillis() * 1000, e, currentContext(), initiatingClassLoader);
    }

    @Nullable
    private ErrorCaptureImpl captureException(long epochMicros, @Nullable Throwable e, TraceStateImpl<?> parentContext, @Nullable ClassLoader initiatingClassLoader) {
        if (!isRunning() || e == null) {
            return null;
        }

        if (!coreConfiguration.captureExceptionDetails()) {
            return null;
        }

        e = redactExceptionIfRequired(e);

        while (e != null && WildcardMatcher.anyMatch(coreConfiguration.getUnnestExceptions(), e.getClass().getName()) != null) {
            e = e.getCause();
        }

        // note: if we add inheritance support for exception filtering, caching would be required for performance
        if (e != null && !WildcardMatcher.isAnyMatch(coreConfiguration.getIgnoreExceptions(), e.getClass().getName())) {
            ErrorCaptureImpl error = errorPool.createInstance();
            error.withTimestamp(epochMicros);
            error.setException(e);
            TransactionImpl currentTransaction = currentTransaction();
            if (currentTransaction != null) {
                if (currentTransaction.getNameForSerialization().length() > 0) {
                    error.setTransactionName(currentTransaction.getNameForSerialization());
                }
                error.setTransactionType(currentTransaction.getType());
                error.setTransactionSampled(currentTransaction.isSampled());
            }
            AbstractSpanImpl<?> parent = parentContext.getSpan();
            if (parent != null) {
                error.asChildOf(parent);
                // don't discard spans leading up to an error, otherwise they'd point to an invalid parent
                parent.setNonDiscardable();
            } else {
                error.getTraceContext().getId().setToRandomValue();
                ServiceInfo serviceInfo = getServiceInfoForClassLoader(initiatingClassLoader);
                if (serviceInfo != null) {
                    error.getTraceContext().setServiceInfo(serviceInfo.getServiceName(), serviceInfo.getServiceVersion());
                }
            }
            parentContext.getBaggage()
                .storeBaggageInContext(error.getContext(), getConfig(CoreConfigurationImpl.class).getBaggageToAttach());
            return error;
        }
        return null;
    }

    public ConfigurationRegistry getConfigurationRegistry() {
        return configurationRegistry;
    }

    @Override
    @SuppressWarnings({"unchecked", "rawtypes"})
    public <T> T getConfig(Class<T> configProvider) {
        T configuration = null;
        if (configs.containsKey(configProvider)) {
            configuration = (T) configurationRegistry.getConfig(configs.get(configProvider));
        } else if (ConfigurationOptionProvider.class.isAssignableFrom(configProvider)) {
             configuration = (T) configurationRegistry.getConfig((Class) configProvider);
        }
        if (configuration == null) {
            throw new IllegalStateException("no configuration available for " + configProvider.getName());
        }
        return configuration;
    }

    public void endTransaction(TransactionImpl transaction) {
        if (logger.isDebugEnabled()) {
            logger.debug("endTransaction {}", transaction);
            if (logger.isTraceEnabled()) {
                logger.trace("ending transaction at",
                    new RuntimeException("this exception is just used to record where the transaction has been ended from"));
            }
        }
        if (!transaction.isNoop() &&
            (transaction.isSampled() || apmServerClient.supportsKeepingUnsampledTransaction())) {
            // we do report non-sampled transactions (without the context)
            profilingIntegration.correlateAndReport(transaction);
        } else {
            profilingIntegration.drop(transaction);
            transaction.decrementReferences();
        }
    }

    public void reportPartialTransaction(TransactionImpl transaction) {
        reporter.reportPartialTransaction(transaction);
    }

    public void endSpan(SpanImpl span) {
        if (logger.isDebugEnabled()) {
            logger.debug("endSpan {}", span);
            if (logger.isTraceEnabled()) {
                logger.trace("ending span at", new RuntimeException("this exception is just used to record where the span has been ended from"));
            }
        }

        if (!span.isSampled()) {
            TransactionImpl transaction = span.getTransaction();
            if (transaction != null) {
                transaction.captureDroppedSpan(span);
            }
            span.decrementReferences();
            return;
        }
        if (span.isExit()) {
            if (span.getDuration() < spanConfiguration.getExitSpanMinDuration().getMicros()) {
                logger.debug("Span faster than exit_span_min_duration. Request discarding {}", span);
                span.requestDiscarding();
            }
        } else if (!span.isComposite()) {
            if (span.getDuration() < coreConfiguration.getSpanMinDuration().getMicros()) {
                logger.debug("Span faster than span_min_duration. Request discarding {}", span);
                span.requestDiscarding();
            }
        }
        if (span.isDiscarded()) {
            logger.debug("Discarding span {}", span);
            TransactionImpl transaction = span.getTransaction();
            if (transaction != null) {
                transaction.captureDroppedSpan(span);
            }
            span.decrementReferences();
            return;

        }
        reportSpan(span);
    }

    private void reportSpan(SpanImpl span) {
        AbstractSpanImpl<?> parent = span.getParent();
        if (parent != null && parent.isDiscarded()) {
            logger.warn("Reporting a child of an discarded span. The current span '{}' will not be shown in the UI. Consider deactivating span_min_duration.", span);
        }
        TransactionImpl transaction = span.getTransaction();
        if (transaction != null) {
            transaction.getSpanCount().getReported().incrementAndGet();
        }
        // makes sure that parents are also non-discardable
        span.setNonDiscardable();

        reporter.report(span);
    }

    public void endError(ErrorCaptureImpl error) {
        reporter.report(error);
    }

    public TraceContextImpl createSpanLink() {
        return spanLinkPool.createInstance();
    }

<<<<<<< HEAD
    public void recycle(TransactionImpl transaction) {
=======
    public Id createProfilingCorrelationStackTraceId() {
        return profilingCorrelationStackTraceIdPool.createInstance();
    }

    public void recycle(Transaction transaction) {
>>>>>>> ea685113
        transactionPool.recycle(transaction);
    }

    public void recycle(SpanImpl span) {
        spanPool.recycle(span);
    }

    public void recycle(ErrorCaptureImpl error) {
        errorPool.recycle(error);
    }

    public void recycle(TraceContextImpl traceContext) {
        spanLinkPool.recycle(traceContext);
    }

<<<<<<< HEAD
    /**
     * Called when the container shuts down.
     * Cleans up thread pools and other resources.
     */
=======
    public void recycleProfilingCorrelationStackTraceId(Id id) {
        profilingCorrelationStackTraceIdPool.recycle(id);
    }

>>>>>>> ea685113
    public synchronized void stop() {
        if (tracerState == TracerState.STOPPED) {
            // may happen if explicitly stopped in a unit test and executed again within a shutdown hook
            return;
        }
        for (LifecycleListener lifecycleListener : lifecycleListeners) {
            try {
                lifecycleListener.stop();
            } catch (Exception e) {
                logger.warn("Suppressed exception while calling stop()", e);
            }
        }
        ExecutorUtils.shutdownAndWaitTermination(sharedPool);
        tracerState = TracerState.STOPPED;
        logger.info("Tracer switched to STOPPED state");
        if (logger.isDebugEnabled()) {
            logger.debug("Tracer stop stack trace: ", new Throwable("Expected - for debugging purposes"));
        }

        profilingIntegration.stop();
        try {
            configurationRegistry.close();
            reporter.close();
        } catch (Exception e) {
            logger.warn("Suppressed exception while calling stop()", e);
        }
        //Shutting down logging resets the log level to OFF - subsequent tests in the class will get no log output, hence the guard
        if (!assertionsEnabled) {
            LoggingConfigurationImpl.shutdown();
        }
    }

    public Reporter getReporter() {
        return reporter;
    }
    
    public UniversalProfilingIntegration getProfilingIntegration() {
        return profilingIntegration;
    }

    public Sampler getSampler() {
        return sampler;
    }

    @Override
    public ObjectPoolFactoryImpl getObjectPoolFactory() {
        return objectPoolFactory;
    }

    @Override
    public <K, V extends ReferenceCounted> ReferenceCountedMap<K, V> newReferenceCountedMap() {
        return new WeakReferenceCountedMap<>();
    }

    public void registerSpanListener(ActivationListener activationListener) {
        this.activationListeners.add(activationListener);
    }

    public List<ActivationListener> getActivationListeners() {
        return activationListeners;
    }

    /**
     * As opposed to {@link ElasticApmTracer#start(boolean)}, this method does not change the tracer's state and it's purpose
     * is to be called at JVM bootstrap.
     *
     * @param lifecycleListeners Lifecycle listeners
     */
    void init(List<LifecycleListener> lifecycleListeners) {
        this.lifecycleListeners.addAll(lifecycleListeners);
        for (LifecycleListener lifecycleListener : lifecycleListeners) {
            try {
                lifecycleListener.init(this);
            } catch (Exception e) {
                logger.error("Failed to init " + lifecycleListener.getClass().getName(), e);
            }
        }
    }

    /**
     * Starts the tracer. Depending on several environment and setup parameters, the tracer may be started synchronously
     * on this thread, or its start may be delayed and invoked on a dedicated thread.
     *
     * @param premain true if this tracer is attached through the {@code premain()} method (i.e. using the `javaagent`
     *                jvm parameter); false otherwise
     */
    public synchronized void start(boolean premain) {
        long delayInitMs = getConfig(CoreConfigurationImpl.class).getDelayTracerStartMs();
        if (premain && shouldDelayOnPremain()) {
            delayInitMs = Math.max(delayInitMs, 5000L);
        }
        if (delayInitMs > 0) {
            startWithDelay(delayInitMs);
        } else {
            startSync();
        }
    }

    private boolean shouldDelayOnPremain() {
        return JvmRuntimeInfo.ofCurrentVM().getMajorVersion() <= 8 &&
            ClassLoader.getSystemClassLoader().getResource("org/apache/catalina/startup/Bootstrap.class") != null;
    }

    private synchronized void startWithDelay(final long delayInitMs) {
        ThreadPoolExecutor pool = ExecutorUtils.createSingleThreadDaemonPool("tracer-initializer", 1);
        pool.submit(new Runnable() {
            @Override
            public void run() {
                try {
                    logger.info("Delaying initialization of tracer for " + delayInitMs + "ms");
                    Thread.sleep(delayInitMs);
                    logger.info("end wait");
                } catch (InterruptedException e) {
                    logger.error(e.getMessage(), e);
                } finally {
                    ElasticApmTracer.this.startSync();
                }
            }
        });
        pool.shutdown();
    }

    private synchronized void startSync() {
        if (tracerState != TracerState.UNINITIALIZED) {
            logger.warn("Trying to start an already initialized agent");
            return;
        }
        apmServerClient.start();
        reporter.start();
        profilingIntegration.start(this);
        for (LifecycleListener lifecycleListener : lifecycleListeners) {
            try {
                lifecycleListener.start(this);
            } catch (Exception e) {
                logger.error("Failed to start " + lifecycleListener.getClass().getName(), e);
            }
        }
        tracerState = TracerState.RUNNING;
        if (recordingConfigOptionSet) {
            logger.info("Tracer switched to RUNNING state");
        } else {
            pause();
        }
    }

    public synchronized void onStressDetected() {
        currentlyUnderStress = true;
        if (tracerState == TracerState.RUNNING) {
            pause();
        }
    }

    public synchronized void onStressRelieved() {
        currentlyUnderStress = false;
        if (tracerState == TracerState.PAUSED && recordingConfigOptionSet) {
            resume();
        }
    }

    private synchronized void recordingConfigChanged(boolean oldValue, boolean newValue) {
        // if changed from true to false then:
        //      if current state is RUNNING - pause the agent
        //      otherwise - ignore
        // if changed from false to true then:
        //      if current state is RUNNING or STOPPED - no effect
        //      if current state is PAUSED and currentlyUnderStress==false - then resume
        if (oldValue && !newValue && tracerState == TracerState.RUNNING) {
            pause();
        } else if (!oldValue && newValue && tracerState == TracerState.PAUSED && !currentlyUnderStress) {
            resume();
        }
        recordingConfigOptionSet = newValue;
    }

    synchronized void pause() {
        if (tracerState != TracerState.RUNNING) {
            logger.warn("Attempting to pause the agent when it is already in a {} state", tracerState);
            return;
        }
        tracerState = TracerState.PAUSED;
        logger.info("Tracer switched to PAUSED state");
        for (LifecycleListener lifecycleListener : lifecycleListeners) {
            try {
                lifecycleListener.pause();
            } catch (Exception e) {
                logger.warn("Suppressed exception while calling pause()", e);
            }
        }
    }

    synchronized void resume() {
        if (tracerState != TracerState.PAUSED) {
            logger.warn("Attempting to resume the agent when it is in a {} state", tracerState);
            return;
        }
        for (LifecycleListener lifecycleListener : lifecycleListeners) {
            try {
                lifecycleListener.resume();
            } catch (Exception e) {
                logger.warn("Suppressed exception while calling resume()", e);
            }
        }
        tracerState = TracerState.RUNNING;
        logger.info("Tracer switched to RUNNING state");
    }

    @Override
    public boolean isRunning() {
        return tracerState == TracerState.RUNNING;
    }

    @Nullable
    public SpanImpl createExitChildSpan() {
        AbstractSpanImpl<?> active = getActive();
        if (active == null) {
            return null;
        }
        return active.createExitSpan();
    }

    public TracerState getState() {
        return tracerState;
    }

    @Nullable
    public <T> T getLifecycleListener(Class<T> listenerClass) {
        for (LifecycleListener lifecycleListener : lifecycleListeners) {
            if (listenerClass.isInstance(lifecycleListener)) {
                return (T) lifecycleListener;
            }
        }
        return null;
    }

    /**
     * @return the currently active context, {@literal null} if there is none.
     */

    public TraceStateImpl<?> currentContext() {
        return activeStack.get().currentContext();
    }

    @Nullable
    @Override
    public AbstractSpanImpl<?> getActive() {
        return currentContext().getSpan();
    }

    /**
     * Lazily wraps the currently active context if required, wrapper instance is cached with wrapperClass as key.
     * Wrapping is transparently handled by {@link #currentContext()}.
     *
     * @param wrapperClass wrapper type
     * @param wrapFunction wrapper creation function
     * @param <T>          wrapper type
     * @return newly (or previously) created wrapper
     */
    public <T extends TraceStateImpl<T>> T wrapActiveContextIfRequired(Class<T> wrapperClass, Callable<T> wrapFunction) {
        return activeStack.get().wrapActiveContextIfRequired(wrapperClass, wrapFunction, approximateContextSize);
    }

    public void activate(TraceStateImpl<?> context) {
        activeStack.get().activate(context, activationListeners);
    }

    public Scope activateInScope(final TraceStateImpl<?> context) {
        // already in scope
        if (currentContext() == context) {
            return NoopScope.INSTANCE;
        }
        context.activate();

        if (context instanceof Scope) {
            // we can take shortcut and avoid creating a separate object
            return (Scope) context;
        }
        return new Scope() {
            @Override
            public void close() {
                context.deactivate();
            }
        };
    }

    public void deactivate(TraceStateImpl<?> context) {
        activeStack.get().deactivate(context, activationListeners, assertionsEnabled);
    }

    public MetricRegistry getMetricRegistry() {
        return metricRegistry;
    }

    public List<ServiceInfo> getServiceInfoOverrides() {
        List<ServiceInfo> serviceInfos = new ArrayList<>(serviceInfoByClassLoader.approximateSize());
        for (Map.Entry<ClassLoader, ServiceInfo> entry : serviceInfoByClassLoader) {
            serviceInfos.add(entry.getValue());
        }
        return serviceInfos;
    }

    @Override
    public void setServiceInfoForClassLoader(@Nullable ClassLoader classLoader, ServiceInfo serviceInfo) {
        // overriding the service name/version for the bootstrap class loader is not an actual use-case
        // null may also mean we don't know about the initiating class loader
        if (classLoader == null
            || !serviceInfo.hasServiceName()
            // if the service name is set explicitly, don't override it
            || coreConfiguration.getServiceNameConfig().getUsedKey() != null) {
            return;
        }

        logger.debug("Using `{}` as the service name and `{}` as the service version for class loader [{}]", serviceInfo.getServiceName(), serviceInfo.getServiceVersion(), classLoader);
        if (!serviceInfoByClassLoader.containsKey(classLoader)) {
            serviceInfoByClassLoader.putIfAbsent(classLoader, serviceInfo);
        }
    }

    @Nullable
    public ServiceInfo getServiceInfoForClassLoader(@Nullable ClassLoader initiatingClassLoader) {
        if (initiatingClassLoader == null) {
            return null;
        }
        return serviceInfoByClassLoader.get(initiatingClassLoader);
    }

    public void resetServiceInfoOverrides() {
        serviceInfoByClassLoader.clear();
    }

    public ApmServerClient getApmServerClient() {
        return apmServerClient;
    }

    public String getEphemeralId() {
        return ephemeralId;
    }

    public MetaDataFuture getMetaDataFuture() {
        return metaDataFuture;
    }

    public ScheduledThreadPoolExecutor getSharedSingleThreadedPool() {
        return sharedPool;
    }

    @Override
    public void addShutdownHook(AutoCloseable closeable) {
        lifecycleListeners.add(ClosableLifecycleListenerAdapter.of(closeable));
    }

    @Nullable
    @Override
    public <T extends co.elastic.apm.agent.tracer.Tracer> T probe(Class<T> type) {
        if (type.isInstance(this)) {
            return type.cast(this);
        } else {
            return null;
        }
    }

    @Override
    public <T extends co.elastic.apm.agent.tracer.Tracer> T require(Class<T> type) {
        T cast = probe(type);
        if (cast == null) {
            throw new IllegalStateException(this + " does not implement " + type.getName());
        }
        return cast;
    }

    @Override
    public Set<String> getTraceHeaderNames() {
        return TRACE_HEADER_NAMES;
    }

    @Override
    public ServiceInfo autoDetectedServiceInfo() {
        return AutoDetectedServiceInfo.autoDetected();
    }

    @Override
    public void reportLog(String log) {
        reporter.reportLog(log);
    }

    @Override
    public void reportLog(byte[] log) {
        reporter.reportLog(log);
    }

    @Nullable
    @Override
    public Service createService(String ephemeralId) {
        return new ServiceFactory().createService(
            coreConfiguration,
            ephemeralId,
            configurationRegistry.getConfig(ServerlessConfigurationImpl.class).runsOnAwsLambda()
        );
    }

    @Override
    @Nullable
    public Throwable redactExceptionIfRequired(@Nullable Throwable original) {
        if (original != null && coreConfiguration.isRedactExceptions()) {
            return new RedactedException();
        }
        return original;
    }

    @Override
    public void flush() {
        long flushTimeout = configurationRegistry.getConfig(ServerlessConfigurationImpl.class).getDataFlushTimeout();
        try {
            if (!reporter.flush(flushTimeout, TimeUnit.MILLISECONDS, true)) {
                logger.error("APM data flush haven't completed within {} milliseconds.", flushTimeout);
            }
        } catch (Exception e) {
            logger.error("An error occurred on flushing APM data.", e);
        }
        logEnabledInstrumentations();
    }

    private void logEnabledInstrumentations() {
        if (enabledInstrumentationsLogger.isInfoEnabled()) {
            InstrumentationStats instrumentationStats = ElasticApmAgent.getInstrumentationStats();
            enabledInstrumentationsLogger.info("Used instrumentation groups: {}", instrumentationStats.getUsedInstrumentationGroups());
        }
    }

    @Override
    public void completeMetaData(String name, String version, String id, String region) {
        metaDataFuture.getFaaSMetaDataExtensionFuture().complete(new FaaSMetaDataExtension(
            new Framework(name, version),
            new NameAndIdField(null, id),
            region
        ));
    }

    @Override
    public void removeGauge(String name, Labels.Immutable labels) {
        metricRegistry.removeGauge(name, labels);
    }

    @Override
    public void addGauge(String name, Labels.Immutable labels, DoubleSupplier supplier) {
        metricRegistry.add(name, labels, supplier);
    }

    @Override
    public void submit(Runnable job) {
        sharedPool.submit(job);
    }

    @Override
    public void schedule(Runnable job, long interval, TimeUnit timeUnit) {
        sharedPool.scheduleAtFixedRate(job, 0, interval, timeUnit);
    }

    public void reportMetric(JsonWriter metrics) {
        reporter.reportMetrics(metrics);
    }

    /**
     * An enumeration used to represent the current tracer state.
     */
    public enum TracerState {
        /**
         * The agent's state before it has been started for the first time.
         */
        UNINITIALIZED,

        /**
         * Indicates that the agent is currently fully functional - tracing, monitoring and sending data to the APM server.
         */
        RUNNING,

        /**
         * The agent is mostly idle, consuming minimal resources, ready to quickly resume back to RUNNING. When the agent
         * is PAUSED, it is not tracing and not communicating with the APM server. However, classes are still instrumented
         * and threads are still alive.
         */
        PAUSED,

        /**
         * Indicates that the agent had been stopped.
         * NOTE: this state is irreversible- the agent cannot resume if it has already been stopped.
         */
        STOPPED
    }
}<|MERGE_RESOLUTION|>--- conflicted
+++ resolved
@@ -34,11 +34,7 @@
 import co.elastic.apm.agent.impl.metadata.MetaDataFuture;
 import co.elastic.apm.agent.impl.metadata.NameAndIdField;
 import co.elastic.apm.agent.impl.metadata.ServiceFactory;
-<<<<<<< HEAD
-import co.elastic.apm.agent.impl.transaction.*;
-=======
 import co.elastic.apm.agent.impl.transaction.Id;
->>>>>>> ea685113
 import co.elastic.apm.agent.sdk.internal.util.LoggerUtils;
 import co.elastic.apm.agent.tracer.Tracer;
 import co.elastic.apm.agent.tracer.metrics.DoubleSupplier;
@@ -126,18 +122,11 @@
     private final ConfigurationRegistry configurationRegistry;
     private final ApmServerClient apmServerClient;
     private final List<LifecycleListener> lifecycleListeners = new CopyOnWriteArrayList<>();
-<<<<<<< HEAD
     private final ObservableObjectPool<TransactionImpl> transactionPool;
     private final ObservableObjectPool<SpanImpl> spanPool;
     private final ObservableObjectPool<ErrorCaptureImpl> errorPool;
     private final ObservableObjectPool<TraceContextImpl> spanLinkPool;
-=======
-    private final ObjectPool<Transaction> transactionPool;
-    private final ObjectPool<Span> spanPool;
-    private final ObjectPool<ErrorCapture> errorPool;
-    private final ObjectPool<TraceContext> spanLinkPool;
-    private final ObjectPool<Id> profilingCorrelationStackTraceIdPool;
->>>>>>> ea685113
+    private final ObjectPool<IdImpl> profilingCorrelationStackTraceIdPool;
     private final Reporter reporter;
     private final ObjectPoolFactoryImpl objectPoolFactory;
 
@@ -301,7 +290,6 @@
         return startRootTransaction(sampler, epochMicro, baseBaggage, initiatingClassLoader);
     }
 
-
     @Nullable
     public TransactionImpl startRootTransaction(Sampler sampler, long epochMicros, @Nullable ClassLoader initiatingClassLoader) {
         return startRootTransaction(sampler, epochMicros, currentContext().getBaggage(), initiatingClassLoader);
@@ -326,7 +314,6 @@
         }
         return transaction;
     }
-
 
     @Nullable
     public <T, C> TransactionImpl startChildTransaction(@Nullable C headerCarrier, HeaderGetter<T, C> headerGetter, @Nullable ClassLoader initiatingClassLoader) {
@@ -638,15 +625,11 @@
         return spanLinkPool.createInstance();
     }
 
-<<<<<<< HEAD
-    public void recycle(TransactionImpl transaction) {
-=======
     public Id createProfilingCorrelationStackTraceId() {
         return profilingCorrelationStackTraceIdPool.createInstance();
     }
 
-    public void recycle(Transaction transaction) {
->>>>>>> ea685113
+    public void recycle(TransactionImpl transaction) {
         transactionPool.recycle(transaction);
     }
 
@@ -662,17 +645,10 @@
         spanLinkPool.recycle(traceContext);
     }
 
-<<<<<<< HEAD
-    /**
-     * Called when the container shuts down.
-     * Cleans up thread pools and other resources.
-     */
-=======
     public void recycleProfilingCorrelationStackTraceId(Id id) {
         profilingCorrelationStackTraceIdPool.recycle(id);
     }
 
->>>>>>> ea685113
     public synchronized void stop() {
         if (tracerState == TracerState.STOPPED) {
             // may happen if explicitly stopped in a unit test and executed again within a shutdown hook
@@ -708,7 +684,7 @@
     public Reporter getReporter() {
         return reporter;
     }
-    
+
     public UniversalProfilingIntegration getProfilingIntegration() {
         return profilingIntegration;
     }
