--- conflicted
+++ resolved
@@ -771,11 +771,7 @@
     }
 
     @Nullable
-<<<<<<< HEAD
-    public String getServiceName(@Nullable ClassLoader initiatingClassLoader) {
-=======
-    private ServiceInfo getServiceInfo(@Nullable ClassLoader initiatingClassLoader) {
->>>>>>> c4d6148c
+    public ServiceInfo getServiceInfo(@Nullable ClassLoader initiatingClassLoader) {
         if (initiatingClassLoader == null) {
             return null;
         }
