--- conflicted
+++ resolved
@@ -116,13 +116,8 @@
     private final MetaDataFuture metaDataFuture;
 
     ElasticApmTracer(ConfigurationRegistry configurationRegistry, Reporter reporter, ObjectPoolFactory poolFactory,
-<<<<<<< HEAD
-                     ApmServerClient apmServerClient, final String ephemeralId, Future<MetaData> metaData) {
+                     ApmServerClient apmServerClient, final String ephemeralId, MetaDataFuture metaDataFuture) {
         this.metricRegistry = new MetricRegistry(configurationRegistry.getConfig(CoreConfiguration.class), configurationRegistry.getConfig(ReporterConfiguration.class));
-=======
-                     ApmServerClient apmServerClient, final String ephemeralId, MetaDataFuture metaDataFuture) {
-        this.metricRegistry = new MetricRegistry(configurationRegistry.getConfig(ReporterConfiguration.class));
->>>>>>> 72573b66
         this.configurationRegistry = configurationRegistry;
         this.reporter = reporter;
         this.stacktraceConfiguration = configurationRegistry.getConfig(StacktraceConfiguration.class);
