--- conflicted
+++ resolved
@@ -495,19 +495,10 @@
         }
         final Deque<TraceContextHolder<?>> stack = activeStack.get();
         assertIsActive(holder, stack.poll());
-<<<<<<< HEAD
         if (!stack.isEmpty() && !holder.isDiscard()) {
             //noinspection ConstantConditions
             stack.peek().setDiscard(false);
         }
-        if (holder == stack.peekLast()) {
-            // if this is the bottom of the stack
-            // clear to avoid potential leaks in case some spans didn't deactivate properly
-            // makes all leaked spans eligible for GC
-            stack.clear();
-        }
-=======
->>>>>>> 17f6985f
     }
 
     private void assertIsActive(Object span, @Nullable Object currentlyActive) {
