/*-
 * #%L
 * Elastic APM Java agent
 * %%
 * Copyright (C) 2018 - 2019 Elastic and contributors
 * %%
 * Licensed to Elasticsearch B.V. under one or more contributor
 * license agreements. See the NOTICE file distributed with
 * this work for additional information regarding copyright
 * ownership. Elasticsearch B.V. licenses this file to you under
 * the Apache License, Version 2.0 (the "License"); you may
 * not use this file except in compliance with the License.
 * You may obtain a copy of the License at
 *
 *   http://www.apache.org/licenses/LICENSE-2.0
 *
 * Unless required by applicable law or agreed to in writing,
 * software distributed under the License is distributed on an
 * "AS IS" BASIS, WITHOUT WARRANTIES OR CONDITIONS OF ANY
 * KIND, either express or implied.  See the License for the
 * specific language governing permissions and limitations
 * under the License.
 * #L%
 */
package co.elastic.apm.agent.impl;

import co.elastic.apm.agent.configuration.CoreConfiguration;
import co.elastic.apm.agent.configuration.ServiceNameUtil;
import co.elastic.apm.agent.context.LifecycleListener;
import co.elastic.apm.agent.impl.async.ContextInScopeCallableWrapper;
import co.elastic.apm.agent.impl.async.ContextInScopeRunnableWrapper;
import co.elastic.apm.agent.impl.async.SpanInScopeCallableWrapper;
import co.elastic.apm.agent.impl.async.SpanInScopeRunnableWrapper;
import co.elastic.apm.agent.impl.error.ErrorCapture;
import co.elastic.apm.agent.impl.sampling.ProbabilitySampler;
import co.elastic.apm.agent.impl.sampling.Sampler;
import co.elastic.apm.agent.impl.stacktrace.StacktraceConfiguration;
import co.elastic.apm.agent.impl.transaction.AbstractSpan;
import co.elastic.apm.agent.impl.transaction.Span;
import co.elastic.apm.agent.impl.transaction.TraceContext;
import co.elastic.apm.agent.impl.transaction.TraceContextHolder;
import co.elastic.apm.agent.impl.transaction.Transaction;
import co.elastic.apm.agent.matcher.WildcardMatcher;
import co.elastic.apm.agent.metrics.MetricRegistry;
import co.elastic.apm.agent.objectpool.Allocator;
import co.elastic.apm.agent.objectpool.ObjectPool;
import co.elastic.apm.agent.objectpool.impl.QueueBasedObjectPool;
import co.elastic.apm.agent.report.Reporter;
import co.elastic.apm.agent.report.ReporterConfiguration;
import co.elastic.apm.agent.util.DependencyInjectingServiceLoader;
import com.blogspot.mydailyjava.weaklockfree.WeakConcurrentMap;
import org.jctools.queues.atomic.AtomicQueueFactory;
import org.slf4j.Logger;
import org.slf4j.LoggerFactory;
import org.stagemonitor.configuration.ConfigurationOption;
import org.stagemonitor.configuration.ConfigurationOptionProvider;
import org.stagemonitor.configuration.ConfigurationRegistry;

import javax.annotation.Nullable;
import java.util.ArrayDeque;
import java.util.Collection;
import java.util.Deque;
import java.util.Iterator;
import java.util.List;
import java.util.concurrent.Callable;
import java.util.concurrent.CopyOnWriteArrayList;
<<<<<<< HEAD
=======
import java.util.concurrent.TimeUnit;
>>>>>>> 0fe2e282

import static org.jctools.queues.spec.ConcurrentQueueSpec.createBoundedMpmc;

/**
 * This is the tracer implementation which provides access to lower level agent functionality.
 * <p>
 * Note that this is a internal API, so there are no guarantees in terms of backwards compatibility.
 * </p>
 */
public class ElasticApmTracer {
    private static final Logger logger = LoggerFactory.getLogger(ElasticApmTracer.class);

    /**
     * The number of required {@link Runnable} wrappers does not depend on the size of the disruptor
     * but rather on the amount of application threads.
     * The requirement increases if the application tends to wrap multiple {@link Runnable}s.
     */
    private static final int MAX_POOLED_RUNNABLES = 256;

    private long lastSpanMaxWarningTimestamp;
    public static final long MAX_LOG_INTERVAL_MICRO_SECS = TimeUnit.MINUTES.toMicros(5);

    private final ConfigurationRegistry configurationRegistry;
    private final StacktraceConfiguration stacktraceConfiguration;
<<<<<<< HEAD
    private final Collection<LifecycleListener> lifecycleListeners;
=======
    private final List<LifecycleListener> lifecycleListeners = new CopyOnWriteArrayList<>();
>>>>>>> 0fe2e282
    private final ObjectPool<Transaction> transactionPool;
    private final ObjectPool<Span> spanPool;
    private final ObjectPool<ErrorCapture> errorPool;
    private final ObjectPool<SpanInScopeRunnableWrapper> runnableSpanWrapperObjectPool;
    private final ObjectPool<SpanInScopeCallableWrapper<?>> callableSpanWrapperObjectPool;
    private final ObjectPool<ContextInScopeRunnableWrapper> runnableContextWrapperObjectPool;
    private final ObjectPool<ContextInScopeCallableWrapper<?>> callableContextWrapperObjectPool;
    private final Reporter reporter;
    // Maintains a stack of all the activated spans
    // This way its easy to retrieve the bottom of the stack (the transaction)
    // Also, the caller does not have to keep a reference to the previously active span, as that is maintained by the stack
    private final ThreadLocal<Deque<TraceContextHolder<?>>> activeStack = new ThreadLocal<Deque<TraceContextHolder<?>>>() {
        @Override
        protected Deque<TraceContextHolder<?>> initialValue() {
            return new ArrayDeque<TraceContextHolder<?>>();
        }
    };

    private final ThreadLocal<Boolean> allowWrappingOnThread = new ThreadLocal<Boolean>() {
        @Override
        protected Boolean initialValue() {
            return Boolean.TRUE;
        }
    };

    private final CoreConfiguration coreConfiguration;
    private final List<ActivationListener> activationListeners;
    private final MetricRegistry metricRegistry;
    private Sampler sampler;
    boolean assertionsEnabled = false;
    private static final WeakConcurrentMap<ClassLoader, String> serviceNameByClassLoader = new WeakConcurrentMap.WithInlinedExpunction<>();

<<<<<<< HEAD
    ElasticApmTracer(ConfigurationRegistry configurationRegistry, Reporter reporter, Collection<LifecycleListener> lifecycleListeners) {
=======
    ElasticApmTracer(ConfigurationRegistry configurationRegistry, Reporter reporter) {
>>>>>>> 0fe2e282
        this.metricRegistry = new MetricRegistry(configurationRegistry.getConfig(ReporterConfiguration.class));
        this.configurationRegistry = configurationRegistry;
        this.reporter = reporter;
        this.stacktraceConfiguration = configurationRegistry.getConfig(StacktraceConfiguration.class);
<<<<<<< HEAD
        this.lifecycleListeners = new CopyOnWriteArrayList<>(lifecycleListeners);
=======
>>>>>>> 0fe2e282
        int maxPooledElements = configurationRegistry.getConfig(ReporterConfiguration.class).getMaxQueueSize() * 2;
        coreConfiguration = configurationRegistry.getConfig(CoreConfiguration.class);
        transactionPool = QueueBasedObjectPool.ofRecyclable(AtomicQueueFactory.<Transaction>newQueue(createBoundedMpmc(maxPooledElements)), false,
            new Allocator<Transaction>() {
                @Override
                public Transaction createInstance() {
                    return new Transaction(ElasticApmTracer.this);
                }
            });
        spanPool = QueueBasedObjectPool.ofRecyclable(AtomicQueueFactory.<Span>newQueue(createBoundedMpmc(maxPooledElements)), false,
            new Allocator<Span>() {
                @Override
                public Span createInstance() {
                    return new Span(ElasticApmTracer.this);
                }
            });
        // we are assuming that we don't need as many errors as spans or transactions
        errorPool = QueueBasedObjectPool.ofRecyclable(AtomicQueueFactory.<ErrorCapture>newQueue(createBoundedMpmc(maxPooledElements / 2)), false,
            new Allocator<ErrorCapture>() {
                @Override
                public ErrorCapture createInstance() {
                    return new ErrorCapture(ElasticApmTracer.this);
                }
            });
        // consider specialized object pools which return the objects to the thread-local pool of their originating thread
        // with a combination of DetachedThreadLocal and org.jctools.queues.MpscRelaxedArrayQueue
        runnableSpanWrapperObjectPool = QueueBasedObjectPool.ofRecyclable(AtomicQueueFactory.<SpanInScopeRunnableWrapper>newQueue(createBoundedMpmc(MAX_POOLED_RUNNABLES)), false,
            new Allocator<SpanInScopeRunnableWrapper>() {
                @Override
                public SpanInScopeRunnableWrapper createInstance() {
                    return new SpanInScopeRunnableWrapper(ElasticApmTracer.this);
                }
            });
        callableSpanWrapperObjectPool = QueueBasedObjectPool.ofRecyclable(AtomicQueueFactory.<SpanInScopeCallableWrapper<?>>newQueue(createBoundedMpmc(MAX_POOLED_RUNNABLES)), false,
            new Allocator<SpanInScopeCallableWrapper<?>>() {
                @Override
                public SpanInScopeCallableWrapper<?> createInstance() {
                    return new SpanInScopeCallableWrapper<>(ElasticApmTracer.this);
                }
            });
        runnableContextWrapperObjectPool = QueueBasedObjectPool.ofRecyclable(AtomicQueueFactory.<ContextInScopeRunnableWrapper>newQueue(createBoundedMpmc(MAX_POOLED_RUNNABLES)), false,
            new Allocator<ContextInScopeRunnableWrapper>() {
                @Override
                public ContextInScopeRunnableWrapper createInstance() {
                    return new ContextInScopeRunnableWrapper(ElasticApmTracer.this);
                }
            });
        callableContextWrapperObjectPool = QueueBasedObjectPool.ofRecyclable(AtomicQueueFactory.<ContextInScopeCallableWrapper<?>>newQueue(createBoundedMpmc(MAX_POOLED_RUNNABLES)), false,
            new Allocator<ContextInScopeCallableWrapper<?>>() {
                @Override
                public ContextInScopeCallableWrapper<?> createInstance() {
                    return new ContextInScopeCallableWrapper<>(ElasticApmTracer.this);
                }
            });
        sampler = ProbabilitySampler.of(coreConfiguration.getSampleRate().get());
        coreConfiguration.getSampleRate().addChangeListener(new ConfigurationOption.ChangeListener<Double>() {
            @Override
            public void onChange(ConfigurationOption<?> configurationOption, Double oldValue, Double newValue) {
                sampler = ProbabilitySampler.of(newValue);
            }
        });
        this.activationListeners = DependencyInjectingServiceLoader.load(ActivationListener.class, this);
        reporter.scheduleMetricReporting(metricRegistry, configurationRegistry.getConfig(ReporterConfiguration.class).getMetricsIntervalMs());

        // sets the assertionsEnabled flag to true if indeed enabled
        assert assertionsEnabled = true;
    }

    public <T> Transaction startRootTransaction(@Nullable ClassLoader initiatingClassLoader) {
        return startTransaction(TraceContext.asRoot(), null, initiatingClassLoader);
    }

    /**
     * Starts a transaction as a child of the provided parent
     *
     * @param childContextCreator   used to make the transaction a child of the provided parent
     * @param parent                the parent of the transaction. May be a traceparent header.
     * @param initiatingClassLoader the class loader corresponding to the service which initiated the creation of the transaction.
     *                              Used to determine the service name.
     * @param <T>                   the type of the parent. {@code String} in case of a traceparent header.
     * @return a transaction which is a child of the provided parent
     */
    public <T> Transaction startTransaction(TraceContext.ChildContextCreator<T> childContextCreator, @Nullable T parent, @Nullable ClassLoader initiatingClassLoader) {
        return startTransaction(childContextCreator, parent, sampler, -1, initiatingClassLoader);
    }

    public void avoidWrappingOnThread() {
        allowWrappingOnThread.set(Boolean.FALSE);
    }

    public void allowWrappingOnThread() {
        allowWrappingOnThread.set(Boolean.TRUE);
    }

    public boolean isWrappingAllowedOnThread() {
        return allowWrappingOnThread.get() == Boolean.TRUE;
    }

    /**
     * Starts a transaction as a child of the provided parent
     *
     * @param childContextCreator   used to make the transaction a child of the provided parent
     * @param parent                the parent of the transaction. May be a traceparent header.
     * @param sampler               the {@link Sampler} instance which is responsible for determining the sampling decision if this is a root transaction
     * @param epochMicros           the start timestamp
     * @param initiatingClassLoader the class loader corresponding to the service which initiated the creation of the transaction.
     *                              Used to determine the service name and to load application-scoped classes like the {@link org.slf4j.MDC},
     *                              for log correlation.
     * @param <T>                   the type of the parent. {@code String} in case of a traceparent header.
     * @return a transaction which is a child of the provided parent
     */
    public <T> Transaction startTransaction(TraceContext.ChildContextCreator<T> childContextCreator, @Nullable T parent, Sampler sampler,
                                            long epochMicros, @Nullable ClassLoader initiatingClassLoader) {
        Transaction transaction;
        if (!coreConfiguration.isActive()) {
            transaction = noopTransaction();
        } else {
            transaction = createTransaction().start(childContextCreator, parent, epochMicros, sampler, initiatingClassLoader);
        }
        if (logger.isDebugEnabled()) {
            logger.debug("startTransaction {} {", transaction);
            if (logger.isTraceEnabled()) {
                logger.trace("starting transaction at",
                    new RuntimeException("this exception is just used to record where the transaction has been started from"));
            }
        }
        final String serviceName = getServiceName(initiatingClassLoader);
        if (serviceName != null) {
            transaction.getTraceContext().setServiceName(serviceName);
        }
        return transaction;
    }

    public Transaction noopTransaction() {
        return createTransaction().startNoop();
    }

    private Transaction createTransaction() {
        Transaction transaction = transactionPool.createInstance();
        while (transaction.getReferenceCount() != 0) {
            logger.warn("Tried to start a transaction with a non-zero reference count {} {}", transaction.getReferenceCount(), transaction);
            transaction = transactionPool.createInstance();
        }
        return transaction;
    }

    @Nullable
    public Transaction currentTransaction() {
        Deque<TraceContextHolder<?>> stack = activeStack.get();
        final TraceContextHolder<?> bottomOfStack = stack.peekLast();
        if (bottomOfStack instanceof Transaction) {
            return (Transaction) bottomOfStack;
        } else if (bottomOfStack != null) {
            for (Iterator<TraceContextHolder<?>> it = stack.descendingIterator(); it.hasNext(); ) {
                TraceContextHolder<?> context = it.next();
                if (context instanceof Transaction) {
                    return (Transaction) context;
                }
            }
        }
        return null;
    }

    /**
     * Starts a span with a given parent context.
     * <p>
     * This method makes it possible to start a span after the parent has already ended.
     * </p>
     *
     * @param parentContext the trace context of the parent
     * @return a new started span
     */
    public <T> Span startSpan(TraceContext.ChildContextCreator<T> childContextCreator, T parentContext) {
        return startSpan(childContextCreator, parentContext, -1);
    }

    public Span startSpan(AbstractSpan<?> parent, long epochMicros) {
        return startSpan(TraceContext.fromParent(), parent, epochMicros);
    }

    /**
     * @param parentContext the trace context of the parent
     * @param epochMicros   the start timestamp of the span in microseconds after epoch
     * @return a new started span
     * @see #startSpan(TraceContext.ChildContextCreator, Object)
     */
    public <T> Span startSpan(TraceContext.ChildContextCreator<T> childContextCreator, T parentContext, long epochMicros) {
        Span span = createSpan();
        final boolean dropped;
        Transaction transaction = currentTransaction();
        if (transaction != null) {
            if (isTransactionSpanLimitReached(transaction)) {
                if (epochMicros - lastSpanMaxWarningTimestamp > MAX_LOG_INTERVAL_MICRO_SECS) {
                    lastSpanMaxWarningTimestamp = epochMicros;
                    logger.warn("Max spans ({}) for transaction {} has been reached. For this transaction and possibly others, further spans will be dropped. See config param 'transaction_max_spans'.", coreConfiguration.getTransactionMaxSpans(), transaction);
                }
                dropped = true;
                transaction.getSpanCount().getDropped().incrementAndGet();
            } else {
                dropped = false;
                transaction.getSpanCount().getStarted().incrementAndGet();
            }
        } else {
            dropped = false;
        }
        span.start(childContextCreator, parentContext, epochMicros, dropped);
        return span;
    }

    private Span createSpan() {
        Span span = spanPool.createInstance();
        while (span.getReferenceCount() != 0) {
            logger.warn("Tried to start a span with a non-zero reference count {} {}", span.getReferenceCount(), span);
            span = spanPool.createInstance();
        }
        return span;
    }

    private boolean isTransactionSpanLimitReached(Transaction transaction) {
        return coreConfiguration.getTransactionMaxSpans() <= transaction.getSpanCount().getStarted().get();
    }

    /**
     * Captures an exception without providing an explicit reference to a parent {@link TraceContextHolder}
     *
     * @param e                     the exception to capture
     * @param initiatingClassLoader the class
     */
    public void captureException(@Nullable Throwable e, ClassLoader initiatingClassLoader) {
        captureException(System.currentTimeMillis() * 1000, e, getActive(), initiatingClassLoader);
    }

    public void captureException(long epochMicros, @Nullable Throwable e, TraceContextHolder<?> parent) {
        captureException(epochMicros, e, parent, null);
    }

    public void captureException(long epochMicros, @Nullable Throwable e, @Nullable TraceContextHolder<?> parent, @Nullable ClassLoader initiatingClassLoader) {
        // note: if we add inheritance support for exception filtering, caching would be required for performance
        if (e != null && !WildcardMatcher.isAnyMatch(coreConfiguration.getIgnoreExceptions(), e.getClass().getName())) {
            ErrorCapture error = errorPool.createInstance();
            error.withTimestamp(epochMicros);
            error.setException(e);
            Transaction currentTransaction = currentTransaction();
            if (currentTransaction != null) {
                error.setTransactionType(currentTransaction.getType());
                error.setTransactionSampled(currentTransaction.isSampled());
            }
            if (parent != null) {
                error.asChildOf(parent);
            } else {
                error.getTraceContext().getId().setToRandomValue();
                error.getTraceContext().setServiceName(getServiceName(initiatingClassLoader));
            }
            reporter.report(error);
        }
    }

    public ConfigurationRegistry getConfigurationRegistry() {
        return configurationRegistry;
    }

    public <T extends ConfigurationOptionProvider> T getConfig(Class<T> pluginClass) {
        return configurationRegistry.getConfig(pluginClass);
    }

    @SuppressWarnings("ReferenceEquality")
    public void endTransaction(Transaction transaction) {
        if (logger.isDebugEnabled()) {
            logger.debug("} endTransaction {}", transaction);
            if (logger.isTraceEnabled()) {
                logger.trace("ending transaction at",
                    new RuntimeException("this exception is just used to record where the transaction has been ended from"));
            }
        }
        if (!transaction.isNoop()) {
            // we do report non-sampled transactions (without the context)
            reporter.report(transaction);
        } else {
            transaction.decrementReferences();
        }
    }

    @SuppressWarnings("ReferenceEquality")
    public void endSpan(Span span) {
        if (span.isSampled() && !span.isDiscard()) {
            long spanFramesMinDurationMs = stacktraceConfiguration.getSpanFramesMinDurationMs();
            if (spanFramesMinDurationMs != 0 && span.isSampled()) {
                if (span.getDurationMs() >= spanFramesMinDurationMs) {
                    span.withStacktrace(new Throwable());
                }
            }
            reporter.report(span);
        } else {
            span.decrementReferences();
        }
    }

    public void recycle(Transaction transaction) {
        transactionPool.recycle(transaction);
    }

    public void recycle(Span span) {
        spanPool.recycle(span);
    }

    public void recycle(ErrorCapture error) {
        errorPool.recycle(error);
    }

    public Runnable wrapRunnable(Runnable delegate, AbstractSpan<?> span) {
        if (delegate instanceof SpanInScopeRunnableWrapper) {
            return delegate;
        }
        return runnableSpanWrapperObjectPool.createInstance().wrap(delegate, span);
    }

    public void recycle(SpanInScopeRunnableWrapper wrapper) {
        runnableSpanWrapperObjectPool.recycle(wrapper);
    }

    public <V> Callable<V> wrapCallable(Callable<V> delegate, AbstractSpan<?> span) {
        if (delegate instanceof SpanInScopeCallableWrapper) {
            return delegate;
        }
        return ((SpanInScopeCallableWrapper<V>) callableSpanWrapperObjectPool.createInstance()).wrap(delegate, span);
    }

    public void recycle(SpanInScopeCallableWrapper<?> wrapper) {
        callableSpanWrapperObjectPool.recycle(wrapper);
    }

    public Runnable wrapRunnable(Runnable delegate, TraceContext traceContext) {
        if (delegate instanceof ContextInScopeRunnableWrapper || delegate instanceof SpanInScopeRunnableWrapper) {
            return delegate;
        }
        return runnableContextWrapperObjectPool.createInstance().wrap(delegate, traceContext);
    }

    public void recycle(ContextInScopeRunnableWrapper wrapper) {
        runnableContextWrapperObjectPool.recycle(wrapper);
    }

    public <V> Callable<V> wrapCallable(Callable<V> delegate, TraceContext traceContext) {
        if (delegate instanceof ContextInScopeCallableWrapper || delegate instanceof SpanInScopeCallableWrapper) {
            return delegate;
        }
        return ((ContextInScopeCallableWrapper<V>) callableContextWrapperObjectPool.createInstance()).wrap(delegate, traceContext);
    }

    public void recycle(ContextInScopeCallableWrapper<?> callableWrapper) {
        callableContextWrapperObjectPool.recycle(callableWrapper);
    }

    /**
     * Called when the container shuts down.
     * Cleans up thread pools and other resources.
     */
    public void stop() {
        try {
            configurationRegistry.close();
            reporter.close();
            transactionPool.close();
            spanPool.close();
            errorPool.close();
        } catch (Exception e) {
            logger.warn("Suppressed exception while calling stop()", e);
        }

        for (LifecycleListener lifecycleListener : lifecycleListeners) {
            try {
                lifecycleListener.stop();
            } catch (Exception e) {
                logger.warn("Suppressed exception while calling stop()", e);
            }
        }
    }

    public Reporter getReporter() {
        return reporter;
    }

    public Sampler getSampler() {
        return sampler;
    }

    @Nullable
    public TraceContextHolder<?> getActive() {
        return activeStack.get().peek();
    }

    public void registerSpanListener(ActivationListener activationListener) {
        this.activationListeners.add(activationListener);
    }

    public List<ActivationListener> getActivationListeners() {
        return activationListeners;
    }

    void registerLifecycleListeners(List<LifecycleListener> lifecycleListeners) {
        this.lifecycleListeners.addAll(lifecycleListeners);
        for (LifecycleListener lifecycleListener : lifecycleListeners) {
            lifecycleListener.start(this);
        }
    }

    @Nullable
    public <T> T getLifecycleListener(Class<T> listenerClass) {
        for (LifecycleListener lifecycleListener : lifecycleListeners) {
            if (listenerClass.isInstance(lifecycleListener)) {
                return (T) lifecycleListener;
            }
        }
        return null;
    }

    public void activate(TraceContextHolder<?> holder) {
        if (logger.isDebugEnabled()) {
            logger.debug("Activating {} on thread {}", holder, Thread.currentThread().getId());
        }
        activeStack.get().push(holder);
    }

    public void deactivate(TraceContextHolder<?> holder) {
        if (logger.isDebugEnabled()) {
            logger.debug("Deactivating {} on thread {}", holder, Thread.currentThread().getId());
        }
        final Deque<TraceContextHolder<?>> stack = activeStack.get();
        assertIsActive(holder, stack.poll());
        if (!stack.isEmpty() && !holder.isDiscard()) {
            //noinspection ConstantConditions
            stack.peek().setDiscard(false);
        }
    }

    private void assertIsActive(Object span, @Nullable Object currentlyActive) {
        if (span != currentlyActive) {
            logger.warn("Deactivating a span ({}) which is not the currently active span ({}). " +
                "This can happen when not properly deactivating a previous span.", span, currentlyActive);

            if (assertionsEnabled) {
                throw new AssertionError();
            }
        }
    }

    public MetricRegistry getMetricRegistry() {
        return metricRegistry;
    }

    /**
     * Overrides the service name for all {@link Transaction}s,
     * {@link Span}s and {@link ErrorCapture}s which are created by the service which corresponds to the provided {@link ClassLoader}.
     * <p>
     * The main use case is being able to differentiate between multiple services deployed to the same application server.
     * </p>
     *
     * @param classLoader the class loader which corresponds to a particular service
     * @param serviceName the service name for this class loader
     */
    public void overrideServiceNameForClassLoader(@Nullable ClassLoader classLoader, @Nullable String serviceName) {
        // overriding the service name for the bootstrap class loader is not an actual use-case
        // null may also mean we don't know about the initiating class loader
        if (classLoader == null
            || serviceName == null || serviceName.isEmpty()
            // if the service name is set explicitly, don't override it
            || !coreConfiguration.getServiceNameConfig().isDefault()) {
            return;
        }
        if (!serviceNameByClassLoader.containsKey(classLoader)) {
            serviceNameByClassLoader.putIfAbsent(classLoader, ServiceNameUtil.replaceDisallowedChars(serviceName));
        }
    }

    @Nullable
    private String getServiceName(@Nullable ClassLoader initiatingClassLoader) {
        if (initiatingClassLoader == null) {
            return null;
        }
        return serviceNameByClassLoader.get(initiatingClassLoader);
    }

    public void resetServiceNameOverrides() {
        serviceNameByClassLoader.clear();
    }

    public void addLifecycleListener(LifecycleListener lifecycleListener) {
        lifecycleListeners.add(lifecycleListener);
    }
}<|MERGE_RESOLUTION|>--- conflicted
+++ resolved
@@ -64,10 +64,7 @@
 import java.util.List;
 import java.util.concurrent.Callable;
 import java.util.concurrent.CopyOnWriteArrayList;
-<<<<<<< HEAD
-=======
 import java.util.concurrent.TimeUnit;
->>>>>>> 0fe2e282
 
 import static org.jctools.queues.spec.ConcurrentQueueSpec.createBoundedMpmc;
 
@@ -92,11 +89,7 @@
 
     private final ConfigurationRegistry configurationRegistry;
     private final StacktraceConfiguration stacktraceConfiguration;
-<<<<<<< HEAD
-    private final Collection<LifecycleListener> lifecycleListeners;
-=======
     private final List<LifecycleListener> lifecycleListeners = new CopyOnWriteArrayList<>();
->>>>>>> 0fe2e282
     private final ObjectPool<Transaction> transactionPool;
     private final ObjectPool<Span> spanPool;
     private final ObjectPool<ErrorCapture> errorPool;
@@ -129,19 +122,11 @@
     boolean assertionsEnabled = false;
     private static final WeakConcurrentMap<ClassLoader, String> serviceNameByClassLoader = new WeakConcurrentMap.WithInlinedExpunction<>();
 
-<<<<<<< HEAD
-    ElasticApmTracer(ConfigurationRegistry configurationRegistry, Reporter reporter, Collection<LifecycleListener> lifecycleListeners) {
-=======
     ElasticApmTracer(ConfigurationRegistry configurationRegistry, Reporter reporter) {
->>>>>>> 0fe2e282
         this.metricRegistry = new MetricRegistry(configurationRegistry.getConfig(ReporterConfiguration.class));
         this.configurationRegistry = configurationRegistry;
         this.reporter = reporter;
         this.stacktraceConfiguration = configurationRegistry.getConfig(StacktraceConfiguration.class);
-<<<<<<< HEAD
-        this.lifecycleListeners = new CopyOnWriteArrayList<>(lifecycleListeners);
-=======
->>>>>>> 0fe2e282
         int maxPooledElements = configurationRegistry.getConfig(ReporterConfiguration.class).getMaxQueueSize() * 2;
         coreConfiguration = configurationRegistry.getConfig(CoreConfiguration.class);
         transactionPool = QueueBasedObjectPool.ofRecyclable(AtomicQueueFactory.<Transaction>newQueue(createBoundedMpmc(maxPooledElements)), false,
