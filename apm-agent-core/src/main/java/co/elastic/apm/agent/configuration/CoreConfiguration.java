--- conflicted
+++ resolved
@@ -250,17 +250,11 @@
         .configurationCategory(CORE_CATEGORY)
         .description("Whether to apply experimental instrumentations.\n" +
             "\n" +
-<<<<<<< HEAD
-            "NOTE: Changing this value at runtime can slow down the application temporarily.")
-        .dynamic(true)
-        .tags("added[1.21.0]")
-=======
             "NOTE: Changing this value at runtime can slow down the application temporarily." +
             "\n" +
             "Setting to `true` will enable instrumentations in the `experimental` group.")
         .dynamic(true)
         .tags("added[1.25.0]")
->>>>>>> 76c6fec9
         .buildWithDefault(false);
 
     private final ConfigurationOption<List<WildcardMatcher>> unnestExceptions = ConfigurationOption
