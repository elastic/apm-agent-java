/*-
 * #%L
 * Elastic APM Java agent
 * %%
 * Copyright (C) 2018 - 2019 Elastic and contributors
 * %%
 * Licensed to Elasticsearch B.V. under one or more contributor
 * license agreements. See the NOTICE file distributed with
 * this work for additional information regarding copyright
 * ownership. Elasticsearch B.V. licenses this file to you under
 * the Apache License, Version 2.0 (the "License"); you may
 * not use this file except in compliance with the License.
 * You may obtain a copy of the License at
 *
 *   http://www.apache.org/licenses/LICENSE-2.0
 *
 * Unless required by applicable law or agreed to in writing,
 * software distributed under the License is distributed on an
 * "AS IS" BASIS, WITHOUT WARRANTIES OR CONDITIONS OF ANY
 * KIND, either express or implied.  See the License for the
 * specific language governing permissions and limitations
 * under the License.
 * #L%
 */
package co.elastic.apm.agent.configuration;

import co.elastic.apm.agent.bci.methodmatching.MethodMatcher;
import co.elastic.apm.agent.bci.methodmatching.configuration.MethodMatcherValueConverter;
import co.elastic.apm.agent.configuration.converter.TimeDuration;
import co.elastic.apm.agent.configuration.converter.TimeDurationValueConverter;
import co.elastic.apm.agent.configuration.validation.RegexValidator;
import co.elastic.apm.agent.matcher.WildcardMatcher;
import co.elastic.apm.agent.matcher.WildcardMatcherValueConverter;
import org.stagemonitor.configuration.ConfigurationOption;
import org.stagemonitor.configuration.ConfigurationOptionProvider;
import org.stagemonitor.configuration.converter.ListValueConverter;
import org.stagemonitor.configuration.converter.MapValueConverter;
import org.stagemonitor.configuration.converter.StringValueConverter;

import javax.annotation.Nullable;
import java.util.Arrays;
import java.util.Collection;
import java.util.Collections;
import java.util.List;
import java.util.Map;

import static co.elastic.apm.agent.configuration.validation.RangeValidator.isInRange;

public class CoreConfiguration extends ConfigurationOptionProvider {

    public static final String ACTIVE = "active";
    public static final String INSTRUMENT = "instrument";
    public static final String SERVICE_NAME = "service_name";
    public static final String SAMPLE_RATE = "transaction_sample_rate";
    private static final String CORE_CATEGORY = "Core";
    private final ConfigurationOption<Boolean> active = ConfigurationOption.booleanOption()
        .key(ACTIVE)
        .configurationCategory(CORE_CATEGORY)
        .description("A boolean specifying if the agent should be active or not. " +
            "If active, the agent will instrument incoming HTTP requests and track errors.\n" +
            "\n" +
            "You can use this setting to dynamically disable Elastic APM at runtime.")
        .dynamic(true)
        .buildWithDefault(true);

    private final ConfigurationOption<Boolean> instrument = ConfigurationOption.booleanOption()
        .key(INSTRUMENT)
        .configurationCategory(CORE_CATEGORY)
        .description("A boolean specifying if the agent should instrument the application to collect performance metrics for the app. " +
            "When set to false, Elastic APM will not affect your application at all.\n" +
            "\n" +
            "NOTE: Both active and instrument needs to be true for instrumentation to be running.")
        .buildWithDefault(true);

    private final ConfigurationOption<String> serviceName = ConfigurationOption.stringOption()
        .key(SERVICE_NAME)
        .configurationCategory(CORE_CATEGORY)
        .label("The name of your service")
        .description("This is used to keep all the errors and transactions of your service together\n" +
            "and is the primary filter in the Elastic APM user interface.\n" +
            "\n" +
            "The service name must conform to this regular expression: `^[a-zA-Z0-9 _-]+$`.\n" +
            "In less regexy terms:\n" +
            "Your service name must only contain characters from the ASCII alphabet, numbers, dashes, underscores and spaces.\n" +
            "\n" +
            "NOTE: When relying on auto-discovery of the service name in Servlet environments (including Spring Boot),\n" +
            "there is currently a caveat related to metrics.\n" +
            "The consequence is that the 'Metrics' tab of a service does not show process-global metrics like CPU utilization.\n" +
            "The reason is that metrics are reported with the detected default service name for the JVM,\n" +
            "for example `tomcat-application`.\n" +
            "That is because there may be multiple web applications deployed to a single JVM/servlet container.\n" +
            "However, you can view those metrics by selecting the `tomcat-application` service name, for example.\n" +
            "Future versions of the Elastic APM stack will have better support for that scenario.\n" +
            "A workaround is to explicitly set the `service_name` which means all applications deployed to the same servlet container will have the same name\n" +
            "or to disable the corresponding `*-service-name` detecting instrumentations via <<config-disable-instrumentations>>.\n" +
            "\n" +
            "NOTE: Service name auto discovery mechanisms require APM Server 7.0+.")
        .addValidator(RegexValidator.of("^[a-zA-Z0-9 _-]+$", "Your service name \"{0}\" must only contain characters " +
            "from the ASCII alphabet, numbers, dashes, underscores and spaces"))
        .buildWithDefault(ServiceNameUtil.getDefaultServiceName());

    private final ConfigurationOption<String> serviceVersion = ConfigurationOption.stringOption()
        .key("service_version")
        .configurationCategory(CORE_CATEGORY)
        .description("A version string for the currently deployed version of the service. If you don’t version your deployments, " +
            "the recommended value for this field is the commit identifier of the deployed revision, " +
            "e.g. the output of git rev-parse HEAD.")
        .build();

    private final ConfigurationOption<String> environment = ConfigurationOption.stringOption()
        .key("environment")
        .configurationCategory(CORE_CATEGORY)
        .description("The name of the environment this service is deployed in, e.g. \"production\" or \"staging\".\n" +
            "\n" +
            "NOTE: The APM UI does not fully support the environment setting yet.\n" +
            "You can use the query bar to filter for a specific environment,\n" +
            "but by default the environments will be mixed together.\n" +
            "Also keep that in mind when creating alerts.")
        .build();

    private final ConfigurationOption<Double> sampleRate = ConfigurationOption.doubleOption()
        .key(SAMPLE_RATE)
        .aliasKeys("sample_rate")
        .configurationCategory(CORE_CATEGORY)
        .tags("performance")
        .description("By default, the agent will sample every transaction (e.g. request to your service). " +
            "To reduce overhead and storage requirements, you can set the sample rate to a value between 0.0 and 1.0. " +
            "We still record overall time and the result for unsampled transactions, but no context information, labels, or spans.")
        .dynamic(true)
        .addValidator(isInRange(0d, 1d))
        .buildWithDefault(1.0);

    private final ConfigurationOption<Integer> transactionMaxSpans = ConfigurationOption.integerOption()
        .key("transaction_max_spans")
        .configurationCategory(CORE_CATEGORY)
        .tags("performance")
        .description("Limits the amount of spans that are recorded per transaction.\n\n" +
            "This is helpful in cases where a transaction creates a very high amount of spans (e.g. thousands of SQL queries).\n\n" +
            "Setting an upper limit will prevent overloading the agent and the APM server with too much work for such edge cases.")
        .dynamic(true)
        .buildWithDefault(500);

    private final ConfigurationOption<List<WildcardMatcher>> sanitizeFieldNames = ConfigurationOption
        .builder(new ListValueConverter<>(new WildcardMatcherValueConverter()), List.class)
        .key("sanitize_field_names")
        .configurationCategory(CORE_CATEGORY)
        .description("Sometimes it is necessary to sanitize the data sent to Elastic APM,\n" +
            "e.g. remove sensitive data.\n" +
            "\n" +
            "Configure a list of wildcard patterns of field names which should be sanitized.\n" +
            "These apply for example to HTTP headers and `application/x-www-form-urlencoded` data.\n" +
            "\n" +
            WildcardMatcher.DOCUMENTATION + "\n" +
            "\n" +
            "NOTE: Data in the query string is considered non-sensitive,\n" +
            "as sensitive information should not be sent in the query string.\n" +
            "See https://www.owasp.org/index.php/Information_exposure_through_query_strings_in_url for more information\n" +
            "\n" +
            "NOTE: Review the data captured by Elastic APM carefully to make sure it does not capture sensitive information.\n" +
            "If you do find sensitive data in the Elasticsearch index,\n" +
            "you should add an additional entry to this list (make sure to also include the default entries)."
            /* A disadvantage of this approach is when a user adds a custom value,
             * they don't automatically pick up new default values.
             * But the possibility to remove default values which are leading to false positive for the user
             * outweights this disadvantage imho.
             * Another advantage of having a configuration option vs offering a Filter or Processor in the public API is
             * that we don't have to expose the internal data format to the public API.
             */
        )
        .dynamic(true)
        .tags("security")
        .buildWithDefault(Arrays.asList(
            WildcardMatcher.valueOf("password"),
            WildcardMatcher.valueOf("passwd"),
            WildcardMatcher.valueOf("pwd"),
            WildcardMatcher.valueOf("secret"),
            WildcardMatcher.valueOf("*key"),
            WildcardMatcher.valueOf("*token*"),
            WildcardMatcher.valueOf("*session*"),
            WildcardMatcher.valueOf("*credit*"),
            WildcardMatcher.valueOf("*card*"),
            // HTTP request header for basic auth, contains passwords
            WildcardMatcher.valueOf("authorization"),
            // HTTP response header which can contain session ids
            WildcardMatcher.valueOf("set-cookie")
        ));

    private final ConfigurationOption<Collection<String>> disabledInstrumentations = ConfigurationOption.stringsOption()
        .key("disable_instrumentations")
        .aliasKeys("disabled_instrumentations")
        .configurationCategory(CORE_CATEGORY)
        .description("A list of instrumentations which should be disabled.\n" +
            "Valid options are ${allInstrumentationGroupNames}.\n" +
            "If you want to try out incubating features,\n" +
            "set the value to an empty string.")
        .buildWithDefault(Collections.<String>singleton("incubating"));

    private final ConfigurationOption<List<WildcardMatcher>> unnestExceptions = ConfigurationOption
        .builder(new ListValueConverter<>(new WildcardMatcherValueConverter()), List.class)
        .key("unnest_exceptions")
        .configurationCategory(CORE_CATEGORY)
        .description("When reporting exceptions,\n" +
            "un-nests the exceptions matching the wildcard pattern.\n" +
            "This can come in handy for Spring's `org.springframework.web.util.NestedServletException`,\n" +
            "for example.\n" +
            "\n" +
            WildcardMatcher.DOCUMENTATION)
        .dynamic(true)
        .buildWithDefault(Collections.singletonList(WildcardMatcher.valueOf("(?-i)*Nested*Exception")));

    private final ConfigurationOption<Map<String, String>> globalLabels = ConfigurationOption
        .builder(new MapValueConverter<String, String>(StringValueConverter.INSTANCE, StringValueConverter.INSTANCE, "=", ","), Map.class)
        .key("global_labels")
        .tags("added[1.7.0, Requires APM Server 7.2+]")
        .configurationCategory(CORE_CATEGORY)
        .description("Labels added to all events, with the format `key=value[,key=value[,...]]`.\n" +
            "Any labels set by application via the API will override global labels with the same keys.\n" +
            "\n" +
            "NOTE: This feature requires APM Server 7.2+")
        .dynamic(false)
        .buildWithDefault(Collections.<String, String>emptyMap());

    private final ConfigurationOption<Boolean> typePoolCache = ConfigurationOption.booleanOption()
        .key("enable_type_pool_cache")
        .configurationCategory(CORE_CATEGORY)
        .tags("internal")
        .description("When enabled, configures Byte Buddy to use a type pool cache.")
        .buildWithDefault(true);

    private final ConfigurationOption<Boolean> typeMatchingWithNamePreFilter = ConfigurationOption.booleanOption()
        .key("enable_type_matching_name_pre_filtering")
        .configurationCategory(CORE_CATEGORY)
        .tags("internal")
        .description("When enabled, applies cheap name-based matchers to types before checking the type hierarchy.\n" +
            "This speeds up matching but can lead to false negatives,\n" +
            "for example when a javax.servlet.Servlet does not contain the word 'Servlet' in the class name.")
        .buildWithDefault(true);

    private final ConfigurationOption<Boolean> classLoadingMatchingPreFilter = ConfigurationOption.booleanOption()
        .key("enable_class_loading_pre_filtering")
        .configurationCategory(CORE_CATEGORY)
        .tags("internal")
        .description("When enabled, applies class loader match before checking the type hierarchy that relies on CL cache.\n" +
            "This speeds up matching but can lead to class-loading-related side effects, for example when a class \n" +
            "is available somewhere in the classpath where it never gets loaded unless this matching is applied.")
        .buildWithDefault(true);

    private final ConfigurationOption<List<WildcardMatcher>> classesExcludedFromInstrumentation = ConfigurationOption
        .builder(new ListValueConverter<>(new WildcardMatcherValueConverter()), List.class)
        .key("classes_excluded_from_instrumentation")
        .configurationCategory(CORE_CATEGORY)
        .tags("internal")
        .description("\n" +
            "\n" +
            WildcardMatcher.DOCUMENTATION)
        .dynamic(true)
        .buildWithDefault(Arrays.asList(
            WildcardMatcher.valueOf("(?-i)org.infinispan*"),
            WildcardMatcher.valueOf("(?-i)org.apache.xerces*"),
            WildcardMatcher.valueOf("(?-i)org.jboss.as.*"),
            WildcardMatcher.valueOf("(?-i)io.undertow.core*"),
            WildcardMatcher.valueOf("(?-i)org.eclipse.jdt.ecj*"),
            WildcardMatcher.valueOf("(?-i)org.wildfly.extension.*"),
            WildcardMatcher.valueOf("(?-i)org.wildfly.security*")
        ));

    private final ConfigurationOption<List<WildcardMatcher>> methodsExcludedFromInstrumentation = ConfigurationOption
        .builder(new ListValueConverter<>(new WildcardMatcherValueConverter()), List.class)
        .key("methods_excluded_from_instrumentation")
        .configurationCategory(CORE_CATEGORY)
        .tags("internal")
        .description("\n" +
            "\n" +
            WildcardMatcher.DOCUMENTATION)
        .dynamic(true)
        .buildWithDefault(Arrays.asList(
            WildcardMatcher.valueOf("(?-i)_persistence_*")
        ));

    private final ConfigurationOption<List<MethodMatcher>> traceMethods = ConfigurationOption
        .builder(new ListValueConverter<>(MethodMatcherValueConverter.INSTANCE), List.class)
        .key("trace_methods")
        .tags("added[1.3.0,Enhancements in 1.4.0 and 1.7.0]")
        .configurationCategory(CORE_CATEGORY)
        .description("A list of methods for with to create a transaction or span.\n" +
            "\n" +
            "The syntax is `modifier fully.qualified.class.Name#methodName(fully.qualified.parameter.Type)`.\n" +
            "You can use wildcards for the class name, the method name and the parameter types.\n" +
            "The `*` wildcard matches zero or more characters.\n" +
            "That means that a wildcard in a package name also matches sub-packages\n" +
            "Specifying the parameter types is optional.\n" +
            "The `modifier` can be omitted or one of `public`, `protected`, `private` or `*`.\n" +
            "\n" +
            "A few examples:\n" +
            "\n" +
            " - `org.example.*` added[1.4.0,Omitting the method is possible since 1.4.0]\n" +
            " - `org.example.*#*` (before 1.4.0, you need to specify a method matcher)\n" +
            " - `org.example.MyClass#myMethod`\n" +
            " - `org.example.MyClass#myMethod()`\n" +
            " - `org.example.MyClass#myMethod(java.lang.String)`\n" +
            " - `org.example.MyClass#myMe*od(java.lang.String, int)`\n" +
            " - `private org.example.MyClass#myMe*od(java.lang.String, *)`\n" +
            " - `* org.example.MyClas*#myMe*od(*.String, int[])`\n" +
            " - `public org.example.services.*Service#*`\n" +
            "\n" +
            "NOTE: Only use wildcards if necessary.\n" +
            "The more methods you match the more overhead will be caused by the agent.\n" +
            "Also note that there is a maximum amount of spans per transaction (see <<config-transaction-max-spans, `transaction_max_spans`>>).\n" +
            "\n" +
            "NOTE: The agent will create stack traces for spans which took longer than\n" +
            "<<config-span-frames-min-duration, `span_frames_min_duration`>>.\n" +
            "When tracing a large number of methods (for example by using wildcards),\n" +
            "this may lead to high overhead.\n" +
            "Consider increasing the threshold or disabling stack trace collection altogether.")
        .buildWithDefault(Collections.<MethodMatcher>emptyList());

    private final ConfigurationOption<TimeDuration> traceMethodsDurationThreshold = TimeDurationValueConverter.durationOption("ms")
        .key("trace_methods_duration_threshold")
        .tags("added[1.7.0]")
        .configurationCategory(CORE_CATEGORY)
        .description("If <<config-trace-methods, `trace_methods`>> config option is set, provides a threshold to limit spans based on \n" +
            "duration. When set to a value greater than 0, spans representing methods traced based on `trace_methods` will be discarded " +
            "by default.\n" +
            "Such methods will be traced and reported if one of the following applies:\n" +
            " - This method's duration crossed the configured threshold.\n" +
            " - This method ended with Exception.\n" +
            " - A method executed as part of the execution of this method crossed the threshold or ended with Exception.\n" +
            " - A \"forcibly-traced method\" (e.g. DB queries, HTTP exits, custom) was executed during the execution of this method.\n" +
            "Set to 0 to disable.\n" +
            "\n" +
            "NOTE: Transaction are never discarded, regardless of their duration. This configuration affects only spans.\n" +
            "In order not to break span references, all spans leading to an async operations are never discarded, regardless \n" +
            "of their duration.\n")
        .buildWithDefault(TimeDuration.of("0ms"));

<<<<<<< HEAD
    private final ConfigurationOption<Boolean> useAnnotationValueForTransactionName = ConfigurationOption.booleanOption()
        .key("use_annotation_value_for_transaction_name")
        .configurationCategory(CORE_CATEGORY)
        .tags("internal")
        .description(
            "By default, the agent will use ClassName#methodName for transaction name of JAX-RS.\n" +
                "If you need use in transaction name value from @Path annotation, you should set value to 'true'.\n")
        .dynamic(false)
        .buildWithDefault(false);
=======
    private final ConfigurationOption<String> appendPackagesToBootDelagationProperty = ConfigurationOption.stringOption()
        .key("boot_delegation_packages")
        .configurationCategory(CORE_CATEGORY)
        .description("A comma-separated list of packages to be appended to the boot delegation system property. \n" +
            "If set with an empty string, nothing will be appended to the boot delegation system property.\n" +
            "Values to set in known environments:\n\n" +
            "Nexus:\n" +
            "boot_delegation_packages=com.sun.*,javax.transaction,javax.transaction.*,javax.xml.crypto,javax.xml.crypto.*,sun.*,co.elastic.apm.agent.*\n\n" +
            "Pentaho:\n" +
            "boot_delegation_packages=org.apache.karaf.jaas.boot,org.apache.karaf.jaas.boot.principal,org.apache.karaf.management.boot,sun.*,com.sun.*,javax.transaction,javax.transaction.*,javax.xml.crypto,javax.xml.crypto.*,org.apache.xerces.jaxp.datatype,org.apache.xerces.stax,org.apache.xerces.parsers,org.apache.xerces.jaxp,org.apache.xerces.jaxp.validation,org.apache.xerces.dom,co.elastic.apm.agent.*")
        .buildWithDefault("co.elastic.apm.agent.*");
>>>>>>> 305e177e

    public boolean isActive() {
        return active.get();
    }

    public boolean isInstrument() {
        return instrument.get();
    }

    public String getServiceName() {
        return serviceName.get();
    }

    public ConfigurationOption<String> getServiceNameConfig() {
        return serviceName;
    }

    public String getServiceVersion() {
        return serviceVersion.get();
    }

    public String getEnvironment() {
        return environment.get();
    }

    public ConfigurationOption<Double> getSampleRate() {
        return sampleRate;
    }

    public int getTransactionMaxSpans() {
        return transactionMaxSpans.get();
    }

    public List<WildcardMatcher> getSanitizeFieldNames() {
        return sanitizeFieldNames.get();
    }

    public Collection<String> getDisabledInstrumentations() {
        return disabledInstrumentations.get();
    }

    public List<WildcardMatcher> getUnnestExceptions() {
        return unnestExceptions.get();
    }

    public boolean isTypePoolCacheEnabled() {
        return typePoolCache.get();
    }

    public boolean isTypeMatchingWithNamePreFilter() {
        return typeMatchingWithNamePreFilter.get();
    }

    public boolean isClassLoadingMatchingPreFilter() {
        return classLoadingMatchingPreFilter.get();
    }

    public List<WildcardMatcher> getClassesExcludedFromInstrumentation() {
        return classesExcludedFromInstrumentation.get();
    }

    public List<WildcardMatcher> getMethodsExcludedFromInstrumentation() {
        return methodsExcludedFromInstrumentation.get();
    }

    public List<MethodMatcher> getTraceMethods() {
        return traceMethods.get();
    }

    public TimeDuration getTraceMethodsDurationThreshold() {
        return traceMethodsDurationThreshold.get();
    }

<<<<<<< HEAD
    public boolean isUseAnnotationValueForTransactionName() { return useAnnotationValueForTransactionName.get(); }
=======
    public @Nullable String getPackagesToAppendToBootdelegationProperty() {
        String value = appendPackagesToBootDelagationProperty.get();
        if (value != null) {
            value = value.trim();
            if (value.isEmpty()) {
                value = null;
            }
        }
        return value;
    }

    public Map<String, String> getGlobalLabels() {
        return globalLabels.get();
    }
>>>>>>> 305e177e
}<|MERGE_RESOLUTION|>--- conflicted
+++ resolved
@@ -333,7 +333,6 @@
             "of their duration.\n")
         .buildWithDefault(TimeDuration.of("0ms"));
 
-<<<<<<< HEAD
     private final ConfigurationOption<Boolean> useAnnotationValueForTransactionName = ConfigurationOption.booleanOption()
         .key("use_annotation_value_for_transaction_name")
         .configurationCategory(CORE_CATEGORY)
@@ -343,7 +342,7 @@
                 "If you need use in transaction name value from @Path annotation, you should set value to 'true'.\n")
         .dynamic(false)
         .buildWithDefault(false);
-=======
+
     private final ConfigurationOption<String> appendPackagesToBootDelagationProperty = ConfigurationOption.stringOption()
         .key("boot_delegation_packages")
         .configurationCategory(CORE_CATEGORY)
@@ -355,7 +354,6 @@
             "Pentaho:\n" +
             "boot_delegation_packages=org.apache.karaf.jaas.boot,org.apache.karaf.jaas.boot.principal,org.apache.karaf.management.boot,sun.*,com.sun.*,javax.transaction,javax.transaction.*,javax.xml.crypto,javax.xml.crypto.*,org.apache.xerces.jaxp.datatype,org.apache.xerces.stax,org.apache.xerces.parsers,org.apache.xerces.jaxp,org.apache.xerces.jaxp.validation,org.apache.xerces.dom,co.elastic.apm.agent.*")
         .buildWithDefault("co.elastic.apm.agent.*");
->>>>>>> 305e177e
 
     public boolean isActive() {
         return active.get();
@@ -429,9 +427,8 @@
         return traceMethodsDurationThreshold.get();
     }
 
-<<<<<<< HEAD
     public boolean isUseAnnotationValueForTransactionName() { return useAnnotationValueForTransactionName.get(); }
-=======
+
     public @Nullable String getPackagesToAppendToBootdelegationProperty() {
         String value = appendPackagesToBootDelagationProperty.get();
         if (value != null) {
@@ -446,5 +443,4 @@
     public Map<String, String> getGlobalLabels() {
         return globalLabels.get();
     }
->>>>>>> 305e177e
 }