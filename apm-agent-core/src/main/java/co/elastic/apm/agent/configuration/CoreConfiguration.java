/*-
 * #%L
 * Elastic APM Java agent
 * %%
 * Copyright (C) 2018 - 2020 Elastic and contributors
 * %%
 * Licensed to Elasticsearch B.V. under one or more contributor
 * license agreements. See the NOTICE file distributed with
 * this work for additional information regarding copyright
 * ownership. Elasticsearch B.V. licenses this file to you under
 * the Apache License, Version 2.0 (the "License"); you may
 * not use this file except in compliance with the License.
 * You may obtain a copy of the License at
 *
 *   http://www.apache.org/licenses/LICENSE-2.0
 *
 * Unless required by applicable law or agreed to in writing,
 * software distributed under the License is distributed on an
 * "AS IS" BASIS, WITHOUT WARRANTIES OR CONDITIONS OF ANY
 * KIND, either express or implied.  See the License for the
 * specific language governing permissions and limitations
 * under the License.
 * #L%
 */
package co.elastic.apm.agent.configuration;

import co.elastic.apm.agent.bci.ElasticApmAgent;
import co.elastic.apm.agent.bci.methodmatching.MethodMatcher;
import co.elastic.apm.agent.bci.methodmatching.configuration.MethodMatcherValueConverter;
import co.elastic.apm.agent.configuration.converter.ListValueConverter;
import co.elastic.apm.agent.configuration.converter.TimeDuration;
import co.elastic.apm.agent.configuration.converter.TimeDurationValueConverter;
import co.elastic.apm.agent.configuration.validation.RegexValidator;
import co.elastic.apm.agent.matcher.WildcardMatcher;
import co.elastic.apm.agent.matcher.WildcardMatcherValueConverter;
import org.stagemonitor.configuration.ConfigurationOption;
import org.stagemonitor.configuration.ConfigurationOptionProvider;
import org.stagemonitor.configuration.converter.MapValueConverter;
import org.stagemonitor.configuration.converter.StringValueConverter;
import org.stagemonitor.configuration.source.ConfigurationSource;

import javax.annotation.Nullable;
import java.util.Arrays;
import java.util.Collection;
import java.util.Collections;
import java.util.List;
import java.util.Map;
import java.util.concurrent.TimeUnit;

import static co.elastic.apm.agent.configuration.validation.RangeValidator.isInRange;
import static co.elastic.apm.agent.impl.ElasticApmTracer.MAX_LOG_INTERVAL_MICRO_SECS;
import static co.elastic.apm.agent.logging.LoggingConfiguration.AGENT_HOME_PLACEHOLDER;

public class CoreConfiguration extends ConfigurationOptionProvider {

    public static final String ACTIVE = "active";
    public static final String INSTRUMENT = "instrument";
    public static final String SERVICE_NAME = "service_name";
    public static final String SERVICE_NODE_NAME = "service_node_name";
    public static final String SAMPLE_RATE = "transaction_sample_rate";
    private static final String CORE_CATEGORY = "Core";
    private static final String DEFAULT_CONFIG_FILE = AGENT_HOME_PLACEHOLDER + "/elasticapm.properties";
    public static final String CONFIG_FILE = "config_file";

    private final ConfigurationOption<Boolean> active = ConfigurationOption.booleanOption()
        .key(ACTIVE)
        .configurationCategory(CORE_CATEGORY)
        .description("A boolean specifying if the agent should be active or not.\n" +
            "When active, the agent instruments incoming HTTP requests, tracks errors and collects and sends metrics.\n" +
            "When inactive, the agent works as a noop, not collecting data and not communicating with the APM sever.\n" +
            "As this is a reversible switch, agent threads are not being killed when inactivated, but they will be \n" +
            "mostly idle in this state, so the overhead should be negligible.\n" +
            "\n" +
            "You can use this setting to dynamically disable Elastic APM at runtime.")
        .dynamic(true)
        .buildWithDefault(true);

    private final ConfigurationOption<Boolean> instrument = ConfigurationOption.booleanOption()
        .key(INSTRUMENT)
        .configurationCategory(CORE_CATEGORY)
        .description("A boolean specifying if the agent should instrument the application to collect performance metrics for the app. " +
            "When set to false, Elastic APM will not affect your application at all.\n" +
            "\n" +
            "NOTE: Both active and instrument needs to be true for instrumentation to be running.")
        .buildWithDefault(true);

    private final ConfigurationOption<String> serviceName = ConfigurationOption.stringOption()
        .key(SERVICE_NAME)
        .configurationCategory(CORE_CATEGORY)
        .label("The name of your service")
        .description("This is used to keep all the errors and transactions of your service together\n" +
            "and is the primary filter in the Elastic APM user interface.\n" +
            "\n" +
            "The service name must conform to this regular expression: `^[a-zA-Z0-9 _-]+$`.\n" +
            "In less regexy terms:\n" +
            "Your service name must only contain characters from the ASCII alphabet, numbers, dashes, underscores and spaces.\n" +
            "\n" +
            "NOTE: When relying on auto-discovery of the service name in Servlet environments (including Spring Boot),\n" +
            "there is currently a caveat related to metrics.\n" +
            "The consequence is that the 'Metrics' tab of a service does not show process-global metrics like CPU utilization.\n" +
            "The reason is that metrics are reported with the detected default service name for the JVM,\n" +
            "for example `tomcat-application`.\n" +
            "That is because there may be multiple web applications deployed to a single JVM/servlet container.\n" +
            "However, you can view those metrics by selecting the `tomcat-application` service name, for example.\n" +
            "Future versions of the Elastic APM stack will have better support for that scenario.\n" +
            "A workaround is to explicitly set the `service_name` which means all applications deployed to the same servlet container will have the same name\n" +
            "or to disable the corresponding `*-service-name` detecting instrumentations via <<config-disable-instrumentations>>.\n" +
            "\n" +
            "NOTE: Service name auto discovery mechanisms require APM Server 7.0+.")
        .addValidator(RegexValidator.of("^[a-zA-Z0-9 _-]+$", "Your service name \"{0}\" must only contain characters " +
            "from the ASCII alphabet, numbers, dashes, underscores and spaces"))
        .buildWithDefault(ServiceNameUtil.getDefaultServiceName());

    private final ConfigurationOption<String> serviceNodeName = ConfigurationOption.stringOption()
        .key(SERVICE_NODE_NAME)
        .configurationCategory(CORE_CATEGORY)
        .label("A unique name for the service node")
        .description("If set, this name is used to distinguish between different nodes of a service, \n" +
            "therefore it should be unique for each JVM within a service. \n" +
            "If not set, data aggregations will be done based on a container ID (where valid) or on the reported \n" +
            "hostname (automatically discovered or manually configured through <<config-hostname, `hostname`>>). \n" +
            "\n" +
            "NOTE: JVM metrics views rely on aggregations that are based on the service node name. \n" +
            "If you have multiple JVMs installed on the same host reporting data for the same service name, \n" +
            "you must set a unique node name for each in order to view metrics at the JVM level.\n" +
            "\n" +
            "NOTE: Metrics views can utilize this configuration since APM Server 7.5")
        .tags("added[1.11.0]")
        .build();

    private final ConfigurationOption<String> serviceVersion = ConfigurationOption.stringOption()
        .key("service_version")
        .configurationCategory(CORE_CATEGORY)
        .description("A version string for the currently deployed version of the service. If you don’t version your deployments, " +
            "the recommended value for this field is the commit identifier of the deployed revision, " +
            "e.g. the output of git rev-parse HEAD.")
        .build();

    private final ConfigurationOption<String> hostname = ConfigurationOption.stringOption()
        .key("hostname")
        .tags("added[1.10.0]")
        .configurationCategory(CORE_CATEGORY)
        .description("Allows for the reported hostname to be manually specified. If unset the hostname will be looked up.")
        .build();

    private final ConfigurationOption<String> environment = ConfigurationOption.stringOption()
        .key("environment")
        .configurationCategory(CORE_CATEGORY)
        .description("The name of the environment this service is deployed in, e.g. \"production\" or \"staging\".\n" +
            "\n" +
            "Environments allow you to easily filter data on a global level in the APM app.\n" +
            "It's important to be consistent when naming environments across agents.\n" +
            "See {apm-app-ref}/filters.html#environment-selector[environment selector] in the APM app for more information.\n\n" +
            "NOTE: This feature is fully supported in the APM app in Kibana versions >= 7.2.\n" +
            "You must use the query bar to filter for a specific environment in versions prior to 7.2.")
        .build();

    private final ConfigurationOption<Double> sampleRate = ConfigurationOption.doubleOption()
        .key(SAMPLE_RATE)
        .aliasKeys("sample_rate")
        .configurationCategory(CORE_CATEGORY)
        .tags("performance")
        .description("By default, the agent will sample every transaction (e.g. request to your service). " +
            "To reduce overhead and storage requirements, you can set the sample rate to a value between 0.0 and 1.0. " +
            "We still record overall time and the result for unsampled transactions, but no context information, labels, or spans.")
        .dynamic(true)
        .addValidator(isInRange(0d, 1d))
        .buildWithDefault(1.0);

    private final ConfigurationOption<Integer> transactionMaxSpans = ConfigurationOption.integerOption()
        .key("transaction_max_spans")
        .configurationCategory(CORE_CATEGORY)
        .tags("performance")
        .description("Limits the amount of spans that are recorded per transaction.\n\n" +
            "This is helpful in cases where a transaction creates a very high amount of spans (e.g. thousands of SQL queries).\n\n" +
            "Setting an upper limit will prevent overloading the agent and the APM server with too much work for such edge cases.\n\n" +
            "A message will be logged when the max number of spans has been exceeded but only at a rate of once every " + TimeUnit.MICROSECONDS.toMinutes(MAX_LOG_INTERVAL_MICRO_SECS)  + " minutes to ensure performance is not impacted.")
        .dynamic(true)
        .buildWithDefault(500);

    private final ConfigurationOption<List<WildcardMatcher>> sanitizeFieldNames = ConfigurationOption
        .builder(new ListValueConverter<>(new WildcardMatcherValueConverter()), List.class)
        .key("sanitize_field_names")
        .configurationCategory(CORE_CATEGORY)
        .description("Sometimes it is necessary to sanitize the data sent to Elastic APM,\n" +
            "e.g. remove sensitive data.\n" +
            "\n" +
            "Configure a list of wildcard patterns of field names which should be sanitized.\n" +
            "These apply for example to HTTP headers and `application/x-www-form-urlencoded` data.\n" +
            "\n" +
            WildcardMatcher.DOCUMENTATION + "\n" +
            "\n" +
            "NOTE: Data in the query string is considered non-sensitive,\n" +
            "as sensitive information should not be sent in the query string.\n" +
            "See https://www.owasp.org/index.php/Information_exposure_through_query_strings_in_url for more information\n" +
            "\n" +
            "NOTE: Review the data captured by Elastic APM carefully to make sure it does not capture sensitive information.\n" +
            "If you do find sensitive data in the Elasticsearch index,\n" +
            "you should add an additional entry to this list (make sure to also include the default entries)."
            /* A disadvantage of this approach is when a user adds a custom value,
             * they don't automatically pick up new default values.
             * But the possibility to remove default values which are leading to false positive for the user
             * outweights this disadvantage imho.
             * Another advantage of having a configuration option vs offering a Filter or Processor in the public API is
             * that we don't have to expose the internal data format to the public API.
             */
        )
        .dynamic(true)
        .tags("security")
        .buildWithDefault(Arrays.asList(
            WildcardMatcher.valueOf("password"),
            WildcardMatcher.valueOf("passwd"),
            WildcardMatcher.valueOf("pwd"),
            WildcardMatcher.valueOf("secret"),
            WildcardMatcher.valueOf("*key"),
            WildcardMatcher.valueOf("*token*"),
            WildcardMatcher.valueOf("*session*"),
            WildcardMatcher.valueOf("*credit*"),
            WildcardMatcher.valueOf("*card*"),
            // HTTP request header for basic auth, contains passwords
            WildcardMatcher.valueOf("authorization"),
            // HTTP response header which can contain session ids
            WildcardMatcher.valueOf("set-cookie")
        ));

    private final ConfigurationOption<Collection<String>> disabledInstrumentations = ConfigurationOption.stringsOption()
        .key("disable_instrumentations")
        .aliasKeys("disabled_instrumentations")
        .configurationCategory(CORE_CATEGORY)
        .description("A list of instrumentations which should be disabled.\n" +
            "Valid options are ${allInstrumentationGroupNames}.\n" +
            "If you want to try out incubating features, set the value to an empty string.")
        .buildWithDefault(Collections.<String>singleton("incubating"));

    private final ConfigurationOption<List<WildcardMatcher>> unnestExceptions = ConfigurationOption
        .builder(new ListValueConverter<>(new WildcardMatcherValueConverter()), List.class)
        .key("unnest_exceptions")
        .configurationCategory(CORE_CATEGORY)
        .description("When reporting exceptions,\n" +
            "un-nests the exceptions matching the wildcard pattern.\n" +
            "This can come in handy for Spring's `org.springframework.web.util.NestedServletException`,\n" +
            "for example.\n" +
            "\n" +
            WildcardMatcher.DOCUMENTATION)
        .dynamic(true)
        .buildWithDefault(Collections.singletonList(WildcardMatcher.valueOf("(?-i)*Nested*Exception")));

    private final ConfigurationOption<List<WildcardMatcher>> ignoreExceptions = ConfigurationOption
        .builder(new ListValueConverter<>(new WildcardMatcherValueConverter()), List.class)
        .key("ignore_exceptions")
        .tags("added[1.11.0]")
        .configurationCategory(CORE_CATEGORY)
        .description("A list of exceptions that should be ignored and not reported as errors.\n" +
            "This allows to ignore exceptions thrown in regular control flow that are not actual errors\n" +
            "\n" +
            WildcardMatcher.DOCUMENTATION + "\n" +
            "\n" +
            "Examples:\n" +
            "\n" +
            " - `com.mycompany.ExceptionToIgnore`: using fully qualified name\n" +
            " - `*ExceptionToIgnore`: using wildcard to avoid package name\n" +
            " - `*exceptiontoignore`: case-insensitive by default\n" +
            "\n" +
            "NOTE: Exception inheritance is not supported, thus you have to explicitly list all the thrown exception types"
        )
        .dynamic(true)
        .buildWithDefault(Collections.<WildcardMatcher>emptyList());

    private final ConfigurationOption<EventType> captureBody = ConfigurationOption.enumOption(EventType.class)
        .key("capture_body")
        .configurationCategory(CORE_CATEGORY)
        .tags("performance")
        .description("For transactions that are HTTP requests, the Java agent can optionally capture the request body (e.g. POST \n" +
            "variables). For transactions that are initiated by receiving a JMS text message, the agent can capture the \n" +
            "textual message body.\n" +
            "\n" +
            "If the HTTP request or the JMS message has a body and this setting is disabled, the body will be shown as [REDACTED].\n" +
            "\n" +
            "This option is case-insensitive.\n" +
            "\n" +
            "NOTE: Currently, only UTF-8 encoded plain text HTTP content types are supported.\n" +
            "The option <<config-capture-body-content-types>> determines which content types are captured.\n" +
            "\n" +
            "WARNING: Request bodies often contain sensitive values like passwords, credit card numbers etc.\n" +
            "If your service handles data like this, we advise to only enable this feature with care.\n" +
            "Turning on body capturing can also significantly increase the overhead in terms of heap usage,\n" +
            "network utilisation and Elasticsearch index size.")
        .dynamic(true)
        .buildWithDefault(EventType.OFF);

    private final ConfigurationOption<Boolean> captureHeaders = ConfigurationOption.booleanOption()
        .key("capture_headers")
        .configurationCategory(CORE_CATEGORY)
        .tags("performance")
        .description("If set to `true`, the agent will capture request and response headers, including cookies.\n" +
            "\n" +
            "NOTE: Setting this to `false` reduces network bandwidth, disk space and object allocations.")
        .dynamic(true)
        .buildWithDefault(true);

    private final ConfigurationOption<Map<String, String>> globalLabels = ConfigurationOption
        .builder(new MapValueConverter<String, String>(StringValueConverter.INSTANCE, StringValueConverter.INSTANCE, "=", ","), Map.class)
        .key("global_labels")
        .tags("added[1.7.0, Requires APM Server 7.2+]")
        .configurationCategory(CORE_CATEGORY)
        .description("Labels added to all events, with the format `key=value[,key=value[,...]]`.\n" +
            "Any labels set by application via the API will override global labels with the same keys.\n" +
            "\n" +
            "NOTE: This feature requires APM Server 7.2+")
        .dynamic(false)
        .buildWithDefault(Collections.<String, String>emptyMap());

    private final ConfigurationOption<Boolean> typePoolCache = ConfigurationOption.booleanOption()
        .key("enable_type_pool_cache")
        .configurationCategory(CORE_CATEGORY)
        .tags("internal")
        .description("When enabled, configures Byte Buddy to use a type pool cache.")
        .buildWithDefault(true);

    private final ConfigurationOption<Boolean> typeMatchingWithNamePreFilter = ConfigurationOption.booleanOption()
        .key("enable_type_matching_name_pre_filtering")
        .configurationCategory(CORE_CATEGORY)
        .tags("internal")
        .description("When enabled, applies cheap name-based matchers to types before checking the type hierarchy.\n" +
            "This speeds up matching but can lead to false negatives,\n" +
            "for example when a javax.servlet.Servlet does not contain the word 'Servlet' in the class name.")
        .buildWithDefault(true);

    private final ConfigurationOption<Boolean> classLoadingMatchingPreFilter = ConfigurationOption.booleanOption()
        .key("enable_class_loading_pre_filtering")
        .configurationCategory(CORE_CATEGORY)
        .tags("internal")
        .description("When enabled, applies class loader match before checking the type hierarchy that relies on CL cache.\n" +
            "This speeds up matching but can lead to class-loading-related side effects, for example when a class \n" +
            "is available somewhere in the classpath where it never gets loaded unless this matching is applied.")
        .buildWithDefault(true);

    private final ConfigurationOption<List<WildcardMatcher>> classesExcludedFromInstrumentation = ConfigurationOption
        .builder(new ListValueConverter<>(new WildcardMatcherValueConverter()), List.class)
        .key("classes_excluded_from_instrumentation")
        .configurationCategory(CORE_CATEGORY)
        .tags("internal")
        .description("\n" +
            "\n" +
            WildcardMatcher.DOCUMENTATION)
        .dynamic(true)
        .buildWithDefault(Arrays.asList(
            WildcardMatcher.valueOf("(?-i)org.infinispan*"),
            WildcardMatcher.valueOf("(?-i)org.apache.xerces*"),
            WildcardMatcher.valueOf("(?-i)org.jboss.as.*"),
            WildcardMatcher.valueOf("(?-i)io.undertow.core*"),
            WildcardMatcher.valueOf("(?-i)org.eclipse.jdt.ecj*"),
            WildcardMatcher.valueOf("(?-i)org.wildfly.extension.*"),
            WildcardMatcher.valueOf("(?-i)org.wildfly.security*")
        ));

    private final ConfigurationOption<List<WildcardMatcher>> methodsExcludedFromInstrumentation = ConfigurationOption
        .builder(new ListValueConverter<>(new WildcardMatcherValueConverter()), List.class)
        .key("methods_excluded_from_instrumentation")
        .configurationCategory(CORE_CATEGORY)
        .tags("internal")
        .description("\n" +
            "\n" +
            WildcardMatcher.DOCUMENTATION)
        .dynamic(true)
        .buildWithDefault(Arrays.asList(
            WildcardMatcher.valueOf("(?-i)_persistence_*")
        ));

    private final ConfigurationOption<List<MethodMatcher>> traceMethods = ConfigurationOption
        .builder(MethodMatcherValueConverter.LIST, List.class)
        .key("trace_methods")
        .tags("added[1.3.0,Enhancements in 1.4.0, 1.7.0 and 1.9.0]")
        .configurationCategory(CORE_CATEGORY)
        .description("A list of methods for which to create a transaction or span.\n" +
            "\n" +
<<<<<<< HEAD
            "If you want to monitor a large number of methods,\n" +
            "use  <<config-profiling-spans-enabled, `profiling_spans_enabled`>> instead.\n" +
            "\n" +
=======
>>>>>>> 9528d358
            "This works by instrumenting each matching method to include code that creates a span for the method.\n" +
            "While creating a span is quite cheap in terms of performance,\n" +
            "instrumenting a whole code base or a method which is executed in a tight loop leads to significant overhead.\n" +
            "\n" +
<<<<<<< HEAD
            "The syntax is `modifier @fully.qualified.annotation.Name fully.qualified.class.Name#methodName(fully.qualified.parameter.Type)`.\n" +
            "You can use wildcards for the class name, the annotation name, the method name and the parameter types.\n" +
            "The `*` wildcard matches zero or more characters.\n" +
            "That means that a wildcard in a package name also matches sub-packages\n" +
            "Specifying an annotation is optional.\n" +
            "When matching for annotations, only classes that are annotated with the specified annotation are considered.\n" +
            "You can also match for meta-annotations by specifying the annotation with an @@ prefix. This will match classes " +
            "that are annotated with an annotation that is itself annotated with the given meta-annotation.\n" +
            "Specifying the parameter types is optional.\n" +
            "The `modifier` can be omitted or one of `public`, `protected`, `private` or `*`.\n" +
=======
            "Using a pointcut-like syntax, you can match based on\n" +
            "\n" +
            " - Method modifier (optional) +\n" +
            "   Example: `public`, `protected`, `private` or `*`\n" +
            " - Package and class name (wildcards include sub-packages) +\n" +
            "   Example: `org.example.*`\n" +
            " - Method name (optional since 1.4.0) +\n" +
            "   Example: `myMeth*d`\n" +
            " - Method argument types (optional) +\n" +
            "   Example: `(*lang.String, int[])`\n" +
            " - Classes with a specific annotation (optional) +\n" +
            "   Example: `@*ApplicationScoped`\n" +
            " - Classes with a specific annotation that is itself annotated with the given meta-annotation (optional) +\n" +
            "   Example: `@@javax.enterpr*se.context.NormalScope`\n" +
            "\n" +
            "The syntax is `modifier @fully.qualified.AnnotationName fully.qualified.ClassName#methodName(fully.qualified.ParameterType)`.\n" +
>>>>>>> 9528d358
            "\n" +
            "A few examples:\n" +
            "\n" +
            " - `org.example.*` added[1.4.0,Omitting the method is possible since 1.4.0]\n" +
            " - `org.example.*#*` (before 1.4.0, you need to specify a method matcher)\n" +
            " - `org.example.MyClass#myMethod`\n" +
            " - `org.example.MyClass#myMethod()`\n" +
            " - `org.example.MyClass#myMethod(java.lang.String)`\n" +
            " - `org.example.MyClass#myMe*od(java.lang.String, int)`\n" +
            " - `private org.example.MyClass#myMe*od(java.lang.String, *)`\n" +
            " - `* org.example.MyClas*#myMe*od(*.String, int[])`\n" +
            " - `public org.example.services.*Service#*`\n" +
            " - `public @java.inject.ApplicationScoped org.example.*`\n" +
            " - `public @java.inject.* org.example.*`\n" +
            " - `public @@javax.enterprise.context.NormalScope org.example.*`\n" +
            "\n" +
            "NOTE: Only use wildcards if necessary.\n" +
            "The more methods you match the more overhead will be caused by the agent.\n" +
            "Also note that there is a maximum amount of spans per transaction (see <<config-transaction-max-spans, `transaction_max_spans`>>).\n" +
            "\n" +
            "NOTE: The agent will create stack traces for spans which took longer than\n" +
            "<<config-span-frames-min-duration, `span_frames_min_duration`>>.\n" +
            "When tracing a large number of methods (for example by using wildcards),\n" +
            "this may lead to high overhead.\n" +
            "Consider increasing the threshold or disabling stack trace collection altogether.\n\n" +
            "Common configurations:\n\n" +
            "Trace all public methods in CDI-Annotated beans:\n\n" +
            "----\n" +
            "public @@javax.enterprise.context.NormalScope your.application.package.*\n" +
            "public @@javax.inject.Scope your.application.package.*\n" +
            "----\n" +
            "NOTE: This method is only available in the Elastic APM Java Agent.")
        .buildWithDefault(Collections.<MethodMatcher>emptyList());

    private final ConfigurationOption<TimeDuration> traceMethodsDurationThreshold = TimeDurationValueConverter.durationOption("ms")
        .key("trace_methods_duration_threshold")
        .tags("added[1.7.0]")
        .configurationCategory(CORE_CATEGORY)
        .description("If <<config-trace-methods, `trace_methods`>> config option is set, provides a threshold to limit spans based on \n" +
            "duration. When set to a value greater than 0, spans representing methods traced based on `trace_methods` will be discarded " +
            "by default.\n" +
            "Such methods will be traced and reported if one of the following applies:\n" +
            " - This method's duration crossed the configured threshold.\n" +
            " - This method ended with Exception.\n" +
            " - A method executed as part of the execution of this method crossed the threshold or ended with Exception.\n" +
            " - A \"forcibly-traced method\" (e.g. DB queries, HTTP exits, custom) was executed during the execution of this method.\n" +
            "Set to 0 to disable.\n" +
            "\n" +
            "NOTE: Transactions are never discarded, regardless of their duration.\n" +
            "This configuration affects only spans.\n" +
            "In order not to break span references,\n" +
            "all spans leading to an async operation or an exit span (such as a HTTP request or a DB query) are never discarded,\n" +
            "regardless of their duration.\n")
        .buildWithDefault(TimeDuration.of("0ms"));

    private final ConfigurationOption<String> appendPackagesToBootDelagationProperty = ConfigurationOption.stringOption()
        .key("boot_delegation_packages")
        .tags("added[1.7.0]")
        .configurationCategory(CORE_CATEGORY)
        .description("A comma-separated list of packages to be appended to the boot delegation system property. \n" +
            "If set with an empty string, nothing will be appended to the boot delegation system property.\n" +
            "Values to set in known environments:\n\n" +
            "Nexus:\n\n" +
            "----\n" +
            "boot_delegation_packages=com.sun.*, javax.transaction, javax.transaction.*, javax.xml.crypto, javax.xml.crypto.*, sun.*," +
            "co.elastic.apm.agent.*\n" +
            "----\n\n" +
            "Pentaho and RedHat JBoss Fuse:\n\n" +
            "----\n" +
            "boot_delegation_packages=org.apache.karaf.jaas.boot, org.apache.karaf.jaas.boot.principal, org.apache.karaf.management.boot, " +
            "sun.*, com.sun.*, javax.transaction, javax.transaction.*, javax.xml.crypto, javax.xml.crypto.*, org.apache.xerces.jaxp.datatype, " +
            "org.apache.xerces.stax, org.apache.xerces.parsers, org.apache.xerces.jaxp, org.apache.xerces.jaxp.validation, " +
            "org.apache.xerces.dom, co.elastic.apm.agent.*\n" +
            "----\n")
        .buildWithDefault("co.elastic.apm.agent.*");

    private final ConfigurationOption<Boolean> centralConfig = ConfigurationOption.booleanOption()
        .key("central_config")
        .tags("added[1.8.0]")
        .configurationCategory(CORE_CATEGORY)
        .description("When enabled, the agent will make periodic requests to the APM Server to fetch updated configuration.")
        .dynamic(true)
        .buildWithDefault(true);

    private final ConfigurationOption<Boolean> breakdownMetrics = ConfigurationOption.booleanOption()
        .key("breakdown_metrics")
        .tags("added[1.8.0]")
        .configurationCategory(CORE_CATEGORY)
        .description("Disables the collection of breakdown metrics (`span.self_time`)")
        .buildWithDefault(true);

    private final ConfigurationOption<String> configFileLocation = ConfigurationOption.stringOption()
        .key(CONFIG_FILE)
        .tags("added[1.8.0]")
        .configurationCategory(CORE_CATEGORY)
        .description("Sets the path of the agent config file.\n" +
            "The special value `_AGENT_HOME_` is a placeholder for the folder the `elastic-apm-agent.jar` is in.\n" +
            "The file has to be on the file system.\n" +
            "You can not refer to classpath locations.\n" +
            "\n" +
            "NOTE: this option can only be set via system properties, environment variables or the attacher options.")
        .buildWithDefault(DEFAULT_CONFIG_FILE);

    private final ConfigurationOption<Boolean> useElasticTraceparentHeader = ConfigurationOption.booleanOption()
        .key("use_elastic_traceparent_header")
        .tags("added[1.14.0]")
        .configurationCategory(CORE_CATEGORY)
        .description("To enable {apm-overview-ref-v}/distributed-tracing.html[distributed tracing], the agent\n" +
            "adds trace context headers to outgoing requests (like HTTP requests, Kafka records, gRPC requests etc.).\n" +
            "These headers (`traceparent` and `tracestate`) are defined in the\n" +
            "https://www.w3.org/TR/trace-context-1/[W3C Trace Context] specification.\n" +
            "\n" +
            "When this setting is `true`, the agent will also add the header `elastic-apm-traceparent`\n" +
            "for backwards compatibility with older versions of Elastic APM agents.")
        .dynamic(true)
        .buildWithDefault(true);

    private final ConfigurationOption<Integer> tracestateHeaderSizeLimit = ConfigurationOption.integerOption()
        .key("tracestate_header_size_limit")
        .tags("added[1.14.0]")
        .configurationCategory(CORE_CATEGORY)
        .description("The agent delegates the `tracestate` header, if received, as defined in the\n" +
            "https://www.w3.org/TR/trace-context-1/[W3C Trace Context] specification.\n" +
            "\n" +
            "This setting limits the size of the `tracestate` header.")
        .dynamic(true)
        .tags("internal")
        .buildWithDefault(4096);

    public boolean isActive() {
        return active.get();
    }

    public boolean isInstrument() {
        return instrument.get();
    }

    public String getServiceName() {
        return serviceName.get();
    }

    public ConfigurationOption<String> getServiceNameConfig() {
        return serviceName;
    }

    @Nullable
    public String getServiceNodeName() {
        String nodeName = serviceNodeName.get();
        if (nodeName == null || nodeName.trim().isEmpty()) {
            return null;
        }
        return nodeName;
    }

    public String getServiceVersion() {
        return serviceVersion.get();
    }

    public String getHostname() {
        return hostname.get();
    }

    public String getEnvironment() {
        return environment.get();
    }

    public ConfigurationOption<Double> getSampleRate() {
        return sampleRate;
    }

    public int getTransactionMaxSpans() {
        return transactionMaxSpans.get();
    }

    public List<WildcardMatcher> getSanitizeFieldNames() {
        return sanitizeFieldNames.get();
    }

    public Collection<String> getDisabledInstrumentations() {
        return disabledInstrumentations.get();
    }

    public List<WildcardMatcher> getUnnestExceptions() {
        return unnestExceptions.get();
    }

    public List<WildcardMatcher> getIgnoreExceptions(){
        return ignoreExceptions.get();
    }

    public EventType getCaptureBody() {
        return captureBody.get();
    }

    public boolean isCaptureHeaders() {
        return captureHeaders.get();
    }

    public boolean isTypePoolCacheEnabled() {
        return typePoolCache.get();
    }

    public boolean isTypeMatchingWithNamePreFilter() {
        return typeMatchingWithNamePreFilter.get();
    }

    public boolean isClassLoadingMatchingPreFilter() {
        return classLoadingMatchingPreFilter.get();
    }

    public List<WildcardMatcher> getClassesExcludedFromInstrumentation() {
        return classesExcludedFromInstrumentation.get();
    }

    public List<WildcardMatcher> getMethodsExcludedFromInstrumentation() {
        return methodsExcludedFromInstrumentation.get();
    }

    public List<MethodMatcher> getTraceMethods() {
        return traceMethods.get();
    }

    public TimeDuration getTraceMethodsDurationThreshold() {
        return traceMethodsDurationThreshold.get();
    }

    public @Nullable String getPackagesToAppendToBootdelegationProperty() {
        String value = appendPackagesToBootDelagationProperty.get();
        if (value != null) {
            value = value.trim();
            if (value.isEmpty()) {
                value = null;
            }
        }
        return value;
    }

    public Map<String, String> getGlobalLabels() {
        return globalLabels.get();
    }

    boolean isCentralConfigEnabled() {
        return centralConfig.get();
    }

    public boolean isBreakdownMetricsEnabled() {
        return breakdownMetrics.get();
    }

    public boolean isElasticTraceparentHeaderEnabled() {
        return useElasticTraceparentHeader.get();
    }

    public int getTracestateSizeLimit() {
        return tracestateHeaderSizeLimit.get();
    }

    /*
     * Makes sure to not initialize ConfigurationOption, which would initialize the logger
     */
    @Nullable
    public static String getConfigFileLocation(List<ConfigurationSource> configurationSources) {
        String configFileLocation = DEFAULT_CONFIG_FILE;
        for (ConfigurationSource configurationSource : configurationSources) {
            String valueFromSource = configurationSource.getValue(CONFIG_FILE);
            if (valueFromSource != null) {
                configFileLocation = valueFromSource;
                break;
            }
        }
        if (configFileLocation.contains(AGENT_HOME_PLACEHOLDER)) {
            String agentHome = ElasticApmAgent.getAgentHome();
            if (agentHome != null) {
                return configFileLocation.replace(AGENT_HOME_PLACEHOLDER, agentHome);
            } else {
                return null;
            }
        } else {
            return configFileLocation;
        }
    }

    public enum EventType {
        /**
         * Request bodies will never be reported
         */
        OFF,
        /**
         * Request bodies will only be reported with errors
         */
        ERRORS,
        /**
         * Request bodies will only be reported with request transactions
         */
        TRANSACTIONS,
        /**
         * Request bodies will be reported with both errors and request transactions
         */
        ALL;

        @Override
        public String toString() {
            return name().toLowerCase();
        }
    }
}<|MERGE_RESOLUTION|>--- conflicted
+++ resolved
@@ -374,28 +374,13 @@
         .configurationCategory(CORE_CATEGORY)
         .description("A list of methods for which to create a transaction or span.\n" +
             "\n" +
-<<<<<<< HEAD
             "If you want to monitor a large number of methods,\n" +
             "use  <<config-profiling-spans-enabled, `profiling_spans_enabled`>> instead.\n" +
             "\n" +
-=======
->>>>>>> 9528d358
             "This works by instrumenting each matching method to include code that creates a span for the method.\n" +
             "While creating a span is quite cheap in terms of performance,\n" +
             "instrumenting a whole code base or a method which is executed in a tight loop leads to significant overhead.\n" +
             "\n" +
-<<<<<<< HEAD
-            "The syntax is `modifier @fully.qualified.annotation.Name fully.qualified.class.Name#methodName(fully.qualified.parameter.Type)`.\n" +
-            "You can use wildcards for the class name, the annotation name, the method name and the parameter types.\n" +
-            "The `*` wildcard matches zero or more characters.\n" +
-            "That means that a wildcard in a package name also matches sub-packages\n" +
-            "Specifying an annotation is optional.\n" +
-            "When matching for annotations, only classes that are annotated with the specified annotation are considered.\n" +
-            "You can also match for meta-annotations by specifying the annotation with an @@ prefix. This will match classes " +
-            "that are annotated with an annotation that is itself annotated with the given meta-annotation.\n" +
-            "Specifying the parameter types is optional.\n" +
-            "The `modifier` can be omitted or one of `public`, `protected`, `private` or `*`.\n" +
-=======
             "Using a pointcut-like syntax, you can match based on\n" +
             "\n" +
             " - Method modifier (optional) +\n" +
@@ -412,7 +397,6 @@
             "   Example: `@@javax.enterpr*se.context.NormalScope`\n" +
             "\n" +
             "The syntax is `modifier @fully.qualified.AnnotationName fully.qualified.ClassName#methodName(fully.qualified.ParameterType)`.\n" +
->>>>>>> 9528d358
             "\n" +
             "A few examples:\n" +
             "\n" +
