--- conflicted
+++ resolved
@@ -11,9 +11,9 @@
  * the Apache License, Version 2.0 (the "License"); you may
  * not use this file except in compliance with the License.
  * You may obtain a copy of the License at
- * 
+ *
  *   http://www.apache.org/licenses/LICENSE-2.0
- * 
+ *
  * Unless required by applicable law or agreed to in writing,
  * software distributed under the License is distributed on an
  * "AS IS" BASIS, WITHOUT WARRANTIES OR CONDITIONS OF ANY
@@ -41,13 +41,7 @@
 import java.util.Collection;
 import java.util.Collections;
 import java.util.List;
-<<<<<<< HEAD
 import java.util.Map;
-import java.util.ServiceLoader;
-import java.util.Set;
-import java.util.TreeSet;
-=======
->>>>>>> 5c1b1c90
 
 import static co.elastic.apm.agent.configuration.validation.RangeValidator.isInRange;
 
@@ -213,7 +207,6 @@
         .dynamic(true)
         .buildWithDefault(Collections.singletonList(WildcardMatcher.valueOf("(?-i)*Nested*Exception")));
 
-<<<<<<< HEAD
     private final ConfigurationOption<Map<String, String>> globalLabels = ConfigurationOption
         .builder(new MapValueConverter<String, String>(StringValueConverter.INSTANCE, StringValueConverter.INSTANCE, "=", ","), Map.class)
         .key("global_labels")
@@ -224,25 +217,6 @@
         .dynamic(false)
         .buildWithDefault(Collections.<String, String>emptyMap());
 
-    public static String getAllInstrumentationGroupNames() {
-        Set<String> instrumentationGroupNames = new TreeSet<>();
-        instrumentationGroupNames.add("incubating");
-        for (ElasticApmInstrumentation instrumentation : ServiceLoader.load(ElasticApmInstrumentation.class)) {
-            instrumentationGroupNames.addAll(instrumentation.getInstrumentationGroupNames());
-        }
-
-        StringBuilder allGroups = new StringBuilder();
-        for (Iterator<String> iterator = instrumentationGroupNames.iterator(); iterator.hasNext(); ) {
-            allGroups.append('`').append(iterator.next()).append('`');
-            if (iterator.hasNext()) {
-                allGroups.append(", ");
-            }
-        }
-        return allGroups.toString();
-    }
-
-=======
->>>>>>> 5c1b1c90
     private final ConfigurationOption<Boolean> typePoolCache = ConfigurationOption.booleanOption()
         .key("enable_type_pool_cache")
         .configurationCategory(CORE_CATEGORY)
@@ -267,7 +241,6 @@
             "This speeds up matching but can lead to class-loading-related side effects, for example when a class \n" +
             "is available somewhere in the classpath where it never gets loaded unless this matching is applied.")
         .buildWithDefault(true);
-
 
     private final ConfigurationOption<List<WildcardMatcher>> classesExcludedFromInstrumentation = ConfigurationOption
         .builder(new ListValueConverter<>(new WildcardMatcherValueConverter()), List.class)
@@ -425,12 +398,11 @@
         return traceMethods.get();
     }
 
-<<<<<<< HEAD
+    public TimeDuration getTraceMethodsDurationThreshold() {
+        return traceMethodsDurationThreshold.get();
+    }
+
     public Map<String, String> getGlobalLabels() {
         return globalLabels.get();
-=======
-    public TimeDuration getTraceMethodsDurationThreshold() {
-        return traceMethodsDurationThreshold.get();
->>>>>>> 5c1b1c90
     }
 }