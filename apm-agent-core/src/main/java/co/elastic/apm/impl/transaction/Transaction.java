/*-
 * #%L
 * Elastic APM Java agent
 * %%
 * Copyright (C) 2018 the original author or authors
 * %%
 * Licensed under the Apache License, Version 2.0 (the "License");
 * you may not use this file except in compliance with the License.
 * You may obtain a copy of the License at
 *
 *      http://www.apache.org/licenses/LICENSE-2.0
 *
 * Unless required by applicable law or agreed to in writing, software
 * distributed under the License is distributed on an "AS IS" BASIS,
 * WITHOUT WARRANTIES OR CONDITIONS OF ANY KIND, either express or implied.
 * See the License for the specific language governing permissions and
 * limitations under the License.
 * #L%
 */
package co.elastic.apm.impl.transaction;

import co.elastic.apm.impl.ElasticApmTracer;
import co.elastic.apm.impl.context.Context;
import co.elastic.apm.impl.sampling.Sampler;

import javax.annotation.Nullable;
import java.util.ArrayList;
import java.util.HashMap;
import java.util.List;
import java.util.Map;
import java.util.concurrent.atomic.AtomicInteger;


/**
 * Data captured by an agent representing an event occurring in a monitored service
 */
public class Transaction extends AbstractSpan implements co.elastic.apm.api.Transaction {

    /**
     * This counter helps to assign the spans with sequential IDs
     */
    private final AtomicInteger spanIdCounter = new AtomicInteger();

    /**
     * Context
     * <p>
     * Any arbitrary contextual information regarding the event, captured by the agent, optionally provided by the user
     */
    private final Context context = new Context();
    private final List<Span> spans = new ArrayList<Span>();
    /**
     * A mark captures the timing of a significant event during the lifetime of a transaction. Marks are organized into groups and can be set by the user or the agent.
     */
    private final Map<String, Object> marks = new HashMap<>();
    private final SpanCount spanCount = new SpanCount();
    /**
     * UUID for the transaction, referred by its spans
     * (Required)
     */
    private final TransactionId id = new TransactionId();
    @Nullable
    private transient ElasticApmTracer tracer;
    /**
     * The result of the transaction. HTTP status code for HTTP-related transactions.
     */
    @Nullable
    private String result;
    /**
     * Keyword of specific relevance in the service's domain (eg: 'request', 'backgroundjob', etc)
     * (Required)
     */
    @Nullable
    private String type;
    /**
     * Transactions that are 'sampled' will include all available information. Transactions that are not sampled will not have 'spans' or 'context'. Defaults to true.
     */
    private boolean noop;

    public Transaction start(ElasticApmTracer tracer, @Nullable String traceParentHeader, long startTimestampNanos, Sampler sampler) {
        this.tracer = tracer;
        if (traceParentHeader != null) {
            traceContext.asChildOf(traceParentHeader);
        } else {
            traceContext.asRootSpan(sampler);
        }

        this.duration = startTimestampNanos;
        this.timestamp = System.currentTimeMillis();
        this.id.setToRandomValue();
        this.noop = false;
        return this;
    }

    public Transaction startNoop(ElasticApmTracer tracer) {
        this.name.append("noop");
        this.tracer = tracer;
        this.noop = true;
        return this;
    }

    /**
     * Context
     * <p>
     * Any arbitrary contextual information regarding the event, captured by the agent, optionally provided by the user
     */
    public Context getContext() {
        return context;
    }

    /**
     * UUID for the transaction, referred by its spans
     * (Required)
     */
    public TransactionId getId() {
        return id;
    }

    public Transaction withName(@Nullable String name) {
        if (!isSampled()) {
            return this;
        }
        setName(name);
        return this;
    }

    /**
     * The result of the transaction. HTTP status code for HTTP-related transactions.
     */
    @Nullable
    public String getResult() {
        return result;
    }

    /**
     * The result of the transaction. HTTP status code for HTTP-related transactions.
     */
    public Transaction withResult(@Nullable String result) {
        if (!isSampled()) {
            return this;
        }
        this.result = result;
        return this;
    }

    @Deprecated
    public List<Span> getSpans() {
        return spans;
    }

    @Deprecated
    public Transaction addSpan(Span span) {
        if (!isSampled()) {
            return this;
        }
        synchronized (this) {
            spans.add(span);
        }
        return this;
    }

    /**
     * Keyword of specific relevance in the service's domain (eg: 'request', 'backgroundjob', etc)
     * (Required)
     */
    @Nullable
    public String getType() {
        return type;
    }

    /**
     * Keyword of specific relevance in the service's domain (eg: 'request', 'backgroundjob', etc)
     * (Required)
     */
    @Override
    public void setType(@Nullable String type) {
        if (!isSampled()) {
            return;
        }
        this.type = type;
    }

    @Override
    public void addTag(String key, String value) {
        if (!isSampled()) {
            return;
        }
        getContext().getTags().put(key, value);
    }

    @Override
    public void setUser(String id, String email, String username) {
        if (!isSampled()) {
            return;
        }
        getContext().getUser().withId(id).withEmail(email).withUsername(username);
    }

    @Override
    public void end() {
        end(System.nanoTime(), true);
    }

    public void end(long nanoTime, boolean releaseActiveTransaction) {
        this.duration = (nanoTime - duration) / ElasticApmTracer.MS_IN_NANOS;
        if (!isSampled()) {
            context.resetState();
        }
        if (this.tracer != null) {
            this.tracer.endTransaction(this, releaseActiveTransaction);
        }
    }

    @Override
    public void close() {
        end();
    }

    public Transaction withType(@Nullable String type) {
        this.type = type;
        return this;
    }

    /**
     * A mark captures the timing of a significant event during the lifetime of a transaction. Marks are organized into groups and can be set by the user or the agent.
     */
    public Map<String, Object> getMarks() {
        return marks;
    }

    public SpanCount getSpanCount() {
        return spanCount;
    }


    int getNextSpanId() {
        return spanIdCounter.incrementAndGet();
    }

    @Override
    public void resetState() {
        super.resetState();
        context.resetState();
        id.resetState();
        result = null;
        spans.clear();
        type = null;
        marks.clear();
        spanCount.resetState();
        tracer = null;
        spanIdCounter.set(0);
        noop = false;
        traceContext.resetState();
    }

    public void recycle() {
        if (tracer != null) {
            tracer.recycle(this);
        }
    }

    public boolean isNoop() {
        return noop;
    }

<<<<<<< HEAD
=======
    @Override
    public String toString() {
        return String.format("'%s' %s", name, id);
    }
>>>>>>> 275ee58a
}<|MERGE_RESOLUTION|>--- conflicted
+++ resolved
@@ -262,11 +262,8 @@
         return noop;
     }
 
-<<<<<<< HEAD
-=======
     @Override
     public String toString() {
         return String.format("'%s' %s", name, id);
     }
->>>>>>> 275ee58a
 }