/*-
 * #%L
 * Elastic APM Java agent
 * %%
 * Copyright (C) 2018 Elastic and contributors
 * %%
 * Licensed under the Apache License, Version 2.0 (the "License");
 * you may not use this file except in compliance with the License.
 * You may obtain a copy of the License at
 *
 *      http://www.apache.org/licenses/LICENSE-2.0
 *
 * Unless required by applicable law or agreed to in writing, software
 * distributed under the License is distributed on an "AS IS" BASIS,
 * WITHOUT WARRANTIES OR CONDITIONS OF ANY KIND, either express or implied.
 * See the License for the specific language governing permissions and
 * limitations under the License.
 * #L%
 */
package co.elastic.apm.impl.transaction;

import co.elastic.apm.impl.ElasticApmTracer;
import co.elastic.apm.impl.context.TransactionContext;
import co.elastic.apm.impl.sampling.Sampler;

import javax.annotation.Nullable;
import java.util.ArrayList;
import java.util.List;
import java.util.Map;
import java.util.concurrent.ConcurrentHashMap;
import java.util.concurrent.atomic.AtomicInteger;


/**
 * Data captured by an agent representing an event occurring in a monitored service
 */
public class Transaction extends AbstractSpan<Transaction> {

    public static final String TYPE_REQUEST = "request";

    /**
     * This counter helps to assign the spans with sequential IDs
     */
    private final AtomicInteger spanIdCounter = new AtomicInteger();

    /**
     * Context
     * <p>
     * Any arbitrary contextual information regarding the event, captured by the agent, optionally provided by the user
     */
    private final TransactionContext context = new TransactionContext();
    private final List<Span> spans = new ArrayList<Span>();
    /**
     * A mark captures the timing of a significant event during the lifetime of a transaction. Marks are organized into groups and can be set by the user or the agent.
     */
    private final Map<String, Object> marks = new ConcurrentHashMap<>();
    private final SpanCount spanCount = new SpanCount();
    /**
     * UUID for the transaction, referred by its spans
     * (Required)
     */
    private final TransactionId id = new TransactionId();

    /**
     * The result of the transaction. HTTP status code for HTTP-related transactions.
     */
    @Nullable
    private String result;

    /**
     * Transactions that are 'sampled' will include all available information. Transactions that are not sampled will not have 'spans' or 'context'. Defaults to true.
     */
    private boolean noop;

    public Transaction(ElasticApmTracer tracer) {
        super(tracer);
    }

    public Transaction start(@Nullable String traceParentHeader, long epochMicros, Sampler sampler) {
        onStart();
        if (traceParentHeader == null || !traceContext.asChildOf(traceParentHeader)) {
            traceContext.asRootSpan(sampler);
        }
        this.timestamp = clock.init();
        if (epochMicros >= 0) {
            this.timestamp = epochMicros;
        }
        this.id.setToRandomValue();
        this.noop = false;
        return this;
    }

    public Transaction startNoop() {
        onStart();
        this.name.append("noop");
        this.noop = true;
        return this;
    }

    /**
     * Context
     * <p>
     * Any arbitrary contextual information regarding the event, captured by the agent, optionally provided by the user
     */
    public TransactionContext getContext() {
        return context;
    }

    /**
     * Returns the context and ensures visibility when accessed from a different thread.
     *
     * @return the transaction context
     * @see #getContext()
     */
    public TransactionContext getContextEnsureVisibility() {
        synchronized (this) {
            return context;
        }
    }

    /**
     * UUID for the transaction, referred by its spans
     * (Required)
     */
    public TransactionId getId() {
        return id;
    }

    public Transaction withName(@Nullable String name) {
        if (!isSampled()) {
            return this;
        }
        setName(name);
        return this;
    }

    /**
     * The result of the transaction. HTTP status code for HTTP-related transactions.
     */
    @Nullable
    public String getResult() {
        return result;
    }

    /**
     * The result of the transaction. HTTP status code for HTTP-related transactions.
     */
    public Transaction withResult(@Nullable String result) {
        if (!isSampled()) {
            return this;
        }
        this.result = result;
        return this;
    }

    public List<Span> getSpans() {
        // ensures visibility; lock is not likely to have contention
        synchronized (this) {
            return spans;
        }
    }

    public Transaction addSpan(Span span) {
        synchronized (this) {
            spans.add(span);
        }
        return this;
    }

    @Override
    public void addTag(String key, String value) {
        if (!isSampled()) {
            return;
        }
        getContext().getTags().put(key, value);
    }

    public void setUser(String id, String email, String username) {
        if (!isSampled()) {
            return;
        }
        getContext().getUser().withId(id).withEmail(email).withUsername(username);
    }

    @Override
    public void doEnd(long epochMicros) {
        if (!isSampled()) {
            context.resetState();
        }
<<<<<<< HEAD
        final ElasticApmTracer tracer = this.tracer;
        for (Span span : spans) {
            span.onTransactionEnd();
        }
        tracer.endTransaction(this);
    }

    public Transaction withType(@Nullable String type) {
        this.type = type;
        return this;
=======
        this.tracer.endTransaction(this);
>>>>>>> 367353e9
    }

    /**
     * A mark captures the timing of a significant event during the lifetime of a transaction. Marks are organized into groups and can be set by the user or the agent.
     */
    public Map<String, Object> getMarks() {
        return marks;
    }

    public SpanCount getSpanCount() {
        return spanCount;
    }


    int getNextSpanId() {
        return spanIdCounter.incrementAndGet();
    }

    @Override
    public void resetState() {
        super.resetState();
        context.resetState();
        id.resetState();
        result = null;
        spans.clear();
        marks.clear();
        spanCount.resetState();
        spanIdCounter.set(0);
        noop = false;
        traceContext.resetState();
    }

    @Override
    public Transaction getTransaction() {
        return this;
    }

    public void recycle() {
        tracer.recycle(this);
    }

    public boolean isNoop() {
        return noop;
    }

    @Override
    public String toString() {
        return String.format("'%s' %s", name, id);
    }
}<|MERGE_RESOLUTION|>--- conflicted
+++ resolved
@@ -187,20 +187,10 @@
         if (!isSampled()) {
             context.resetState();
         }
-<<<<<<< HEAD
-        final ElasticApmTracer tracer = this.tracer;
         for (Span span : spans) {
             span.onTransactionEnd();
         }
-        tracer.endTransaction(this);
-    }
-
-    public Transaction withType(@Nullable String type) {
-        this.type = type;
-        return this;
-=======
         this.tracer.endTransaction(this);
->>>>>>> 367353e9
     }
 
     /**
