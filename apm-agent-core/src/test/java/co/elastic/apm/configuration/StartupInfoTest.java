/*-
 * #%L
 * Elastic APM Java agent
 * %%
 * Copyright (C) 2018 Elastic and contributors
 * %%
 * Licensed under the Apache License, Version 2.0 (the "License");
 * you may not use this file except in compliance with the License.
 * You may obtain a copy of the License at
 *
 *      http://www.apache.org/licenses/LICENSE-2.0
 *
 * Unless required by applicable law or agreed to in writing, software
 * distributed under the License is distributed on an "AS IS" BASIS,
 * WITHOUT WARRANTIES OR CONDITIONS OF ANY KIND, either express or implied.
 * See the License for the specific language governing permissions and
 * limitations under the License.
 * #L%
 */
package co.elastic.apm.configuration;

import co.elastic.apm.configuration.converter.TimeDuration;
import co.elastic.apm.configuration.converter.TimeDurationValueConverter;
import org.junit.jupiter.api.BeforeEach;
import org.junit.jupiter.api.Test;
import org.slf4j.Logger;
import org.stagemonitor.configuration.ConfigurationOption;
import org.stagemonitor.configuration.ConfigurationOptionProvider;
import org.stagemonitor.configuration.ConfigurationRegistry;
import org.stagemonitor.configuration.source.SimpleSource;

import static org.assertj.core.api.Assertions.assertThat;
import static org.mockito.Mockito.mock;
import static org.mockito.Mockito.verify;

class StartupInfoTest {

    private ConfigurationRegistry configurationRegistry;
    private StartupInfo startupInfo;
    private Logger logger;
    private TestConfig config;

    @BeforeEach
    void setUp() {
<<<<<<< HEAD
        this.config = ConfigurationRegistry.builder()
            .addOptionProvider(new ConfigurationOptionProvider() {
                private final ConfigurationOption<String> testOption = ConfigurationOption.<String>stringOption()
                    .key("test")
                    .aliasKeys("test_alias")
                    .dynamic(true)
                    .buildWithDefault("default");
            })
            .addOptionProvider(new CoreConfiguration())
            .addConfigSource(new SimpleSource())
=======
        config = new TestConfig();
        this.configurationRegistry = ConfigurationRegistry.builder()
            .addOptionProvider(config)
            .addConfigSource(new SimpleSource().add("duration", "1"))
>>>>>>> 649be46c
            .build();
        startupInfo = new StartupInfo();
        logger = mock(Logger.class);
    }

    @Test
    void testLogDeprecatedKey() throws Exception {
        configurationRegistry.save("test_alias", "0.5", SimpleSource.NAME);
        startupInfo.logConfiguration(configurationRegistry, logger);
        verify(logger).warn("Detected usage of an old configuration key: '{}'. Please use '{}' instead.", "test_alias", "test");
    }

    @Test
    void testLogDeprecationWarningWhenNotSpecifyingTimeUnit() throws Exception {
        assertThat(config.duration.get().getMillis()).isEqualTo(1);
        assertThat(config.duration.getValueAsString()).isEqualTo("1");

        startupInfo.logConfiguration(configurationRegistry, logger);
        verify(logger).warn("DEPRECATION WARNING: {}: '{}' (source: {}) is not using a time unit. Please use one of 'ms', 's' or 'm'.",
            "duration", "1", SimpleSource.NAME);
    }

    private static class TestConfig extends ConfigurationOptionProvider {
        final ConfigurationOption<String> testOption = ConfigurationOption.<String>stringOption()
            .key("test")
            .aliasKeys("test_alias")
            .dynamic(true)
            .buildWithDefault("default");
        final ConfigurationOption<TimeDuration> duration = TimeDurationValueConverter.durationOption("ms")
            .key("duration")
            .dynamic(true)
            .buildWithDefault(TimeDuration.of("5ms"));

    }
}<|MERGE_RESOLUTION|>--- conflicted
+++ resolved
@@ -42,23 +42,11 @@
 
     @BeforeEach
     void setUp() {
-<<<<<<< HEAD
-        this.config = ConfigurationRegistry.builder()
-            .addOptionProvider(new ConfigurationOptionProvider() {
-                private final ConfigurationOption<String> testOption = ConfigurationOption.<String>stringOption()
-                    .key("test")
-                    .aliasKeys("test_alias")
-                    .dynamic(true)
-                    .buildWithDefault("default");
-            })
-            .addOptionProvider(new CoreConfiguration())
-            .addConfigSource(new SimpleSource())
-=======
         config = new TestConfig();
         this.configurationRegistry = ConfigurationRegistry.builder()
             .addOptionProvider(config)
+            .addOptionProvider(new CoreConfiguration())
             .addConfigSource(new SimpleSource().add("duration", "1"))
->>>>>>> 649be46c
             .build();
         startupInfo = new StartupInfo();
         logger = mock(Logger.class);
