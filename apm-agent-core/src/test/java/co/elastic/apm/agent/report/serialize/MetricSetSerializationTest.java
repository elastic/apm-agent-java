/*
 * Licensed to Elasticsearch B.V. under one or more contributor
 * license agreements. See the NOTICE file distributed with
 * this work for additional information regarding copyright
 * ownership. Elasticsearch B.V. licenses this file to you under
 * the Apache License, Version 2.0 (the "License"); you may
 * not use this file except in compliance with the License.
 * You may obtain a copy of the License at
 *
 *   http://www.apache.org/licenses/LICENSE-2.0
 *
 * Unless required by applicable law or agreed to in writing,
 * software distributed under the License is distributed on an
 * "AS IS" BASIS, WITHOUT WARRANTIES OR CONDITIONS OF ANY
 * KIND, either express or implied.  See the License for the
 * specific language governing permissions and limitations
 * under the License.
 */
package co.elastic.apm.agent.report.serialize;

import co.elastic.apm.agent.metrics.Labels;
import co.elastic.apm.agent.metrics.MetricRegistry;
import co.elastic.apm.agent.report.ReporterConfiguration;
import com.dslplatform.json.JsonWriter;
import com.fasterxml.jackson.databind.JsonNode;
import com.fasterxml.jackson.databind.ObjectMapper;
import org.junit.jupiter.api.Test;

import javax.annotation.Nullable;
import java.util.List;
import java.util.concurrent.CompletableFuture;

import static java.util.Collections.emptyList;
import static java.util.Collections.singletonList;
import static org.assertj.core.api.Assertions.assertThat;
import static org.mockito.Mockito.mock;

class MetricSetSerializationTest {

    private ObjectMapper objectMapper = new ObjectMapper();
    private MetricRegistry registry = new MetricRegistry(mock(ReporterConfiguration.class));
    private MetricRegistrySerializer metricRegistrySerializer = new MetricRegistrySerializer();

    @Test
    void testSerializeGauges() throws Exception {
        final Labels.Mutable labels = Labels.Mutable.of("foo.bar", "baz");
        registry.add("foo.bar", labels, () -> 42);
        registry.add("bar.baz", labels, () -> 42);

        final JsonNode jsonNode = reportAsJson();
        assertThat(jsonNode).isNotNull();
        assertThat(jsonNode.get("metricset").get("samples").get("foo.bar").get("value").doubleValue()).isEqualTo(42);
    }

    @Test
    void testSerializeTimers() throws Exception {
        final Labels.Mutable labels = Labels.Mutable.of("foo.bar", "baz");

        registry.updateTimer("foo.bar", labels, 42);
        registry.updateTimer("bar.baz", labels, 42, 2);
        final JsonNode jsonNode = reportAsJson();
        assertThat(jsonNode).isNotNull();
        final JsonNode samples = jsonNode.get("metricset").get("samples");
        assertThat(samples.get("foo.bar.sum.us").get("value").doubleValue()).isEqualTo(42);
        assertThat(samples.get("foo.bar.count").get("value").doubleValue()).isEqualTo(1);
        assertThat(samples.get("bar.baz.sum.us").get("value").doubleValue()).isEqualTo(42);
        assertThat(samples.get("bar.baz.count").get("value").doubleValue()).isEqualTo(2);
    }

    @Test
    void testSerializeTimersWithTopLevelLabels() throws Exception {
        final Labels.Mutable labels = Labels.Mutable.of("foo", "bar")
            .transactionName("foo")
            .transactionType("bar")
            .spanType("baz")
            .spanSubType("qux");
        registry.updateTimer("foo.bar", labels, 42);

        final JsonNode jsonNode = reportAsJson();
        assertThat(jsonNode).isNotNull();

        final JsonNode metricset = jsonNode.get("metricset");
        assertThat(metricset.get("tags").get("foo").textValue()).isEqualTo("bar");
        assertThat(metricset.get("tags").get("transaction_name")).isNull();
        assertThat(metricset.get("tags").get("transaction.name")).isNull();
        assertThat(metricset.get("transaction").get("name").textValue()).isEqualTo("foo");
        assertThat(metricset.get("transaction").get("type").textValue()).isEqualTo("bar");
        assertThat(metricset.get("span").get("type").textValue()).isEqualTo("baz");
        assertThat(metricset.get("span").get("subtype").textValue()).isEqualTo("qux");
        assertThat(metricset.get("samples").get("foo.bar.sum.us").get("value").doubleValue()).isEqualTo(42);
    }

    @Test
    void testSerializeTimersReset() throws Exception {
        final Labels.Mutable labels = Labels.Mutable.of("foo.bar", "baz");
        registry.updateTimer("foo.bar", labels, 42);
        registry.updateTimer("bar.baz", labels, 42, 2);

        reportAsJson();

        registry.updateTimer("foo.bar", labels, 42);
        JsonNode jsonNode = reportAsJson();
        assertThat(jsonNode).isNotNull();
        final JsonNode samples = jsonNode.get("metricset").get("samples");

        assertThat(samples.get("foo.bar.sum.us").get("value").doubleValue()).isEqualTo(42);
        assertThat(samples.get("foo.bar.count").get("value").doubleValue()).isEqualTo(1);
    }

    @Test
    void testSerializeEmptyMetricSet() throws Exception {
        final Labels.Mutable labels = Labels.Mutable.of("foo.bar", "baz");
        registry.updateTimer("foo.bar", labels, 42);

        JsonNode jsonNode = reportAsJson();
        assertThat(jsonNode).isNotNull();
        assertThat(jsonNode.get("metricset").get("samples")).isNotEmpty();

        assertThat(reportAsJson()).isNull();
    }

    @Test
    void testNonFiniteSerialization() throws Exception {
        registry.add("valid", Labels.EMPTY, () -> 4.0);
        registry.add("infinite", Labels.EMPTY, () -> Double.POSITIVE_INFINITY);
        registry.add("NaN", Labels.EMPTY, () -> Double.NaN);
        registry.add("negative.infinite", Labels.EMPTY, () -> Double.NEGATIVE_INFINITY);
        registry.add("also.valid", Labels.EMPTY, () -> 5.0);

        JsonNode jsonNode = reportAsJson();
        assertThat(jsonNode).isNotNull();
        JsonNode samples = jsonNode.get("metricset").get("samples");

        assertThat(samples.size()).isEqualTo(2);
        assertThat(samples.get("valid").get("value").doubleValue()).isEqualTo(4.0);
        assertThat(samples.get("also.valid").get("value").doubleValue()).isEqualTo(5.0);
    }

    @Test
    void testNonFiniteCornerCasesSerialization() throws Exception {
        registry.add("infinite", Labels.EMPTY, () -> Double.POSITIVE_INFINITY);
        registry.add("NaN", Labels.EMPTY, () -> Double.NaN);
        registry.add("negative.infinite", Labels.EMPTY, () -> Double.NEGATIVE_INFINITY);
        assertThat(reportAsJson()).isNull();
    }

    @Test
    void serializeEmptyMetricSet() throws Exception {
        registry.updateTimer("foo", Labels.EMPTY, 0, 0);
        assertThat(reportAsJson()).isNull();
    }

    @Test
    void testCounterReset() throws Exception {
        registry.incrementCounter("foo", Labels.EMPTY);

        JsonNode jsonNode = reportAsJson();
        assertThat(jsonNode).isNotNull();

        JsonNode samples = jsonNode.get("metricset").get("samples");
        assertThat(samples.size()).isEqualTo(1);
        assertThat(samples.get("foo").get("value").intValue()).isOne();

        assertThat(reportAsJson()).isNull();
    }

    @Test
    void testTimerReset() throws Exception {
        registry.updateTimer("foo", Labels.EMPTY, 1);

        JsonNode jsonNode = reportAsJson();
        assertThat(jsonNode).isNotNull();
        JsonNode samples = jsonNode.get("metricset").get("samples");
        assertThat(samples.size()).isEqualTo(2);
        assertThat(samples.get("foo.sum.us").get("value").intValue()).isOne();
        assertThat(samples.get("foo.count").get("value").intValue()).isOne();

        assertThat(reportAsJson()).isNull();
    }

    @Test
    void testServiceName() throws Exception {
        registry.updateTimer("foo", Labels.Mutable.of().serviceName("bar"), 1);

        JsonNode jsonNode = reportAsJson();
        assertThat(jsonNode).isNotNull();
        JsonNode serviceName = jsonNode.get("metricset").get("service").get("name");
        assertThat(serviceName.asText()).isEqualTo("bar");
    }

    @Test
<<<<<<< HEAD
    void testServiceNameAndVersion() throws Exception {
        registry.updateTimer("foo", Labels.Mutable.of().serviceName("bar").serviceVersion("1.0"), 1);

        JsonNode jsonNode = reportAsJson();
        assertThat(jsonNode).isNotNull();
        JsonNode service = jsonNode.get("metricset").get("service");
        JsonNode serviceName = service.get("name");
        JsonNode serviceVersion = service.get("version");
        assertThat(serviceName.asText()).isEqualTo("bar");
        assertThat(serviceVersion.asText()).isEqualTo("1.0");
=======
    void testServiceNameOverrideWithOneService() throws Exception {
        registry.updateTimer("foo", Labels.Mutable.of(), 1);

        JsonNode jsonNode = reportAsJson(singletonList("bar"));
        assertThat(jsonNode).isNotNull();
        JsonNode serviceName = jsonNode.get("metricset").get("service").get("name");
        assertThat(serviceName.asText()).isEqualTo("bar");
    }

    @Test
    void testServiceNameOverrideWithMultipleService() throws Exception {
        registry.updateTimer("foo", Labels.Mutable.of(), 1);

        final CompletableFuture<JsonWriter> jwFuture = new CompletableFuture<>();
        registry.flipPhaseAndReport(
            metricSets -> jwFuture.complete(metricRegistrySerializer.serialize(metricSets.values().iterator().next(), List.of("bar1", "bar2")))
        );

        String[] jsonStrings = jwFuture.getNow(null).toString().split("\n");
        assertThat(jsonStrings.length).isEqualTo(2);

        JsonNode jsonNode1 = objectMapper.readTree(jsonStrings[0]);
        String serviceName1 = jsonNode1.get("metricset").get("service").get("name").asText();
        assertThat(serviceName1).isEqualTo("bar1");
        JsonNode samples1 = jsonNode1.get("metricset").get("samples");
        assertThat(samples1.get("foo.sum.us").get("value").intValue()).isOne();
        assertThat(samples1.get("foo.count").get("value").intValue()).isOne();

        JsonNode jsonNode2 = objectMapper.readTree(jsonStrings[1]);
        String serviceName2 = jsonNode2.get("metricset").get("service").get("name").asText();
        assertThat(serviceName2).isEqualTo("bar2");
        JsonNode samples2 = jsonNode2.get("metricset").get("samples");
        assertThat(samples2.get("foo.sum.us").get("value").intValue()).isOne();
        assertThat(samples2.get("foo.count").get("value").intValue()).isOne();
>>>>>>> 080ff418
    }

    @Nullable
    private JsonNode reportAsJson() throws Exception {
        return  reportAsJson(emptyList());
    }

    @Nullable
    private JsonNode reportAsJson(List<String> serviceNames) throws Exception {
        final CompletableFuture<JsonWriter> jwFuture = new CompletableFuture<>();
        registry.flipPhaseAndReport(
            metricSets -> jwFuture.complete(metricRegistrySerializer.serialize(metricSets.values().iterator().next(), serviceNames))
        );
        JsonNode json = null;
        JsonWriter jw = jwFuture.getNow(null);
        if (jw != null) {
            final String jsonString = jw.toString();
            System.out.println(jsonString);
            json = objectMapper.readTree(jsonString);
        }
        return json;
    }
}<|MERGE_RESOLUTION|>--- conflicted
+++ resolved
@@ -189,7 +189,6 @@
     }
 
     @Test
-<<<<<<< HEAD
     void testServiceNameAndVersion() throws Exception {
         registry.updateTimer("foo", Labels.Mutable.of().serviceName("bar").serviceVersion("1.0"), 1);
 
@@ -200,7 +199,9 @@
         JsonNode serviceVersion = service.get("version");
         assertThat(serviceName.asText()).isEqualTo("bar");
         assertThat(serviceVersion.asText()).isEqualTo("1.0");
-=======
+    }
+
+    @Test
     void testServiceNameOverrideWithOneService() throws Exception {
         registry.updateTimer("foo", Labels.Mutable.of(), 1);
 
@@ -235,7 +236,6 @@
         JsonNode samples2 = jsonNode2.get("metricset").get("samples");
         assertThat(samples2.get("foo.sum.us").get("value").intValue()).isOne();
         assertThat(samples2.get("foo.count").get("value").intValue()).isOne();
->>>>>>> 080ff418
     }
 
     @Nullable
