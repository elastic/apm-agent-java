/*
 * Licensed to Elasticsearch B.V. under one or more contributor
 * license agreements. See the NOTICE file distributed with
 * this work for additional information regarding copyright
 * ownership. Elasticsearch B.V. licenses this file to you under
 * the Apache License, Version 2.0 (the "License"); you may
 * not use this file except in compliance with the License.
 * You may obtain a copy of the License at
 *
 *   http://www.apache.org/licenses/LICENSE-2.0
 *
 * Unless required by applicable law or agreed to in writing,
 * software distributed under the License is distributed on an
 * "AS IS" BASIS, WITHOUT WARRANTIES OR CONDITIONS OF ANY
 * KIND, either express or implied.  See the License for the
 * specific language governing permissions and limitations
 * under the License.
 */
package co.elastic.apm.agent.impl.transaction;

import co.elastic.apm.agent.MockReporter;
import co.elastic.apm.agent.MockTracer;
import co.elastic.apm.agent.common.ThreadUtils;
import co.elastic.apm.agent.configuration.SpanConfiguration;
import co.elastic.apm.agent.configuration.converter.TimeDuration;
import co.elastic.apm.agent.impl.ElasticApmTracer;
import co.elastic.apm.agent.logging.TestUtils;
import co.elastic.apm.agent.util.ExecutorUtils;
import org.junit.jupiter.api.AfterAll;
import org.junit.jupiter.api.BeforeAll;
import org.junit.jupiter.api.BeforeEach;
import org.junit.jupiter.api.RepeatedTest;

import java.util.List;
import java.util.concurrent.CompletableFuture;
import java.util.concurrent.ExecutorService;
import java.util.concurrent.Executors;
import java.util.concurrent.ThreadLocalRandom;
import java.util.function.BiFunction;

import static org.assertj.core.api.Assertions.assertThat;
import static org.mockito.Mockito.doReturn;

public class SpanCompressionIT {

    private static final int numberOfSpans = 2 * Runtime.getRuntime().availableProcessors();

    private static ExecutorService executor;

    private static ElasticApmTracer tracer;
    private static MockReporter reporter;

    @BeforeAll
    public static void setUp() {
        MockTracer.MockInstrumentationSetup mockInstrumentationSetup = MockTracer.createMockInstrumentationSetup();
        tracer = mockInstrumentationSetup.getTracer();
        reporter = mockInstrumentationSetup.getReporter();

        SpanConfiguration spanConfiguration = mockInstrumentationSetup.getConfig().getConfig(SpanConfiguration.class);
        doReturn(true).when(spanConfiguration).isSpanCompressionEnabled();
        doReturn(TimeDuration.of("10ms")).when(spanConfiguration).getSpanCompressionExactMatchMaxDuration();
        doReturn(TimeDuration.of("10ms")).when(spanConfiguration).getSpanCompressionSameKindMaxDuration();

        assertThat(tracer.isRunning()).isTrue();

        executor = Executors.newFixedThreadPool(numberOfSpans);
    }

    @BeforeEach
    void resetReporter() {
        reporter.reset();
        reporter.setImmediateRecycling(false);
    }

    @AfterAll
    static void shutdownExecutor() {
        ExecutorUtils.shutdownAndWaitTermination(executor);
    }

    @RepeatedTest(100)
    void testParallelExitSpanCreation() {
<<<<<<< HEAD
        runInTransactionScope((transaction, i) -> {
            return () -> createExitSpan(transaction, i, 1000L + i, "postgresql");
        });
=======
        runInTransactionScope((transaction, i) -> () -> createExitSpan(transaction, i, 1000L + i));
>>>>>>> 1dbb5112

        assertReportedSpans(reporter.getSpans());
    }

    @RepeatedTest(100)
    void testParallelExitAndNonExitSpanCreation() {
        runInTransactionScope((transaction, i) -> {
            if (ThreadLocalRandom.current().nextInt(100) < 10) {
                return () -> createSpan(transaction, i, 1000L + i);
            } else {
                return () -> createExitSpan(transaction, i, 1000L + i, "postgresql");
            }
        });

        assertReportedSpans(reporter.getSpans());
    }

    @RepeatedTest(100)
    void testParallelNonCompressibleExitSpanCreationWithRecycling() {
        reporter.setImmediateRecycling(true);

        runInTransactionScope((transaction, i) -> {
            if (ThreadLocalRandom.current().nextInt(100) < 10) {
                return () -> createExitSpan(transaction, i, 1000L + i, "mysql");
            } else {
                return () -> createExitSpan(transaction, i, 1000L + i, "postgresql");
            }
        });
    }


    private static void runInTransactionScope(BiFunction<AbstractSpan<?>, Integer, Runnable> r) {
        Transaction transaction = tracer.startRootTransaction(null).withName("Some Transaction");
        try {
            CompletableFuture<?>[] tasks = new CompletableFuture<?>[numberOfSpans];
            for (int i = 0; i < numberOfSpans; ++i) {
                tasks[i] = CompletableFuture.runAsync(r.apply(transaction, i), executor);
            }

            CompletableFuture.allOf(tasks).join();
        } finally {
            transaction.end();
        }
    }

    private static void createSpan(AbstractSpan<?> parent, long startTimestamp, long endTimestamp) {
        Span span = parent.createSpan().withName("Some Name").withType("app");
        span.setStartTimestamp(startTimestamp);
        span.end(endTimestamp);
    }

    private static void createExitSpan(AbstractSpan<?> parent, long startTimestamp, long endTimestamp, String subtype) {
        Span span = parent.createSpan().asExit().withName("Some Other Name").withType("db").withSubtype(subtype);
        span.getContext().getDestination().withAddress("127.0.0.1").withPort(5432);
        span.setStartTimestamp(startTimestamp);
        span.end(endTimestamp);
    }

    private static void assertReportedSpans(List<Span> reportedSpans) {
        int numberOfReportedSpans = reportedSpans.stream()
            .mapToInt(s -> s.isComposite() ? s.getComposite().getCount() : 1)
            .sum();
        assertThat(numberOfReportedSpans).isEqualTo(numberOfReportedSpans);
        assertThat(reportedSpans).filteredOn(Span::isComposite)
            .allSatisfy(span -> {
                int numberOfCompositeSpans = span.getComposite().getCount();
                assertThat(span.getDuration()).isGreaterThanOrEqualTo(1000L + numberOfCompositeSpans - 1L);
                assertThat(span.getComposite().getSum()).isEqualTo(1000L * numberOfCompositeSpans);
            });
    }
}<|MERGE_RESOLUTION|>--- conflicted
+++ resolved
@@ -79,13 +79,9 @@
 
     @RepeatedTest(100)
     void testParallelExitSpanCreation() {
-<<<<<<< HEAD
         runInTransactionScope((transaction, i) -> {
             return () -> createExitSpan(transaction, i, 1000L + i, "postgresql");
         });
-=======
-        runInTransactionScope((transaction, i) -> () -> createExitSpan(transaction, i, 1000L + i));
->>>>>>> 1dbb5112
 
         assertReportedSpans(reporter.getSpans());
     }
