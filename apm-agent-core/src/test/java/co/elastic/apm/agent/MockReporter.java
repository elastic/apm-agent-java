/*
 * Licensed to Elasticsearch B.V. under one or more contributor
 * license agreements. See the NOTICE file distributed with
 * this work for additional information regarding copyright
 * ownership. Elasticsearch B.V. licenses this file to you under
 * the Apache License, Version 2.0 (the "License"); you may
 * not use this file except in compliance with the License.
 * You may obtain a copy of the License at
 *
 *   http://www.apache.org/licenses/LICENSE-2.0
 *
 * Unless required by applicable law or agreed to in writing,
 * software distributed under the License is distributed on an
 * "AS IS" BASIS, WITHOUT WARRANTIES OR CONDITIONS OF ANY
 * KIND, either express or implied.  See the License for the
 * specific language governing permissions and limitations
 * under the License.
 */
package co.elastic.apm.agent;

import co.elastic.apm.agent.configuration.SpyConfiguration;
import co.elastic.apm.agent.impl.context.Destination;
import co.elastic.apm.agent.impl.error.ErrorCapture;
import co.elastic.apm.agent.impl.metadata.MetaData;
import co.elastic.apm.agent.impl.stacktrace.StacktraceConfiguration;
import co.elastic.apm.agent.impl.transaction.AbstractSpan;
import co.elastic.apm.agent.impl.transaction.Outcome;
import co.elastic.apm.agent.impl.transaction.Span;
import co.elastic.apm.agent.impl.transaction.Transaction;
import co.elastic.apm.agent.report.ApmServerClient;
import co.elastic.apm.agent.report.IntakeV2ReportingEventHandler;
import co.elastic.apm.agent.report.Reporter;
import co.elastic.apm.agent.report.ReportingEvent;
import co.elastic.apm.agent.report.serialize.DslJsonSerializer;
import com.dslplatform.json.JsonWriter;
import com.fasterxml.jackson.databind.JsonNode;
import com.fasterxml.jackson.databind.ObjectMapper;
import com.networknt.schema.JsonSchema;
import com.networknt.schema.JsonSchemaFactory;
import com.networknt.schema.ValidationMessage;
import org.awaitility.core.ThrowingRunnable;
import org.stagemonitor.configuration.ConfigurationRegistry;
import specs.TestJsonSpec;

import java.io.IOException;
import java.io.InputStream;
import java.util.ArrayList;
import java.util.Collection;
import java.util.Collections;
import java.util.List;
import java.util.Map;
import java.util.Objects;
import java.util.Optional;
import java.util.Set;
import java.util.concurrent.CopyOnWriteArrayList;
import java.util.concurrent.Future;
import java.util.concurrent.TimeUnit;
import java.util.concurrent.locks.LockSupport;
import java.util.function.Function;
import java.util.stream.Collectors;

import static co.elastic.apm.agent.testutils.assertions.Assertions.assertThat;
import static org.mockito.ArgumentMatchers.any;
import static org.mockito.Mockito.mock;
import static org.mockito.Mockito.when;


public class MockReporter implements Reporter {

    // A set of exit span subtypes that do not support address and port discovery
    private static final Set<String> SPAN_TYPES_WITHOUT_ADDRESS;
    // A map of exit span type to subtypes that do not support address and port discovery
    private static final Map<String, Collection<String>> SPAN_SUBTYPES_WITHOUT_ADDRESS;
    // A map of exit span subtypes to actions that do not support address and port discovery
    private static final Map<String, Collection<String>> SPAN_ACTIONS_WITHOUT_ADDRESS;
    // And for any case the disablement of the check cannot rely on subtype (eg Redis, where Jedis supports and Lettuce does not)
    private boolean checkDestinationAddress = true;
    // All exit spans coming from internal plugins should have a valid service target
    private boolean checkServiceTarget = true;
    // Allows optional opt-out for unknown outcome
    private boolean checkUnknownOutcomes = true;
    // Allows optional opt-out from strict span type/sub-type checking
    private boolean checkStrictSpanType = true;

    /**
     * If set to {@code true}, the reporter will attempt to execute gc when asserting that all objects were properly
     * recycled. This is useful for tests that use weak maps and rely on GC to clear reference and recycle objects.
     */
    private boolean gcWhenAssertingRecycling;

    private final List<Transaction> transactions = Collections.synchronizedList(new ArrayList<>());
    private final List<Span> spans = Collections.synchronizedList(new ArrayList<>());
    private final List<ErrorCapture> errors = Collections.synchronizedList(new ArrayList<>());
    private final List<byte[]> bytes = new CopyOnWriteArrayList<>();
    private final ObjectMapper objectMapper;
    private final boolean verifyJsonSchema;

    private boolean closed;

<<<<<<< HEAD
    private static final long DEFAULT_ASSERTION_TIMEOUT = System.getProperty("os.name").startsWith("Windows") ? 3000 : 1000;
=======
    // we have to use a longer timeout on Windows to help reduce flakyness
    private static final long DEFAULT_ASSERTION_TIMEOUT = OS.WINDOWS.isCurrentOs() ? 3000 : 1000;
>>>>>>> aaaee999

    private static final JsonNode SPAN_TYPES_SPEC = TestJsonSpec.getJson("span_types.json");

    static {
        SPAN_TYPES_WITHOUT_ADDRESS = Set.of("jms");
        SPAN_SUBTYPES_WITHOUT_ADDRESS = Map.of("db", Set.of("h2", "unknown"));
        SPAN_ACTIONS_WITHOUT_ADDRESS = Map.of("kafka", Set.of("poll"));
    }

    public MockReporter() {
        this(true);
    }

    public MockReporter(boolean verifyJsonSchema) {
        this.verifyJsonSchema = verifyJsonSchema;
        objectMapper = new ObjectMapper();
    }

    /**
     * Resets checks to be executed based on the default behaviour.
     * All optional checks are enabled and special requested behaviour is disabled.
     * Should be used as a shortcut to reset mock reporter state after/before using it for a single test execution.
     */
    public void resetChecks() {
        checkDestinationAddress = true;
        checkServiceTarget = true;
        checkUnknownOutcomes = true;
        checkStrictSpanType = true;
        gcWhenAssertingRecycling = false;
    }

    /**
     * Disables unknown outcome check
     */
    public void disableCheckUnknownOutcome() {
        checkUnknownOutcomes = false;
    }

    /**
     * Disables destination address check
     */
    public void disableCheckDestinationAddress() {
        checkDestinationAddress = false;
    }

    /**
     * Disables destination service check
     */
    public void disableCheckServiceTarget() {
        checkServiceTarget = false;
    }

    public boolean checkDestinationAddress() {
        return checkDestinationAddress;
    }

    /**
     * Disables strict span type and sub-type check (against shared spec)
     */
    public void disableCheckStrictSpanType() {
        checkStrictSpanType = false;
    }

    /**
     * If invoked, the reporter will attempt to execute gc when asserting that all objects were properly
     * recycled. This is useful for tests that use weak maps and rely on GC to clear reference and recycle objects.
     */
    public void enableGcWhenAssertingObjectRecycling() {
        gcWhenAssertingRecycling = true;
    }

    @Override
    public void start() {
    }

    @Override
    public synchronized void report(Transaction transaction) {
        if (closed) {
            return;
        }

        String type = transaction.getType();
        assertThat(type).isNotNull();

        if (checkUnknownOutcomes) {
            assertThat(transaction.getOutcome())
                .describedAs("transaction outcome should be either success or failure for type = %s", type)
                .isNotEqualTo(Outcome.UNKNOWN);
        }

        verifyTransactionSchema(transaction);
        transactions.add(transaction);
    }

    @Override
    public synchronized void report(Span span) {
        if (closed) {
            return;
        }

        try {
            verifySpanSchema(span);
            verifySpanType(span);
            verifyDestinationFields(span);
            verifyServiceTarget(span);

            if (checkUnknownOutcomes) {
                assertThat(span.getOutcome())
                    .describedAs("span outcome should be either success or failure for type = %s", span.getType())
                    .isNotEqualTo(Outcome.UNKNOWN);
            }
        } catch (Exception e) {
            // in case a validation error occurs, ensure that it's properly logged for easier debugging
            e.printStackTrace(System.err);
            throw e;
        }

        spans.add(span);
    }


    private void verifySpanType(Span span) {
        String type = span.getType();
        assertThat(type)
            .describedAs("span type is mandatory")
            .isNotNull();

        if (checkStrictSpanType) {
            JsonNode typeJson = getMandatoryJson(SPAN_TYPES_SPEC, type, String.format("span type '%s' is not allowed by the spec", type));

            boolean allowNullSubtype = getBooleanJson(typeJson, "allow_null_subtype");
            boolean allowUnlistedSubtype = getBooleanJson(typeJson, "allow_unlisted_subtype");

            String subType = span.getSubtype();

            JsonNode subTypesJson = typeJson.get("subtypes");
            boolean hasSubtypes = subTypesJson != null && !subTypesJson.isEmpty();

            if (null == subType) {
                if (hasSubtypes) {
                    assertThat(allowNullSubtype)
                        .describedAs("span type '%s' requires non-null subtype (allow_null_subtype=false)", type)
                        .isTrue();
                }
            } else {
                if (!allowUnlistedSubtype && hasSubtypes) {
                    getMandatoryJson(subTypesJson, subType, String.format("span subtype '%s' is not allowed by the spec for type '%s'", subType, type));
                }
            }

        }

    }

    private void verifyDestinationFields(Span span) {
        if (!span.isExit()) {
            return;
        }
        Destination destination = span.getContext().getDestination();
        if (checkDestinationAddress && !SPAN_TYPES_WITHOUT_ADDRESS.contains(span.getSubtype())) {
            // see if this span's subtype is not supported for its type
            Collection<String> unsupportedSubtypes = SPAN_SUBTYPES_WITHOUT_ADDRESS.getOrDefault(span.getType(), Collections.emptySet());
            // see if this span's action is not supported for its subtype
            Collection<String> unsupportedActions = SPAN_ACTIONS_WITHOUT_ADDRESS.getOrDefault(span.getSubtype(), Collections.emptySet());
            if (!(unsupportedSubtypes.contains(span.getSubtype()) || unsupportedActions.contains(span.getAction()))) {
                assertThat(destination.getAddress()).describedAs("destination address is required").isNotEmpty();
                assertThat(destination.getPort()).describedAs("destination port is required").isGreaterThan(0);
            }
        }
    }

    private void verifyServiceTarget(Span span) {
        if (!span.isExit() || !checkServiceTarget) {
            return;
        }

        assertThat(span.getContext().getServiceTarget())
            .describedAs("service target is required")
            .isNotEmpty();

        assertThat(span.getContext().getServiceTarget().getDestinationResource())
            .describedAs("legacy destination service resource is required")
            .isNotEmpty();
    }

    /**
     * Checks the transaction serialization against all available schemas
     *
     * @param transaction transaction to serialize
     */
    public void verifyTransactionSchema(Transaction transaction) {
        verifyJsonSchemas(dsl -> dsl.toJsonString(transaction), si -> si.transactionSchema, si -> si.transactionSchemaPath);
    }

    /**
     * Checks the transaction serialization against all available schemas
     *
     * @param span span to serialize
     */
    public void verifySpanSchema(Span span) {
        verifyJsonSchemas(dsl -> dsl.toJsonString(span), si -> si.spanSchema, si -> si.spanSchemaPath);
    }

    /**
     * Checks the error serialization against all available schemas
     *
     * @param error error to serialize
     */
    public void verifyErrorSchema(ErrorCapture error) {
        verifyJsonSchemas(dsl -> dsl.toJsonString(error), si -> si.errorSchema, si -> si.errorSchemaPath);
    }

    /**
     * Checks the transaction JSON against the current schema
     *
     * @param jsonNode serialized transaction json
     */
    public void verifyTransactionSchema(JsonNode jsonNode) {
        verifyJsonSchema(jsonNode, SchemaInstance.CURRENT.transactionSchema, SchemaInstance.CURRENT.transactionSchemaPath);
    }

    /**
     * Checks the span JSON against the current schema
     *
     * @param jsonNode serialized span json
     */
    public void verifySpanSchema(JsonNode jsonNode) {
        verifyJsonSchema(jsonNode, SchemaInstance.CURRENT.spanSchema, SchemaInstance.CURRENT.spanSchemaPath);
    }

    /**
     * Checks the error JSON against the current schema
     *
     * @param jsonNode serialized error json
     */
    public void verifyErrorSchema(JsonNode jsonNode) {
        verifyJsonSchema(jsonNode, SchemaInstance.CURRENT.errorSchema, SchemaInstance.CURRENT.errorSchemaPath);
    }

    private void verifyJsonSchemas(Function<DslJsonSerializer, String> serializerFunction,
                                   Function<SchemaInstance, JsonSchema> schemaFunction,
                                   Function<SchemaInstance, String> schemaPathFunction) {
        if (!verifyJsonSchema) {
            return;
        }

        for (SchemaInstance schemaInstance : SchemaInstance.values()) {
            String serializedString = serializerFunction.apply(schemaInstance.serializer);
            JsonNode jsonNode = asJson(serializedString);

            JsonSchema schema = schemaFunction.apply(schemaInstance);
            verifyJsonSchema(jsonNode, schema, schemaPathFunction.apply(schemaInstance));
        }
    }

    private void verifyJsonSchema(JsonNode jsonNode, JsonSchema schema, String schemaPath) {
        Set<ValidationMessage> errors = schema.validate(jsonNode);
        assertThat(errors)
            .withFailMessage("%s\nJSON schema path = %s\n\n%s", errors, schemaPath, jsonNode.toPrettyString())
            .isEmpty();
    }

    private JsonNode asJson(String jsonContent) {
        try {
            return objectMapper.readTree(jsonContent);
        } catch (IOException e) {
            System.out.println(jsonContent);
            throw new RuntimeException(e);
        }
    }

    public synchronized List<Transaction> getTransactions() {
        return Collections.unmodifiableList(transactions);
    }

    public synchronized int getNumReportedTransactions() {
        return transactions.size();
    }

    public synchronized Transaction getFirstTransaction() {
        assertThat(transactions)
            .describedAs("at least one transaction expected, none have been reported (yet)")
            .isNotEmpty();
        return transactions.get(0);
    }

    public Transaction getFirstTransaction(long timeoutMs) {
        awaitUntilAsserted(timeoutMs, () -> assertThat(getTransactions()).isNotEmpty());
        return getFirstTransaction();
    }

    public void assertNoTransaction() {
        assertThat(getTransactions())
            .describedAs("no transaction expected")
            .isEmpty();
    }

    public void assertNoTransaction(long timeoutMs) {
        awaitUntilTimeout(timeoutMs, this::assertNoTransaction);
    }

    public Span getFirstSpan(long timeoutMs) {
        awaitUntilAsserted(timeoutMs, () -> assertThat(getSpans()).isNotEmpty());
        return getFirstSpan();
    }

    public ErrorCapture getFirstError(long timeoutMs) {
        awaitUntilAsserted(timeoutMs, () -> assertThat(getErrors()).isNotEmpty());
        return getFirstError();
    }

    public void assertNoSpan() {
        assertThat(getSpans())
            .describedAs("no span expected")
            .isEmpty();
    }

    public void assertNoSpan(long timeoutMs) {
        awaitUntilTimeout(timeoutMs, this::assertNoSpan);
    }

    public void awaitTransactionCount(int count) {
        awaitUntilAsserted(() -> assertThat(getNumReportedTransactions())
            .describedAs("expecting %d transactions, transactions = %s", count, transactions)
            .isEqualTo(count));
    }

    public void awaitSpanCount(int count) {
        awaitUntilAsserted(() -> assertThat(getNumReportedSpans())
            .describedAs("expecting %d spans", count)
            .isEqualTo(count));
    }

    public void awaitErrorCount(int count) {
        awaitUntilAsserted(() -> assertThat(getNumReportedErrors())
            .describedAs("expecting %d errors", count)
            .isEqualTo(count));
    }

    @Override
    public synchronized void report(ErrorCapture error) {
        if (closed) {
            return;
        }
        verifyErrorSchema(error);
        errors.add(error);
    }

    @Override
    public synchronized void report(JsonWriter jsonWriter) {
        if (closed) {
            return;
        }
        this.bytes.add(jsonWriter.toByteArray());
    }

    @Override
    public boolean flush() {
        return true;
    }

    public synchronized Span getFirstSpan() {
        assertThat(spans)
            .describedAs("at least one span expected, none have been reported")
            .isNotEmpty();
        return spans.get(0);
    }

    public synchronized List<Span> getSpans() {
        return Collections.unmodifiableList(spans);
    }

    public Span getSpanByName(String name) {
        Optional<Span> optional = getSpans().stream().filter(s -> s.getNameAsString().equals(name)).findAny();
        assertThat(optional)
            .withFailMessage("No span with name '%s' found in reported spans %s", name,
                getSpans().stream().map(Span::getNameAsString).collect(Collectors.toList()))
            .isPresent();
        return optional.get();
    }

    public synchronized int getNumReportedSpans() {
        return spans.size();
    }

    public synchronized List<ErrorCapture> getErrors() {
        return Collections.unmodifiableList(errors);
    }

    public synchronized int getNumReportedErrors() {
        return errors.size();
    }

    public synchronized ErrorCapture getFirstError() {
        assertThat(errors)
            .describedAs("at least one error expected, none have been reported")
            .isNotEmpty();
        return errors.iterator().next();
    }

    public synchronized List<byte[]> getBytes() {
        return bytes;
    }

    @Override
    public long getDropped() {
        return 0;
    }

    @Override
    public long getReported() {
        return 0;
    }

    @Override
    public boolean flush(long timeout, TimeUnit unit, boolean followupWithFlushRequest) {
        return true;
    }

    @Override
    public synchronized void close() {
        closed = true;
    }

    public synchronized void reset() {
        assertRecycledAfterDecrementingReferences();
        resetWithoutRecycling();
    }

    public synchronized void resetWithoutRecycling() {
        transactions.clear();
        spans.clear();
        errors.clear();
        bytes.clear();
    }

    /**
     * Calls {@link AbstractSpan#decrementReferences()} for all reported transactions and spans to emulate the references being decremented
     * after reporting to the APM Server.
     * See {@link IntakeV2ReportingEventHandler#writeEvent(ReportingEvent)}
     */
    public synchronized void decrementReferences() {
        transactions.forEach(Transaction::decrementReferences);
        spans.forEach(Span::decrementReferences);
    }

    /**
     * Decrements transactions and spans reference count and check that they are properly recycled. This method should likely be called
     * last in the test execution as it destroys any transaction/span that has happened.
     */
    public synchronized void assertRecycledAfterDecrementingReferences() {

        List<Transaction> transactions = getTransactions();
        List<Transaction> transactionsToFlush = transactions.stream()
            .filter(t -> !hasEmptyTraceContext(t))
            .collect(Collectors.toList());

        List<Span> spans = getSpans();
        List<Span> spansToFlush = spans.stream()
            .filter(s -> !hasEmptyTraceContext(s))
            .collect(Collectors.toList());

        transactionsToFlush.forEach(Transaction::decrementReferences);
        spansToFlush.forEach(Span::decrementReferences);

        if (gcWhenAssertingRecycling) {
            System.gc();
        }
        awaitUntilAsserted(() -> {
            spans.forEach(s -> {
                assertThat(s.isReferenced())
                    .describedAs("should not have any reference left, but has %d : %s", s.getReferenceCount(), s)
                    .isFalse();
                assertThat(hasEmptyTraceContext(s))
                    .describedAs("should have empty trace context : %s", s)
                    .isTrue();
            });
            transactions.forEach(t -> {
                assertThat(t.isReferenced())
                    .describedAs("should not have any reference left, but has %d : %s", t.getReferenceCount(), t)
                    .isFalse();
                assertThat(hasEmptyTraceContext(t))
                    .describedAs("should have empty trace context : %s", t)
                    .isTrue();
            });
        });

        // errors are recycled directly because they have no reference counter
        errors.forEach(ErrorCapture::recycle);
    }

    /**
     * Uses the default timeout (see {@link  #DEFAULT_ASSERTION_TIMEOUT})
     *
     * @see #awaitUntilAsserted(long, ThrowingRunnable)
     */
    public void awaitUntilAsserted(ThrowingRunnable runnable) {
        awaitUntilAsserted(DEFAULT_ASSERTION_TIMEOUT, runnable);
    }

    /**
     * This is deliberately not using {@link org.awaitility.Awaitility} as it uses an {@link java.util.concurrent.Executor} for polling.
     * This is an issue when testing instrumentations that instrument {@link java.util.concurrent.Executor}.
     *
     * @param timeoutMs the timeout of the condition
     * @param runnable  a runnable that throws an exception if the condition is not met
     */
    public void awaitUntilAsserted(long timeoutMs, ThrowingRunnable runnable) {
        Throwable thrown = null;
        for (int i = 0; i < timeoutMs; i += 5) {
            try {
                runnable.run();
                return;
            } catch (Throwable e) {
                thrown = e;
                LockSupport.parkNanos(TimeUnit.MILLISECONDS.toNanos(5));
            }
        }
        throw new RuntimeException(String.format("Condition not fulfilled within %d ms", timeoutMs), thrown);
    }

    /**
     * @param timeoutMs timeout of the condition
     * @param runnable  a runnable that throws an exception when the condition is not met
     */
    public void awaitUntilTimeout(long timeoutMs, ThrowingRunnable runnable) {
        for (int i = 0; i < timeoutMs; i += 5) {
            try {
                runnable.run();
                LockSupport.parkNanos(TimeUnit.MILLISECONDS.toNanos(5));
            } catch (Throwable e) {
                throw new RuntimeException(String.format("Condition not fulfilled within %d ms (timeout at %d ms)", i, timeoutMs), e);
            }
        }
    }

    private static boolean hasEmptyTraceContext(AbstractSpan<?> item) {
        return item.getTraceContext().getId().isEmpty();
    }

    private static JsonNode getMandatoryJson(JsonNode json, String name, String desc) {
        JsonNode jsonNode = json.get(name);
        assertThat(jsonNode)
            .describedAs(desc)
            .isNotNull();
        assertThat(jsonNode.isObject())
            .isTrue();
        return jsonNode;
    }

    private static boolean getBooleanJson(JsonNode json, String name) {
        JsonNode jsonValue = json.get(name);
        boolean value = false;
        if (jsonValue != null) {
            assertThat(jsonValue.isBoolean())
                .describedAs("property %s should be a boolean", name)
                .isTrue();
            value = jsonValue.asBoolean();
        }
        return value;
    }

    private enum SchemaInstance {

        CURRENT("/apm-server-schema/current/transaction.json",
            "/apm-server-schema/current/span.json",
            "/apm-server-schema/current/error.json",
            true),
        V6_5(
            "/apm-server-schema/v6_5/transactions/transaction.json",
            "/apm-server-schema/v6_5/transactions/span.json",
            "/apm-server-schema/v6_5/errors/error.json",
            false);

        private final DslJsonSerializer serializer;
        private final JsonSchema transactionSchema;
        private final String transactionSchemaPath;
        private final JsonSchema spanSchema;
        private final String spanSchemaPath;
        private final JsonSchema errorSchema;
        private final String errorSchemaPath;

        SchemaInstance(String transactionSchema, String spanSchema, String errorSchema, boolean isLatest) {
            this.transactionSchema = getSchema(transactionSchema);
            this.transactionSchemaPath = transactionSchema;
            this.spanSchema = getSchema(spanSchema);
            this.spanSchemaPath = spanSchema;
            this.errorSchema = getSchema(errorSchema);
            this.errorSchemaPath = errorSchema;

            ConfigurationRegistry spyConfig = SpyConfiguration.createSpyConfig();
            StacktraceConfiguration stacktraceConfiguration = spyConfig.getConfig(StacktraceConfiguration.class);

            Future<MetaData> metaData = MetaData.create(spyConfig, null);
            ApmServerClient client = mock(ApmServerClient.class);
            when(client.isAtLeast(any())).thenReturn(isLatest);

            // The oldest server does not support any of those features, the current server supports all of them
            when(client.supportsNumericUrlPort()).thenReturn(isLatest);
            when(client.supportsNonStringLabels()).thenReturn(isLatest);
            when(client.supportsLogsEndpoint()).thenReturn(isLatest);

            this.serializer = new DslJsonSerializer(stacktraceConfiguration, client, metaData);
        }

        private static JsonSchema getSchema(String resource) {
            InputStream input = Objects.requireNonNull(MockReporter.class.getResourceAsStream(resource), "missing resource " + resource);
            return JsonSchemaFactory.getInstance().getSchema(input);
        }
    }

}<|MERGE_RESOLUTION|>--- conflicted
+++ resolved
@@ -97,12 +97,8 @@
 
     private boolean closed;
 
-<<<<<<< HEAD
+    // we have to use a longer timeout on Windows to help reduce flakyness
     private static final long DEFAULT_ASSERTION_TIMEOUT = System.getProperty("os.name").startsWith("Windows") ? 3000 : 1000;
-=======
-    // we have to use a longer timeout on Windows to help reduce flakyness
-    private static final long DEFAULT_ASSERTION_TIMEOUT = OS.WINDOWS.isCurrentOs() ? 3000 : 1000;
->>>>>>> aaaee999
 
     private static final JsonNode SPAN_TYPES_SPEC = TestJsonSpec.getJson("span_types.json");
 
