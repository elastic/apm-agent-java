/*-
 * #%L
 * Elastic APM Java agent
 * %%
 * Copyright (C) 2018 - 2019 Elastic and contributors
 * %%
 * Licensed to Elasticsearch B.V. under one or more contributor
 * license agreements. See the NOTICE file distributed with
 * this work for additional information regarding copyright
 * ownership. Elasticsearch B.V. licenses this file to you under
 * the Apache License, Version 2.0 (the "License"); you may
 * not use this file except in compliance with the License.
 * You may obtain a copy of the License at
 * 
 *   http://www.apache.org/licenses/LICENSE-2.0
 * 
 * Unless required by applicable law or agreed to in writing,
 * software distributed under the License is distributed on an
 * "AS IS" BASIS, WITHOUT WARRANTIES OR CONDITIONS OF ANY
 * KIND, either express or implied.  See the License for the
 * specific language governing permissions and limitations
 * under the License.
 * #L%
 */
package co.elastic.apm.agent.report;

import co.elastic.apm.agent.MockTracer;
import co.elastic.apm.agent.configuration.CoreConfiguration;
import co.elastic.apm.agent.configuration.SpyConfiguration;
import co.elastic.apm.agent.impl.ElasticApmTracer;
import co.elastic.apm.agent.impl.MetaData;
import co.elastic.apm.agent.impl.error.ErrorCapture;
import co.elastic.apm.agent.impl.payload.ProcessInfo;
import co.elastic.apm.agent.impl.payload.Service;
import co.elastic.apm.agent.impl.payload.SystemInfo;
import co.elastic.apm.agent.impl.stacktrace.StacktraceConfiguration;
import co.elastic.apm.agent.impl.transaction.Span;
import co.elastic.apm.agent.impl.transaction.Transaction;
import co.elastic.apm.agent.report.processor.ProcessorEventHandler;
import co.elastic.apm.agent.report.serialize.DslJsonSerializer;
import io.undertow.Undertow;
import io.undertow.server.HttpHandler;
import org.junit.jupiter.api.AfterAll;
import org.junit.jupiter.api.BeforeAll;
import org.junit.jupiter.api.BeforeEach;
import org.junit.jupiter.api.Test;
import org.stagemonitor.configuration.ConfigurationRegistry;

import java.net.InetSocketAddress;
import java.net.URL;
import java.util.Collections;
import java.util.concurrent.ExecutionException;
import java.util.concurrent.atomic.AtomicInteger;

import static org.assertj.core.api.AssertionsForClassTypes.assertThat;
import static org.mockito.Mockito.mock;
import static org.mockito.Mockito.when;

class ApmServerReporterIntegrationTest {

    private static Undertow server;
    private static int port;
    private static AtomicInteger receivedHttpRequests = new AtomicInteger();
    private static HttpHandler handler;
    private final ElasticApmTracer tracer = MockTracer.create();
    private ReporterConfiguration reporterConfiguration;
    private ApmServerReporter reporter;
    private ConfigurationRegistry config;

    @BeforeAll
    static void startServer() {
        server = Undertow.builder()
            .addHttpListener(0, "127.0.0.1")
            .setHandler(exchange -> {
                if (handler != null) {
                    handler.handleRequest(exchange);
                }
            }).build();
        server.start();
        port = ((InetSocketAddress) server.getListenerInfo().get(0).getAddress()).getPort();
    }

    @AfterAll
    static void stopServer() {
        server.stop();
    }

    @BeforeEach
    void setUp() throws Exception {
        handler = exchange -> {
            if (!exchange.getRequestPath().equals("/healthcheck")) {
                receivedHttpRequests.incrementAndGet();
            }
            exchange.setStatusCode(200).endExchange();
        };
        receivedHttpRequests.set(0);
        config = SpyConfiguration.createSpyConfig();
        reporterConfiguration = config.getConfig(ReporterConfiguration.class);
        when(reporterConfiguration.getServerUrls()).thenReturn(Collections.singletonList(new URL("http://localhost:" + port)));
        SystemInfo system = new SystemInfo("x64", "localhost", "platform");
        final Service service = new Service();
        final ProcessInfo title = new ProcessInfo("title");
        final ProcessorEventHandler processorEventHandler = ProcessorEventHandler.loadProcessors(config);
<<<<<<< HEAD
        final IntakeV2ReportingEventHandler v2handler = new IntakeV2ReportingEventHandler(
            reporterConfiguration,
            processorEventHandler,
            new DslJsonSerializer(mock(StacktraceConfiguration.class)),
            new MetaData(title, service, system, Collections.emptyMap()),
            new ApmServerClient(reporterConfiguration));
        reporter = new ApmServerReporter(false, reporterConfiguration, v2handler);
=======
        final IntakeV2ReportingEventHandler v2handler = new IntakeV2ReportingEventHandler(service, title, system, reporterConfiguration,
            processorEventHandler, new DslJsonSerializer(mock(StacktraceConfiguration.class)), Collections.emptyMap());
        reporter = new ApmServerReporter(false, reporterConfiguration, config.getConfig(CoreConfiguration.class), v2handler);
>>>>>>> 2289d414
    }

    @Test
    void testReportTransaction() throws ExecutionException, InterruptedException {
        reporter.report(new Transaction(tracer));
        reporter.flush().get();
        assertThat(reporter.getDropped()).isEqualTo(0);
        assertThat(receivedHttpRequests.get()).isEqualTo(1);
    }

    @Test
    void testReportSpan() throws ExecutionException, InterruptedException {
        reporter.report(new Span(tracer));
        reporter.flush().get();
        assertThat(reporter.getDropped()).isEqualTo(0);
        assertThat(receivedHttpRequests.get()).isEqualTo(1);
    }

    @Test
    void testSecretToken() throws ExecutionException, InterruptedException {
        when(reporterConfiguration.getSecretToken()).thenReturn("token");
        handler = exchange -> {
            assertThat(exchange.getRequestHeaders().get("Authorization").getFirst()).isEqualTo("Bearer token");
            receivedHttpRequests.incrementAndGet();
            exchange.setStatusCode(200).endExchange();
        };
        reporter.report(new Transaction(tracer));
        reporter.flush().get();
        assertThat(reporter.getDropped()).isEqualTo(0);
        assertThat(receivedHttpRequests.get()).isEqualTo(1);
    }

    @Test
    void testReportErrorCapture() throws ExecutionException, InterruptedException {
        reporter.report(new ErrorCapture(tracer));
        reporter.flush().get();
        assertThat(reporter.getDropped()).isEqualTo(0);
        assertThat(receivedHttpRequests.get()).isEqualTo(1);
    }

}<|MERGE_RESOLUTION|>--- conflicted
+++ resolved
@@ -101,19 +101,13 @@
         final Service service = new Service();
         final ProcessInfo title = new ProcessInfo("title");
         final ProcessorEventHandler processorEventHandler = ProcessorEventHandler.loadProcessors(config);
-<<<<<<< HEAD
         final IntakeV2ReportingEventHandler v2handler = new IntakeV2ReportingEventHandler(
             reporterConfiguration,
             processorEventHandler,
             new DslJsonSerializer(mock(StacktraceConfiguration.class)),
             new MetaData(title, service, system, Collections.emptyMap()),
             new ApmServerClient(reporterConfiguration));
-        reporter = new ApmServerReporter(false, reporterConfiguration, v2handler);
-=======
-        final IntakeV2ReportingEventHandler v2handler = new IntakeV2ReportingEventHandler(service, title, system, reporterConfiguration,
-            processorEventHandler, new DslJsonSerializer(mock(StacktraceConfiguration.class)), Collections.emptyMap());
         reporter = new ApmServerReporter(false, reporterConfiguration, config.getConfig(CoreConfiguration.class), v2handler);
->>>>>>> 2289d414
     }
 
     @Test
