/*-
 * #%L
 * Elastic APM Java agent
 * %%
 * Copyright (C) 2018 - 2020 Elastic and contributors
 * %%
 * Licensed to Elasticsearch B.V. under one or more contributor
 * license agreements. See the NOTICE file distributed with
 * this work for additional information regarding copyright
 * ownership. Elasticsearch B.V. licenses this file to you under
 * the Apache License, Version 2.0 (the "License"); you may
 * not use this file except in compliance with the License.
 * You may obtain a copy of the License at
 *
 *   http://www.apache.org/licenses/LICENSE-2.0
 *
 * Unless required by applicable law or agreed to in writing,
 * software distributed under the License is distributed on an
 * "AS IS" BASIS, WITHOUT WARRANTIES OR CONDITIONS OF ANY
 * KIND, either express or implied.  See the License for the
 * specific language governing permissions and limitations
 * under the License.
 * #L%
 */
package co.elastic.apm.agent.bci;

import co.elastic.apm.agent.MockTracer;
import co.elastic.apm.agent.configuration.CoreConfiguration;
import co.elastic.apm.agent.configuration.SpyConfiguration;
import co.elastic.apm.agent.impl.ElasticApmTracer;
import co.elastic.apm.agent.impl.ElasticApmTracerBuilder;
import net.bytebuddy.agent.ByteBuddyAgent;
import net.bytebuddy.asm.Advice;
import net.bytebuddy.description.method.MethodDescription;
import net.bytebuddy.description.type.TypeDescription;
import net.bytebuddy.matcher.ElementMatcher;
import net.bytebuddy.matcher.ElementMatchers;
import org.apache.commons.math.util.MathUtils;
import org.junit.jupiter.api.AfterEach;
import org.junit.jupiter.api.Test;
import org.stagemonitor.configuration.ConfigurationRegistry;

import java.util.Collection;
import java.util.Collections;
import java.util.List;

import static org.assertj.core.api.Assertions.assertThat;
import static org.assertj.core.api.Assertions.assertThatThrownBy;
import static org.mockito.Mockito.when;

class InstrumentationTest {

    private final ElasticApmTracer tracer = MockTracer.create();

    @AfterEach
    void afterAll() {
        ElasticApmAgent.reset();
    }

    @Test
    void testIntercept() {
        init(SpyConfiguration.createSpyConfig(), List.of(new TestInstrumentation()));
        assertThat(interceptMe()).isEqualTo("intercepted");
    }

    @Test
    void testDisabled() {
        final ConfigurationRegistry config = SpyConfiguration.createSpyConfig();
        when(config.getConfig(CoreConfiguration.class).getDisabledInstrumentations()).thenReturn(Collections.singletonList("test"));
        init(config, List.of(new TestInstrumentation()));
        assertThat(interceptMe()).isEmpty();
    }

    @Test
<<<<<<< HEAD
    void testReInit() {
        final ConfigurationRegistry config = SpyConfiguration.createSpyConfig();
        CoreConfiguration configConfig = config.getConfig(CoreConfiguration.class);
        when(configConfig.getDisabledInstrumentations()).thenReturn(Collections.singletonList("test"));
        init(config);
        assertThat(interceptMe()).isEmpty();

        when(configConfig.getDisabledInstrumentations()).thenReturn(List.of());
        ElasticApmAgent.doReInitInstrumentation(List.of(new TestInstrumentation()));
=======
    void testEnsureInstrumented() {
        init(SpyConfiguration.createSpyConfig(), List.of());
        assertThat(interceptMe()).isEmpty();
        ElasticApmAgent.ensureInstrumented(getClass(), List.of(TestInstrumentation.class));
>>>>>>> 1d491008
        assertThat(interceptMe()).isEqualTo("intercepted");
    }

    @Test
    void testDontInstrumentOldClassFileVersions() {
        ElasticApmAgent.initInstrumentation(tracer,
            ByteBuddyAgent.install(),
            Collections.singletonList(new MathInstrumentation()));
        // if the instrumentation applied, it would return 42
        // but instrumenting old class file versions could lead to VerifyErrors in some cases and possibly some more shenanigans
        // so we we are better off not touching Java 1.4 code at all
        assertThat(MathUtils.sign(-42)).isEqualTo(-1);
    }

    @Test
    void testSuppressException() {
        ElasticApmAgent.initInstrumentation(tracer,
            ByteBuddyAgent.install(),
            Collections.singletonList(new SuppressExceptionInstrumentation()));
        assertThat(noExceptionPlease("foo")).isEqualTo("foo_no_exception");
    }

    @Test
    void testRetainExceptionInUserCode() {
        ElasticApmAgent.initInstrumentation(tracer,
            ByteBuddyAgent.install(),
            Collections.singletonList(new SuppressExceptionInstrumentation()));
        assertThatThrownBy(this::exceptionPlease).isInstanceOf(NullPointerException.class);
    }

    @Test
    void testNonSuppressedException() {
        ElasticApmAgent.initInstrumentation(tracer,
            ByteBuddyAgent.install(),
            Collections.singletonList(new ExceptionInstrumentation()));
        assertThatThrownBy(() -> noExceptionPlease("foo")).isInstanceOf(RuntimeException.class);
    }

    String noExceptionPlease(String s) {
        return s + "_no_exception";
    }

    String exceptionPlease() {
        throw null;
    }

    private void init(ConfigurationRegistry config, List<ElasticApmInstrumentation> instrumentations) {
        ElasticApmAgent.initInstrumentation(new ElasticApmTracerBuilder()
                .configurationRegistry(config)
                .build(),
            ByteBuddyAgent.install(),
            instrumentations);
    }

    private String interceptMe() {
        return "";
    }

    public static class TestInstrumentation extends ElasticApmInstrumentation {
        @Advice.OnMethodExit
        public static void onMethodExit(@Advice.Return(readOnly = false) String returnValue) {
            returnValue = "intercepted";
        }

        @Override
        public ElementMatcher<? super TypeDescription> getTypeMatcher() {
            return ElementMatchers.named("co.elastic.apm.agent.bci.InstrumentationTest");
        }

        @Override
        public ElementMatcher<? super MethodDescription> getMethodMatcher() {
            return ElementMatchers.named("interceptMe");
        }

        @Override
        public Collection<String> getInstrumentationGroupNames() {
            return Collections.singleton("test");
        }
    }

    public static class MathInstrumentation extends ElasticApmInstrumentation {
        @Advice.OnMethodExit
        public static void onMethodExit(@Advice.Return(readOnly = false) int returnValue) {
            returnValue = 42;
        }

        @Override
        public ElementMatcher<? super TypeDescription> getTypeMatcher() {
            return ElementMatchers.named("org.apache.commons.math.util.MathUtils");
        }

        @Override
        public ElementMatcher<? super MethodDescription> getMethodMatcher() {
            return ElementMatchers.named("sign").and(ElementMatchers.takesArguments(int.class));
        }

        @Override
        public Collection<String> getInstrumentationGroupNames() {
            return Collections.emptyList();
        }
    }

    public static class ExceptionInstrumentation extends ElasticApmInstrumentation {
        @Advice.OnMethodExit
        public static void onMethodExit() {
            throw new RuntimeException("This exception should not be suppressed");
        }

        @Override
        public ElementMatcher<? super TypeDescription> getTypeMatcher() {
            return ElementMatchers.named(InstrumentationTest.class.getName());
        }

        @Override
        public ElementMatcher<? super MethodDescription> getMethodMatcher() {
            return ElementMatchers.nameEndsWithIgnoreCase("exceptionPlease");
        }

        @Override
        public Collection<String> getInstrumentationGroupNames() {
            return Collections.emptyList();
        }
    }

    public static class SuppressExceptionInstrumentation extends ElasticApmInstrumentation {
        @Advice.OnMethodExit(suppress = Throwable.class)
        @Advice.OnMethodEnter(suppress = Throwable.class)
        public static void onMethodEnterAndExit() {
            throw new RuntimeException("This exception should be suppressed");
        }

        @Override
        public ElementMatcher<? super TypeDescription> getTypeMatcher() {
            return ElementMatchers.named(InstrumentationTest.class.getName());
        }

        @Override
        public ElementMatcher<? super MethodDescription> getMethodMatcher() {
            return ElementMatchers.named("noExceptionPlease");
        }

        @Override
        public Collection<String> getInstrumentationGroupNames() {
            return Collections.emptyList();
        }
    }
}<|MERGE_RESOLUTION|>--- conflicted
+++ resolved
@@ -72,22 +72,23 @@
     }
 
     @Test
-<<<<<<< HEAD
+    void testEnsureInstrumented() {
+        init(SpyConfiguration.createSpyConfig(), List.of());
+        assertThat(interceptMe()).isEmpty();
+        ElasticApmAgent.ensureInstrumented(getClass(), List.of(TestInstrumentation.class));
+        assertThat(interceptMe()).isEqualTo("intercepted");
+    }
+
+    @Test
     void testReInit() {
         final ConfigurationRegistry config = SpyConfiguration.createSpyConfig();
         CoreConfiguration configConfig = config.getConfig(CoreConfiguration.class);
         when(configConfig.getDisabledInstrumentations()).thenReturn(Collections.singletonList("test"));
-        init(config);
+        init(config, List.of(new TestInstrumentation()));
         assertThat(interceptMe()).isEmpty();
 
         when(configConfig.getDisabledInstrumentations()).thenReturn(List.of());
         ElasticApmAgent.doReInitInstrumentation(List.of(new TestInstrumentation()));
-=======
-    void testEnsureInstrumented() {
-        init(SpyConfiguration.createSpyConfig(), List.of());
-        assertThat(interceptMe()).isEmpty();
-        ElasticApmAgent.ensureInstrumented(getClass(), List.of(TestInstrumentation.class));
->>>>>>> 1d491008
         assertThat(interceptMe()).isEqualTo("intercepted");
     }
 
