--- conflicted
+++ resolved
@@ -27,17 +27,12 @@
 import co.elastic.apm.agent.metrics.Labels;
 import co.elastic.apm.agent.metrics.MetricRegistry;
 import co.elastic.apm.agent.report.ReporterConfiguration;
-import org.junit.jupiter.api.Disabled;
 import org.junit.jupiter.api.Test;
 import org.junit.jupiter.params.ParameterizedTest;
 import org.junit.jupiter.params.provider.CsvSource;
 
-<<<<<<< HEAD
-=======
 import java.io.File;
-import java.util.Collections;
 
->>>>>>> 52fa6838
 import static org.assertj.core.api.Assertions.assertThat;
 import static org.mockito.Mockito.mock;
 
@@ -66,7 +61,7 @@
     void testFreeMemoryMeminfo(String file, long value) throws Exception {
         SystemMetrics systemMetrics = new SystemMetrics(new File(getClass().getResource(file).toURI()));
         systemMetrics.bindTo(metricRegistry);
-        assertThat(metricRegistry.get("system.memory.actual.free", Collections.emptyMap())).isEqualTo(value);
+        assertThat(metricRegistry.get("system.memory.actual.free", Labels.empty())).isEqualTo(value);
     }
 
     private void consumeCpu() {
