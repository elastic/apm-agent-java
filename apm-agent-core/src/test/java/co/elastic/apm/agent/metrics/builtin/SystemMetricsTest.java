--- conflicted
+++ resolved
@@ -47,17 +47,11 @@
         // makes sure system.cpu.total.norm.pct does not return NaN
         consumeCpu();
         Thread.sleep(1000);
-<<<<<<< HEAD
+        assertThat(metricRegistry.getGauge("system.cpu.total.norm.pct", Labels.EMPTY)).isBetween(0.0, 1.0);
         assertThat(metricRegistry.getGauge("system.process.cpu.total.norm.pct", Labels.EMPTY)).isBetween(0.0, 1.0);
         assertThat(metricRegistry.getGauge("system.memory.total", Labels.EMPTY)).isGreaterThan(0.0);
         assertThat(metricRegistry.getGauge("system.memory.actual.free", Labels.EMPTY)).isGreaterThan(0.0);
         assertThat(metricRegistry.getGauge("system.process.memory.size", Labels.EMPTY)).isGreaterThan(0.0);
-=======
-        assertThat(metricRegistry.get("system.process.cpu.total.norm.pct", Collections.emptyMap())).isBetween(0.0, 1.0);
-        assertThat(metricRegistry.get("system.memory.total", Collections.emptyMap())).isGreaterThan(0.0);
-        assertThat(metricRegistry.get("system.memory.actual.free", Collections.emptyMap())).isGreaterThan(0.0);
-        assertThat(metricRegistry.get("system.process.memory.size", Collections.emptyMap())).isGreaterThan(0.0);
->>>>>>> bbed9559
     }
 
     @ParameterizedTest
