--- conflicted
+++ resolved
@@ -21,13 +21,9 @@
 import co.elastic.apm.agent.MockReporter;
 import co.elastic.apm.agent.common.util.WildcardMatcher;
 import co.elastic.apm.agent.configuration.AutoDetectedServiceInfo;
-<<<<<<< HEAD
 import co.elastic.apm.agent.configuration.CoreConfigurationImpl;
 import co.elastic.apm.agent.impl.transaction.*;
-=======
-import co.elastic.apm.agent.configuration.CoreConfiguration;
 import co.elastic.apm.agent.impl.baggage.BaggageContext;
->>>>>>> 0e1fb43f
 import co.elastic.apm.agent.tracer.service.ServiceInfo;
 import co.elastic.apm.agent.configuration.SpyConfiguration;
 import co.elastic.apm.agent.configuration.source.ConfigSources;
@@ -340,15 +336,10 @@
 
     @Test
     void testEnableDropSpans() {
-<<<<<<< HEAD
-        doReturn(1).when(tracerImpl.getConfig(CoreConfigurationImpl.class)).getTransactionMaxSpans();
-        TransactionImpl transaction = startTestRootTransaction();
-=======
         setupWithCustomConfig(conf -> {
-            doReturn(1).when(conf.getConfig(CoreConfiguration.class)).getTransactionMaxSpans();
+            doReturn(1).when(config.getConfig(CoreConfigurationImpl.class)).getTransactionMaxSpans();
         });
-        Transaction transaction = startTestRootTransaction();
->>>>>>> 0e1fb43f
+        TransactionImpl transaction = startTestRootTransaction();
         try (Scope scope = transaction.activateInScope()) {
             SpanImpl span = tracerImpl.getActive().createSpan();
             try (Scope spanScope = span.activateInScope()) {
@@ -381,35 +372,19 @@
             .withObjectPoolFactory(objectPoolFactory)
             .buildAndStart();
 
-<<<<<<< HEAD
-        TransactionImpl transaction = tracer.startRootTransaction(getClass().getClassLoader());
-        assertThat(tracer.getActive()).isNull();
-        try (Scope scope = transaction.activateInScope()) {
-            assertThat(tracer.getActive()).isEqualTo(transaction);
-            SpanImpl child1 = transaction.createSpan();
-            try (Scope childScope = child1.activateInScope()) {
-                assertThat(tracer.getActive()).isEqualTo(child1);
-                SpanImpl grandchild1 = child1.createSpan();
-                try (Scope grandchildScope = grandchild1.activateInScope()) {
-                    // latter activation should not be applied due to activation stack overflow
-                    assertThat(tracer.getActive()).isEqualTo(child1);
-                    SpanImpl ggc = grandchild1.createSpan();
-                    try (Scope ggcScope = ggc.activateInScope()) {
-=======
         doWithNestedBaggageActivations(() -> {
-            Transaction transaction = tracer.startRootTransaction(getClass().getClassLoader());
+            TransactionImpl transaction = tracer.startRootTransaction(getClass().getClassLoader());
             assertThat(tracer.getActive()).isNull();
             try (Scope scope = transaction.activateInScope()) {
                 assertThat(tracer.getActive()).isEqualTo(transaction);
-                Span child1 = transaction.createSpan();
+                SpanImpl child1 = transaction.createSpan();
                 try (Scope childScope = child1.activateInScope()) {
                     assertThat(tracer.getActive()).isEqualTo(child1);
-                    Span grandchild1 = child1.createSpan();
+                    SpanImpl grandchild1 = child1.createSpan();
                     try (Scope grandchildScope = grandchild1.activateInScope()) {
                         // latter activation should not be applied due to activation stack overflow
->>>>>>> 0e1fb43f
                         assertThat(tracer.getActive()).isEqualTo(child1);
-                        Span ggc = grandchild1.createSpan();
+                        SpanImpl ggc = grandchild1.createSpan();
                         try (Scope ggcScope = ggc.activateInScope()) {
                             assertThat(tracer.getActive()).isEqualTo(child1);
                             ggc.end();
@@ -419,29 +394,16 @@
                     assertThat(tracer.getActive()).isEqualTo(child1);
                     child1.end();
                 }
-<<<<<<< HEAD
-                assertThat(tracer.getActive()).isEqualTo(child1);
-                child1.end();
-            }
-            assertThat(tracer.getActive()).isEqualTo(transaction);
-            SpanImpl child2 = transaction.createSpan();
-            try (Scope childScope = child2.activateInScope()) {
-                assertThat(tracer.getActive()).isEqualTo(child2);
-                SpanImpl grandchild2 = child2.createSpan();
-                try (Scope grandchildScope = grandchild2.activateInScope()) {
-                    // latter activation should not be applied due to activation stack overflow
-=======
                 assertThat(tracer.getActive()).isEqualTo(transaction);
-                Span child2 = transaction.createSpan();
+                SpanImpl child2 = transaction.createSpan();
                 try (Scope childScope = child2.activateInScope()) {
                     assertThat(tracer.getActive()).isEqualTo(child2);
-                    Span grandchild2 = child2.createSpan();
+                    SpanImpl grandchild2 = child2.createSpan();
                     try (Scope grandchildScope = grandchild2.activateInScope()) {
                         // latter activation should not be applied due to activation stack overflow
                         assertThat(tracer.getActive()).isEqualTo(child2);
                         grandchild2.end();
                     }
->>>>>>> 0e1fb43f
                     assertThat(tracer.getActive()).isEqualTo(child2);
                     child2.end();
                 }
