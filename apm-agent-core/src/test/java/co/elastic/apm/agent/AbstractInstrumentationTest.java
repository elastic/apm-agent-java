/*-
 * #%L
 * Elastic APM Java agent
 * %%
 * Copyright (C) 2018 - 2020 Elastic and contributors
 * %%
 * Licensed to Elasticsearch B.V. under one or more contributor
 * license agreements. See the NOTICE file distributed with
 * this work for additional information regarding copyright
 * ownership. Elasticsearch B.V. licenses this file to you under
 * the Apache License, Version 2.0 (the "License"); you may
 * not use this file except in compliance with the License.
 * You may obtain a copy of the License at
 *
 *   http://www.apache.org/licenses/LICENSE-2.0
 *
 * Unless required by applicable law or agreed to in writing,
 * software distributed under the License is distributed on an
 * "AS IS" BASIS, WITHOUT WARRANTIES OR CONDITIONS OF ANY
 * KIND, either express or implied.  See the License for the
 * specific language governing permissions and limitations
 * under the License.
 * #L%
 */
package co.elastic.apm.agent;

import co.elastic.apm.agent.bci.ElasticApmAgent;
import co.elastic.apm.agent.configuration.SpyConfiguration;
import co.elastic.apm.agent.context.ClosableLifecycleListenerAdapter;
import co.elastic.apm.agent.impl.ElasticApmTracer;
import co.elastic.apm.agent.impl.ElasticApmTracerBuilder;
import co.elastic.apm.agent.impl.TracerInternalApiUtils;
import co.elastic.apm.agent.objectpool.TestObjectPoolFactory;
import net.bytebuddy.agent.ByteBuddyAgent;
import org.junit.After;
import org.junit.AfterClass;
import org.junit.Before;
import org.junit.BeforeClass;
import org.junit.jupiter.api.AfterAll;
import org.junit.jupiter.api.AfterEach;
import org.junit.jupiter.api.BeforeAll;
import org.junit.jupiter.api.BeforeEach;
import org.stagemonitor.configuration.ConfigurationRegistry;

import static org.assertj.core.api.Assertions.assertThat;

public abstract class AbstractInstrumentationTest {

    protected static ElasticApmTracer tracer;
    protected static MockReporter reporter;
    protected static ConfigurationRegistry config;
<<<<<<< HEAD

    protected static TestObjectPoolFactory objectPoolFactory;
=======
    private static TestObjectPoolFactory objectPoolFactory;
>>>>>>> bbba17aa

    @BeforeAll
    @BeforeClass
    public static void beforeAll() {
        objectPoolFactory = new TestObjectPoolFactory();

        reporter = new MockReporter();
        config = SpyConfiguration.createSpyConfig();
        tracer = new ElasticApmTracerBuilder()
            .configurationRegistry(config)
            .reporter(reporter)
            .withObjectPoolFactory(objectPoolFactory)
            .withLifecycleListener(ClosableLifecycleListenerAdapter.of(() -> {
                objectPoolFactory.checkAllPooledObjectsHaveBeenRecycled();
                reporter.assertRecycledAfterDecrementingReferences();
            }))
            .build();
        ElasticApmAgent.initInstrumentation(tracer, ByteBuddyAgent.install());
    }

    @AfterAll
    @AfterClass
    public static void afterAll() {
        ElasticApmAgent.reset();
    }

    @Before
    @BeforeEach
    public final void resetConfigAndReporter() {
        SpyConfiguration.reset(config);
        reporter.reset();
    }

    @After
    @AfterEach
    public final void cleanUp() {
        tracer.resetServiceNameOverrides();

        assertThat(tracer.getActive())
            .describedAs("nothing should be left active at end of test, failure will likely indicate a span/transaction still active")
            .isNull();

        TracerInternalApiUtils.resumeTracer(tracer);
    }
}<|MERGE_RESOLUTION|>--- conflicted
+++ resolved
@@ -49,12 +49,7 @@
     protected static ElasticApmTracer tracer;
     protected static MockReporter reporter;
     protected static ConfigurationRegistry config;
-<<<<<<< HEAD
-
     protected static TestObjectPoolFactory objectPoolFactory;
-=======
-    private static TestObjectPoolFactory objectPoolFactory;
->>>>>>> bbba17aa
 
     @BeforeAll
     @BeforeClass
