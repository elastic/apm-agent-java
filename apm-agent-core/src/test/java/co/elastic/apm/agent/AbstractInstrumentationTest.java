/*-
 * #%L
 * Elastic APM Java agent
 * %%
 * Copyright (C) 2018 - 2020 Elastic and contributors
 * %%
 * Licensed to Elasticsearch B.V. under one or more contributor
 * license agreements. See the NOTICE file distributed with
 * this work for additional information regarding copyright
 * ownership. Elasticsearch B.V. licenses this file to you under
 * the Apache License, Version 2.0 (the "License"); you may
 * not use this file except in compliance with the License.
 * You may obtain a copy of the License at
 *
 *   http://www.apache.org/licenses/LICENSE-2.0
 *
 * Unless required by applicable law or agreed to in writing,
 * software distributed under the License is distributed on an
 * "AS IS" BASIS, WITHOUT WARRANTIES OR CONDITIONS OF ANY
 * KIND, either express or implied.  See the License for the
 * specific language governing permissions and limitations
 * under the License.
 * #L%
 */
package co.elastic.apm.agent;

import co.elastic.apm.agent.bci.ElasticApmAgent;
import co.elastic.apm.agent.configuration.SpyConfiguration;
import co.elastic.apm.agent.impl.ElasticApmTracer;
import co.elastic.apm.agent.impl.TracerInternalApiUtils;
import co.elastic.apm.agent.objectpool.TestObjectPoolFactory;
import net.bytebuddy.agent.ByteBuddyAgent;
import org.junit.After;
import org.junit.AfterClass;
import org.junit.Before;
import org.junit.BeforeClass;
import org.junit.jupiter.api.AfterAll;
import org.junit.jupiter.api.AfterEach;
import org.junit.jupiter.api.BeforeAll;
import org.junit.jupiter.api.BeforeEach;
import org.stagemonitor.configuration.ConfigurationRegistry;

import static org.assertj.core.api.Assertions.assertThat;

public abstract class AbstractInstrumentationTest {
    protected static ElasticApmTracer tracer;
    protected static MockReporter reporter;
    protected static ConfigurationRegistry config;
    protected static TestObjectPoolFactory objectPoolFactory;

    @BeforeAll
    @BeforeClass
<<<<<<< HEAD
    public static synchronized void beforeAll() {
        MockTracer.MockInstrumentationSetup mockInstrumentationSetup = MockTracer.getOrCreateInstrumentationTracer();
        tracer = mockInstrumentationSetup.tracer;
        config = tracer.getConfigurationRegistry();
        objectPoolFactory = mockInstrumentationSetup.objectPoolFactory;
        reporter = mockInstrumentationSetup.reporter;
=======
    public static void beforeAll() {
        objectPoolFactory = new TestObjectPoolFactory();


        reporter = new MockReporter();
        config = SpyConfiguration.createSpyConfig();

        tracer = new ElasticApmTracerBuilder()
            .configurationRegistry(config)
            .reporter(reporter)
            .withObjectPoolFactory(objectPoolFactory)
            .withLifecycleListener(ClosableLifecycleListenerAdapter.of(() -> {
                reporter.assertRecycledAfterDecrementingReferences();
                // after recycling, there should be nothing left in use in object pools
                objectPoolFactory.checkAllPooledObjectsHaveBeenRecycled();
            }))
            .build();
>>>>>>> b2ac746b
        ElasticApmAgent.initInstrumentation(tracer, ByteBuddyAgent.install());
    }

    @AfterAll
    @AfterClass
    public static synchronized void afterAll() {
        ElasticApmAgent.reset();
    }

    public static void reset() {
        SpyConfiguration.reset(config);
        reporter.reset();

        // resume tracer in case it has been paused
        // otherwise the 1st test that pauses tracer will have side effects on others
        TracerInternalApiUtils.resumeTracer(tracer);
    }

    public static ElasticApmTracer getTracer() {
        return tracer;
    }

    public static MockReporter getReporter() {
        return reporter;
    }

    public static ConfigurationRegistry getConfig() {
        return config;
    }

    @Before
    @BeforeEach
    public final void resetReporter() {
        reset();
    }

    @After
    @AfterEach
    public final void cleanUp() {
        tracer.resetServiceNameOverrides();

        assertThat(tracer.getActive())
            .describedAs("nothing should be left active at end of test, failure will likely indicate a span/transaction still active")
            .isNull();
    }
}<|MERGE_RESOLUTION|>--- conflicted
+++ resolved
@@ -50,32 +50,12 @@
 
     @BeforeAll
     @BeforeClass
-<<<<<<< HEAD
     public static synchronized void beforeAll() {
         MockTracer.MockInstrumentationSetup mockInstrumentationSetup = MockTracer.getOrCreateInstrumentationTracer();
         tracer = mockInstrumentationSetup.tracer;
         config = tracer.getConfigurationRegistry();
         objectPoolFactory = mockInstrumentationSetup.objectPoolFactory;
         reporter = mockInstrumentationSetup.reporter;
-=======
-    public static void beforeAll() {
-        objectPoolFactory = new TestObjectPoolFactory();
-
-
-        reporter = new MockReporter();
-        config = SpyConfiguration.createSpyConfig();
-
-        tracer = new ElasticApmTracerBuilder()
-            .configurationRegistry(config)
-            .reporter(reporter)
-            .withObjectPoolFactory(objectPoolFactory)
-            .withLifecycleListener(ClosableLifecycleListenerAdapter.of(() -> {
-                reporter.assertRecycledAfterDecrementingReferences();
-                // after recycling, there should be nothing left in use in object pools
-                objectPoolFactory.checkAllPooledObjectsHaveBeenRecycled();
-            }))
-            .build();
->>>>>>> b2ac746b
         ElasticApmAgent.initInstrumentation(tracer, ByteBuddyAgent.install());
     }
 
