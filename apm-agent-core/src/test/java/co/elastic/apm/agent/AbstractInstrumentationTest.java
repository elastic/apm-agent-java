--- conflicted
+++ resolved
@@ -25,7 +25,6 @@
 package co.elastic.apm.agent;
 
 import co.elastic.apm.agent.bci.ElasticApmAgent;
-import co.elastic.apm.agent.bci.ElasticApmInstrumentation;
 import co.elastic.apm.agent.configuration.SpyConfiguration;
 import co.elastic.apm.agent.context.ClosableLifecycleListenerAdapter;
 import co.elastic.apm.agent.impl.ElasticApmTracer;
@@ -53,31 +52,9 @@
 
     @BeforeAll
     @BeforeClass
-    public static synchronized void beforeAll() {
-        if (ElasticApmInstrumentation.tracer == null) {
-            objectPoolFactory = new TestObjectPoolFactory();
+    public static void beforeAll() {
+        objectPoolFactory = new TestObjectPoolFactory();
 
-<<<<<<< HEAD
-            reporter = new MockReporter();
-            config = SpyConfiguration.createSpyConfig();
-            tracer = new ElasticApmTracerBuilder()
-                .configurationRegistry(config)
-                .reporter(reporter)
-                .withObjectPoolFactory(objectPoolFactory)
-                .withLifecycleListener(ClosableLifecycleListenerAdapter.of(() -> {
-                    objectPoolFactory.checkAllPooledObjectsHaveBeenRecycled();
-                    reporter.assertRecycledAfterDecrementingReferences();
-                }))
-                .build();
-            ElasticApmAgent.initInstrumentation(tracer, ByteBuddyAgent.install());
-        } else {
-            tracer = ElasticApmInstrumentation.tracer;
-            ElasticApmAgent.initInstrumentation(tracer, ByteBuddyAgent.install());
-            config = tracer.getConfigurationRegistry();
-            objectPoolFactory = (TestObjectPoolFactory) tracer.getObjectPoolFactory();
-            reporter = (MockReporter) tracer.getReporter();
-        }
-=======
 
         reporter = new MockReporter();
         config = SpyConfiguration.createSpyConfig();
@@ -93,12 +70,11 @@
             }))
             .build();
         ElasticApmAgent.initInstrumentation(tracer, ByteBuddyAgent.install());
->>>>>>> 279e7ffd
     }
 
     @AfterAll
     @AfterClass
-    public static synchronized void afterAll() {
+    public static void afterAll() {
         ElasticApmAgent.reset();
     }
 
