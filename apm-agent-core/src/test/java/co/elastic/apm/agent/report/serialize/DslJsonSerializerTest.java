/*
 * Licensed to Elasticsearch B.V. under one or more contributor
 * license agreements. See the NOTICE file distributed with
 * this work for additional information regarding copyright
 * ownership. Elasticsearch B.V. licenses this file to you under
 * the Apache License, Version 2.0 (the "License"); you may
 * not use this file except in compliance with the License.
 * You may obtain a copy of the License at
 *
 *   http://www.apache.org/licenses/LICENSE-2.0
 *
 * Unless required by applicable law or agreed to in writing,
 * software distributed under the License is distributed on an
 * "AS IS" BASIS, WITHOUT WARRANTIES OR CONDITIONS OF ANY
 * KIND, either express or implied.  See the License for the
 * specific language governing permissions and limitations
 * under the License.
 */
package co.elastic.apm.agent.report.serialize;

import co.elastic.apm.agent.MockReporter;
import co.elastic.apm.agent.MockTracer;
import co.elastic.apm.agent.collections.LongList;
import co.elastic.apm.agent.configuration.CoreConfiguration;
import co.elastic.apm.agent.configuration.ServerlessConfiguration;
import co.elastic.apm.agent.configuration.SpyConfiguration;
import co.elastic.apm.agent.impl.BinaryHeaderMapAccessor;
import co.elastic.apm.agent.impl.ElasticApmTracer;
import co.elastic.apm.agent.impl.TextHeaderMapAccessor;
import co.elastic.apm.agent.impl.Tracer;
import co.elastic.apm.agent.impl.context.AbstractContext;
import co.elastic.apm.agent.impl.context.Headers;
import co.elastic.apm.agent.impl.context.Request;
import co.elastic.apm.agent.impl.context.Url;
import co.elastic.apm.agent.impl.error.ErrorCapture;
import co.elastic.apm.agent.impl.metadata.Agent;
import co.elastic.apm.agent.impl.metadata.CloudProviderInfo;
import co.elastic.apm.agent.impl.metadata.FaaSMetaDataExtension;
import co.elastic.apm.agent.impl.metadata.Framework;
import co.elastic.apm.agent.impl.metadata.Language;
import co.elastic.apm.agent.impl.metadata.MetaData;
import co.elastic.apm.agent.impl.metadata.MetaDataMock;
import co.elastic.apm.agent.impl.metadata.NameAndIdField;
import co.elastic.apm.agent.impl.metadata.ProcessInfo;
import co.elastic.apm.agent.impl.metadata.Service;
import co.elastic.apm.agent.impl.metadata.SystemInfo;
import co.elastic.apm.agent.impl.sampling.ConstantSampler;
import co.elastic.apm.agent.impl.sampling.Sampler;
import co.elastic.apm.agent.impl.stacktrace.StacktraceConfiguration;
import co.elastic.apm.agent.impl.transaction.AbstractSpan;
import co.elastic.apm.agent.impl.transaction.Id;
import co.elastic.apm.agent.impl.transaction.OTelSpanKind;
import co.elastic.apm.agent.impl.transaction.Span;
import co.elastic.apm.agent.impl.transaction.StackFrame;
import co.elastic.apm.agent.impl.transaction.TraceContext;
import co.elastic.apm.agent.impl.transaction.Transaction;
import co.elastic.apm.agent.report.ApmServerClient;
import co.elastic.apm.agent.util.IOUtils;
import com.dslplatform.json.JsonWriter;
import com.fasterxml.jackson.core.JsonProcessingException;
import com.fasterxml.jackson.databind.JsonNode;
import com.fasterxml.jackson.databind.ObjectMapper;
import com.fasterxml.jackson.databind.node.ArrayNode;
import com.fasterxml.jackson.databind.node.JsonNodeType;
import org.apache.commons.lang3.RandomStringUtils;
import org.junit.jupiter.api.BeforeEach;
import org.junit.jupiter.api.Test;
import org.junit.jupiter.params.ParameterizedTest;
import org.junit.jupiter.params.provider.ValueSource;
import org.stagemonitor.configuration.ConfigurationRegistry;

import javax.annotation.Nullable;
import java.io.IOException;
import java.nio.CharBuffer;
import java.nio.charset.StandardCharsets;
import java.util.Arrays;
import java.util.Collections;
import java.util.Enumeration;
import java.util.HashMap;
import java.util.Map;
import java.util.Objects;
import java.util.concurrent.Future;
import java.util.function.Function;

import static org.assertj.core.api.Assertions.assertThat;
import static org.assertj.core.api.SoftAssertions.assertSoftly;
import static org.mockito.ArgumentMatchers.any;
import static org.mockito.Mockito.mock;
import static org.mockito.Mockito.when;


class DslJsonSerializerTest {

    private DslJsonSerializer serializer;
    private ObjectMapper objectMapper;
    private ApmServerClient apmServerClient;
    private Future<MetaData> metaData;
    private ElasticApmTracer tracer;

    @BeforeEach
    void setUp() throws Exception {
        StacktraceConfiguration stacktraceConfiguration = mock(StacktraceConfiguration.class);
        when(stacktraceConfiguration.getStackTraceLimit()).thenReturn(15);
        apmServerClient = mock(ApmServerClient.class);
        metaData = MetaDataMock.create();
        serializer = new DslJsonSerializer(stacktraceConfiguration, apmServerClient, metaData);
        serializer.blockUntilReady();
        objectMapper = new ObjectMapper();
        tracer = MockTracer.createRealTracer();
    }

    @Test
    void serializeTags() {
        assertSoftly(softly -> {
            softly.assertThat(serializeTags(Map.of(".**", "foo.bar"))).isEqualTo(toJson(Map.of("___", "foo.bar")));
            softly.assertThat(serializeTags(Map.of("foo.bar", "baz"))).isEqualTo(toJson(Map.of("foo_bar", "baz")));
            softly.assertThat(serializeTags(Map.of("foo.bar.baz", "qux"))).isEqualTo(toJson(Map.of("foo_bar_baz", "qux")));
            softly.assertThat(serializeTags(Map.of("foo*bar*baz", "qux"))).isEqualTo(toJson(Map.of("foo_bar_baz", "qux")));
            softly.assertThat(serializeTags(Map.of("foo\"bar\"baz", "qux"))).isEqualTo(toJson(Map.of("foo_bar_baz", "qux")));
            final String longRandomString = RandomStringUtils.randomAlphanumeric(1025);
            final String truncatedLongRandomString = longRandomString.substring(0, 1023) + "…";
            softly.assertThat(serializeTags(Map.of(longRandomString, longRandomString))).isEqualTo(toJson(Map.of(truncatedLongRandomString, truncatedLongRandomString)));
        });
    }

    @ParameterizedTest
    @ValueSource(booleans = {true, false})
    void testSerializeNonStringLabels(boolean numericLabels) {
        when(apmServerClient.supportsNonStringLabels()).thenReturn(numericLabels);

        Map<String, Object> expectedMap;
        if(numericLabels){
             expectedMap= Map.of("foo", true);
        } else {
            expectedMap = Collections.singletonMap("foo", null);
        }
        assertThat(serializeTags(Map.of("foo", true))).isEqualTo(toJson(expectedMap));
    }

    @ParameterizedTest
    @ValueSource(booleans = {true, false})
    void testSerializeUrlPort(boolean useNumericPort) {

        when(apmServerClient.supportsNumericUrlPort()).thenReturn(useNumericPort);

        Url url = new Url()
            .withPort(42)
            .withHostname("hostname")
            .withProtocol("http")
            .withPathname("/hello").withSearch("search");
        serializer.serializeUrl(url);
        JsonNode json = readJsonString(getAndResetSerializerJson());
        if (useNumericPort) {
            assertThat(json.get("port").asInt()).isEqualTo(42);
        } else {
            assertThat(json.get("port").asText()).isEqualTo("42");
        }
        assertThat(json.get("full").asText()).isEqualTo("http://hostname:42/hello?search");
        assertThat(json.get("search").asText()).isEqualTo("search");
        assertThat(json.get("protocol").asText()).isEqualTo("http");
    }

    @Test
    void testErrorSerialization() {
        Transaction transaction = new Transaction(tracer);
        transaction.start(TraceContext.asRoot(), null, -1, ConstantSampler.of(true));
        ErrorCapture error = new ErrorCapture(tracer).asChildOf(transaction).withTimestamp(5000);
        error.setTransactionSampled(true);
        error.setTransactionType("test-type");
        error.setTransactionName(new StringBuilder("Test Transaction"));
        error.setException(new Exception("test"));
        error.getContext().addLabel("foo", "bar");

        JsonNode errorTree = readJsonString(serializer.toJsonString(error));

        assertThat(errorTree.get("id")).isNotNull();
        assertThat(errorTree.get("trace_id")).isNotNull();
        assertThat(errorTree.get("parent_id")).isNotNull();
        assertThat(errorTree.get("transaction_id")).isNotNull();

        assertThat(errorTree.get("timestamp").longValue()).isEqualTo(5000);
        assertThat(errorTree.get("culprit").textValue()).startsWith(this.getClass().getName());
        JsonNode context = errorTree.get("context");
        assertThat(context.get("tags").get("foo").textValue()).isEqualTo("bar");

        JsonNode exception = checkException(errorTree.get("exception"), Exception.class, "test");
        JsonNode stacktrace = exception.get("stacktrace");
        assertThat(stacktrace).hasSize(15);

        JsonNode transactionTree = errorTree.get("transaction");
        assertThat(transactionTree.get("sampled").booleanValue()).isTrue();
        assertThat(transactionTree.get("type").textValue()).isEqualTo("test-type");
        assertThat(transactionTree.get("name").asText()).isEqualTo("Test Transaction");
    }

    @Test
    void testErrorSerializationAllFrames() {
        StacktraceConfiguration stacktraceConfiguration = mock(StacktraceConfiguration.class);
        when(stacktraceConfiguration.getStackTraceLimit()).thenReturn(-1);
        serializer = new DslJsonSerializer(stacktraceConfiguration, apmServerClient, metaData);

        ErrorCapture error = new ErrorCapture(tracer).withTimestamp(5000);
        Exception exception = new Exception("test");
        error.setException(exception);

        JsonNode errorTree = readJsonString(serializer.toJsonString(error));
        JsonNode stacktrace = checkException(errorTree.get("exception"), Exception.class, "test").get("stacktrace");
        assertThat(stacktrace).hasSizeGreaterThan(15);
    }

    @Test
    void testErrorSerializationWithEmptyTraceId() {
        Transaction transaction = new Transaction(tracer);
        transaction.start(TraceContext.asRoot(), null, -1, ConstantSampler.of(true));
        transaction.getTraceContext().getTraceId().resetState();
        ErrorCapture error = new ErrorCapture(tracer).asChildOf(transaction).withTimestamp(5000);

        JsonNode errorTree = readJsonString(serializer.toJsonString(error));

        assertThat(errorTree.get("id")).isNotNull();
        assertThat(errorTree.get("timestamp").longValue()).isEqualTo(5000);

        // Verify the limitation of not sending an Error event with parent_id and/or transaction_id without trace_id
        assertThat(errorTree.get("trace_id")).isNull();
        assertThat(errorTree.get("parent_id")).isNull();
        assertThat(errorTree.get("transaction_id")).isNull();

        JsonNode transactionTree = errorTree.get("transaction");
        assertThat(transactionTree.get("sampled").booleanValue()).isFalse();
        assertThat(transactionTree.get("type")).isNull();
        assertThat(transactionTree.get("name")).isNull();
    }

    @Test
    void testErrorSerializationOutsideTrace() {
        MockReporter reporter = new MockReporter();
        Tracer tracer = MockTracer.createRealTracer(reporter);
        tracer.captureAndReportException(new Exception("test"), getClass().getClassLoader());

        String errorJson = serializer.toJsonString(reporter.getFirstError());
        JsonNode errorTree = readJsonString(errorJson);

        assertThat(errorTree.get("id")).isNotNull();
        assertThat(errorTree.get("culprit").textValue()).startsWith(this.getClass().getName());

        JsonNode exception = checkException(errorTree.get("exception"), Exception.class, "test");
        assertThat(exception.get("cause"))
            .describedAs("no cause field expected when there is no chained cause")
            .isNull();

        assertThat(errorTree.get("transaction").get("sampled").booleanValue()).isFalse();
    }

    @Test
    void testErrorSerializationWithExceptionCause() {
        // testing outside trace is enough to test exception serialization logic
        MockReporter reporter = new MockReporter();
        Tracer tracer = MockTracer.createRealTracer(reporter);

        Exception cause2 = new IllegalStateException("second cause");
        Exception cause1 = new RuntimeException("first cause", cause2);
        Exception mainException = new Exception("main exception", cause1);

        tracer.captureAndReportException(mainException, getClass().getClassLoader());

        JsonNode errorTree = readJsonString(serializer.toJsonString(reporter.getFirstError()));

        JsonNode exception = checkException(errorTree.get("exception"), Exception.class, "main exception");

        JsonNode firstCause = checkExceptionCause(exception, RuntimeException.class, "first cause");
        checkExceptionCause(firstCause, IllegalStateException.class, "second cause");

    }

    private static JsonNode checkExceptionCause(JsonNode exception, Class<?> expectedType, String expectedMessage) {
        JsonNode causeArray = exception.get("cause");
        assertThat(causeArray.getNodeType())
            .describedAs("cause should be an array")
            .isEqualTo(JsonNodeType.ARRAY);
        assertThat(causeArray).hasSize(1);

        return checkException(causeArray.get(0), expectedType, expectedMessage);
    }

    private static JsonNode checkException(JsonNode jsonException, Class<?> expectedType, String expectedMessage) {
        assertThat(jsonException.get("type").textValue()).isEqualTo(expectedType.getName());
        assertThat(jsonException.get("message").textValue()).isEqualTo(expectedMessage);

        JsonNode jsonStackTrace = jsonException.get("stacktrace");
        assertThat(jsonStackTrace.getNodeType()).isEqualTo(JsonNodeType.ARRAY);
        assertThat(jsonStackTrace).isNotNull();

        for (JsonNode stackTraceElement : jsonStackTrace) {
            assertThat(stackTraceElement.get("filename")).isNotNull();
            assertThat(stackTraceElement.get("classname")).isNotNull();
            assertThat(stackTraceElement.get("function")).isNotNull();
            assertThat(stackTraceElement.get("library_frame")).isNotNull();
            assertThat(stackTraceElement.get("lineno")).isNotNull();
            assertThat(stackTraceElement.get("module")).isNotNull();
        }

        return jsonException;
    }

    @Test
    void testLimitStringValueLength() throws IOException {
        StringBuilder longValue = new StringBuilder(DslJsonSerializer.MAX_VALUE_LENGTH + 1);
        for (int i = 0; i < DslJsonSerializer.MAX_VALUE_LENGTH + 1; i++) {
            longValue.append('0');
        }

        StringBuilder longStringValue = new StringBuilder(DslJsonSerializer.MAX_LONG_STRING_VALUE_LENGTH + 1);
        for (int i = 0; i < DslJsonSerializer.MAX_LONG_STRING_VALUE_LENGTH + 1; i++) {
            longStringValue.append('0');
        }
        serializer.jw.writeByte(JsonWriter.OBJECT_START);
        serializer.writeField("string", longValue.toString());
        serializer.writeField("stringBuilder", longValue);
        serializer.writeLongStringField("longString", longStringValue.toString());
        serializer.writeLastField("lastString", longValue.toString());
        serializer.jw.writeByte(JsonWriter.OBJECT_END);
        final JsonNode jsonNode = objectMapper.readTree(serializer.jw.toString());
        assertThat(jsonNode.get("stringBuilder").textValue()).hasSize(DslJsonSerializer.MAX_VALUE_LENGTH).endsWith("…");
        assertThat(jsonNode.get("string").textValue()).hasSize(DslJsonSerializer.MAX_VALUE_LENGTH).endsWith("…");
        assertThat(jsonNode.get("longString").textValue()).hasSize(DslJsonSerializer.MAX_LONG_STRING_VALUE_LENGTH).endsWith("…");
        assertThat(jsonNode.get("lastString").textValue()).hasSize(DslJsonSerializer.MAX_VALUE_LENGTH).endsWith("…");
    }

    @Test
    void testNullTransactionHeaders() {
        Transaction transaction = new Transaction(tracer);
        transaction.getContext().getRequest().addHeader("foo", (String) null);
        transaction.getContext().getRequest().addHeader("baz", (Enumeration<String>) null);
        transaction.getContext().getRequest().getHeaders().add("bar", null);
        JsonNode jsonNode = readJsonString(serializer.toJsonString(transaction));
        // calling addHeader with a null value ignores the header
        assertThat(jsonNode.get("context").get("request").get("headers").get("foo")).isNull();
        assertThat(jsonNode.get("context").get("request").get("headers").get("baz")).isNull();
        // should a null value sneak in, it should not break
        assertThat(jsonNode.get("context").get("request").get("headers").get("bar").isNull()).isTrue();
    }

    @Test
    void testMessageHeaders() {
        Span span = new Span(tracer);
        span.getTraceContext().asRootSpan(ConstantSampler.of(true));
        span.withType("messaging").withSubtype("kafka");

        Headers headers = span.getContext().getMessage().getHeaders();

        headers.add("null-string-value", (String) null);
        headers.add("string-value", "as-is");

        headers.add("null-binary-value", (byte[]) null);
        headers.add("binary-value", "binary-value".getBytes(StandardCharsets.UTF_8));

        JsonNode jsonNode = readJsonString(serializer.toJsonString(span));
        JsonNode jsonHeaders = jsonNode.get("context").get("message").get("headers");
        assertThat(jsonHeaders.get("null-string-value"))
            .describedAs("null value string header should be serialized")
            .isNotNull();
        assertThat(jsonHeaders.get("null-string-value").isNull()).isTrue();
        assertThat(jsonHeaders.get("string-value").asText()).isEqualTo("as-is");

        assertThat(jsonHeaders.get("null-binary-value"))
            .describedAs("null value binary header should be serialized")
            .isNotNull();
        assertThat(jsonHeaders.get("null-binary-value").isNull())
            .isTrue();
        assertThat(jsonHeaders.get("binary-value").asText()).isEqualTo("binary-value");
    }

    @Test
    void testSpanTypeSerialization() {
        Span span = new Span(tracer);
        span.getTraceContext().asRootSpan(ConstantSampler.of(true));
        span.withType("template.jsf.render.view");
        JsonNode spanJson = readJsonString(serializer.toJsonString(span));
        assertThat(spanJson.get("type").textValue()).isEqualTo("template_jsf_render_view");
        JsonNode context = spanJson.get("context");
        assertThat(context).isNotNull();
        assertThat(context.get("message")).isNull();
        assertThat(context.get("db")).isNull();
        assertThat(context.get("http")).isNull();

        span.withType("template").withSubtype("jsf.lifecycle").withAction("render.view");
        spanJson = readJsonString(serializer.toJsonString(span));
        assertThat(spanJson.get("type").textValue()).isEqualTo("template.jsf_lifecycle.render_view");

        span = new Span(tracer);
        span.getTraceContext().asRootSpan(ConstantSampler.of(true));
        span.withType("template").withAction("jsf.render");
        spanJson = readJsonString(serializer.toJsonString(span));
        assertThat(spanJson.get("type").textValue()).isEqualTo("template..jsf_render");

        span = new Span(tracer);
        span.getTraceContext().asRootSpan(ConstantSampler.of(true));
        span.withType("template").withSubtype("jsf.render");
        spanJson = readJsonString(serializer.toJsonString(span));
        assertThat(spanJson.get("type").textValue()).isEqualTo("template.jsf_render");

        span = new Span(tracer);
        span.getTraceContext().asRootSpan(ConstantSampler.of(true));
        span.withSubtype("jsf").withAction("render");
        spanJson = readJsonString(serializer.toJsonString(span));
        assertThat(spanJson.get("type").isNull()).isTrue();
    }

    @Test
    void testSpanHttpContextSerialization() {
        Span span = new Span(tracer);
        span.getContext().getHttp()
            .withMethod("GET")
            .withStatusCode(523)
            .withUrl("http://whatever.com/path");

        JsonNode spanJson = readJsonString(serializer.toJsonString(span));
        JsonNode context = spanJson.get("context");
        JsonNode http = context.get("http");
        assertThat(http).isNotNull();
        assertThat(http.get("method").textValue()).isEqualTo("GET");
        assertThat(http.get("url").textValue()).isEqualTo("http://whatever.com/path");
        assertThat(http.get("status_code").intValue()).isEqualTo(523);
    }

    @Test
    void testSpanDestinationContextSerialization() {
<<<<<<< HEAD
        Span span = new Span(tracer);
        span.getContext().getDestination().withAddress("whatever.com").withPort(80)
            .getService()
            .withResource("whatever.com:80");
=======
        Span span = new Span(MockTracer.create());
        span.getContext().getDestination().withAddress("whatever.com").withPort(80);

        span.getContext().getServiceTarget()
            .withType("http")
            .withHostPortName("whatever.com", 80)
            .withNameOnlyDestinationResource();
>>>>>>> d1aca85c

        JsonNode spanJson = readJsonString(serializer.toJsonString(span));
        JsonNode context = spanJson.get("context");
        JsonNode destination = context.get("destination");
        assertThat(destination).isNotNull();
        assertThat("whatever.com").isEqualTo(destination.get("address").textValue());
        assertThat(80).isEqualTo(destination.get("port").intValue());
        JsonNode service = destination.get("service");
        assertThat(service).isNotNull();
        assertThat(service.get("resource").textValue()).isEqualTo("whatever.com:80");
        assertThat(service.get("name").textValue()).isEmpty();
        assertThat(service.get("type").textValue()).isEmpty();
        JsonNode serviceTarget = context.get("service").get("target");
        assertThat(serviceTarget.get("type").asText()).isEqualTo("http");
        assertThat(serviceTarget.get("name").asText()).isEqualTo("whatever.com:80");
    }

    @Test
    void testTransactionNullFrameworkNameSerialization() {
        Transaction transaction = new Transaction(tracer);
        transaction.getTraceContext().setServiceInfo("service-name", null);
        transaction.setUserFrameworkName(null);
        JsonNode transactionJson = readJsonString(serializer.toJsonString(transaction));
        assertThat(transactionJson.get("context").get("service").get("framework")).isNull();
    }

    @Test
    void testTransactionEmptyFrameworkNameSerialization() {
        Transaction transaction = new Transaction(tracer);
        transaction.getTraceContext().setServiceInfo("service-name", null);
        transaction.setUserFrameworkName("");
        JsonNode transactionJson = readJsonString(serializer.toJsonString(transaction));
        assertThat(transactionJson.get("context").get("service").get("framework")).isNull();
    }

    @Test
    void testSpanInvalidDestinationSerialization() {
<<<<<<< HEAD
        Span span = new Span(tracer);
        span.getContext().getDestination().withAddress(null).withPort(-1)
            .getService()
            .withResource("");
=======
        Span span = new Span(MockTracer.create());
        span.getContext().getDestination().withAddress(null).withPort(-1);

        span.getContext().getServiceTarget().withUserName("").withNameOnlyDestinationResource();
>>>>>>> d1aca85c

        JsonNode spanJson = readJsonString(serializer.toJsonString(span));
        JsonNode contextJson = spanJson.get("context");
        assertThat(contextJson.get("destination")).isNull();
        assertThat(contextJson.get("service")).isNull();
    }

    @Test
    void testSpanValidPortSerialization() {
<<<<<<< HEAD
        Span span = new Span(tracer);
        span.getContext().getDestination().withAddress(null).withPort(8090)
            .getService()
            .withResource("");
=======
        Span span = new Span(MockTracer.create());
        span.getContext().getDestination().withAddress(null).withPort(8090);
>>>>>>> d1aca85c

        JsonNode spanJson = readJsonString(serializer.toJsonString(span));
        JsonNode destination = spanJson.get("context").get("destination");
        assertThat(destination).isNotNull();
        assertThat(destination.get("port").intValue()).isEqualTo(8090);
        assertThat(destination.get("address")).isNull();
        assertThat(destination.get("service")).isNull();
    }

    @Test
    void testSpanValidAddressAndPortSerialization() {
<<<<<<< HEAD
        Span span = new Span(tracer);
        span.getContext().getDestination().withAddress("test").withPort(8090)
            .getService()
            .withResource("");
=======
        Span span = new Span(MockTracer.create());
        span.getContext().getDestination().withAddress("test").withPort(8090);
>>>>>>> d1aca85c

        JsonNode spanJson = readJsonString(serializer.toJsonString(span));
        JsonNode destination = spanJson.get("context").get("destination");
        assertThat(destination).isNotNull();
        assertThat(destination.get("port").intValue()).isEqualTo(8090);
        assertThat(destination.get("address").textValue()).isEqualTo("test");
        assertThat(destination.get("service")).isNull();
    }

    @Test
    void testSpanValidAddressSerialization() {
<<<<<<< HEAD
        Span span = new Span(tracer);
        span.getContext().getDestination().withAddress("test").withPort(0)
            .getService()
            .withResource("");
=======
        Span span = new Span(MockTracer.create());
        span.getContext().getDestination().withAddress("test").withPort(0);
>>>>>>> d1aca85c

        JsonNode spanJson = readJsonString(serializer.toJsonString(span));
        JsonNode destination = spanJson.get("context").get("destination");
        assertThat(destination).isNotNull();
        assertThat(destination.get("port")).isNull();
        assertThat(destination.get("address").textValue()).isEqualTo("test");
        assertThat(destination.get("service")).isNull();
    }

    @Test
    void testSpanValidServiceResourceSerialization() {
<<<<<<< HEAD
        Span span = new Span(tracer);
        span.getContext().getDestination().withAddress("").withPort(0)
            .getService()
            .withResource("test-resource");
=======
        Span span = new Span(MockTracer.create());
        span.getContext().getDestination().withAddress("").withPort(0);
        span.getContext().getServiceTarget().withType("test").withName("resource");
>>>>>>> d1aca85c

        JsonNode spanJson = readJsonString(serializer.toJsonString(span));
        JsonNode destination = spanJson.get("context").get("destination");
        assertThat(destination).isNotNull();
        JsonNode service = destination.get("service");
        assertThat(service.get("resource").textValue()).isEqualTo("test/resource");
        assertThat(service.get("name").textValue()).isEmpty();
        assertThat(service.get("type").textValue()).isEmpty();

        JsonNode serviceTarget = spanJson.get("context").get("service").get("target");
        assertThat(serviceTarget.get("type").textValue()).isEqualTo("test");
        assertThat(serviceTarget.get("name").textValue()).isEqualTo("resource");
    }

    @Test
    void testSpanValidServiceAndAddressResourceSerialization() {
<<<<<<< HEAD
        Span span = new Span(tracer);
        span.getContext().getDestination().withAddress("test-address").withPort(0)
            .getService()
            .withResource("test-resource");
=======
        Span span = new Span(MockTracer.create());
        span.getContext().getDestination().withAddress("test-address").withPort(0);

        span.getContext().getServiceTarget().withType("test").withName("test-resource").withNameOnlyDestinationResource();
>>>>>>> d1aca85c

        JsonNode spanJson = readJsonString(serializer.toJsonString(span));
        JsonNode destination = spanJson.get("context").get("destination");
        assertThat(destination).isNotNull();
        assertThat(destination.get("port")).isNull();
        assertThat(destination.get("address").textValue()).isEqualTo("test-address");

        assertThat(destination.get("service").get("resource").textValue()).isEqualTo("test-resource");
        JsonNode serviceTarget = spanJson.get("context").get("service").get("target");
        assertThat(serviceTarget.get("type").textValue()).isEqualTo("test");
        assertThat(serviceTarget.get("name").textValue()).isEqualTo("test-resource");

    }

    @Test
    void testSpanMessageContextSerialization() {
        Span span = new Span(tracer);
        span.getContext().getMessage()
            .withRoutingKey("routing-key")
            .withQueue("test-queue")
            .withBody("test-body")
            .addHeader("text-header", "text-value")
            .addHeader("binary-header", "binary-value".getBytes(StandardCharsets.UTF_8))
            .withAge(20);

        JsonNode spanJson = readJsonString(serializer.toJsonString(span));
        JsonNode context = spanJson.get("context");
        JsonNode message = context.get("message");
        assertThat(message).isNotNull();
        JsonNode queue = message.get("queue");
        assertThat(queue).isNotNull();
        assertThat("test-queue").isEqualTo(queue.get("name").textValue());
        JsonNode body = message.get("body");
        assertThat("test-body").isEqualTo(body.textValue());
        JsonNode headers = message.get("headers");
        assertThat(headers).isNotNull();
        assertThat(headers.get("text-header").textValue()).isEqualTo("text-value");
        assertThat(headers.get("binary-header").textValue()).isEqualTo("binary-value");
        JsonNode age = message.get("age");
        assertThat(age).isNotNull();
        JsonNode ms = age.get("ms");
        assertThat(ms).isNotNull();
        assertThat(ms.longValue()).isEqualTo(20);
        JsonNode routingKey = message.get("routing_key");
        assertThat(routingKey.textValue()).isEqualTo("routing-key");
    }

    @Test
    void testSpanMessageContextSerializationWithoutRoutingKey() {
        Span span = new Span(tracer);
        span.getContext().getMessage()
            .withQueue("test-queue")
            .withBody("test-body")
            .addHeader("text-header", "text-value")
            .addHeader("binary-header", "binary-value".getBytes(StandardCharsets.UTF_8))
            .withAge(20);

        JsonNode spanJson = readJsonString(serializer.toJsonString(span));
        JsonNode routingKey = spanJson.get("context").get("message").get("routing_key");
        assertThat(routingKey).isNull();
    }

    @Test
    void testSpanMessageContextInvalidTimestamp() {
        Span span = new Span(tracer);
        span.getContext().getMessage()
            .withQueue("test-queue");

        JsonNode spanJson = readJsonString(serializer.toJsonString(span));
        JsonNode context = spanJson.get("context");
        JsonNode message = context.get("message");
        assertThat(message).isNotNull();
        JsonNode queue = message.get("queue");
        assertThat(queue).isNotNull();
        assertThat("test-queue").isEqualTo(queue.get("name").textValue());
        JsonNode age = message.get("age");
        assertThat(age).isNull();
    }

    @Test
    void testSpanDbContextSerialization() {
        Span span = new Span(tracer);
        span.getContext().getDb()
            .withAffectedRowsCount(5)
            .withInstance("test-instance")
            .withStatement("SELECT * FROM TABLE").withDbLink("db-link");

        JsonNode spanJson = readJsonString(serializer.toJsonString(span));
        JsonNode context = spanJson.get("context");
        JsonNode db = context.get("db");
        assertThat(db).isNotNull();
        assertThat(db.get("rows_affected").longValue()).isEqualTo(5);
        assertThat(db.get("instance").textValue()).isEqualTo("test-instance");
        assertThat(db.get("statement").textValue()).isEqualTo("SELECT * FROM TABLE");
    }

    @Test
    void testSpanChildIdSerialization() {
        Id id1 = Id.new64BitId();
        id1.setToRandomValue();
        Id id2 = Id.new64BitId();
        id2.setToRandomValue();
        Span span = new Span(tracer);
        span.withChildIds(LongList.of(id1.getLeastSignificantBits(), id2.getLeastSignificantBits()));

        JsonNode spanJson = readJsonString(serializer.toJsonString(span));
        JsonNode child_ids = spanJson.get("child_ids");
        assertThat(child_ids.get(0).textValue()).isEqualTo(id1.toString());
        assertThat(child_ids.get(1).textValue()).isEqualTo(id2.toString());
    }

    @Test
    void testInlineReplacement() {
        StringBuilder sb = new StringBuilder("this.is.a.string");
        DslJsonSerializer.replace(sb, ".", "_DOT_", 6);
        assertThat(sb.toString()).isEqualTo("this.is_DOT_a_DOT_string");
    }

    @Test
    void testSerializeMetadata() throws Exception {
        SystemInfo systemInfo = mock(SystemInfo.class);
        SystemInfo.Container container = mock(SystemInfo.Container.class);
        when(container.getId()).thenReturn("container_id");
        when(systemInfo.getContainerInfo()).thenReturn(container);
        SystemInfo.Kubernetes kubernetes = createKubernetesMock("pod", "pod_id", "node", "ns");
        when(systemInfo.getKubernetesInfo()).thenReturn(kubernetes);
        when(systemInfo.getPlatform()).thenReturn("9 3/4"); // this terrible pun is intentional

        Service service = new Service()
            .withAgent(new Agent("MyAgent", "1.11.1"))
            .withFramework(new Framework("Lambda_Java", "1.2.3"))
            .withName("MyService")
            .withVersion("1.0")
            .withLanguage(new Language("c++", "14"));


        ProcessInfo processInfo = new ProcessInfo("title").withPid(1234);
        processInfo.getArgv().add("test");

        CloudProviderInfo cloudProviderInfo = createCloudProviderInfo();
        serializer = new DslJsonSerializer(
            mock(StacktraceConfiguration.class),
            apmServerClient,
            MetaDataMock.create(
                processInfo, service, systemInfo, cloudProviderInfo,
                Map.of("foo", "bar", "עברית", "בדיקה"), createFaaSMetaDataExtension()
            )
        );
        serializer.blockUntilReady();
        serializer.appendMetaDataNdJsonToStream();
        JsonNode metaDataJson = readJsonString(serializer.toString()).get("metadata");

        JsonNode serviceJson = metaDataJson.get("service");
        assertThat(service).isNotNull();
        assertThat(serviceJson.get("name").textValue()).isEqualTo("MyService");
        assertThat(serviceJson.get("version").textValue()).isEqualTo("1.0");

        JsonNode languageJson = serviceJson.get("language");
        assertThat(languageJson).isNotNull();
        assertThat(languageJson.get("name").asText()).isEqualTo("c++");
        assertThat(languageJson.get("version").asText()).isEqualTo("14");

        JsonNode frameworkJson = serviceJson.get("framework");
        assertThat(frameworkJson).isNotNull();
        assertThat(frameworkJson.get("name").asText()).isEqualTo("Lambda_Java");
        assertThat(frameworkJson.get("version").asText()).isEqualTo("1.2.3");

        JsonNode agentJson = serviceJson.get("agent");
        assertThat(agentJson).isNotNull();
        assertThat(agentJson.get("name").textValue()).isEqualTo("MyAgent");
        assertThat(agentJson.get("version").textValue()).isEqualTo("1.11.1");
        assertThat(agentJson.get("ephemeral_id").textValue()).hasSize(36);
        assertThat(serviceJson.get("node")).isNull();

        JsonNode process = metaDataJson.get("process");
        assertThat(process).isNotNull();
        assertThat(process.get("pid").longValue()).isEqualTo(1234);
        assertThat(process.get("title").textValue()).isEqualTo("title");

        JsonNode argvJson = process.get("argv");
        assertThat(argvJson).isInstanceOf(ArrayNode.class);
        ArrayNode argvArray = (ArrayNode) argvJson;
        assertThat(argvArray).hasSize(1);
        assertThat(process.get("argv").get(0).textValue()).isEqualTo("test");

        assertThat(metaDataJson.get("labels").get("foo").textValue()).isEqualTo("bar");
        assertThat(metaDataJson.get("labels").get("עברית").textValue()).isEqualTo("בדיקה");

        JsonNode systemJson = metaDataJson.get("system");
        assertThat(systemJson.get("container").get("id").asText()).isEqualTo("container_id");
        assertThat(systemJson.get("platform").asText()).isEqualTo("9 3/4");

        JsonNode jsonKubernetes = systemJson.get("kubernetes");
        assertThat(jsonKubernetes.get("node").get("name").asText()).isEqualTo("node");
        assertThat(jsonKubernetes.get("pod").get("name").asText()).isEqualTo("pod");
        assertThat(jsonKubernetes.get("pod").get("uid").asText()).isEqualTo("pod_id");
        assertThat(jsonKubernetes.get("namespace").asText()).isEqualTo("ns");

        JsonNode jsonCloud = metaDataJson.get("cloud");
        assertThat(jsonCloud.get("availability_zone").asText()).isEqualTo("availabilityZone");
        assertThat(jsonCloud.get("provider").asText()).isEqualTo("aws");
        assertThat(jsonCloud.get("region").asText()).isEqualTo("region");
        JsonNode jsonCloudAccount = jsonCloud.get("account");
        assertThat(jsonCloudAccount).isNotNull();
        assertThat(jsonCloudAccount.get("name")).isNull();
        assertThat(jsonCloudAccount.get("id").asText()).isEqualTo("accountId");
        JsonNode jsonCloudInstance = jsonCloud.get("instance");
        assertThat(jsonCloudInstance.get("id").asText()).isEqualTo("instanceId");
        assertThat(jsonCloudInstance.get("name").asText()).isEqualTo("instanceName");
        JsonNode jsonCloudMachine = jsonCloud.get("machine");
        assertThat(jsonCloudMachine.get("type").asText()).isEqualTo("machineType");
        JsonNode jsonCloudProject = jsonCloud.get("project");
        assertThat(jsonCloudProject.get("id").asText()).isEqualTo("projectId");
        assertThat(jsonCloudProject.get("name").asText()).isEqualTo("projectName");
        JsonNode jsonCloudService = jsonCloud.get("service");
        assertThat(jsonCloudService).isNotNull();
        assertThat(jsonCloudService.get("name").asText()).isEqualTo("ec2");
    }

    @Test
    void testConfiguredServiceNodeName() throws Exception {
        ConfigurationRegistry configRegistry = SpyConfiguration.createSpyConfig();
        when(configRegistry.getConfig(CoreConfiguration.class).getServiceNodeName()).thenReturn("Custom-Node-Name");
        serializer = new DslJsonSerializer(mock(StacktraceConfiguration.class), apmServerClient, MetaData.create(configRegistry, null));
        serializer.blockUntilReady();
        serializer.appendMetaDataNdJsonToStream();
        JsonNode metaDataJson = readJsonString(serializer.toString()).get("metadata");
        JsonNode serviceJson = metaDataJson.get("service");
        assertThat(serviceJson).isNotNull();
        JsonNode nodeJson = serviceJson.get("node");
        assertThat(nodeJson).isNotNull();
        assertThat(nodeJson.get("configured_name").textValue()).isEqualTo("Custom-Node-Name");

    }

    @Test
    void testTransactionContextSerialization() {

        Transaction transaction = new Transaction(tracer);

        // test only the most recent server here
        when(apmServerClient.supportsMultipleHeaderValues()).thenReturn(true);
        when(apmServerClient.supportsNumericUrlPort()).thenReturn(true);

        transaction.getContext().getUser()
            .withId("42")
            .withEmail("user@email.com")
            .withUsername("bob");

        Request request = transaction.getContext().getRequest();

        request.withMethod("PUT")
            .withHttpVersion("5.0")
            .addCookie("cookie1", "cookie1_value1")
            .addCookie("cookie1", "cookie1_value2")
            .addCookie("cookie2", "cookie2_value")
            .addHeader("my_header", "header value")
            .setRawBody("request body");

        request.getUrl()
            .withHostname("my-hostname")
            .withPathname("/path/name")
            .withPort(42)
            .withProtocol("http")
            .withSearch("q=test");

        request.getSocket()
            .withRemoteAddress("::1");

        transaction.getContext().getResponse()
            .withFinished(true)
            .withHeadersSent(false)
            .addHeader("response_header", "value")
            .withStatusCode(418);

        transaction.getContext().getMessage().withQueue("test_queue").withAge(0);

        transaction.getFaas()
            .withExecution("faas_execution")
            .withColdStart(true)
            .getTrigger()
            .withType("other")
            .withRequestId("requestId");

        transaction.getContext().getServiceOrigin().withName("origin_service_name").withId("origin_service_id").withVersion("origin_service_version");
        transaction.getContext().getCloudOrigin().withRegion("origin_cloud_region").withAccountId("origin_cloud_account_id").withProvider("origin_cloud_provider").withServiceName("origin_cloud_service_name");

        TraceContext ctx = transaction.getTraceContext();

        String serviceName = RandomStringUtils.randomAlphabetic(5);
        String serviceVersion = RandomStringUtils.randomAlphabetic(5);
        String frameworkName = RandomStringUtils.randomAlphanumeric(10);
        String frameworkVersion = RandomStringUtils.randomNumeric(3);

        ctx.setServiceInfo(serviceName, serviceVersion);

        transaction.setFrameworkName(frameworkName);
        transaction.setFrameworkVersion(frameworkVersion);

        String jsonString = serializer.toJsonString(transaction);
        JsonNode json = readJsonString(jsonString);

        JsonNode jsonContext = json.get("context");
        assertThat(jsonContext.get("user").get("id").asText()).isEqualTo("42");
        assertThat(jsonContext.get("user").get("email").asText()).isEqualTo("user@email.com");
        assertThat(jsonContext.get("user").get("username").asText()).isEqualTo("bob");
        assertThat(jsonContext.get("service").get("name").asText()).isEqualTo(serviceName);
        assertThat(jsonContext.get("service").get("version").asText()).isEqualTo(serviceVersion);
        assertThat(jsonContext.get("service").get("framework").get("name").asText()).isEqualTo(frameworkName);
        assertThat(jsonContext.get("service").get("framework").get("version").asText()).isEqualTo(frameworkVersion);

        JsonNode jsonRequest = jsonContext.get("request");
        assertThat(jsonRequest.get("method").asText()).isEqualTo("PUT");
        assertThat(jsonRequest.get("body").asText()).isEqualTo("request body");
        JsonNode jsonCookies = jsonRequest.get("cookies");
        assertThat(jsonCookies).hasSize(2);
        assertThat(jsonCookies.get("cookie1").get(0).asText()).isEqualTo("cookie1_value1");
        assertThat(jsonCookies.get("cookie1").get(1).asText()).isEqualTo("cookie1_value2");
        assertThat(jsonCookies.get("cookie2").asText()).isEqualTo("cookie2_value");

        assertThat(jsonRequest.get("headers").get("my_header").asText()).isEqualTo("header value");

        JsonNode jsonUrl = jsonRequest.get("url");
        assertThat(jsonUrl).hasSize(6);
        assertThat(jsonUrl.get("hostname").asText()).isEqualTo("my-hostname");
        assertThat(jsonUrl.get("port").asText()).isEqualTo("42");
        assertThat(jsonUrl.get("pathname").asText()).isEqualTo("/path/name");
        assertThat(jsonUrl.get("search").asText()).isEqualTo("q=test");
        assertThat(jsonUrl.get("protocol").asText()).isEqualTo("http");
        assertThat(jsonUrl.get("full").asText()).isEqualTo("http://my-hostname:42/path/name?q=test");

        JsonNode jsonSocket = jsonRequest.get("socket");
        assertThat(jsonSocket).hasSize(1);
        assertThat(jsonSocket.get("remote_address").asText()).isEqualTo("::1");

        JsonNode jsonResponse = jsonContext.get("response");
        assertThat(jsonResponse).hasSize(4);
        assertThat(jsonResponse.get("headers").get("response_header").asText()).isEqualTo("value");
        assertThat(jsonResponse.get("finished").asBoolean()).isTrue();
        assertThat(jsonResponse.get("headers_sent").asBoolean()).isFalse();
        assertThat(jsonResponse.get("status_code").asInt()).isEqualTo(418);

        JsonNode message = jsonContext.get("message");
        assertThat(message).isNotNull();
        JsonNode topic = message.get("topic");
        assertThat(topic).isNull();
        JsonNode queue = message.get("queue");
        assertThat(queue).isNotNull();
        assertThat("test_queue").isEqualTo(queue.get("name").textValue());
        JsonNode age = message.get("age");
        assertThat(age).isNotNull();
        JsonNode ms = age.get("ms");
        assertThat(ms).isNotNull();
        assertThat(ms.longValue()).isEqualTo(0);

        JsonNode jsonService = jsonContext.get("service");
        JsonNode jsonServiceOrigin = jsonService.get("origin");
        assertThat(jsonServiceOrigin.get("name").asText()).isEqualTo("origin_service_name");
        assertThat(jsonServiceOrigin.get("id").asText()).isEqualTo("origin_service_id");
        assertThat(jsonServiceOrigin.get("version").asText()).isEqualTo("origin_service_version");

        JsonNode jsonCloud = jsonContext.get("cloud");
        JsonNode jsonCloudOrigin = jsonCloud.get("origin");
        assertThat(jsonCloudOrigin.get("region").asText()).isEqualTo("origin_cloud_region");
        assertThat(jsonCloudOrigin.get("provider").asText()).isEqualTo("origin_cloud_provider");
        JsonNode jsonCloudOriginAccount = jsonCloudOrigin.get("account");
        assertThat(jsonCloudOriginAccount.get("id").asText()).isEqualTo("origin_cloud_account_id");
        JsonNode jsonCloudOriginService = jsonCloudOrigin.get("service");
        assertThat(jsonCloudOriginService.get("name").asText()).isEqualTo("origin_cloud_service_name");

        JsonNode jsonFaas = json.get("faas");
        assertThat(jsonFaas).isNotNull();
        assertThat(jsonFaas.get("execution").asText()).isEqualTo("faas_execution");
        assertThat(jsonFaas.get("coldstart").asBoolean()).isEqualTo(true);

        JsonNode jsonFaasTrigger = jsonFaas.get("trigger");
        assertThat(jsonFaasTrigger).isNotNull();
        assertThat(jsonFaasTrigger.get("type").asText()).isEqualTo("other");
        assertThat(jsonFaasTrigger.get("request_id").asText()).isEqualTo("requestId");
    }

    @Test
    void testBodyBuffer() throws IOException {
        final Transaction transaction = createRootTransaction();
        Request request = transaction.getContext().getRequest();
        final CharBuffer bodyBuffer = request.withBodyBuffer();
        IOUtils.decodeUtf8Bytes("{f".getBytes(StandardCharsets.UTF_8), bodyBuffer);
        IOUtils.decodeUtf8Bytes(new byte[]{0, 0, 'o', 'o', 0}, 2, 2, bodyBuffer);
        IOUtils.decodeUtf8Byte((byte) '}', bodyBuffer);
        request.endOfBufferInput();
        final String content = serializer.toJsonString(transaction);
        System.out.println(content);
        final JsonNode transactionJson = objectMapper.readTree(content);
        assertThat(transactionJson.get("context").get("request").get("body").textValue()).isEqualTo("{foo}");

        transaction.resetState();
        assertThat((Object) request.getBodyBuffer()).isNull();
    }

    /**
     * Tests that body not properly finished (not properly flipped) is ignored from serialization
     *
     * @throws IOException indicates failure in deserialization
     */
    @Test
    void testNonFlippedTransactionBodyBuffer() throws IOException {
        final Transaction transaction = createRootTransaction();
        Request request = transaction.getContext().getRequest();
        request.withBodyBuffer().append("TEST");
        final String content = serializer.toJsonString(transaction);
        System.out.println(content);
        final JsonNode transactionJson = objectMapper.readTree(content);
        assertThat(transactionJson.get("context").get("request").get("body")).isNull();
    }

    @Test
    void testBodyBufferCopy() throws IOException {
        final Transaction transaction = createRootTransaction();
        Request request = transaction.getContext().getRequest();
        final CharBuffer bodyBuffer = request.withBodyBuffer();
        IOUtils.decodeUtf8Bytes("{foo}".getBytes(StandardCharsets.UTF_8), bodyBuffer);
        request.endOfBufferInput();

        Transaction copy = createRootTransaction();
        copy.getContext().copyFrom(transaction.getContext());

        assertThat(objectMapper.readTree(serializer.toJsonString(copy)).get("context"))
            .isEqualTo(objectMapper.readTree(serializer.toJsonString(transaction)).get("context"));
    }

    @Test
    void testCustomContext() throws Exception {
        final Transaction transaction = createRootTransaction();
        transaction.addCustomContext("string", "foo");
        final String longString = RandomStringUtils.randomAlphanumeric(10001);
        transaction.addCustomContext("long_string", longString);
        transaction.addCustomContext("number", 42);
        transaction.addCustomContext("boolean", true);

        final JsonNode customContext = objectMapper.readTree(serializer.toJsonString(transaction)).get("context").get("custom");
        assertThat(customContext.get("string").textValue()).isEqualTo("foo");
        assertThat(customContext.get("long_string").textValue()).isEqualTo(longString.substring(0, 9999) + "…");
        assertThat(customContext.get("number").intValue()).isEqualTo(42);
        assertThat(customContext.get("boolean").booleanValue()).isEqualTo(true);
    }

    @Test
    void testJsonSchemaDslJsonEmptyValues() throws IOException {
        Transaction transaction = new Transaction(tracer);
        final String content = serializer.toJsonString(transaction);
        System.out.println(content);
        JsonNode transactionNode = objectMapper.readTree(content);
        assertThat(transactionNode.get("timestamp").asLong()).isEqualTo(0);
        assertThat(transactionNode.get("duration").asDouble()).isEqualTo(0.0);
        assertThat(transactionNode.get("context").get("tags")).isEmpty();
        assertThat(transactionNode.get("sampled").asBoolean()).isEqualTo(false);
        assertThat(transactionNode.get("span_count").get("dropped").asInt()).isEqualTo(0);
        assertThat(transactionNode.get("span_count").get("started").asInt()).isEqualTo(0);
    }

    @ParameterizedTest
    @ValueSource(booleans = {true, false})
    void testSystemInfo_configuredHostname(boolean supportsConfiguredAndDetectedHostname) throws Exception {
        String arc = "test-arc";
        String platform = "test-platform";

        MetaData metaData = createMetaData(new SystemInfo(arc, "configured", "detected", platform));
        DslJsonSerializer.serializeMetadata(metaData, serializer.getJsonWriter(), supportsConfiguredAndDetectedHostname);
        serializer.appendMetadataToStream();

        JsonNode system = readJsonString(serializer.toString()).get("system");

        assertThat(arc).isEqualTo(system.get("architecture").asText());
        assertThat(platform).isEqualTo(system.get("platform").asText());
        if (supportsConfiguredAndDetectedHostname) {
            assertThat(system.get("configured_hostname").asText()).isEqualTo("configured");
            assertThat(system.get("detected_hostname")).isNull();
            assertThat(system.get("hostname")).isNull();
        } else {
            assertThat(system.get("configured_hostname")).isNull();
            assertThat(system.get("detected_hostname")).isNull();
            assertThat(system.get("hostname").asText()).isEqualTo("configured");
        }
    }

    @ParameterizedTest
    @ValueSource(booleans = {true, false})
    void testSystemInfo_detectedHostname(boolean supportsConfiguredAndDetectedHostname) throws Exception {
        String arc = "test-arc";
        String platform = "test-platform";

        MetaData metaData = createMetaData(new SystemInfo(arc, null, "detected", platform));
        DslJsonSerializer.serializeMetadata(metaData, serializer.getJsonWriter(), supportsConfiguredAndDetectedHostname);
        serializer.appendMetadataToStream();

        JsonNode system = readJsonString(serializer.toString()).get("system");

        assertThat(arc).isEqualTo(system.get("architecture").asText());
        assertThat(platform).isEqualTo(system.get("platform").asText());
        if (supportsConfiguredAndDetectedHostname) {
            assertThat(system.get("configured_hostname")).isNull();
            assertThat(system.get("detected_hostname").asText()).isEqualTo("detected");
            assertThat(system.get("hostname")).isNull();
        } else {
            assertThat(system.get("configured_hostname")).isNull();
            assertThat(system.get("detected_hostname")).isNull();
            assertThat(system.get("hostname").asText()).isEqualTo("detected");
        }
    }

    @ParameterizedTest
    @ValueSource(booleans = {true, false})
    void testSystemInfo_nullHostname(boolean supportsConfiguredAndDetectedHostname) throws Exception {
        String arc = "test-arc";
        String platform = "test-platform";

        MetaData metaData = createMetaData(new SystemInfo(arc, null, null, platform));
        DslJsonSerializer.serializeMetadata(metaData, serializer.getJsonWriter(), supportsConfiguredAndDetectedHostname);
        serializer.appendMetadataToStream();

        JsonNode system = readJsonString(serializer.toString()).get("system");
        assertThat(arc).isEqualTo(system.get("architecture").asText());
        assertThat(platform).isEqualTo(system.get("platform").asText());
        if (supportsConfiguredAndDetectedHostname) {
            assertThat(system.get("configured_hostname")).isNull();
            assertThat(system.get("detected_hostname")).isNull();
            assertThat(system.get("hostname")).isNull();
        } else {
            assertThat(system.get("configured_hostname")).isNull();
            assertThat(system.get("detected_hostname")).isNull();
            assertThat(system.get("hostname").asText()).isEqualTo("<unknown>");
        }
    }

    @Test
    void testCloudProviderInfoWithNullObjectFields() throws Exception {
        MetaData metaData = createMetaData();
        CloudProviderInfo cloudProviderInfo = Objects.requireNonNull(metaData.getCloudProviderInfo());
        cloudProviderInfo.setAccount(null);
        cloudProviderInfo.setMachine(null);
        cloudProviderInfo.setProject(null);
        cloudProviderInfo.setInstance(null);
        cloudProviderInfo.setService(null);

        DslJsonSerializer.serializeMetadata(metaData, serializer.getJsonWriter(), true);
        serializer.appendMetadataToStream();

        JsonNode jsonCloud = readJsonString(serializer.toString()).get("cloud");

        assertThat(jsonCloud.get("availability_zone").asText()).isEqualTo("availabilityZone");
        assertThat(jsonCloud.get("provider").asText()).isEqualTo("aws");
        assertThat(jsonCloud.get("region").asText()).isEqualTo("region");
        JsonNode jsonCloudAccount = jsonCloud.get("account");
        assertThat(jsonCloudAccount).isNull();
        JsonNode jsonCloudInstance = jsonCloud.get("instance");
        assertThat(jsonCloudInstance).isNull();
        JsonNode jsonCloudMachine = jsonCloud.get("machine");
        assertThat(jsonCloudMachine).isNull();
        JsonNode jsonCloudProject = jsonCloud.get("project");
        assertThat(jsonCloudProject).isNull();
        JsonNode jsonCloudService = jsonCloud.get("service");
        assertThat(jsonCloudService).isNull();
    }

    @Test
    void testCloudProviderInfoWithNullNameFields() throws Exception {
        MetaData metaData = createMetaData();
        CloudProviderInfo cloudProviderInfo = Objects.requireNonNull(metaData.getCloudProviderInfo());
        Objects.requireNonNull(cloudProviderInfo.getProject()).setName(null);
        Objects.requireNonNull(cloudProviderInfo.getInstance()).setName(null);

        DslJsonSerializer.serializeMetadata(metaData, serializer.getJsonWriter(), true);
        serializer.appendMetadataToStream();

        JsonNode jsonCloud = readJsonString(serializer.toString()).get("cloud");

        assertThat(jsonCloud.get("availability_zone").asText()).isEqualTo("availabilityZone");
        assertThat(jsonCloud.get("provider").asText()).isEqualTo("aws");
        assertThat(jsonCloud.get("region").asText()).isEqualTo("region");
        JsonNode jsonCloudAccount = jsonCloud.get("account");
        assertThat(jsonCloudAccount.get("id").asText()).isEqualTo("accountId");
        JsonNode jsonCloudInstance = jsonCloud.get("instance");
        assertThat(jsonCloudInstance.get("id").asText()).isEqualTo("instanceId");
        // APM Server 7.9.x does not allow sending null fields
        assertThat(jsonCloudInstance.get("name")).isNull();
        JsonNode jsonCloudMachine = jsonCloud.get("machine");
        assertThat(jsonCloudMachine.get("type").asText()).isEqualTo("machineType");
        JsonNode jsonCloudProject = jsonCloud.get("project");
        assertThat(jsonCloudProject.get("id").asText()).isEqualTo("projectId");
        // APM Server 7.9.x does not allow sending null fields
        assertThat(jsonCloudProject.get("name")).isNull();
    }

    @Test
    void testCloudProviderInfoWithNullNameAndIdFields() throws Exception {
        MetaData metaData = createMetaData();
        CloudProviderInfo cloudProviderInfo = Objects.requireNonNull(metaData.getCloudProviderInfo());
        NameAndIdField project = Objects.requireNonNull(cloudProviderInfo.getProject());
        project.setName(null);
        project.setId(null);
        NameAndIdField instance = Objects.requireNonNull(cloudProviderInfo.getInstance());
        instance.setName(null);
        instance.setId(null);

        DslJsonSerializer.serializeMetadata(metaData, serializer.getJsonWriter(), true);
        serializer.appendMetadataToStream();

        JsonNode jsonCloud = readJsonString(serializer.toString()).get("cloud");

        assertThat(jsonCloud.get("availability_zone").asText()).isEqualTo("availabilityZone");
        assertThat(jsonCloud.get("provider").asText()).isEqualTo("aws");
        assertThat(jsonCloud.get("region").asText()).isEqualTo("region");
        JsonNode jsonCloudAccount = jsonCloud.get("account");
        assertThat(jsonCloudAccount.get("id").asText()).isEqualTo("accountId");
        JsonNode jsonCloudMachine = jsonCloud.get("machine");
        assertThat(jsonCloudMachine.get("type").asText()).isEqualTo("machineType");
        assertThat(jsonCloud.get("instance")).isNull();
        assertThat(jsonCloud.get("project")).isNull();
    }

    @Test
    void testCloudProviderInfoWithNullIdFields() throws Exception {
        MetaData metaData = createMetaData();
        CloudProviderInfo cloudProviderInfo = Objects.requireNonNull(metaData.getCloudProviderInfo());
        Objects.requireNonNull(cloudProviderInfo.getProject()).setId(null);
        Objects.requireNonNull(cloudProviderInfo.getInstance()).setId(null);
        Objects.requireNonNull(cloudProviderInfo.getAccount()).setId(null);

        DslJsonSerializer.serializeMetadata(metaData, serializer.getJsonWriter(), true);
        serializer.appendMetadataToStream();

        JsonNode jsonCloud = readJsonString(serializer.toString()).get("cloud");

        assertThat(jsonCloud.get("availability_zone").asText()).isEqualTo("availabilityZone");
        assertThat(jsonCloud.get("provider").asText()).isEqualTo("aws");
        assertThat(jsonCloud.get("region").asText()).isEqualTo("region");
        // Currently account only has ID (although the intake API allows name as well), so it should not be in the JSON
        assertThat(jsonCloud.get("account")).isNull();
        JsonNode jsonCloudInstance = jsonCloud.get("instance");
        assertThat(jsonCloudInstance.get("id")).isNull();
        assertThat(jsonCloudInstance.get("name").asText()).isEqualTo("instanceName");
        JsonNode jsonCloudMachine = jsonCloud.get("machine");
        assertThat(jsonCloudMachine.get("type").asText()).isEqualTo("machineType");
        JsonNode jsonCloudProject = jsonCloud.get("project");
        assertThat(jsonCloudProject.get("id")).isNull();
        assertThat(jsonCloudProject.get("name").asText()).isEqualTo("projectName");
    }

    private MetaData createMetaData() throws Exception {
        return createMetaData(SystemInfo.create("hostname", 0, mock(ServerlessConfiguration.class)));
    }

    private MetaData createMetaData(SystemInfo system) throws Exception {
        Service service = new Service().withAgent(new Agent("name", "version")).withName("name");
        final ProcessInfo processInfo = new ProcessInfo("title");
        processInfo.getArgv().add("test");
        return MetaDataMock.create(processInfo, service, system, createCloudProviderInfo(), new HashMap<>(0), createFaaSMetaDataExtension()).get();
    }

    private CloudProviderInfo createCloudProviderInfo() {
        CloudProviderInfo cloudProviderInfo = new CloudProviderInfo("aws");
        cloudProviderInfo.setMachine(new CloudProviderInfo.ProviderMachine("machineType"));
        cloudProviderInfo.setInstance(new NameAndIdField("instanceName", "instanceId"));
        cloudProviderInfo.setAvailabilityZone("availabilityZone");
        cloudProviderInfo.setAccount(new CloudProviderInfo.ProviderAccount("accountId"));
        cloudProviderInfo.setRegion("region");
        cloudProviderInfo.setProject(new NameAndIdField("projectName", "projectId"));
        cloudProviderInfo.setService(new CloudProviderInfo.Service("ec2"));
        return cloudProviderInfo;
    }

    private FaaSMetaDataExtension createFaaSMetaDataExtension() {
        return new FaaSMetaDataExtension(
            new Framework("Lambda_Java", "1.2.3"),
            new NameAndIdField(null, "accountId"),
            "region"
        );
    }

    private Transaction createRootTransaction(Sampler sampler) {
        Transaction t = new Transaction(tracer);
        t.start(TraceContext.asRoot(), null, 0, sampler);
        t.withType("type");
        t.getContext().getRequest().withMethod("GET");
        t.getContext().getRequest().getUrl().withFull("http://localhost:8080/foo/bar");
        return t;
    }

    private Transaction createRootTransaction() {
        return createRootTransaction(ConstantSampler.of(true));
    }

    @Test
    void testSpanStackFrameSerialization() {
        Span span = new Span(tracer);
        span.setStackTrace(Arrays.asList(StackFrame.of("foo.Bar", "baz"), StackFrame.of("foo.Bar$Baz", "qux")));

        JsonNode spanJson = readJsonString(serializer.toJsonString(span));
        JsonNode jsonStackTrace = spanJson.get("stacktrace");
        assertThat(jsonStackTrace.getNodeType()).isEqualTo(JsonNodeType.ARRAY);
        assertThat(jsonStackTrace).isNotNull();
        assertThat(jsonStackTrace).hasSize(2);

        assertThat(jsonStackTrace.get(0).get("filename").textValue()).isEqualTo("Bar.java");
        assertThat(jsonStackTrace.get(0).get("function").textValue()).isEqualTo("baz");
        assertThat(jsonStackTrace.get(0).get("library_frame").booleanValue()).isTrue();
        assertThat(jsonStackTrace.get(0).get("lineno").intValue()).isEqualTo(-1);
        assertThat(jsonStackTrace.get(0).get("module")).isNull();

        assertThat(jsonStackTrace.get(1).get("filename").textValue()).isEqualTo("Bar.java");
        assertThat(jsonStackTrace.get(1).get("function").textValue()).isEqualTo("qux");
        assertThat(jsonStackTrace.get(1).get("library_frame").booleanValue()).isTrue();
        assertThat(jsonStackTrace.get(1).get("lineno").intValue()).isEqualTo(-1);
        assertThat(jsonStackTrace.get(1).get("module")).isNull();
    }

    @Test
    void testSampledRootTransaction() {
        // take sampler rate when sampled
        testRootTransactionSampleRate(true, 0.5d, 0.5d);

        // take zero when not sampled
        testRootTransactionSampleRate(false, 1.0d, 0d);
    }

    private void testRootTransactionSampleRate(boolean sampled, double samplerRate, @Nullable Double expectedRate) {
        Sampler sampler = mock(Sampler.class);
        when(sampler.isSampled(any(Id.class))).thenReturn(sampled);
        when(sampler.getSampleRate()).thenReturn(samplerRate);

        Transaction transaction = createRootTransaction(sampler);

        JsonNode jsonTransaction = readJsonString(serializer.toJsonString(transaction));

        JsonNode jsonSampleRate = jsonTransaction.get("sample_rate");
        JsonNode jsonSampled = jsonTransaction.get("sampled");
        assertThat(jsonSampled.asBoolean()).isEqualTo(sampled);
        if (null == expectedRate) {
            assertThat(jsonSampleRate).isNull();
        } else {
            assertThat(jsonSampleRate.asDouble()).isEqualTo(expectedRate);
        }
    }

    @Test
    void testSampledSpan_rateFromParent() {

        Sampler sampler = mock(Sampler.class);
        when(sampler.isSampled(any(Id.class))).thenReturn(true);
        when(sampler.getSampleRate()).thenReturn(0.42d);

        Transaction transaction = createRootTransaction(sampler);
        TraceContext transactionContext = transaction.getTraceContext();
        assertThat(transactionContext.isSampled()).isTrue();
        assertThat(transactionContext.getSampleRate()).isEqualTo(0.42d);

        Span span = new Span(tracer);
        span.getTraceContext().asChildOf(transactionContext);

        JsonNode jsonSpan = readJsonString(serializer.toJsonString(span));

        assertThat(jsonSpan.get("sample_rate").asDouble()).isEqualTo(0.42d);
    }

    @ParameterizedTest
    @ValueSource(booleans = {true,false})
    void multiValueHeaders(boolean supportsMulti) {
        // older versions of APM server do not support multi-value headers
        // thus we should make sure to not break those

        Transaction transaction = createRootTransaction();

        transaction.getContext().getRequest()
            .addHeader("user-agent", "user-agent1")
            .addHeader("user-agent", "user-agent2")
            .addHeader("header", "header1")
            .addHeader("header", "header2")
            .addCookie("cookie", "cookie1")
            .addCookie("cookie", "cookie2");

        transaction.getContext().getResponse()
            .addHeader("content-type", "content-type1")
            .addHeader("content-type", "content-type2");

        if(supportsMulti){
            when(apmServerClient.supportsMultipleHeaderValues())
                .thenReturn(supportsMulti);
        }

        JsonNode jsonTransaction = readJsonString(serializer.toJsonString(transaction));

        JsonNode requestJson = jsonTransaction.get("context").get("request");
        JsonNode headersJson = requestJson.get("headers");
        JsonNode cookiesJson = requestJson.get("cookies");
        JsonNode responseHeaders = jsonTransaction.get("context").get("response").get("headers");
        if (supportsMulti) {
            checkMultiValueHeader(headersJson, "user-agent", "user-agent1", "user-agent2");
            checkMultiValueHeader(headersJson, "header", "header1", "header2");
            checkMultiValueHeader(cookiesJson, "cookie", "cookie1", "cookie2");
            checkMultiValueHeader(responseHeaders, "content-type", "content-type1", "content-type2");
        } else {
            checkSingleValueHeader(headersJson, "user-agent", "user-agent1");
            checkSingleValueHeader(headersJson, "header", "header1");
            checkSingleValueHeader(cookiesJson, "cookie", "cookie1");
            checkSingleValueHeader(responseHeaders, "content-type", "content-type1");
        }

        assertThat(headersJson).isNotNull();
    }

    @Test
    void testOTelSpanSerialization() {
<<<<<<< HEAD
        Span span = new Span(tracer).withName("span name");
        assertThat(span.getOtelKind())
=======
        Span span = new Span(MockTracer.create()).withName("otel span");
        testOTelSpanSerialization(span, s -> readJsonString(serializer.toJsonString(s)));

        Transaction transaction = new Transaction(MockTracer.create()).withName("otel span");
        testOTelSpanSerialization(transaction, t -> readJsonString(serializer.toJsonString(t)));
    }

    private <T extends AbstractSpan<T>> void testOTelSpanSerialization(T context, Function<T, JsonNode> toJson) {

        assertThat(context.getOtelKind())
>>>>>>> d1aca85c
            .describedAs("otel span kind should not be set by default")
            .isNull();

        JsonNode spanJson = toJson.apply(context );

        assertThat(spanJson.get("name").asText()).isEqualTo("otel span");
        assertThat(spanJson.get("otel")).isNull();

        for (OTelSpanKind kind : OTelSpanKind.values()) {
            context.withOtelKind(kind);
            spanJson = toJson.apply(context);

            JsonNode otelJson = spanJson.get("otel");
            assertThat(otelJson).isNotNull();
            assertThat(otelJson.get("span_kind").asText()).isEqualTo(kind.name());
        }

        // with custom otel attributes
        context.getOtelAttributes().put("attribute.string", "hello");
        context.getOtelAttributes().put("attribute.long", 123L);
        context.getOtelAttributes().put("attribute.boolean", false);
        context.getOtelAttributes().put("attribute.float", 0.42f);
        spanJson = toJson.apply(context);
        JsonNode otelJson = spanJson.get("otel");
        assertThat(otelJson).isNotNull();
        JsonNode otelAttributes = otelJson.get("attributes");
        assertThat(otelAttributes).isNotNull();
        assertThat(otelAttributes.size()).isEqualTo(4);
        assertThat(otelAttributes.get("attribute.string").asText()).isEqualTo("hello");
        assertThat(otelAttributes.get("attribute.long").asLong()).isEqualTo(123L);
        assertThat(otelAttributes.get("attribute.boolean").asBoolean()).isFalse();
        assertThat(otelAttributes.get("attribute.float").asDouble()).isEqualTo(0.42d);
    }

    @Test
    void testNonCompositeSpan() {
        Span span = new Span(tracer);

        JsonNode jsonSpan = readJsonString(serializer.toJsonString(span));
        assertThat(jsonSpan.get("composite")).isNull();
    }

    @Test
    void testCompositeSpan() {
        Span span = new Span(tracer);
        span.getComposite().init(1234, "exact_match");

        JsonNode jsonSpan = readJsonString(serializer.toJsonString(span));
        assertThat(jsonSpan.get("composite").get("count").asInt()).isEqualTo(1);
        assertThat(jsonSpan.get("composite").get("sum").asDouble()).isEqualTo(1.234);
        assertThat(jsonSpan.get("composite").get("compression_strategy").asText()).isEqualTo("exact_match");
    }

    @Test
    void testSpanLinksSerialization() {
        Transaction transaction = tracer.startRootTransaction(null);
        Span parent1 = Objects.requireNonNull(transaction).createSpan();
        Map<String, String> textTraceContextCarrier = new HashMap<>();
        parent1.propagateTraceContext(textTraceContextCarrier, TextHeaderMapAccessor.INSTANCE);
        transaction.addSpanLink(TraceContext.getFromTraceContextTextHeaders(), TextHeaderMapAccessor.INSTANCE, textTraceContextCarrier);
        Span parent2 = transaction.createSpan();
        Map<String, byte[]> binaryTraceContextCarrier = new HashMap<>();
        parent2.propagateTraceContext(binaryTraceContextCarrier, BinaryHeaderMapAccessor.INSTANCE);
        transaction.addSpanLink(TraceContext.getFromTraceContextBinaryHeaders(), BinaryHeaderMapAccessor.INSTANCE, binaryTraceContextCarrier);
        JsonNode transactionJson = readJsonString(serializer.toJsonString(transaction));
        JsonNode spanLinks = transactionJson.get("links");
        assertThat(spanLinks).isNotNull();
        assertThat(spanLinks.isArray()).isTrue();
        assertThat(spanLinks.size()).isEqualTo(2);
        JsonNode parent1link = spanLinks.get(0);
        assertThat(parent1link.isObject()).isTrue();
        assertThat(parent1link.get("trace_id").textValue()).isEqualTo(parent1.getTraceContext().getTraceId().toString());
        assertThat(parent1link.get("span_id").textValue()).isEqualTo(parent1.getTraceContext().getId().toString());
        JsonNode parent2link = spanLinks.get(1);
        assertThat(parent2link.isObject()).isTrue();
        assertThat(parent2link.get("trace_id").textValue()).isEqualTo(parent2.getTraceContext().getTraceId().toString());
        assertThat(parent2link.get("span_id").textValue()).isEqualTo(parent2.getTraceContext().getId().toString());
    }

    private static void checkSingleValueHeader(JsonNode json, String fieldName, String value){
        JsonNode fieldValue = json.get(fieldName);
        assertThat(fieldValue.isTextual()).isTrue();
        assertThat(fieldValue.asText()).isEqualTo(value);
    }

    private static void checkMultiValueHeader(JsonNode json, String fieldName, String value1, String value2){
        JsonNode fieldValue = json.get(fieldName);
        assertThat(fieldValue.isArray()).isTrue();
        assertThat(fieldValue.size()).isEqualTo(2);
        assertThat(fieldValue.get(0).asText()).isEqualTo(value1);
        assertThat(fieldValue.get(1).asText()).isEqualTo(value2);
    }

    private JsonNode readJsonString(String jsonString) {
        try {
            JsonNode json = objectMapper.readTree(jsonString);

            // pretty print JSON in standard output for easier test debug
            System.out.println(json.toPrettyString());

            return json;
        } catch (JsonProcessingException e) {
            // any invalid JSON will require debugging the raw string
            throw new IllegalArgumentException("invalid JSON = " + jsonString);
        }
    }

    private static SystemInfo.Kubernetes createKubernetesMock(String podName, String podId, String nodeName, String namespace) {
        SystemInfo.Kubernetes k = mock(SystemInfo.Kubernetes.class);

        when(k.hasContent()).thenReturn(true);

        SystemInfo.Kubernetes.Pod pod = mock(SystemInfo.Kubernetes.Pod.class);
        when(pod.getName()).thenReturn(podName);
        when(pod.getUid()).thenReturn(podId);

        when(k.getPod()).thenReturn(pod);

        SystemInfo.Kubernetes.Node node = mock(SystemInfo.Kubernetes.Node.class);
        when(node.getName()).thenReturn(nodeName);
        when(k.getNode()).thenReturn(node);

        when(k.getNamespace()).thenReturn(namespace);

        return k;
    }

    private String toJson(Map<String, Object> map) {
        try {
            return objectMapper.writeValueAsString(map);
        } catch (JsonProcessingException e) {
            throw new RuntimeException(e);
        }
    }

    private String serializeTags(Map<String, Object> tags) {
        final AbstractContext context = new AbstractContext() {};
        for (Map.Entry<String, Object> entry : tags.entrySet()) {
            if (entry.getValue() instanceof String) {
                context.addLabel(entry.getKey(), (String) entry.getValue());
            } else if (entry.getValue() instanceof Boolean) {
                context.addLabel(entry.getKey(), (Boolean) entry.getValue());
            } else if (entry.getValue() instanceof Number) {
                context.addLabel(entry.getKey(), (Number) entry.getValue());
            }
        }
        serializer.serializeLabels(context);
        return getAndResetSerializerJson();
    }

    private String getAndResetSerializerJson() {
        final String jsonString = serializer.jw.toString();
        serializer.jw.reset();
        return jsonString;
    }
}<|MERGE_RESOLUTION|>--- conflicted
+++ resolved
@@ -425,20 +425,13 @@
 
     @Test
     void testSpanDestinationContextSerialization() {
-<<<<<<< HEAD
-        Span span = new Span(tracer);
-        span.getContext().getDestination().withAddress("whatever.com").withPort(80)
-            .getService()
-            .withResource("whatever.com:80");
-=======
-        Span span = new Span(MockTracer.create());
+        Span span = new Span(tracer);
         span.getContext().getDestination().withAddress("whatever.com").withPort(80);
 
         span.getContext().getServiceTarget()
             .withType("http")
             .withHostPortName("whatever.com", 80)
             .withNameOnlyDestinationResource();
->>>>>>> d1aca85c
 
         JsonNode spanJson = readJsonString(serializer.toJsonString(span));
         JsonNode context = spanJson.get("context");
@@ -476,17 +469,10 @@
 
     @Test
     void testSpanInvalidDestinationSerialization() {
-<<<<<<< HEAD
-        Span span = new Span(tracer);
-        span.getContext().getDestination().withAddress(null).withPort(-1)
-            .getService()
-            .withResource("");
-=======
-        Span span = new Span(MockTracer.create());
+        Span span = new Span(tracer);
         span.getContext().getDestination().withAddress(null).withPort(-1);
 
         span.getContext().getServiceTarget().withUserName("").withNameOnlyDestinationResource();
->>>>>>> d1aca85c
 
         JsonNode spanJson = readJsonString(serializer.toJsonString(span));
         JsonNode contextJson = spanJson.get("context");
@@ -496,15 +482,8 @@
 
     @Test
     void testSpanValidPortSerialization() {
-<<<<<<< HEAD
-        Span span = new Span(tracer);
-        span.getContext().getDestination().withAddress(null).withPort(8090)
-            .getService()
-            .withResource("");
-=======
-        Span span = new Span(MockTracer.create());
+        Span span = new Span(tracer);
         span.getContext().getDestination().withAddress(null).withPort(8090);
->>>>>>> d1aca85c
 
         JsonNode spanJson = readJsonString(serializer.toJsonString(span));
         JsonNode destination = spanJson.get("context").get("destination");
@@ -516,15 +495,8 @@
 
     @Test
     void testSpanValidAddressAndPortSerialization() {
-<<<<<<< HEAD
-        Span span = new Span(tracer);
-        span.getContext().getDestination().withAddress("test").withPort(8090)
-            .getService()
-            .withResource("");
-=======
-        Span span = new Span(MockTracer.create());
+        Span span = new Span(tracer);
         span.getContext().getDestination().withAddress("test").withPort(8090);
->>>>>>> d1aca85c
 
         JsonNode spanJson = readJsonString(serializer.toJsonString(span));
         JsonNode destination = spanJson.get("context").get("destination");
@@ -536,15 +508,8 @@
 
     @Test
     void testSpanValidAddressSerialization() {
-<<<<<<< HEAD
-        Span span = new Span(tracer);
-        span.getContext().getDestination().withAddress("test").withPort(0)
-            .getService()
-            .withResource("");
-=======
-        Span span = new Span(MockTracer.create());
+        Span span = new Span(tracer);
         span.getContext().getDestination().withAddress("test").withPort(0);
->>>>>>> d1aca85c
 
         JsonNode spanJson = readJsonString(serializer.toJsonString(span));
         JsonNode destination = spanJson.get("context").get("destination");
@@ -556,16 +521,9 @@
 
     @Test
     void testSpanValidServiceResourceSerialization() {
-<<<<<<< HEAD
-        Span span = new Span(tracer);
-        span.getContext().getDestination().withAddress("").withPort(0)
-            .getService()
-            .withResource("test-resource");
-=======
-        Span span = new Span(MockTracer.create());
+        Span span = new Span(tracer);
         span.getContext().getDestination().withAddress("").withPort(0);
         span.getContext().getServiceTarget().withType("test").withName("resource");
->>>>>>> d1aca85c
 
         JsonNode spanJson = readJsonString(serializer.toJsonString(span));
         JsonNode destination = spanJson.get("context").get("destination");
@@ -582,17 +540,10 @@
 
     @Test
     void testSpanValidServiceAndAddressResourceSerialization() {
-<<<<<<< HEAD
-        Span span = new Span(tracer);
-        span.getContext().getDestination().withAddress("test-address").withPort(0)
-            .getService()
-            .withResource("test-resource");
-=======
-        Span span = new Span(MockTracer.create());
+        Span span = new Span(tracer);
         span.getContext().getDestination().withAddress("test-address").withPort(0);
 
         span.getContext().getServiceTarget().withType("test").withName("test-resource").withNameOnlyDestinationResource();
->>>>>>> d1aca85c
 
         JsonNode spanJson = readJsonString(serializer.toJsonString(span));
         JsonNode destination = spanJson.get("context").get("destination");
@@ -1405,11 +1356,7 @@
 
     @Test
     void testOTelSpanSerialization() {
-<<<<<<< HEAD
-        Span span = new Span(tracer).withName("span name");
-        assertThat(span.getOtelKind())
-=======
-        Span span = new Span(MockTracer.create()).withName("otel span");
+        Span span = new Span(tracer).withName("otel span");
         testOTelSpanSerialization(span, s -> readJsonString(serializer.toJsonString(s)));
 
         Transaction transaction = new Transaction(MockTracer.create()).withName("otel span");
@@ -1419,7 +1366,6 @@
     private <T extends AbstractSpan<T>> void testOTelSpanSerialization(T context, Function<T, JsonNode> toJson) {
 
         assertThat(context.getOtelKind())
->>>>>>> d1aca85c
             .describedAs("otel span kind should not be set by default")
             .isNull();
 
