/*-
 * #%L
 * Elastic APM Java agent
 * %%
 * Copyright (C) 2018 - 2020 Elastic and contributors
 * %%
 * Licensed to Elasticsearch B.V. under one or more contributor
 * license agreements. See the NOTICE file distributed with
 * this work for additional information regarding copyright
 * ownership. Elasticsearch B.V. licenses this file to you under
 * the Apache License, Version 2.0 (the "License"); you may
 * not use this file except in compliance with the License.
 * You may obtain a copy of the License at
 * 
 *   http://www.apache.org/licenses/LICENSE-2.0
 * 
 * Unless required by applicable law or agreed to in writing,
 * software distributed under the License is distributed on an
 * "AS IS" BASIS, WITHOUT WARRANTIES OR CONDITIONS OF ANY
 * KIND, either express or implied.  See the License for the
 * specific language governing permissions and limitations
 * under the License.
 * #L%
 */
package co.elastic.apm.agent.report.serialize;

import co.elastic.apm.agent.MockReporter;
import co.elastic.apm.agent.MockTracer;
import co.elastic.apm.agent.configuration.CoreConfiguration;
import co.elastic.apm.agent.configuration.SpyConfiguration;
import co.elastic.apm.agent.impl.ElasticApmTracer;
import co.elastic.apm.agent.impl.MetaData;
import co.elastic.apm.agent.impl.context.AbstractContext;
import co.elastic.apm.agent.impl.context.Request;
import co.elastic.apm.agent.impl.error.ErrorCapture;
import co.elastic.apm.agent.impl.payload.Agent;
import co.elastic.apm.agent.impl.payload.Framework;
import co.elastic.apm.agent.impl.payload.Language;
import co.elastic.apm.agent.impl.payload.ProcessInfo;
import co.elastic.apm.agent.impl.payload.Service;
import co.elastic.apm.agent.impl.payload.SystemInfo;
import co.elastic.apm.agent.impl.sampling.ConstantSampler;
import co.elastic.apm.agent.impl.stacktrace.StacktraceConfiguration;
import co.elastic.apm.agent.impl.transaction.Span;
<<<<<<< HEAD
import co.elastic.apm.agent.impl.transaction.StackFrame;
=======
import co.elastic.apm.agent.impl.transaction.TraceContext;
>>>>>>> 84218566
import co.elastic.apm.agent.impl.transaction.Transaction;
import co.elastic.apm.agent.report.ApmServerClient;
import co.elastic.apm.agent.util.IOUtils;
import com.dslplatform.json.JsonWriter;
import com.fasterxml.jackson.core.JsonProcessingException;
import com.fasterxml.jackson.databind.JsonNode;
import com.fasterxml.jackson.databind.ObjectMapper;
import com.fasterxml.jackson.databind.node.ArrayNode;
import com.fasterxml.jackson.databind.node.JsonNodeType;
import com.networknt.schema.JsonSchema;
import com.networknt.schema.JsonSchemaFactory;
import org.apache.commons.lang3.RandomStringUtils;
import org.junit.jupiter.api.BeforeEach;
import org.junit.jupiter.api.Test;
import org.stagemonitor.configuration.ConfigurationRegistry;

import java.io.IOException;
<<<<<<< HEAD
import java.util.Arrays;
=======
import java.nio.charset.StandardCharsets;
import java.nio.CharBuffer;
import java.nio.charset.StandardCharsets;
>>>>>>> 84218566
import java.util.Collections;
import java.util.Enumeration;
import java.util.HashMap;
import java.util.Map;

import static org.assertj.core.api.Assertions.assertThat;
import static org.assertj.core.api.SoftAssertions.assertSoftly;
import static org.mockito.Mockito.mock;
import static org.mockito.Mockito.when;


class DslJsonSerializerTest {

    private DslJsonSerializer serializer;
    private ObjectMapper objectMapper;
    private ApmServerClient apmServerClient;

    @BeforeEach
    void setUp() {
        StacktraceConfiguration stacktraceConfiguration = mock(StacktraceConfiguration.class);
        when(stacktraceConfiguration.getStackTraceLimit()).thenReturn(15);
        apmServerClient = mock(ApmServerClient.class);
        serializer = new DslJsonSerializer(stacktraceConfiguration, apmServerClient);
        objectMapper = new ObjectMapper();
    }

    @Test
    void serializeTags() {
        assertSoftly(softly -> {
            softly.assertThat(serializeTags(Map.of(".**", "foo.bar"))).isEqualTo(toJson(Map.of("___", "foo.bar")));
            softly.assertThat(serializeTags(Map.of("foo.bar", "baz"))).isEqualTo(toJson(Map.of("foo_bar", "baz")));
            softly.assertThat(serializeTags(Map.of("foo.bar.baz", "qux"))).isEqualTo(toJson(Map.of("foo_bar_baz", "qux")));
            softly.assertThat(serializeTags(Map.of("foo*bar*baz", "qux"))).isEqualTo(toJson(Map.of("foo_bar_baz", "qux")));
            softly.assertThat(serializeTags(Map.of("foo\"bar\"baz", "qux"))).isEqualTo(toJson(Map.of("foo_bar_baz", "qux")));
            final String longRandomString = RandomStringUtils.randomAlphanumeric(1025);
            final String truncatedLongRandomString = longRandomString.substring(0, 1023) + "…";
            softly.assertThat(serializeTags(Map.of(longRandomString, longRandomString))).isEqualTo(toJson(Map.of(truncatedLongRandomString, truncatedLongRandomString)));
        });
    }

    @Test
    void testSerializeNonStringLabels() {
        when(apmServerClient.supportsNonStringLabels()).thenReturn(true);
        assertThat(serializeTags(Map.of("foo", true))).isEqualTo(toJson(Map.of("foo", true)));

        when(apmServerClient.supportsNonStringLabels()).thenReturn(false);
        assertThat(serializeTags(Map.of("foo", true))).isEqualTo(toJson(Collections.singletonMap("foo", null)));
    }

    @Test
    void testErrorSerialization() {
        ElasticApmTracer tracer = MockTracer.create();
        Transaction transaction = new Transaction(tracer);
        ErrorCapture error = new ErrorCapture(tracer).asChildOf(transaction.getTraceContext()).withTimestamp(5000);
        error.setTransactionSampled(true);
        error.setTransactionType("test-type");
        error.setException(new Exception("test"));
        error.getContext().addLabel("foo", "bar");

        JsonNode errorTree = readJsonString(serializer.toJsonString(error));

        assertThat(errorTree.get("timestamp").longValue()).isEqualTo(5000);
        assertThat(errorTree.get("culprit").textValue()).startsWith(this.getClass().getName());
        JsonNode context = errorTree.get("context");
        assertThat(context.get("tags").get("foo").textValue()).isEqualTo("bar");

        JsonNode exception = checkException(errorTree.get("exception"), Exception.class, "test"); ;
        JsonNode stacktrace = exception.get("stacktrace");
        assertThat(stacktrace).hasSize(15);

        assertThat(errorTree.get("transaction").get("sampled").booleanValue()).isTrue();
        assertThat(errorTree.get("transaction").get("type").textValue()).isEqualTo("test-type");
    }

    @Test
    void testErrorSerializationOutsideTrace() {
        MockReporter reporter = new MockReporter();
        ElasticApmTracer tracer = MockTracer.createRealTracer(reporter);
        tracer.captureException(new Exception("test"), getClass().getClassLoader());

        String errorJson = serializer.toJsonString(reporter.getFirstError());
        JsonNode errorTree = readJsonString(errorJson);

        assertThat(errorTree.get("id")).isNotNull();
        assertThat(errorTree.get("culprit").textValue()).startsWith(this.getClass().getName());

        JsonNode exception = checkException(errorTree.get("exception"), Exception.class, "test");
        assertThat(exception.get("cause"))
            .describedAs("no cause field expected when there is no chained cause")
            .isNull();

        assertThat(errorTree.get("transaction").get("sampled").booleanValue()).isFalse();
    }

    @Test
    void testErrorSerializationWithExceptionCause() throws JsonProcessingException {
        // testing outside trace is enough to test exception serialization logic
        MockReporter reporter = new MockReporter();
        ElasticApmTracer tracer = MockTracer.createRealTracer(reporter);

        Exception cause2 = new IllegalStateException("second cause");
        Exception cause1 = new RuntimeException("first cause", cause2);
        Exception mainException = new Exception("main exception", cause1);

        tracer.captureException(mainException, getClass().getClassLoader());

        JsonNode errorTree = readJsonString(serializer.toJsonString(reporter.getFirstError()));

        JsonNode exception = checkException(errorTree.get("exception"), Exception.class, "main exception");

        JsonNode firstCause = checkExceptionCause(exception, RuntimeException.class, "first cause");
        checkExceptionCause(firstCause, IllegalStateException.class, "second cause");

    }

    private static JsonNode checkExceptionCause(JsonNode exception, Class<?> expectedType, String expectedMessage){
        JsonNode causeArray = exception.get("cause");
        assertThat(causeArray.getNodeType())
            .describedAs("cause should be an array")
            .isEqualTo(JsonNodeType.ARRAY);
        assertThat(causeArray).hasSize(1);

        return checkException( causeArray.get(0), expectedType, expectedMessage);
    }

    private static JsonNode checkException(JsonNode jsonException, Class<?> expectedType, String expectedMessage){
        assertThat(jsonException.get("type").textValue()).isEqualTo(expectedType.getName());
        assertThat(jsonException.get("message").textValue()).isEqualTo(expectedMessage);

        JsonNode jsonStackTrace = jsonException.get("stacktrace");
        assertThat(jsonStackTrace.getNodeType()).isEqualTo(JsonNodeType.ARRAY);
        assertThat(jsonStackTrace).isNotNull();

        for (JsonNode stackTraceElement : jsonStackTrace) {
            assertThat(stackTraceElement.get("filename")).isNotNull();
            assertThat(stackTraceElement.get("classname")).isNotNull();
            assertThat(stackTraceElement.get("function")).isNotNull();
            assertThat(stackTraceElement.get("library_frame")).isNotNull();
            assertThat(stackTraceElement.get("lineno")).isNotNull();
            assertThat(stackTraceElement.get("module")).isNotNull();
        }

        return jsonException;
    }

    @Test
    void testLimitStringValueLength() throws IOException {
        StringBuilder longValue = new StringBuilder(DslJsonSerializer.MAX_VALUE_LENGTH + 1);
        for (int i = 0; i < DslJsonSerializer.MAX_VALUE_LENGTH + 1; i++) {
            longValue.append('0');
        }

        StringBuilder longStringValue = new StringBuilder(DslJsonSerializer.MAX_LONG_STRING_VALUE_LENGTH + 1);
        for (int i = 0; i < DslJsonSerializer.MAX_LONG_STRING_VALUE_LENGTH + 1; i++) {
            longStringValue.append('0');
        }
        serializer.jw.writeByte(JsonWriter.OBJECT_START);
        serializer.writeField("string", longValue.toString());
        serializer.writeField("stringBuilder", longValue);
        serializer.writeLongStringField("longString", longStringValue.toString());
        serializer.writeLastField("lastString", longValue.toString());
        serializer.jw.writeByte(JsonWriter.OBJECT_END);
        final JsonNode jsonNode = objectMapper.readTree(serializer.jw.toString());
        assertThat(jsonNode.get("stringBuilder").textValue()).hasSize(DslJsonSerializer.MAX_VALUE_LENGTH).endsWith("…");
        assertThat(jsonNode.get("string").textValue()).hasSize(DslJsonSerializer.MAX_VALUE_LENGTH).endsWith("…");
        assertThat(jsonNode.get("longString").textValue()).hasSize(DslJsonSerializer.MAX_LONG_STRING_VALUE_LENGTH).endsWith("…");
        assertThat(jsonNode.get("lastString").textValue()).hasSize(DslJsonSerializer.MAX_VALUE_LENGTH).endsWith("…");
    }

    @Test
    void testNullHeaders() {
        Transaction transaction = new Transaction(MockTracer.create());
        transaction.getContext().getRequest().addHeader("foo", (String) null);
        transaction.getContext().getRequest().addHeader("baz", (Enumeration<String>) null);
        transaction.getContext().getRequest().getHeaders().add("bar", null);
        JsonNode jsonNode = readJsonString(serializer.toJsonString(transaction));
        // calling addHeader with a null value ignores the header
        assertThat(jsonNode.get("context").get("request").get("headers").get("foo")).isNull();
        assertThat(jsonNode.get("context").get("request").get("headers").get("baz")).isNull();
        // should a null value sneak in, it should not break
        assertThat(jsonNode.get("context").get("request").get("headers").get("bar").isNull()).isTrue();
    }

    @Test
    void testSpanTypeSerialization() {
        Span span = new Span(MockTracer.create());
        span.getTraceContext().asRootSpan(ConstantSampler.of(true));
        span.withType("template.jsf.render.view");
        JsonNode spanJson = readJsonString(serializer.toJsonString(span));
        assertThat(spanJson.get("type").textValue()).isEqualTo("template_jsf_render_view");
        JsonNode context = spanJson.get("context");
        assertThat(context).isNotNull();
        assertThat(context.get("message")).isNull();
        assertThat(context.get("db")).isNull();
        assertThat(context.get("http")).isNull();

        span.withType("template").withSubtype("jsf.lifecycle").withAction("render.view");
        spanJson = readJsonString(serializer.toJsonString(span));
        assertThat(spanJson.get("type").textValue()).isEqualTo("template.jsf_lifecycle.render_view");

        span = new Span(MockTracer.create());
        span.getTraceContext().asRootSpan(ConstantSampler.of(true));
        span.withType("template").withAction("jsf.render");
        spanJson = readJsonString(serializer.toJsonString(span));
        assertThat(spanJson.get("type").textValue()).isEqualTo("template..jsf_render");

        span = new Span(MockTracer.create());
        span.getTraceContext().asRootSpan(ConstantSampler.of(true));
        span.withType("template").withSubtype("jsf.render");
        spanJson = readJsonString(serializer.toJsonString(span));
        assertThat(spanJson.get("type").textValue()).isEqualTo("template.jsf_render");

        span = new Span(MockTracer.create());
        span.getTraceContext().asRootSpan(ConstantSampler.of(true));
        span.withSubtype("jsf").withAction("render");
        spanJson = readJsonString(serializer.toJsonString(span));
        assertThat(spanJson.get("type").isNull()).isTrue();
    }

    @Test
    void testSpanHttpContextSerialization() {
        Span span = new Span(MockTracer.create());
        span.getContext().getHttp()
            .withMethod("GET")
            .withStatusCode(523)
            .withUrl("http://whatever.com/path");

        JsonNode spanJson = readJsonString(serializer.toJsonString(span));
        JsonNode context = spanJson.get("context");
        JsonNode http = context.get("http");
        assertThat(http).isNotNull();
        assertThat(http.get("method").textValue()).isEqualTo("GET");
        assertThat(http.get("url").textValue()).isEqualTo("http://whatever.com/path");
        assertThat(http.get("status_code").intValue()).isEqualTo(523);
    }

    @Test
    void testSpanDestinationContextSerialization() {
        Span span = new Span(MockTracer.create());
        span.getContext().getDestination().withAddress("whatever.com").withPort(80)
            .getService()
            .withName("http://whatever.com")
            .withResource("whatever.com:80")
            .withType("external");

        JsonNode spanJson = readJsonString(serializer.toJsonString(span));
        JsonNode context = spanJson.get("context");
        JsonNode destination = context.get("destination");
        assertThat(destination).isNotNull();
        assertThat("whatever.com").isEqualTo(destination.get("address").textValue());
        assertThat(80).isEqualTo(destination.get("port").intValue());
        JsonNode service = destination.get("service");
        assertThat(service).isNotNull();
        assertThat("http://whatever.com").isEqualTo(service.get("name").textValue());
        assertThat("whatever.com:80").isEqualTo(service.get("resource").textValue());
        assertThat("external").isEqualTo(service.get("type").textValue());
    }

    @Test
    void testSpanMessageContextSerialization() {
        Span span = new Span(MockTracer.create());
        span.getContext().getMessage()
            .withQueue("test-queue")
            .withBody("test-body")
            .addHeader("text-header", "text-value")
            .addHeader("binary-header", "binary-value".getBytes(StandardCharsets.UTF_8))
            .withAge(20);

        JsonNode spanJson = readJsonString(serializer.toJsonString(span));
        JsonNode context = spanJson.get("context");
        JsonNode message = context.get("message");
        assertThat(message).isNotNull();
        JsonNode queue = message.get("queue");
        assertThat(queue).isNotNull();
        assertThat("test-queue").isEqualTo(queue.get("name").textValue());
        JsonNode body = message.get("body");
        assertThat("test-body").isEqualTo(body.textValue());
        JsonNode headers = message.get("headers");
        assertThat(headers).isNotNull();
        assertThat(headers.get("text-header").textValue()).isEqualTo("text-value");
        assertThat(headers.get("binary-header").textValue()).isEqualTo("binary-value");
        JsonNode age = message.get("age");
        assertThat(age).isNotNull();
        JsonNode ms = age.get("ms");
        assertThat(ms).isNotNull();
        assertThat(ms.longValue()).isEqualTo(20);
    }

    @Test
    void testSpanMessageContextInvalidTimestamp() {
        Span span = new Span(MockTracer.create());
        span.getContext().getMessage()
            .withQueue("test-queue");

        JsonNode spanJson = readJsonString(serializer.toJsonString(span));
        JsonNode context = spanJson.get("context");
        JsonNode message = context.get("message");
        assertThat(message).isNotNull();
        JsonNode queue = message.get("queue");
        assertThat(queue).isNotNull();
        assertThat("test-queue").isEqualTo(queue.get("name").textValue());
        JsonNode age = message.get("age");
        assertThat(age).isNull();
    }

    @Test
    void testSpanDbContextSerialization() {
        Span span = new Span(MockTracer.create());
        span.getContext().getDb()
            .withAffectedRowsCount(5)
            .withInstance("test-instance")
            .withStatement("SELECT * FROM TABLE").withDbLink("db-link");

        JsonNode spanJson = readJsonString(serializer.toJsonString(span));
        JsonNode context = spanJson.get("context");
        JsonNode db = context.get("db");
        assertThat(db).isNotNull();
        assertThat(db.get("rows_affected").longValue()).isEqualTo(5);
        assertThat(db.get("instance").textValue()).isEqualTo("test-instance");
        assertThat(db.get("statement").textValue()).isEqualTo("SELECT * FROM TABLE");
    }

    @Test
    void testInlineReplacement() {
        StringBuilder sb = new StringBuilder("this.is.a.string");
        DslJsonSerializer.replace(sb, ".", "_DOT_", 6);
        assertThat(sb.toString()).isEqualTo("this.is_DOT_a_DOT_string");
    }

    @Test
    void testSerializeMetadata() {

        Framework framework = mock(Framework.class);
        when(framework.getName()).thenReturn("awesome");
        when(framework.getVersion()).thenReturn("0.0.1-alpha");

        SystemInfo systemInfo = mock(SystemInfo.class);
        SystemInfo.Container container = mock(SystemInfo.Container.class);
        when(container.getId()).thenReturn("container_id");
        when(systemInfo.getContainerInfo()).thenReturn(container);
        SystemInfo.Kubernetes kubernetes = createKubernetesMock("pod", "pod_id", "node", "ns");
        when(systemInfo.getKubernetesInfo()).thenReturn(kubernetes);
        when(systemInfo.getPlatform()).thenReturn("9 3/4"); // this terrible pun is intentional

        Service service = new Service()
            .withAgent(new Agent("MyAgent", "1.11.1"))
            .withName("MyService")
            .withVersion("1.0")
            .withFramework(framework)
            .withLanguage(new Language("c++", "14"));


        ProcessInfo processInfo = new ProcessInfo("title").withPid(1234);
        processInfo.getArgv().add("test");

        serializer.serializeMetaDataNdJson(new MetaData(processInfo, service, systemInfo, Map.of("foo", "bar", "baz", "qux")));

        JsonNode metaDataJson = readJsonString(serializer.toString()).get("metadata");

        JsonNode serviceJson = metaDataJson.get("service");
        assertThat(service).isNotNull();
        assertThat(serviceJson.get("name").textValue()).isEqualTo("MyService");
        assertThat(serviceJson.get("version").textValue()).isEqualTo("1.0");

        JsonNode frameworkJson = serviceJson.get("framework");
        assertThat(frameworkJson).isNotNull();
        assertThat(frameworkJson.get("name").asText()).isEqualTo("awesome");
        assertThat(frameworkJson.get("version").asText()).isEqualTo("0.0.1-alpha");

        JsonNode languageJson = serviceJson.get("language");
        assertThat(languageJson).isNotNull();
        assertThat(languageJson.get("name").asText()).isEqualTo("c++");
        assertThat(languageJson.get("version").asText()).isEqualTo("14");

        JsonNode agentJson = serviceJson.get("agent");
        assertThat(agentJson).isNotNull();
        assertThat(agentJson.get("name").textValue()).isEqualTo("MyAgent");
        assertThat(agentJson.get("version").textValue()).isEqualTo("1.11.1");
        assertThat(agentJson.get("ephemeral_id").textValue()).hasSize(36);
        assertThat(serviceJson.get("node")).isNull();

        JsonNode process = metaDataJson.get("process");
        assertThat(process).isNotNull();
        assertThat(process.get("pid").longValue()).isEqualTo(1234);
        assertThat(process.get("title").textValue()).isEqualTo("title");

        JsonNode argvJson = process.get("argv");
        assertThat(argvJson).isInstanceOf(ArrayNode.class);
        ArrayNode argvArray = (ArrayNode) argvJson;
        assertThat(argvArray).hasSize(1);
        assertThat(process.get("argv").get(0).textValue()).isEqualTo("test");

        assertThat(metaDataJson.get("labels").get("foo").textValue()).isEqualTo("bar");
        assertThat(metaDataJson.get("labels").get("baz").textValue()).isEqualTo("qux");

        JsonNode systemJson = metaDataJson.get("system");
        assertThat(systemJson.get("container").get("id").asText()).isEqualTo("container_id");
        assertThat(systemJson.get("platform").asText()).isEqualTo("9 3/4");

        JsonNode jsonKubernetes = systemJson.get("kubernetes");
        assertThat(jsonKubernetes.get("node").get("name").asText()).isEqualTo("node");
        assertThat(jsonKubernetes.get("pod").get("name").asText()).isEqualTo("pod");
        assertThat(jsonKubernetes.get("pod").get("uid").asText()).isEqualTo("pod_id");
        assertThat(jsonKubernetes.get("namespace").asText()).isEqualTo("ns");
    }

    @Test
    void testConfiguredServiceNodeName() {
        ConfigurationRegistry configRegistry = SpyConfiguration.createSpyConfig();
        when(configRegistry.getConfig(CoreConfiguration.class).getServiceNodeName()).thenReturn("Custom-Node-Name");
        MetaData metaData = MetaData.create(configRegistry, null, null);
        serializer.serializeMetaDataNdJson(metaData);
        JsonNode metaDataJson = readJsonString(serializer.toString()).get("metadata");
        JsonNode serviceJson = metaDataJson.get("service");
        assertThat(serviceJson).isNotNull();
        JsonNode nodeJson = serviceJson.get("node");
        assertThat(nodeJson).isNotNull();
        assertThat(nodeJson.get("configured_name").textValue()).isEqualTo("Custom-Node-Name");

    }

    @Test
    void testTransactionContextSerialization() {

        ElasticApmTracer tracer = MockTracer.create();
        Transaction transaction = new Transaction(tracer);

        transaction.getContext().getUser()
            .withId("42")
            .withEmail("user@email.com")
            .withUsername("bob");

        Request request =  transaction.getContext().getRequest();

        request.withMethod("PUT")
            .withHttpVersion("5.0")
            .addCookie("cookie1", "cookie1_value1")
            .addCookie("cookie1", "cookie1_value2")
            .addCookie("cookie2", "cookie2_value")
            .addHeader("my_header", "header value")
            .setRawBody("request body");

        request.getUrl()
            .withHostname("my-hostname")
            .withPathname("/path/name")
            .withPort(42)
            .withProtocol("http")
            .withSearch("q=test");

        request.getSocket()
            .withEncrypted(true)
            .withRemoteAddress("::1");

        transaction.getContext().getResponse()
            .withFinished(true)
            .withHeadersSent(false)
            .addHeader("response_header", "value")
            .withStatusCode(418);

        transaction.getContext().getMessage().withQueue("test_queue").withAge(0);

        String jsonString = serializer.toJsonString(transaction);
        JsonNode json = readJsonString(jsonString);

        JsonNode jsonContext = json.get("context");
        assertThat(jsonContext.get("user").get("id").asText()).isEqualTo("42");
        assertThat(jsonContext.get("user").get("email").asText()).isEqualTo("user@email.com");
        assertThat(jsonContext.get("user").get("username").asText()).isEqualTo("bob");

        JsonNode jsonRequest = jsonContext.get("request");
        assertThat(jsonRequest.get("method").asText()).isEqualTo("PUT");
        assertThat(jsonRequest.get("body").asText()).isEqualTo("request body");
        JsonNode jsonCookies = jsonRequest.get("cookies");
        assertThat(jsonCookies).hasSize(2);
        assertThat(jsonCookies.get("cookie1").get(0).asText()).isEqualTo("cookie1_value1");
        assertThat(jsonCookies.get("cookie1").get(1).asText()).isEqualTo("cookie1_value2");
        assertThat(jsonCookies.get("cookie2").asText()).isEqualTo("cookie2_value");

        assertThat(jsonRequest.get("headers").get("my_header").asText()).isEqualTo("header value");

        JsonNode jsonUrl = jsonRequest.get("url");
        assertThat(jsonUrl).hasSize(5);
        assertThat(jsonUrl.get("hostname").asText()).isEqualTo("my-hostname");
        assertThat(jsonUrl.get("port").asText()).isEqualTo("42");
        assertThat(jsonUrl.get("pathname").asText()).isEqualTo("/path/name");
        assertThat(jsonUrl.get("search").asText()).isEqualTo("q=test");
        assertThat(jsonUrl.get("protocol").asText()).isEqualTo("http");

        JsonNode jsonSocket = jsonRequest.get("socket");
        assertThat(jsonSocket).hasSize(2);
        assertThat(jsonSocket.get("encrypted").asBoolean()).isTrue();
        assertThat(jsonSocket.get("remote_address").asText()).isEqualTo("::1");

        JsonNode jsonResponse = jsonContext.get("response");
        assertThat(jsonResponse).hasSize(4);
        assertThat(jsonResponse.get("headers").get("response_header").asText()).isEqualTo("value");
        assertThat(jsonResponse.get("finished").asBoolean()).isTrue();
        assertThat(jsonResponse.get("headers_sent").asBoolean()).isFalse();
        assertThat(jsonResponse.get("status_code").asInt()).isEqualTo(418);

        JsonNode message = jsonContext.get("message");
        assertThat(message).isNotNull();
        JsonNode topic = message.get("topic");
        assertThat(topic).isNull();
        JsonNode queue = message.get("queue");
        assertThat(queue).isNotNull();
        assertThat("test_queue").isEqualTo(queue.get("name").textValue());
        JsonNode age = message.get("age");
        assertThat(age).isNotNull();
        JsonNode ms = age.get("ms");
        assertThat(ms).isNotNull();
        assertThat(ms.longValue()).isEqualTo(0);
    }

    @Test
<<<<<<< HEAD
    void testSpanStackFrameSerialization() {
        Span span = new Span(MockTracer.create());
        span.setStackTrace(Arrays.asList(StackFrame.of("foo.Bar", "baz"), StackFrame.of("foo.Bar$Baz", "qux")));

        JsonNode spanJson = readJsonString(serializer.toJsonString(span));
        JsonNode jsonStackTrace = spanJson.get("stacktrace");
        assertThat(jsonStackTrace.getNodeType()).isEqualTo(JsonNodeType.ARRAY);
        assertThat(jsonStackTrace).isNotNull();
        assertThat(jsonStackTrace).hasSize(2);

        assertThat(jsonStackTrace.get(0).get("filename").textValue()).isEqualTo("Bar.java");
        assertThat(jsonStackTrace.get(0).get("function").textValue()).isEqualTo("baz");
        assertThat(jsonStackTrace.get(0).get("library_frame").booleanValue()).isTrue();
        assertThat(jsonStackTrace.get(0).get("lineno").intValue()).isEqualTo(-1);
        assertThat(jsonStackTrace.get(0).get("module")).isNull();

        assertThat(jsonStackTrace.get(1).get("filename").textValue()).isEqualTo("Bar.java");
        assertThat(jsonStackTrace.get(1).get("function").textValue()).isEqualTo("qux");
        assertThat(jsonStackTrace.get(1).get("library_frame").booleanValue()).isTrue();
        assertThat(jsonStackTrace.get(1).get("lineno").intValue()).isEqualTo(-1);
        assertThat(jsonStackTrace.get(1).get("module")).isNull();
=======
    void testBodyBuffer() throws IOException {
        final Transaction transaction = createTransactionWithRequiredValues();
        final CharBuffer bodyBuffer = transaction.getContext().getRequest().withBodyBuffer();
        IOUtils.decodeUtf8Bytes("{f".getBytes(StandardCharsets.UTF_8), bodyBuffer);
        IOUtils.decodeUtf8Bytes(new byte[]{0, 0, 'o', 'o', 0}, 2, 2, bodyBuffer);
        IOUtils.decodeUtf8Byte((byte) '}', bodyBuffer);
        bodyBuffer.flip();
        final String content = serializer.toJsonString(transaction);
        System.out.println(content);
        final JsonNode transactionJson = objectMapper.readTree(content);
        assertThat(transactionJson.get("context").get("request").get("body").textValue()).isEqualTo("{foo}");

        transaction.resetState();
        assertThat((Object) transaction.getContext().getRequest().getBodyBuffer()).isNull();
    }

    @Test
    void testBodyBufferCopy() throws IOException {
        final Transaction transaction = createTransactionWithRequiredValues();
        final CharBuffer bodyBuffer = transaction.getContext().getRequest().withBodyBuffer();
        IOUtils.decodeUtf8Bytes("{foo}".getBytes(StandardCharsets.UTF_8), bodyBuffer);
        bodyBuffer.flip();

        Transaction copy = createTransactionWithRequiredValues();
        copy.getContext().copyFrom(transaction.getContext());

        assertThat(objectMapper.readTree(serializer.toJsonString(copy)).get("context"))
            .isEqualTo(objectMapper.readTree(serializer.toJsonString(transaction)).get("context"));
    }

    @Test
    void testCustomContext() throws Exception {
        final Transaction transaction = createTransactionWithRequiredValues();
        transaction.addCustomContext("string", "foo");
        final String longString = RandomStringUtils.randomAlphanumeric(10001);
        transaction.addCustomContext("long_string", longString);
        transaction.addCustomContext("number", 42);
        transaction.addCustomContext("boolean", true);

        final JsonNode customContext = objectMapper.readTree(serializer.toJsonString(transaction)).get("context").get("custom");
        assertThat(customContext.get("string").textValue()).isEqualTo("foo");
        assertThat(customContext.get("long_string").textValue()).isEqualTo(longString.substring(0, 9999) + "…");
        assertThat(customContext.get("number").intValue()).isEqualTo(42);
        assertThat(customContext.get("boolean").booleanValue()).isEqualTo(true);
    }

    @Test
    void testJsonSchemaDslJsonEmptyValues() throws IOException {
        Transaction transaction = new Transaction(MockTracer.create());
        final String content = serializer.toJsonString(transaction);
        System.out.println(content);
        JsonNode transactionNode = objectMapper.readTree(content);
        assertThat(transactionNode.get("timestamp").asLong()).isEqualTo(0);
        assertThat(transactionNode.get("duration").asDouble()).isEqualTo(0.0);
        assertThat(transactionNode.get("context").get("tags")).isEmpty();
        assertThat(transactionNode.get("sampled").asBoolean()).isEqualTo(false);
        assertThat(transactionNode.get("span_count").get("dropped").asInt()).isEqualTo(0);
        assertThat(transactionNode.get("span_count").get("started").asInt()).isEqualTo(0);
    }

    @Test
    void testSystemInfo() {
        String arc = System.getProperty("os.arch");
        String platform = System.getProperty("os.name");
        String hostname = SystemInfo.getNameOfLocalHost();

        MetaData metaData = createMetaData();
        serializer.serializeMetadata(metaData);

        JsonNode system = readJsonString(serializer.toString()).get("system");

        assertThat(arc).isEqualTo(system.get("architecture").asText());
        assertThat(hostname).isEqualTo(system.get("hostname").asText());
        assertThat(platform).isEqualTo(system.get("platform").asText());
    }

    private MetaData createMetaData() {
        return createMetaData(SystemInfo.create());
    }

    private MetaData createMetaData(SystemInfo system) {
        Service service = new Service().withAgent(new Agent("name", "version")).withName("name");
        final ProcessInfo processInfo = new ProcessInfo("title");
        processInfo.getArgv().add("test");
        return new MetaData(processInfo, service, system, new HashMap<>(0));
    }


    private Transaction createTransactionWithRequiredValues() {
        Transaction t = new Transaction(MockTracer.create());
        t.start(TraceContext.asRoot(), null, (long) 0, ConstantSampler.of(true), getClass().getClassLoader());
        t.withType("type");
        t.getContext().getRequest().withMethod("GET");
        t.getContext().getRequest().getUrl().appendToFull("http://localhost:8080/foo/bar");
        return t;
>>>>>>> 84218566
    }

    private JsonNode readJsonString(String jsonString) {
        try {
            JsonNode json = objectMapper.readTree(jsonString);

            // pretty print JSON in standard output for easier test debug
            System.out.println(json.toPrettyString());

            return json;
        } catch (JsonProcessingException e) {
            // any invalid JSON will require debugging the raw string
            throw new IllegalArgumentException("invalid JSON = "+jsonString);
        }
    }

    private static SystemInfo.Kubernetes createKubernetesMock(String podName, String podId, String nodeName, String namespace) {
        SystemInfo.Kubernetes k = mock(SystemInfo.Kubernetes.class);

        when(k.hasContent()).thenReturn(true);

        SystemInfo.Kubernetes.Pod pod = mock(SystemInfo.Kubernetes.Pod.class);
        when(pod.getName()).thenReturn(podName);
        when(pod.getUid()).thenReturn(podId);

        when(k.getPod()).thenReturn(pod);

        SystemInfo.Kubernetes.Node node = mock( SystemInfo.Kubernetes.Node.class);
        when(node.getName()).thenReturn(nodeName);
        when(k.getNode()).thenReturn(node);

        when(k.getNamespace()).thenReturn(namespace);

        return k;
    }

    private String toJson(Map<String, Object> map) {
        try {
            return objectMapper.writeValueAsString(map);
        } catch (JsonProcessingException e) {
            throw new RuntimeException(e);
        }
    }

    private String serializeTags(Map<String, Object> tags) {
        final AbstractContext context = new AbstractContext() {};
        for (Map.Entry<String, Object> entry : tags.entrySet()) {
            if (entry.getValue() instanceof String) {
                context.addLabel(entry.getKey(), (String) entry.getValue());
            } else if (entry.getValue() instanceof Boolean) {
                context.addLabel(entry.getKey(), (Boolean) entry.getValue());
            } else if (entry.getValue() instanceof Number) {
                context.addLabel(entry.getKey(), (Number) entry.getValue());
            }
        }
        serializer.serializeLabels(context);
        final String jsonString = serializer.jw.toString();
        serializer.jw.reset();
        return jsonString;
    }
}<|MERGE_RESOLUTION|>--- conflicted
+++ resolved
@@ -11,9 +11,9 @@
  * the Apache License, Version 2.0 (the "License"); you may
  * not use this file except in compliance with the License.
  * You may obtain a copy of the License at
- * 
+ *
  *   http://www.apache.org/licenses/LICENSE-2.0
- * 
+ *
  * Unless required by applicable law or agreed to in writing,
  * software distributed under the License is distributed on an
  * "AS IS" BASIS, WITHOUT WARRANTIES OR CONDITIONS OF ANY
@@ -42,11 +42,8 @@
 import co.elastic.apm.agent.impl.sampling.ConstantSampler;
 import co.elastic.apm.agent.impl.stacktrace.StacktraceConfiguration;
 import co.elastic.apm.agent.impl.transaction.Span;
-<<<<<<< HEAD
+import co.elastic.apm.agent.impl.transaction.TraceContext;
 import co.elastic.apm.agent.impl.transaction.StackFrame;
-=======
-import co.elastic.apm.agent.impl.transaction.TraceContext;
->>>>>>> 84218566
 import co.elastic.apm.agent.impl.transaction.Transaction;
 import co.elastic.apm.agent.report.ApmServerClient;
 import co.elastic.apm.agent.util.IOUtils;
@@ -56,21 +53,15 @@
 import com.fasterxml.jackson.databind.ObjectMapper;
 import com.fasterxml.jackson.databind.node.ArrayNode;
 import com.fasterxml.jackson.databind.node.JsonNodeType;
-import com.networknt.schema.JsonSchema;
-import com.networknt.schema.JsonSchemaFactory;
 import org.apache.commons.lang3.RandomStringUtils;
 import org.junit.jupiter.api.BeforeEach;
 import org.junit.jupiter.api.Test;
 import org.stagemonitor.configuration.ConfigurationRegistry;
 
 import java.io.IOException;
-<<<<<<< HEAD
-import java.util.Arrays;
-=======
 import java.nio.charset.StandardCharsets;
 import java.nio.CharBuffer;
-import java.nio.charset.StandardCharsets;
->>>>>>> 84218566
+import java.util.Arrays;
 import java.util.Collections;
 import java.util.Enumeration;
 import java.util.HashMap;
@@ -586,29 +577,6 @@
     }
 
     @Test
-<<<<<<< HEAD
-    void testSpanStackFrameSerialization() {
-        Span span = new Span(MockTracer.create());
-        span.setStackTrace(Arrays.asList(StackFrame.of("foo.Bar", "baz"), StackFrame.of("foo.Bar$Baz", "qux")));
-
-        JsonNode spanJson = readJsonString(serializer.toJsonString(span));
-        JsonNode jsonStackTrace = spanJson.get("stacktrace");
-        assertThat(jsonStackTrace.getNodeType()).isEqualTo(JsonNodeType.ARRAY);
-        assertThat(jsonStackTrace).isNotNull();
-        assertThat(jsonStackTrace).hasSize(2);
-
-        assertThat(jsonStackTrace.get(0).get("filename").textValue()).isEqualTo("Bar.java");
-        assertThat(jsonStackTrace.get(0).get("function").textValue()).isEqualTo("baz");
-        assertThat(jsonStackTrace.get(0).get("library_frame").booleanValue()).isTrue();
-        assertThat(jsonStackTrace.get(0).get("lineno").intValue()).isEqualTo(-1);
-        assertThat(jsonStackTrace.get(0).get("module")).isNull();
-
-        assertThat(jsonStackTrace.get(1).get("filename").textValue()).isEqualTo("Bar.java");
-        assertThat(jsonStackTrace.get(1).get("function").textValue()).isEqualTo("qux");
-        assertThat(jsonStackTrace.get(1).get("library_frame").booleanValue()).isTrue();
-        assertThat(jsonStackTrace.get(1).get("lineno").intValue()).isEqualTo(-1);
-        assertThat(jsonStackTrace.get(1).get("module")).isNull();
-=======
     void testBodyBuffer() throws IOException {
         final Transaction transaction = createTransactionWithRequiredValues();
         final CharBuffer bodyBuffer = transaction.getContext().getRequest().withBodyBuffer();
@@ -704,7 +672,30 @@
         t.getContext().getRequest().withMethod("GET");
         t.getContext().getRequest().getUrl().appendToFull("http://localhost:8080/foo/bar");
         return t;
->>>>>>> 84218566
+    }
+
+    @Test
+    void testSpanStackFrameSerialization() {
+        Span span = new Span(MockTracer.create());
+        span.setStackTrace(Arrays.asList(StackFrame.of("foo.Bar", "baz"), StackFrame.of("foo.Bar$Baz", "qux")));
+
+        JsonNode spanJson = readJsonString(serializer.toJsonString(span));
+        JsonNode jsonStackTrace = spanJson.get("stacktrace");
+        assertThat(jsonStackTrace.getNodeType()).isEqualTo(JsonNodeType.ARRAY);
+        assertThat(jsonStackTrace).isNotNull();
+        assertThat(jsonStackTrace).hasSize(2);
+
+        assertThat(jsonStackTrace.get(0).get("filename").textValue()).isEqualTo("Bar.java");
+        assertThat(jsonStackTrace.get(0).get("function").textValue()).isEqualTo("baz");
+        assertThat(jsonStackTrace.get(0).get("library_frame").booleanValue()).isTrue();
+        assertThat(jsonStackTrace.get(0).get("lineno").intValue()).isEqualTo(-1);
+        assertThat(jsonStackTrace.get(0).get("module")).isNull();
+
+        assertThat(jsonStackTrace.get(1).get("filename").textValue()).isEqualTo("Bar.java");
+        assertThat(jsonStackTrace.get(1).get("function").textValue()).isEqualTo("qux");
+        assertThat(jsonStackTrace.get(1).get("library_frame").booleanValue()).isTrue();
+        assertThat(jsonStackTrace.get(1).get("lineno").intValue()).isEqualTo(-1);
+        assertThat(jsonStackTrace.get(1).get("module")).isNull();
     }
 
     private JsonNode readJsonString(String jsonString) {
