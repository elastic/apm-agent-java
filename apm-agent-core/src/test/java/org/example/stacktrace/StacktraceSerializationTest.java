/*
 * Licensed to Elasticsearch B.V. under one or more contributor
 * license agreements. See the NOTICE file distributed with
 * this work for additional information regarding copyright
 * ownership. Elasticsearch B.V. licenses this file to you under
 * the Apache License, Version 2.0 (the "License"); you may
 * not use this file except in compliance with the License.
 * You may obtain a copy of the License at
 *
 *   http://www.apache.org/licenses/LICENSE-2.0
 *
 * Unless required by applicable law or agreed to in writing,
 * software distributed under the License is distributed on an
 * "AS IS" BASIS, WITHOUT WARRANTIES OR CONDITIONS OF ANY
 * KIND, either express or implied.  See the License for the
 * specific language governing permissions and limitations
 * under the License.
 */
package org.example.stacktrace;

import co.elastic.apm.agent.MockTracer;
import co.elastic.apm.agent.impl.ElasticApmTracer;
import co.elastic.apm.agent.impl.stacktrace.StacktraceConfiguration;
import co.elastic.apm.agent.impl.transaction.Span;
import co.elastic.apm.agent.impl.transaction.Transaction;
import co.elastic.apm.agent.report.ApmServerClient;
import co.elastic.apm.agent.report.serialize.DslJsonSerializer;
import com.fasterxml.jackson.databind.JsonNode;
import com.fasterxml.jackson.databind.ObjectMapper;
import org.junit.jupiter.api.BeforeEach;
import org.junit.jupiter.api.Test;

import java.io.IOException;
import java.util.Collections;
import java.util.List;
import java.util.Optional;
import java.util.stream.Collectors;
import java.util.stream.StreamSupport;

import static org.assertj.core.api.Assertions.assertThat;
import static org.assertj.core.api.SoftAssertions.assertSoftly;
import static org.mockito.Mockito.mock;
import static org.mockito.Mockito.when;

/**
 * This class intentionally is not inside the co.elastic.apm package. This is to test the library_frame feature.
 */
class StacktraceSerializationTest {

    private List<JsonNode> stacktrace;
    private StacktraceConfiguration stacktraceConfiguration;
    private DslJsonSerializer serializer;
    private ObjectMapper objectMapper;
    private ElasticApmTracer tracer;

    @BeforeEach
    void setUp() throws IOException {
        tracer = MockTracer.createRealTracer();
        stacktraceConfiguration = tracer.getConfig(StacktraceConfiguration.class);
        // always enable
<<<<<<< HEAD
        when(stacktraceConfiguration.getSpanFramesMinDurationMs()).thenReturn(-1L);
        serializer = new DslJsonSerializer(stacktraceConfiguration, mock(ApmServerClient.class), tracer.getMetaDataFuture());
=======
        when(stacktraceConfiguration.getSpanStackTraceMinDurationMs()).thenReturn(0L);
        serializer = new DslJsonSerializer(stacktraceConfiguration, mock(ApmServerClient.class), tracer.getMetaData());
>>>>>>> 5c3bcfb8
        objectMapper = new ObjectMapper();
        stacktrace = getStackTrace();
    }

    @Test
    void fillStackTrace() {
        assertThat(stacktrace).isNotEmpty();
        // even though the stacktrace is captured within our tracer class, the first method should be getStackTrace
        assertThat(stacktrace.get(0).get("module").textValue()).doesNotStartWith("co.elastic");
        assertThat(stacktrace.get(0).get("function").textValue()).isEqualTo("getStackTrace");
        assertThat(stacktrace.stream().filter(st -> st.get("filename").textValue().equals("StacktraceSerializationTest.java"))).isNotEmpty();
    }

    @Test
    void testAppFrame() throws Exception {
        when(stacktraceConfiguration.getApplicationPackages()).thenReturn(Collections.singletonList("org.example.stacktrace"));
        stacktrace = getStackTrace();
        Optional<JsonNode> thisMethodsFrame = stacktrace.stream()
            .filter(st -> st.get("module").textValue().equals(getClass().getPackageName()))
            .findAny();
        assertThat(thisMethodsFrame).isPresent();
        assertThat(thisMethodsFrame.get().get("library_frame").booleanValue()).isFalse();
    }

    @Test
    void testNoAppFrame() {
        Optional<JsonNode> thisMethodsFrame = stacktrace.stream()
            .filter(st -> st.get("module").textValue().startsWith(getClass().getPackageName()))
            .findAny();
        assertThat(thisMethodsFrame).isPresent();
        assertThat(thisMethodsFrame.get().get("library_frame").booleanValue()).isTrue();
    }

    @Test
    void testFileNamePresent() {
        assertThat(stacktrace.stream().filter(st -> st.get("filename").textValue() == null)).isEmpty();
    }

    @Test
    void testNoInternalStackFrames() {
        assertSoftly(softly -> {
            softly.assertThat(stacktrace.stream().filter(st -> st.get("module").textValue().startsWith("java.lang."))).isEmpty();
            softly.assertThat(stacktrace.stream().filter(st -> st.get("module").textValue().startsWith("sun."))).isEmpty();
        });
    }

    @Test
    void testStackTraceElementSerialization() throws IOException {
        when(stacktraceConfiguration.getApplicationPackages()).thenReturn(Collections.singletonList("co.elastic.apm"));

        StackTraceElement stackTraceElement = new StackTraceElement("co.elastic.apm.test.TestClass",
            "testMethod", "TestClass.java", 34);
        String json = serializer.toJsonString(stackTraceElement);
        JsonNode stackTraceElementParsed = objectMapper.readTree(json);
        assertThat(stackTraceElementParsed.get("filename").textValue()).isEqualTo("TestClass.java");
        assertThat(stackTraceElementParsed.get("function").textValue()).isEqualTo("testMethod");
        assertThat(stackTraceElementParsed.get("library_frame").booleanValue()).isFalse();
        assertThat(stackTraceElementParsed.get("lineno").intValue()).isEqualTo(34);
        assertThat(stackTraceElementParsed.get("module").textValue()).isEqualTo("co.elastic.apm.test");

        stackTraceElement = new StackTraceElement("co.elastic.TestClass",
            "testMethod", "TestClass.java", 34);
        json = serializer.toJsonString(stackTraceElement);
        stackTraceElementParsed = objectMapper.readTree(json);
        assertThat(stackTraceElementParsed.get("library_frame").booleanValue()).isTrue();
        assertThat(stackTraceElementParsed.get("module").textValue()).isEqualTo("co.elastic");

        stackTraceElement = new StackTraceElement(".TestClass",
            "testMethod", "TestClass.java", 34);
        json = serializer.toJsonString(stackTraceElement);
        stackTraceElementParsed = objectMapper.readTree(json);
        assertThat(stackTraceElementParsed.get("module").textValue()).isEqualTo("");

        stackTraceElement = new StackTraceElement("TestClass",
            "testMethod", "TestClass.java", 34);
        json = serializer.toJsonString(stackTraceElement);
        stackTraceElementParsed = objectMapper.readTree(json);
        assertThat(stackTraceElementParsed.get("module").textValue()).isEqualTo("");
    }


    private List<JsonNode> getStackTrace() throws IOException {
        final Transaction transaction = tracer.startRootTransaction(getClass().getClassLoader());
        final Span span = transaction.createSpan();
        span.end();
        transaction.end();
        return StreamSupport.stream(objectMapper
            .readTree(serializer.toJsonString(span))
            .get("stacktrace")
            .spliterator(), false)
            .collect(Collectors.toList());
    }

}<|MERGE_RESOLUTION|>--- conflicted
+++ resolved
@@ -58,13 +58,8 @@
         tracer = MockTracer.createRealTracer();
         stacktraceConfiguration = tracer.getConfig(StacktraceConfiguration.class);
         // always enable
-<<<<<<< HEAD
-        when(stacktraceConfiguration.getSpanFramesMinDurationMs()).thenReturn(-1L);
+        when(stacktraceConfiguration.getSpanStackTraceMinDurationMs()).thenReturn(0L);
         serializer = new DslJsonSerializer(stacktraceConfiguration, mock(ApmServerClient.class), tracer.getMetaDataFuture());
-=======
-        when(stacktraceConfiguration.getSpanStackTraceMinDurationMs()).thenReturn(0L);
-        serializer = new DslJsonSerializer(stacktraceConfiguration, mock(ApmServerClient.class), tracer.getMetaData());
->>>>>>> 5c3bcfb8
         objectMapper = new ObjectMapper();
         stacktrace = getStackTrace();
     }
