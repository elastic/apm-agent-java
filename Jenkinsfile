#!/usr/bin/env groovy

@Library('apm@current') _

pipeline {
  agent { label 'linux && immutable' }
  environment {
    REPO = 'apm-agent-java'
    BASE_DIR = "src/github.com/elastic/${env.REPO}"
    NOTIFY_TO = credentials('notify-to')
    JOB_GCS_BUCKET = credentials('gcs-bucket')
    DOCKERHUB_SECRET = 'secret/apm-team/ci/elastic-observability-dockerhub'
    ELASTIC_DOCKER_SECRET = 'secret/apm-team/ci/docker-registry/prod'
    CODECOV_SECRET = 'secret/apm-team/ci/apm-agent-java-codecov'
    GITHUB_CHECK_ITS_NAME = 'End-To-End Integration Tests'
    ITS_PIPELINE = 'apm-integration-tests-selector-mbp/main'
    MAVEN_CONFIG = '-Dmaven.repo.local=.m2'
    OPBEANS_REPO = 'opbeans-java'
    JAVA_VERSION = "${params.JAVA_VERSION}"
    JOB_GCS_BUCKET_STASH = 'apm-ci-temp'
    JOB_GCS_CREDENTIALS = 'apm-ci-gcs-plugin'
  }
  options {
    timeout(time: 90, unit: 'MINUTES')
    buildDiscarder(logRotator(numToKeepStr: '20', artifactNumToKeepStr: '20', daysToKeepStr: '30'))
    timestamps()
    ansiColor('xterm')
    disableResume()
    durabilityHint('PERFORMANCE_OPTIMIZED')
    rateLimitBuilds(throttle: [count: 60, durationName: 'hour', userBoost: true])
    quietPeriod(10)
  }
  triggers {
    issueCommentTrigger("(${obltGitHubComments()}|^run (jdk compatibility|benchmark|integration|end-to-end|windows) tests)")
  }
  parameters {
    string(name: 'JAVA_VERSION', defaultValue: 'java11', description: 'Java version to build & test')
    string(name: 'MAVEN_CONFIG', defaultValue: '-V -B -Dorg.slf4j.simpleLogger.log.org.apache.maven.cli.transfer.Slf4jMavenTransferListener=warn -Dhttps.protocols=TLSv1.2 -Dmaven.wagon.http.retryHandler.count=3 -Dmaven.wagon.httpconnectionManager.ttlSeconds=25', description: 'Additional maven options.')
    string(name: 'JAVA_VERSION', defaultValue: 'java11', description: 'What Java version?')

    // Note about GH checks and optional steps
    //
    // All the steps executed by default are included in GH checks
    // All the mandatory steps not included by default need to be added in GH branch protection rules.

    // enabled by default, required for merge through default GH check
    booleanParam(name: 'test_ci', defaultValue: true, description: 'Enable Unit tests')

    // disabled by default, but required for merge, there are two GH checks:
    // - Non-Application Server integration tests
    // - Application Server integration tests
    // opt-in with 'ci:agent-integration'
    booleanParam(name: 'agent_integration_tests_ci', defaultValue: false, description: 'Enable Agent Integration tests')

    // disabled by default, but required for merge, GH check name is ${GITHUB_CHECK_ITS_NAME}
    // opt-in with 'ci:end-to-end' tag on PR
    booleanParam(name: 'end_to_end_tests_ci', defaultValue: false, description: 'Enable APM End-to-End tests')

    // disabled by default, not required for merge
    booleanParam(name: 'bench_ci', defaultValue: false, description: 'Enable benchmarks')

    // disabled by default, not required for merge
    // opt-in with 'ci:jdk-compatibility' tag on PR
    booleanParam(name: 'jdk_compatibility_ci', defaultValue: false, description: 'Enable JDK compatibility tests')

    // disabled by default, not required for merge
    // opt-in with 'ci:windows' tag on PR
<<<<<<< HEAD
    booleanParam(name: 'windows_ci', defaultValue: false, description: 'Enable windows build and tests')
=======
    booleanParam(name: 'windows_ci', defaultValue: false, description: 'Enable Windows build & tests')
>>>>>>> 73fb6958
  }
  stages {
    stage('Checkout') {
      options { skipDefaultCheckout() }
      steps {
        pipelineManager([ cancelPreviousRunningBuilds: [ when: 'PR' ] ])
        deleteDir()
        gitCheckout(basedir: "${BASE_DIR}", githubNotifyFirstTimeContributor: true, shallow: false,
                    reference: '/var/lib/jenkins/.git-references/apm-agent-java.git')
        stash allowEmpty: true, name: 'source', useDefaultExcludes: false
        script {
          dir("${BASE_DIR}"){
            // Skip all the stages except docs for PR's with asciidoc and md changes only
            env.ONLY_DOCS = isGitRegionMatch(patterns: [ '.*\\.(asciidoc|md)' ], shouldMatchAll: true)
            // Prepare the env variables for the benchmark results
            env.COMMIT_ISO_8601 = sh(script: 'git log -1 -s --format=%cI', returnStdout: true).trim()
            env.NOW_ISO_8601 = sh(script: 'date -u "+%Y-%m-%dT%H%M%SZ"', returnStdout: true).trim()
            env.RESULT_FILE = "apm-agent-benchmark-results-${env.COMMIT_ISO_8601}.json"
            env.BULK_UPLOAD_FILE = "apm-agent-bulk-${env.NOW_ISO_8601}.json"
          }
        }
      }
    }
    stage('Builds') {
      options { skipDefaultCheckout() }
      when {
        // Tags are not required to be built/tested.
        not {
          tag pattern: 'v\\d+\\.\\d+\\.\\d+', comparator: 'REGEXP'
        }
      }
      environment {
        HOME = "${env.WORKSPACE}"
        JAVA_HOME = "${env.HUDSON_HOME}/.java/${env.JAVA_VERSION}"
<<<<<<< HEAD
        PATH = "${env.JAVA_HOME}/bin:${env.PATH}"
=======
>>>>>>> 73fb6958
        MAVEN_CONFIG = "${params.MAVEN_CONFIG} ${env.MAVEN_CONFIG}"
      }
      stages {
        /**
        * Build on a linux environment.
        */
        stage('Build') {
          when {
            beforeAgent true
            expression { return env.ONLY_DOCS == "false" }
          }
          environment {
            PATH = "${env.JAVA_HOME}/bin:${env.PATH}"
          }
          steps {
            withGithubNotify(context: 'Build', tab: 'artifacts') {
              deleteDir()
              unstash 'source'
              // prepare m2 repository with the existing dependencies
              whenTrue(fileExists('/var/lib/jenkins/.m2/repository')) {
                sh label: 'Prepare .m2 cached folder', returnStatus: true, script: 'cp -Rf /var/lib/jenkins/.m2/repository ${HOME}/.m2'
                sh label: 'Size .m2', returnStatus: true, script: 'du -hs .m2'
              }
              dir("${BASE_DIR}"){
                withOtelEnv() {
                  retryWithSleep(retries: 5, seconds: 10) {
                    sh label: 'mvn install', script: "./mvnw clean install -DskipTests=true -Dmaven.javadoc.skip=true"
                  }
                  sh label: 'mvn license', script: "./mvnw org.codehaus.mojo:license-maven-plugin:aggregate-third-party-report -Dlicense.excludedGroups=^co\\.elastic\\."
                }
              }
              stashV2(name: 'build', bucket: "${JOB_GCS_BUCKET_STASH}", credentialsId: "${JOB_GCS_CREDENTIALS}")
              archiveArtifacts allowEmptyArchive: true,
                artifacts: "\
                  ${BASE_DIR}/elastic-apm-agent/target/elastic-apm-agent-*.jar,\
                  ${BASE_DIR}/apm-agent-attach/target/apm-agent-attach-*.jar,\
                  ${BASE_DIR}/apm-agent-attach-cli/target/apm-agent-attach-cli-*.jar,\
                  ${BASE_DIR}/apm-agent-api/target/apm-agent-api-*.jar,\
                  ${BASE_DIR}/target/site/aggregate-third-party-report.html",
                onlyIfSuccessful: true
            }
          }
        }
<<<<<<< HEAD
      }
    }
    stage('Tests') {
      when {
        beforeAgent true
        expression { return env.ONLY_DOCS == "false" }
      }
      environment {
        MAVEN_CONFIG = "${params.MAVEN_CONFIG} ${env.MAVEN_CONFIG}"
      }
      failFast true
      parallel {
        /**
          Run only unit test.
        */
        stage('Unit Tests') {
          options { skipDefaultCheckout() }
          environment {
            HOME = "${env.WORKSPACE}"
            JAVA_HOME = "${env.HUDSON_HOME}/.java/${env.JAVA_VERSION}"
            PATH = "${env.JAVA_HOME}/bin:${env.PATH}"
          }
=======
        stage('Tests') {
>>>>>>> 73fb6958
          when {
            beforeAgent true
            expression { return env.ONLY_DOCS == "false" }
          }
          failFast true
          parallel {
            /**
             * Run only unit tests
             */
            stage('Unit Tests') {
              options { skipDefaultCheckout() }
              when {
                beforeAgent true
                expression { return params.test_ci }
              }
              environment {
                PATH = "${env.JAVA_HOME}/bin:${env.PATH}"
              }
              steps {
                withGithubNotify(context: 'Unit Tests', tab: 'tests') {
                  deleteDir()
                  unstashV2(name: 'build', bucket: "${JOB_GCS_BUCKET_STASH}", credentialsId: "${JOB_GCS_CREDENTIALS}")
                  dir("${BASE_DIR}") {
                    withOtelEnv() {
                      sh label: 'mvn test', script: './mvnw test'
                    }
                  }
                }
              }
              post {
                always {
                  reportTestResults()
                }
              }
            }
<<<<<<< HEAD
          }
          post {
            always {
              reportTestResults()
            }
          }
        }
        stage('Non-Application Server integration tests') {
          agent { label 'linux && immutable' }
          options { skipDefaultCheckout() }
          environment {
            HOME = "${env.WORKSPACE}"
            JAVA_HOME = "${env.HUDSON_HOME}/.java/${env.JAVA_VERSION}"
            PATH = "${env.JAVA_HOME}/bin:${env.PATH}"
          }
          when {
            beforeAgent true
            anyOf {
              expression { return params.agent_integration_tests_ci }
              expression { return env.GITHUB_COMMENT?.contains('integration tests') }
              expression { matchesPrLabel(label: 'ci:agent-integration') }
              expression { return env.CHANGE_ID != null && !pullRequest.draft }
            }
          }
          steps {
            withGithubNotify(context: 'Non-Application Server integration tests', tab: 'tests') {
              deleteDir()
              unstashV2(name: 'build', bucket: "${JOB_GCS_BUCKET_STASH}", credentialsId: "${JOB_GCS_CREDENTIALS}") 
              dir("${BASE_DIR}"){
                withOtelEnv() {
                  sh './mvnw -q -P ci-non-application-server-integration-tests verify'
=======
            /** *
             * Build & Test on Windows environment
             */
            stage('Build & Test Windows') {
              agent { label 'windows-2019-docker-immutable' }
              options { skipDefaultCheckout() }
              when {
                beforeAgent true
                allOf {
                  expression { return params.test_ci }
                  anyOf {
                    expression { return params.windows_ci }
                    expression { return env.GITHUB_COMMENT?.contains('windows tests') }
                    expression { matchesPrLabel(label: 'ci:windows') }
                  }
                }
              }
              environment {
                JAVA_HOME = "C:\\Users\\jenkins\\.java\\${env.JAVA_VERSION}"
                PATH = "${env.JAVA_HOME}\\bin;${env.PATH}"
              }
              steps {
                withGithubNotify(context: 'Build & Test Windows') {
                  deleteDir()
                  unstash 'source'
                  dir("${BASE_DIR}") {
                    echo "${env.PATH}"
                    retryWithSleep(retries: 5, seconds: 10) {
                      bat label: 'mvn clean install', script: "mvnw clean install -DskipTests=true -Dmaven.javadoc.skip=true -Dmaven.gitcommitid.skip=true"
                    }
                    bat label: 'mvn test', script: "mvnw test"
                  }
                }
              }
              post {
                always {
                  reportTestResults()
>>>>>>> 73fb6958
                }
              }
            }
            stage('Non-Application Server integration tests') {
              agent { label 'linux && immutable' }
              options { skipDefaultCheckout() }
              when {
                beforeAgent true
                anyOf {
                  expression { return params.agent_integration_tests_ci }
                  expression { return env.GITHUB_COMMENT?.contains('integration tests') }
                  expression { matchesPrLabel(label: 'ci:agent-integration') }
                  expression { return env.CHANGE_ID != null && !pullRequest.draft }
                  not { changeRequest() }
                }
              }
              environment {
                PATH = "${env.JAVA_HOME}/bin:${env.PATH}"
              }
              steps {
                withGithubNotify(context: 'Non-Application Server integration tests', tab: 'tests') {
                  deleteDir()
                  unstashV2(name: 'build', bucket: "${JOB_GCS_BUCKET_STASH}", credentialsId: "${JOB_GCS_CREDENTIALS}")
                  dir("${BASE_DIR}") {
                    withOtelEnv() {
                      sh './mvnw -q -P ci-non-application-server-integration-tests verify'
                    }
                  }
                }
              }
              post {
                always {
                  reportTestResults()
                }
              }
            }
<<<<<<< HEAD
          }
        }
        stage('Application Server integration tests') {
          agent { label 'linux && immutable' }
          options { skipDefaultCheckout() }
          environment {
            HOME = "${env.WORKSPACE}"
            JAVA_HOME = "${env.HUDSON_HOME}/.java/${env.JAVA_VERSION}"
            PATH = "${env.JAVA_HOME}/bin:${env.PATH}"
          }
          when {
            beforeAgent true
            anyOf {
              expression { return params.agent_integration_tests_ci }
              expression { return env.GITHUB_COMMENT?.contains('integration tests') }
              expression { matchesPrLabel(label: 'ci:agent-integration') }
              expression { return env.CHANGE_ID != null && !pullRequest.draft }
=======
            stage('Application Server integration tests') {
              agent { label 'linux && immutable' }
              options { skipDefaultCheckout() }
              when {
                beforeAgent true
                anyOf {
                  expression { return params.agent_integration_tests_ci }
                  expression { return env.GITHUB_COMMENT?.contains('integration tests') }
                  expression { matchesPrLabel(label: 'ci:agent-integration') }
                  expression { return env.CHANGE_ID != null && !pullRequest.draft }
                  not { changeRequest() }
                }
              }
              environment {
                PATH = "${env.JAVA_HOME}/bin:${env.PATH}"
              }
              steps {
                withGithubNotify(context: 'Application Server integration tests', tab: 'tests') {
                  deleteDir()
                  unstashV2(name: 'build', bucket: "${JOB_GCS_BUCKET_STASH}", credentialsId: "${JOB_GCS_CREDENTIALS}")
                  dir("${BASE_DIR}") {
                    withOtelEnv() {
                      sh './mvnw -q -P ci-application-server-integration-tests verify'
                    }
                  }
                }
              }
              post {
                always {
                  reportTestResults()
                }
              }
>>>>>>> 73fb6958
            }
            /**
             * Run the benchmarks and store the results on ES.
             * The result JSON files are also archive into Jenkins.
             */
            stage('Benchmarks') {
              agent { label 'metal' }
              options { skipDefaultCheckout() }
              environment {
                NO_BUILD = "true"
                PATH = "${env.JAVA_HOME}/bin:${env.PATH}"
              }
              when {
                beforeAgent true
                anyOf {
                  branch 'main'
                  expression { return env.GITHUB_COMMENT?.contains('benchmark tests') }
                  expression { return params.bench_ci }
                }
              }
              steps {
                withGithubNotify(context: 'Benchmarks', tab: 'artifacts') {
                  deleteDir()
                  unstashV2(name: 'build', bucket: "${JOB_GCS_BUCKET_STASH}", credentialsId: "${JOB_GCS_CREDENTIALS}") 
                  dir("${BASE_DIR}"){
                    withOtelEnv() {
                      sh './scripts/jenkins/run-benchmarks.sh'
                    }
                  }
                }
              }
              post {
                always {
                  archiveArtifacts(allowEmptyArchive: true,
                    artifacts: "${BASE_DIR}/${RESULT_FILE}",
                    onlyIfSuccessful: false)
                  sendBenchmarks(file: "${BASE_DIR}/${BULK_UPLOAD_FILE}", index: "benchmark-java")
                }
              }
            }
            /**
             * Build javadoc
            */
            stage('Javadoc') {
              agent { label 'linux && immutable' }
              options { skipDefaultCheckout() }
              environment {
                PATH = "${env.JAVA_HOME}/bin:${env.PATH}"
              }
              steps {
                withGithubNotify(context: 'Javadoc') {
                  deleteDir()
                  unstashV2(name: 'build', bucket: "${JOB_GCS_BUCKET_STASH}", credentialsId: "${JOB_GCS_CREDENTIALS}")
                  dir("${BASE_DIR}"){
                    withOtelEnv() {
                      sh """#!/bin/bash
                      set -euxo pipefail
                      ./mvnw compile javadoc:javadoc
                      """
                    }
                  }
                }
              }
            }
          }
        }
<<<<<<< HEAD
        /**
          Run the benchmarks and store the results on ES.
          The result JSON files are also archive into Jenkins.
        */
        stage('Benchmarks') {
          agent { label 'metal' }
          options { skipDefaultCheckout() }
          environment {
            HOME = "${env.WORKSPACE}"
            JAVA_HOME = "${env.HUDSON_HOME}/.java/${env.JAVA_VERSION}"
            PATH = "${env.JAVA_HOME}/bin:${env.PATH}"
            NO_BUILD = "true"
          }
=======
        stage('End-To-End Integration Tests') {
          agent none
>>>>>>> 73fb6958
          when {
            allOf {
              expression { return env.ONLY_DOCS == "false" }
              anyOf {
                expression { return params.end_to_end_tests_ci }
                expression { return env.GITHUB_COMMENT?.contains('end-to-end tests') }
                expression { matchesPrLabel(label: 'ci:end-to-end') }
                expression { return env.CHANGE_ID != null && !pullRequest.draft }
                not { changeRequest() }
              }
            }
          }
          steps {
            build(job: env.ITS_PIPELINE, propagate: false, wait: false,
                  parameters: [string(name: 'INTEGRATION_TEST', value: 'Java'),
                               string(name: 'BUILD_OPTS', value: "--java-agent-version ${env.GIT_BASE_COMMIT} --opbeans-java-agent-branch ${env.GIT_BASE_COMMIT}"),
                               string(name: 'GITHUB_CHECK_NAME', value: env.GITHUB_CHECK_ITS_NAME),
                               string(name: 'GITHUB_CHECK_REPO', value: env.REPO),
                               string(name: 'GITHUB_CHECK_SHA1', value: env.GIT_BASE_COMMIT)])
            githubNotify(context: "${env.GITHUB_CHECK_ITS_NAME}", description: "${env.GITHUB_CHECK_ITS_NAME} ...", status: 'PENDING', targetUrl: "${env.JENKINS_URL}search/?q=${env.ITS_PIPELINE.replaceAll('/','+')}")
          }
        }
        stage('JDK Compatibility Tests') {
          options { skipDefaultCheckout() }
<<<<<<< HEAD
          environment {
            HOME = "${env.WORKSPACE}"
            JAVA_HOME = "${env.HUDSON_HOME}/.java/${env.JAVA_VERSION}"
            PATH = "${env.JAVA_HOME}/bin:${env.PATH}"
          }
=======
>>>>>>> 73fb6958
          when {
            beforeAgent true
            allOf {
              expression { return env.ONLY_DOCS == "false" }
              anyOf {
                expression { return params.jdk_compatibility_ci }
                expression { return env.GITHUB_COMMENT?.contains('jdk compatibility tests') }
                expression { matchesPrLabel(label: 'ci:jdk-compatibility') }
              }
            }
          }
<<<<<<< HEAD
        }
      }
    }
    stage('Windows') {
      options { skipDefaultCheckout() }
      agent { label 'windows-2019-docker-immutable' }
      environment {
        JAVA_HOME = "C:\\Users\\jenkins\\.java\\${env.JAVA_VERSION}"
        PATH = "${env.JAVA_HOME}\\bin;${env.PATH}"
      }
      when {
        beforeAgent true
        allOf {
          expression { return env.ONLY_DOCS == "false" }
          anyOf {
            not { changeRequest() }
            expression { return params.windows_ci }
            expression { return env.GITHUB_COMMENT?.contains('windows tests') }
            expression { matchesPrLabel(label: 'ci:windows') }
          }
        }
      }
      stages {
        stage('Windows Build') {
          steps {
            withGithubNotify(context: 'Windows Build') {
              deleteDir()
              unstash 'source'
              dir("${BASE_DIR}"){
                retryWithSleep(retries: 5, seconds: 10) {
                  bat "mvnw clean install -DskipTests=true -Dmaven.javadoc.skip=true -Dmaven.gitcommitid.skip=true"
                }
              }
            }
          }
        }
        stage('Windows Test') {
          steps {
            withGithubNotify(context: 'Windows Verify', tab: 'tests') {
              dir("${BASE_DIR}"){
                bat "mvnw test"
              }
            }
          }
          post {
            always {
              reportTestResultsOnly()
            }
          }
        }
      }
      post {
        unsuccessful {
          slackSend(channel: '#apm-agent-java',
                    color: 'danger',
                    message: "[${env.REPO}] Windows build failed. (<${env.RUN_DISPLAY_URL}|Open>)",
                    tokenCredentialId: 'jenkins-slack-integration-token')
        }
      }
    }
    stage('End-To-End Integration Tests') {
      agent none
      when {
        allOf {
          expression { return env.ONLY_DOCS == "false" }
          anyOf {
            expression { return params.end_to_end_tests_ci }
            expression { return env.GITHUB_COMMENT?.contains('end-to-end tests') }
            expression { matchesPrLabel(label: 'ci:end-to-end') }
            expression { return env.CHANGE_ID != null && !pullRequest.draft }
          }
        }
      }
      steps {
        build(job: env.ITS_PIPELINE, propagate: false, wait: false,
              parameters: [string(name: 'INTEGRATION_TEST', value: 'Java'),
                           string(name: 'BUILD_OPTS', value: "--java-agent-version ${env.GIT_BASE_COMMIT} --opbeans-java-agent-branch ${env.GIT_BASE_COMMIT}"),
                           string(name: 'GITHUB_CHECK_NAME', value: env.GITHUB_CHECK_ITS_NAME),
                           string(name: 'GITHUB_CHECK_REPO', value: env.REPO),
                           string(name: 'GITHUB_CHECK_SHA1', value: env.GIT_BASE_COMMIT)])
        githubNotify(context: "${env.GITHUB_CHECK_ITS_NAME}", description: "${env.GITHUB_CHECK_ITS_NAME} ...", status: 'PENDING', targetUrl: "${env.JENKINS_URL}search/?q=${env.ITS_PIPELINE.replaceAll('/','+')}")
      }
    }
    stage('JDK Compatibility Tests') {
      options { skipDefaultCheckout() }
      when {
        beforeAgent true
        allOf {
          expression { return env.ONLY_DOCS == "false" }
          anyOf {
            expression { return params.jdk_compatibility_ci }
            expression { return env.GITHUB_COMMENT?.contains('jdk compatibility tests') }
            expression { matchesPrLabel(label: 'ci:jdk-compatibility') }
          }
        }
      }
      matrix {
        agent { label 'linux && immutable' }
        axes {
          axis {
            // the list of support java versions can be found in the infra repo (ansible/roles/java/defaults/main.yml)
            name 'JAVA_VERSION'
            // 'openjdk18'  disabled for now see https://github.com/elastic/apm-agent-java/issues/2328
            values 'openjdk17'

=======
          environment {
            PATH = "${env.JAVA_HOME}/bin:${env.PATH}"
>>>>>>> 73fb6958
          }
          matrix {
            agent { label 'linux && immutable' }
            axes {
              axis {
                // the list of support java versions can be found in the infra repo (ansible/roles/java/defaults/main.yml)
                name 'JDK_VERSION'
                // 'openjdk18'  disabled for now see https://github.com/elastic/apm-agent-java/issues/2328
                values 'openjdk17'
              }
            }
            stages {
              stage('JDK Unit Tests') {
                steps {
                  withGithubNotify(context: "Unit Tests ${JDK_VERSION}", tab: 'tests') {
                    deleteDir()
                    unstashV2(name: 'build', bucket: "${JOB_GCS_BUCKET_STASH}", credentialsId: "${JOB_GCS_CREDENTIALS}") 
                    dir("${BASE_DIR}"){
                      withOtelEnv() {
                        sh(label: "./mvnw test for ${JDK_VERSION}", script: './mvnw test')
                      }
                    }
                  }
                }
                post {
                  always {
                    reportTestResults()
                  }
                }
              }
            }
          }
        }
      }
    }
    stage('Releases') {
      when {
        anyOf {
          branch 'main'
          tag pattern: 'v\\d+\\.\\d+\\.\\d+', comparator: 'REGEXP'
        }
      }
      stages {
        stage('Stable') {
          options { skipDefaultCheckout() }
          when {
            branch 'main'
          }
          steps {
            deleteDir()
            unstash 'source'
            dir("${BASE_DIR}"){
              setupAPMGitEmail(global: false)
              sh(label: "checkout ${BRANCH_NAME} branch", script: "git checkout -f '${BRANCH_NAME}'")
              sh(label: 'rebase stable', script: """
                git rev-parse --quiet --verify stable && git checkout stable || git checkout -b stable
                git rebase '${BRANCH_NAME}'
              """)
              gitPush()
            }
          }
        }
        stage('AfterRelease') {
          options { skipDefaultCheckout() }
          when {
            tag pattern: 'v\\d+\\.\\d+\\.\\d+', comparator: 'REGEXP'
          }
          stages {
            stage('Opbeans') {
              environment {
                REPO_NAME = "${OPBEANS_REPO}"
              }
              steps {
                deleteDir()
                dir("${OPBEANS_REPO}"){
                  git(credentialsId: 'f6c7695a-671e-4f4f-a331-acdce44ff9ba',
                      url: "git@github.com:elastic/${OPBEANS_REPO}.git",
                      branch: 'main')
                  // It's required to transform the tag value to the artifact version
                  sh script: ".ci/bump-version.sh ${env.BRANCH_NAME.replaceAll('^v', '')}", label: 'Bump version'
                  // The opbeans-java pipeline will trigger a release for the main branch
                  gitPush()
                  // The opbeans-java pipeline will trigger a release for the release tag
                  gitCreateTag(tag: "${env.BRANCH_NAME}")
                }
              }
            }
          }
        }
      }
    }
  }
  post {
    cleanup {
      notifyBuildResult(analyzeFlakey: !isTag(), flakyReportIdx: 'reporter-apm-agent-java-apm-agent-java-main', flakyDisableGHIssueCreation: true)
    }
  }
}

def reportTestResults(){
  reportTestResultsOnly()
  codecov(repo: env.REPO, basedir: "${BASE_DIR}", secret: "${CODECOV_SECRET}")
}

def reportTestResultsOnly(){
  junit(allowEmptyResults: true,
    keepLongStdio: true,
    testResults: "${BASE_DIR}/**/junit-*.xml,${BASE_DIR}/**/TEST-*.xml")
<<<<<<< HEAD
=======

  // disable codecov for now as it's not supported for windows
  //  codecov(repo: env.REPO, basedir: "${BASE_DIR}", secret: "${CODECOV_SECRET}")
>>>>>>> 73fb6958
}<|MERGE_RESOLUTION|>--- conflicted
+++ resolved
@@ -36,7 +36,6 @@
   parameters {
     string(name: 'JAVA_VERSION', defaultValue: 'java11', description: 'Java version to build & test')
     string(name: 'MAVEN_CONFIG', defaultValue: '-V -B -Dorg.slf4j.simpleLogger.log.org.apache.maven.cli.transfer.Slf4jMavenTransferListener=warn -Dhttps.protocols=TLSv1.2 -Dmaven.wagon.http.retryHandler.count=3 -Dmaven.wagon.httpconnectionManager.ttlSeconds=25', description: 'Additional maven options.')
-    string(name: 'JAVA_VERSION', defaultValue: 'java11', description: 'What Java version?')
 
     // Note about GH checks and optional steps
     //
@@ -65,11 +64,7 @@
 
     // disabled by default, not required for merge
     // opt-in with 'ci:windows' tag on PR
-<<<<<<< HEAD
-    booleanParam(name: 'windows_ci', defaultValue: false, description: 'Enable windows build and tests')
-=======
     booleanParam(name: 'windows_ci', defaultValue: false, description: 'Enable Windows build & tests')
->>>>>>> 73fb6958
   }
   stages {
     stage('Checkout') {
@@ -78,7 +73,7 @@
         pipelineManager([ cancelPreviousRunningBuilds: [ when: 'PR' ] ])
         deleteDir()
         gitCheckout(basedir: "${BASE_DIR}", githubNotifyFirstTimeContributor: true, shallow: false,
-                    reference: '/var/lib/jenkins/.git-references/apm-agent-java.git')
+          reference: '/var/lib/jenkins/.git-references/apm-agent-java.git')
         stash allowEmpty: true, name: 'source', useDefaultExcludes: false
         script {
           dir("${BASE_DIR}"){
@@ -104,16 +99,12 @@
       environment {
         HOME = "${env.WORKSPACE}"
         JAVA_HOME = "${env.HUDSON_HOME}/.java/${env.JAVA_VERSION}"
-<<<<<<< HEAD
-        PATH = "${env.JAVA_HOME}/bin:${env.PATH}"
-=======
->>>>>>> 73fb6958
         MAVEN_CONFIG = "${params.MAVEN_CONFIG} ${env.MAVEN_CONFIG}"
       }
       stages {
         /**
-        * Build on a linux environment.
-        */
+         * Build on a linux environment.
+         */
         stage('Build') {
           when {
             beforeAgent true
@@ -151,32 +142,7 @@
             }
           }
         }
-<<<<<<< HEAD
-      }
-    }
-    stage('Tests') {
-      when {
-        beforeAgent true
-        expression { return env.ONLY_DOCS == "false" }
-      }
-      environment {
-        MAVEN_CONFIG = "${params.MAVEN_CONFIG} ${env.MAVEN_CONFIG}"
-      }
-      failFast true
-      parallel {
-        /**
-          Run only unit test.
-        */
-        stage('Unit Tests') {
-          options { skipDefaultCheckout() }
-          environment {
-            HOME = "${env.WORKSPACE}"
-            JAVA_HOME = "${env.HUDSON_HOME}/.java/${env.JAVA_VERSION}"
-            PATH = "${env.JAVA_HOME}/bin:${env.PATH}"
-          }
-=======
         stage('Tests') {
->>>>>>> 73fb6958
           when {
             beforeAgent true
             expression { return env.ONLY_DOCS == "false" }
@@ -212,39 +178,6 @@
                 }
               }
             }
-<<<<<<< HEAD
-          }
-          post {
-            always {
-              reportTestResults()
-            }
-          }
-        }
-        stage('Non-Application Server integration tests') {
-          agent { label 'linux && immutable' }
-          options { skipDefaultCheckout() }
-          environment {
-            HOME = "${env.WORKSPACE}"
-            JAVA_HOME = "${env.HUDSON_HOME}/.java/${env.JAVA_VERSION}"
-            PATH = "${env.JAVA_HOME}/bin:${env.PATH}"
-          }
-          when {
-            beforeAgent true
-            anyOf {
-              expression { return params.agent_integration_tests_ci }
-              expression { return env.GITHUB_COMMENT?.contains('integration tests') }
-              expression { matchesPrLabel(label: 'ci:agent-integration') }
-              expression { return env.CHANGE_ID != null && !pullRequest.draft }
-            }
-          }
-          steps {
-            withGithubNotify(context: 'Non-Application Server integration tests', tab: 'tests') {
-              deleteDir()
-              unstashV2(name: 'build', bucket: "${JOB_GCS_BUCKET_STASH}", credentialsId: "${JOB_GCS_CREDENTIALS}") 
-              dir("${BASE_DIR}"){
-                withOtelEnv() {
-                  sh './mvnw -q -P ci-non-application-server-integration-tests verify'
-=======
             /** *
              * Build & Test on Windows environment
              */
@@ -282,7 +215,6 @@
               post {
                 always {
                   reportTestResults()
->>>>>>> 73fb6958
                 }
               }
             }
@@ -319,25 +251,6 @@
                 }
               }
             }
-<<<<<<< HEAD
-          }
-        }
-        stage('Application Server integration tests') {
-          agent { label 'linux && immutable' }
-          options { skipDefaultCheckout() }
-          environment {
-            HOME = "${env.WORKSPACE}"
-            JAVA_HOME = "${env.HUDSON_HOME}/.java/${env.JAVA_VERSION}"
-            PATH = "${env.JAVA_HOME}/bin:${env.PATH}"
-          }
-          when {
-            beforeAgent true
-            anyOf {
-              expression { return params.agent_integration_tests_ci }
-              expression { return env.GITHUB_COMMENT?.contains('integration tests') }
-              expression { matchesPrLabel(label: 'ci:agent-integration') }
-              expression { return env.CHANGE_ID != null && !pullRequest.draft }
-=======
             stage('Application Server integration tests') {
               agent { label 'linux && immutable' }
               options { skipDefaultCheckout() }
@@ -370,7 +283,6 @@
                   reportTestResults()
                 }
               }
->>>>>>> 73fb6958
             }
             /**
              * Run the benchmarks and store the results on ES.
@@ -394,7 +306,7 @@
               steps {
                 withGithubNotify(context: 'Benchmarks', tab: 'artifacts') {
                   deleteDir()
-                  unstashV2(name: 'build', bucket: "${JOB_GCS_BUCKET_STASH}", credentialsId: "${JOB_GCS_CREDENTIALS}") 
+                  unstashV2(name: 'build', bucket: "${JOB_GCS_BUCKET_STASH}", credentialsId: "${JOB_GCS_CREDENTIALS}")
                   dir("${BASE_DIR}"){
                     withOtelEnv() {
                       sh './scripts/jenkins/run-benchmarks.sh'
@@ -413,7 +325,7 @@
             }
             /**
              * Build javadoc
-            */
+             */
             stage('Javadoc') {
               agent { label 'linux && immutable' }
               options { skipDefaultCheckout() }
@@ -437,24 +349,8 @@
             }
           }
         }
-<<<<<<< HEAD
-        /**
-          Run the benchmarks and store the results on ES.
-          The result JSON files are also archive into Jenkins.
-        */
-        stage('Benchmarks') {
-          agent { label 'metal' }
-          options { skipDefaultCheckout() }
-          environment {
-            HOME = "${env.WORKSPACE}"
-            JAVA_HOME = "${env.HUDSON_HOME}/.java/${env.JAVA_VERSION}"
-            PATH = "${env.JAVA_HOME}/bin:${env.PATH}"
-            NO_BUILD = "true"
-          }
-=======
         stage('End-To-End Integration Tests') {
           agent none
->>>>>>> 73fb6958
           when {
             allOf {
               expression { return env.ONLY_DOCS == "false" }
@@ -469,24 +365,16 @@
           }
           steps {
             build(job: env.ITS_PIPELINE, propagate: false, wait: false,
-                  parameters: [string(name: 'INTEGRATION_TEST', value: 'Java'),
-                               string(name: 'BUILD_OPTS', value: "--java-agent-version ${env.GIT_BASE_COMMIT} --opbeans-java-agent-branch ${env.GIT_BASE_COMMIT}"),
-                               string(name: 'GITHUB_CHECK_NAME', value: env.GITHUB_CHECK_ITS_NAME),
-                               string(name: 'GITHUB_CHECK_REPO', value: env.REPO),
-                               string(name: 'GITHUB_CHECK_SHA1', value: env.GIT_BASE_COMMIT)])
+              parameters: [string(name: 'INTEGRATION_TEST', value: 'Java'),
+                           string(name: 'BUILD_OPTS', value: "--java-agent-version ${env.GIT_BASE_COMMIT} --opbeans-java-agent-branch ${env.GIT_BASE_COMMIT}"),
+                           string(name: 'GITHUB_CHECK_NAME', value: env.GITHUB_CHECK_ITS_NAME),
+                           string(name: 'GITHUB_CHECK_REPO', value: env.REPO),
+                           string(name: 'GITHUB_CHECK_SHA1', value: env.GIT_BASE_COMMIT)])
             githubNotify(context: "${env.GITHUB_CHECK_ITS_NAME}", description: "${env.GITHUB_CHECK_ITS_NAME} ...", status: 'PENDING', targetUrl: "${env.JENKINS_URL}search/?q=${env.ITS_PIPELINE.replaceAll('/','+')}")
           }
         }
         stage('JDK Compatibility Tests') {
           options { skipDefaultCheckout() }
-<<<<<<< HEAD
-          environment {
-            HOME = "${env.WORKSPACE}"
-            JAVA_HOME = "${env.HUDSON_HOME}/.java/${env.JAVA_VERSION}"
-            PATH = "${env.JAVA_HOME}/bin:${env.PATH}"
-          }
-=======
->>>>>>> 73fb6958
           when {
             beforeAgent true
             allOf {
@@ -498,116 +386,8 @@
               }
             }
           }
-<<<<<<< HEAD
-        }
-      }
-    }
-    stage('Windows') {
-      options { skipDefaultCheckout() }
-      agent { label 'windows-2019-docker-immutable' }
-      environment {
-        JAVA_HOME = "C:\\Users\\jenkins\\.java\\${env.JAVA_VERSION}"
-        PATH = "${env.JAVA_HOME}\\bin;${env.PATH}"
-      }
-      when {
-        beforeAgent true
-        allOf {
-          expression { return env.ONLY_DOCS == "false" }
-          anyOf {
-            not { changeRequest() }
-            expression { return params.windows_ci }
-            expression { return env.GITHUB_COMMENT?.contains('windows tests') }
-            expression { matchesPrLabel(label: 'ci:windows') }
-          }
-        }
-      }
-      stages {
-        stage('Windows Build') {
-          steps {
-            withGithubNotify(context: 'Windows Build') {
-              deleteDir()
-              unstash 'source'
-              dir("${BASE_DIR}"){
-                retryWithSleep(retries: 5, seconds: 10) {
-                  bat "mvnw clean install -DskipTests=true -Dmaven.javadoc.skip=true -Dmaven.gitcommitid.skip=true"
-                }
-              }
-            }
-          }
-        }
-        stage('Windows Test') {
-          steps {
-            withGithubNotify(context: 'Windows Verify', tab: 'tests') {
-              dir("${BASE_DIR}"){
-                bat "mvnw test"
-              }
-            }
-          }
-          post {
-            always {
-              reportTestResultsOnly()
-            }
-          }
-        }
-      }
-      post {
-        unsuccessful {
-          slackSend(channel: '#apm-agent-java',
-                    color: 'danger',
-                    message: "[${env.REPO}] Windows build failed. (<${env.RUN_DISPLAY_URL}|Open>)",
-                    tokenCredentialId: 'jenkins-slack-integration-token')
-        }
-      }
-    }
-    stage('End-To-End Integration Tests') {
-      agent none
-      when {
-        allOf {
-          expression { return env.ONLY_DOCS == "false" }
-          anyOf {
-            expression { return params.end_to_end_tests_ci }
-            expression { return env.GITHUB_COMMENT?.contains('end-to-end tests') }
-            expression { matchesPrLabel(label: 'ci:end-to-end') }
-            expression { return env.CHANGE_ID != null && !pullRequest.draft }
-          }
-        }
-      }
-      steps {
-        build(job: env.ITS_PIPELINE, propagate: false, wait: false,
-              parameters: [string(name: 'INTEGRATION_TEST', value: 'Java'),
-                           string(name: 'BUILD_OPTS', value: "--java-agent-version ${env.GIT_BASE_COMMIT} --opbeans-java-agent-branch ${env.GIT_BASE_COMMIT}"),
-                           string(name: 'GITHUB_CHECK_NAME', value: env.GITHUB_CHECK_ITS_NAME),
-                           string(name: 'GITHUB_CHECK_REPO', value: env.REPO),
-                           string(name: 'GITHUB_CHECK_SHA1', value: env.GIT_BASE_COMMIT)])
-        githubNotify(context: "${env.GITHUB_CHECK_ITS_NAME}", description: "${env.GITHUB_CHECK_ITS_NAME} ...", status: 'PENDING', targetUrl: "${env.JENKINS_URL}search/?q=${env.ITS_PIPELINE.replaceAll('/','+')}")
-      }
-    }
-    stage('JDK Compatibility Tests') {
-      options { skipDefaultCheckout() }
-      when {
-        beforeAgent true
-        allOf {
-          expression { return env.ONLY_DOCS == "false" }
-          anyOf {
-            expression { return params.jdk_compatibility_ci }
-            expression { return env.GITHUB_COMMENT?.contains('jdk compatibility tests') }
-            expression { matchesPrLabel(label: 'ci:jdk-compatibility') }
-          }
-        }
-      }
-      matrix {
-        agent { label 'linux && immutable' }
-        axes {
-          axis {
-            // the list of support java versions can be found in the infra repo (ansible/roles/java/defaults/main.yml)
-            name 'JAVA_VERSION'
-            // 'openjdk18'  disabled for now see https://github.com/elastic/apm-agent-java/issues/2328
-            values 'openjdk17'
-
-=======
           environment {
             PATH = "${env.JAVA_HOME}/bin:${env.PATH}"
->>>>>>> 73fb6958
           }
           matrix {
             agent { label 'linux && immutable' }
@@ -624,7 +404,7 @@
                 steps {
                   withGithubNotify(context: "Unit Tests ${JDK_VERSION}", tab: 'tests') {
                     deleteDir()
-                    unstashV2(name: 'build', bucket: "${JOB_GCS_BUCKET_STASH}", credentialsId: "${JOB_GCS_CREDENTIALS}") 
+                    unstashV2(name: 'build', bucket: "${JOB_GCS_BUCKET_STASH}", credentialsId: "${JOB_GCS_CREDENTIALS}")
                     dir("${BASE_DIR}"){
                       withOtelEnv() {
                         sh(label: "./mvnw test for ${JDK_VERSION}", script: './mvnw test')
@@ -684,8 +464,8 @@
                 deleteDir()
                 dir("${OPBEANS_REPO}"){
                   git(credentialsId: 'f6c7695a-671e-4f4f-a331-acdce44ff9ba',
-                      url: "git@github.com:elastic/${OPBEANS_REPO}.git",
-                      branch: 'main')
+                    url: "git@github.com:elastic/${OPBEANS_REPO}.git",
+                    branch: 'main')
                   // It's required to transform the tag value to the artifact version
                   sh script: ".ci/bump-version.sh ${env.BRANCH_NAME.replaceAll('^v', '')}", label: 'Bump version'
                   // The opbeans-java pipeline will trigger a release for the main branch
@@ -708,18 +488,10 @@
 }
 
 def reportTestResults(){
-  reportTestResultsOnly()
-  codecov(repo: env.REPO, basedir: "${BASE_DIR}", secret: "${CODECOV_SECRET}")
-}
-
-def reportTestResultsOnly(){
   junit(allowEmptyResults: true,
     keepLongStdio: true,
     testResults: "${BASE_DIR}/**/junit-*.xml,${BASE_DIR}/**/TEST-*.xml")
-<<<<<<< HEAD
-=======
 
   // disable codecov for now as it's not supported for windows
   //  codecov(repo: env.REPO, basedir: "${BASE_DIR}", secret: "${CODECOV_SECRET}")
->>>>>>> 73fb6958
 }