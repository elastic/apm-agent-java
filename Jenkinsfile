#!/usr/bin/env groovy

@Library('apm@current') _

pipeline {
  agent any
  environment {
    REPO = 'apm-agent-java'
    BASE_DIR = "src/github.com/elastic/${env.REPO}"
    NOTIFY_TO = credentials('notify-to')
    JOB_GCS_BUCKET = credentials('gcs-bucket')
    DOCKERHUB_SECRET = 'secret/apm-team/ci/elastic-observability-dockerhub'
    CODECOV_SECRET = 'secret/apm-team/ci/apm-agent-java-codecov'
    GITHUB_CHECK_ITS_NAME = 'Integration Tests'
    ITS_PIPELINE = 'apm-integration-tests-selector-mbp/master'
    MAVEN_CONFIG = '-Dmaven.repo.local=.m2'
  }
  options {
    timeout(time: 1, unit: 'HOURS')
    buildDiscarder(logRotator(numToKeepStr: '20', artifactNumToKeepStr: '20', daysToKeepStr: '30'))
    timestamps()
    ansiColor('xterm')
    disableResume()
    durabilityHint('PERFORMANCE_OPTIMIZED')
    rateLimitBuilds(throttle: [count: 60, durationName: 'hour', userBoost: true])
    quietPeriod(10)
  }
  triggers {
    issueCommentTrigger('(?i).*(?:jenkins\\W+)?run\\W+(?:the\\W+)?tests(?:\\W+please)?.*')
  }
  parameters {
<<<<<<< HEAD
    string(name: 'MAVEN_CONFIG', defaultValue: "-B -Dorg.slf4j.simpleLogger.log.org.apache.maven.cli.transfer.Slf4jMavenTransferListener=warn", description: "Additional maven options.")
    /** TODO revert changes after tests*/
    booleanParam(name: 'Run_As_Master_Branch', defaultValue: true, description: 'Allow to run any steps on a PR, some steps normally only run on master branch.')
    booleanParam(name: 'test_ci', defaultValue: false, description: 'Enable test')
    booleanParam(name: 'smoketests_ci', defaultValue: false, description: 'Enable Smoke tests')
    booleanParam(name: 'bench_ci', defaultValue: false, description: 'Enable benchmarks')
    booleanParam(name: 'doc_ci', defaultValue: false, description: 'Enable build documentation')
=======
    string(name: 'MAVEN_CONFIG', defaultValue: '-B -Dorg.slf4j.simpleLogger.log.org.apache.maven.cli.transfer.Slf4jMavenTransferListener=warn', description: 'Additional maven options.')
    booleanParam(name: 'Run_As_Master_Branch', defaultValue: false, description: 'Allow to run any steps on a PR, some steps normally only run on master branch.')
    booleanParam(name: 'test_ci', defaultValue: true, description: 'Enable test')
    booleanParam(name: 'smoketests_ci', defaultValue: true, description: 'Enable Smoke tests')
    booleanParam(name: 'bench_ci', defaultValue: true, description: 'Enable benchmarks')
>>>>>>> eac58839
  }

  stages {
    stage('Initializing'){
      agent { label 'linux && immutable' }
      options { skipDefaultCheckout() }
      environment {
        HOME = "${env.WORKSPACE}"
        JAVA_HOME = "${env.HUDSON_HOME}/.java/java10"
        PATH = "${env.JAVA_HOME}/bin:${env.PATH}"
        MAVEN_CONFIG = "${params.MAVEN_CONFIG} ${env.MAVEN_CONFIG}"
      }
      stages(){
        /**
         Checkout the code and stash it, to use it on other stages.
        */
        stage('Checkout') {
          steps {
            deleteDir()
            gitCheckout(basedir: "${BASE_DIR}", githubNotifyFirstTimeContributor: true)
            stash allowEmpty: true, name: 'source', useDefaultExcludes: false
          }
        }
        /**
        Build on a linux environment.
        */
        stage('Build') {
          steps {
            withGithubNotify(context: 'Build', tab: 'artifacts') {
              deleteDir()
              unstash 'source'
              dir("${BASE_DIR}"){
                sh """#!/bin/bash
                set -euxo pipefail
                ./mvnw clean install -DskipTests=true -Dmaven.javadoc.skip=true
                ./mvnw license:aggregate-third-party-report -Dlicense.excludedGroups=^co\\.elastic\\.
                """
              }
              stash allowEmpty: true, name: 'build', useDefaultExcludes: false
              archiveArtifacts allowEmptyArchive: true,
                artifacts: "${BASE_DIR}/elastic-apm-agent/target/elastic-apm-agent-*.jar,${BASE_DIR}/apm-agent-attach/target/apm-agent-attach-*.jar,\
                      ${BASE_DIR}/target/site/aggregate-third-party-report.html",
                onlyIfSuccessful: true
            }
<<<<<<< HEAD
            stash allowEmpty: true, name: 'build', useDefaultExcludes: false
            archiveArtifacts allowEmptyArchive: true,
              artifacts: "${BASE_DIR}/elastic-apm-agent/target/elastic-apm-agent-*.jar,${BASE_DIR}/apm-agent-attach/target/apm-agent-attach-*.jar",
              onlyIfSuccessful: true
=======
>>>>>>> eac58839
          }
        }
      }
    }
    stage('Tests') {
      environment {
        MAVEN_CONFIG = "${params.MAVEN_CONFIG} ${env.MAVEN_CONFIG}"
      }
      failFast true
      parallel {
        /**
          Run only unit test.
        */
        stage('Unit Tests') {
          agent { label 'linux && immutable' }
          options { skipDefaultCheckout() }
          environment {
            HOME = "${env.WORKSPACE}"
            JAVA_HOME = "${env.HUDSON_HOME}/.java/java10"
            PATH = "${env.JAVA_HOME}/bin:${env.PATH}"
          }
          when {
            beforeAgent true
            expression { return params.test_ci }
          }
          steps {
            withGithubNotify(context: 'Unit Tests', tab: 'tests') {
              deleteDir()
              unstash 'build'
              dir("${BASE_DIR}"){
                sh """#!/bin/bash
                set -euxo pipefail
                ./mvnw test
                """
              }
            }
          }
          post {
            always {
              reportTestResults()
            }
          }
        }
        /**
          Run smoke tests for different servers and databases.
        */
        stage('Smoke Tests 01') {
          agent { label 'linux && immutable' }
          options { skipDefaultCheckout() }
          environment {
            HOME = "${env.WORKSPACE}"
            JAVA_HOME = "${env.HUDSON_HOME}/.java/java10"
            PATH = "${env.JAVA_HOME}/bin:${env.PATH}"
          }
          when {
            beforeAgent true
            expression { return params.smoketests_ci }
          }
          steps {
            withGithubNotify(context: 'Smoke Tests 01', tab: 'tests') {
              deleteDir()
              unstash 'build'
              dir("${BASE_DIR}"){
                sh './scripts/jenkins/smoketests-01.sh'
              }
            }
          }
          post {
            always {
              reportTestResults()
            }
          }
        }
        /**
          Run smoke tests for different servers and databases.
        */
        stage('Smoke Tests 02') {
          agent { label 'linux && immutable' }
          options { skipDefaultCheckout() }
          environment {
            HOME = "${env.WORKSPACE}"
            JAVA_HOME = "${env.HUDSON_HOME}/.java/java10"
            PATH = "${env.JAVA_HOME}/bin:${env.PATH}"
          }
          when {
            beforeAgent true
            expression { return params.smoketests_ci }
          }
          steps {
            withGithubNotify(context: 'Smoke Tests 02', tab: 'tests') {
              deleteDir()
              unstash 'build'
              dir("${BASE_DIR}"){
                sh './scripts/jenkins/smoketests-02.sh'
              }
            }
          }
          post {
            always {
              reportTestResults()
            }
          }
        }
        /**
          Run the benchmarks and store the results on ES.
          The result JSON files are also archive into Jenkins.
        */
        stage('Benchmarks') {
          agent { label 'metal' }
          options { skipDefaultCheckout() }
          environment {
            HOME = "${env.WORKSPACE}"
            JAVA_HOME = "${env.HUDSON_HOME}/.java/java10"
            PATH = "${env.JAVA_HOME}/bin:${env.PATH}"
            NO_BUILD = "true"
          }
          when {
            beforeAgent true
            allOf {
              anyOf {
                branch 'master'
                branch "\\d+\\.\\d+"
                branch "v\\d?"
                tag "v\\d+\\.\\d+\\.\\d+*"
                expression { return params.Run_As_Master_Branch }
              }
              expression { return params.bench_ci }
            }
          }
          steps {
            withGithubNotify(context: 'Benchmarks', tab: 'artifacts') {
              deleteDir()
              unstash 'build'
              dir("${BASE_DIR}"){
                script {
                  env.COMMIT_ISO_8601 = sh(script: 'git log -1 -s --format=%cI', returnStdout: true).trim()
                  env.NOW_ISO_8601 = sh(script: 'date -u "+%Y-%m-%dT%H%M%SZ"', returnStdout: true).trim()
                  env.RESULT_FILE = "apm-agent-benchmark-results-${env.COMMIT_ISO_8601}.json"
                  env.BULK_UPLOAD_FILE = "apm-agent-bulk-${env.NOW_ISO_8601}.json"
                }
                sh './scripts/jenkins/run-benchmarks.sh'
              }
            }
          }
          post {
            always {
              archiveArtifacts(allowEmptyArchive: true,
                artifacts: "${BASE_DIR}/${RESULT_FILE}",
                onlyIfSuccessful: false)
              sendBenchmarks(file: "${BASE_DIR}/${BULK_UPLOAD_FILE}", index: "benchmark-java")
            }
          }
        }
        /**
          Build javadoc files.
        */
        stage('Javadoc') {
          agent { label 'linux && immutable' }
          options { skipDefaultCheckout() }
          environment {
            HOME = "${env.WORKSPACE}"
            JAVA_HOME = "${env.HUDSON_HOME}/.java/java10"
            PATH = "${env.JAVA_HOME}/bin:${env.PATH}"
          }
          when {
            beforeAgent true
            expression { return params.doc_ci }
          }
          steps {
            withGithubNotify(context: 'Javadoc') {
              deleteDir()
              unstash 'build'
              dir("${BASE_DIR}"){
                sh """#!/bin/bash
                set -euxo pipefail
                ./mvnw compile javadoc:javadoc
                """
              }
            }
          }
        }
      }
    }
    stage('Integration Tests') {
      agent none
      when {
        beforeAgent true
        allOf {
          anyOf {
            environment name: 'GIT_BUILD_CAUSE', value: 'pr'
            expression { return !params.Run_As_Master_Branch }
          }
        }
      }
      steps {
        log(level: 'INFO', text: 'Launching Async ITs')
        build(job: env.ITS_PIPELINE, propagate: false, wait: false,
              parameters: [string(name: 'AGENT_INTEGRATION_TEST', value: 'Java'),
                           string(name: 'BUILD_OPTS', value: "--java-agent-version ${env.GIT_BASE_COMMIT}"),
                           string(name: 'GITHUB_CHECK_NAME', value: env.GITHUB_CHECK_ITS_NAME),
                           string(name: 'GITHUB_CHECK_REPO', value: env.REPO),
                           string(name: 'GITHUB_CHECK_SHA1', value: env.GIT_BASE_COMMIT)])
        githubNotify(context: "${env.GITHUB_CHECK_ITS_NAME}", description: "${env.GITHUB_CHECK_ITS_NAME} ...", status: 'PENDING', targetUrl: "${env.JENKINS_URL}search/?q=${env.ITS_PIPELINE.replaceAll('/','+')}")
      }
    }
    stage('Release') {
      agent { label 'linux && immutable' }
      options { skipDefaultCheckout() }
      environment {
        HOME = "${env.WORKSPACE}"
        JAVA_HOME = "${env.HUDSON_HOME}/.java/java10"
        PATH = "${env.JAVA_HOME}/bin:${env.PATH}"
        TMP_WORKSPACE="${env.WORKSPACE}/@tmp"
        KEY_FILE="${env.WORKSPACE}/private.key"
        GNUPGHOME="${env.TMP_WORKSPACE}/keyring"
      }
      input {
        message 'Should we release a new version?'
        ok 'Yes, we should.'
      }
      when {
        beforeAgent true
        anyOf {
          tag pattern: 'v\\d+\\.\\d+\\.\\d+.*', comparator: 'REGEXP'
          expression { return params.Run_As_Master_Branch }
        }
      }
      steps {
        deleteDir()
        unstash 'build'
        dir("${BASE_DIR}"){
          releasePackages()
        }
      }
      post {
        always {
          deleteDir()
        }
      }
    }
  }
  post {
    cleanup {
      notifyBuildResult()
    }
  }
}

def reportTestResults(){
  junit(allowEmptyResults: true,
    keepLongStdio: true,
    testResults: "${BASE_DIR}/**/junit-*.xml,${BASE_DIR}/**/TEST-*.xml")
<<<<<<< HEAD
  codecov(repo: 'apm-agent-java', basedir: "${BASE_DIR}", secret: "${CODECOV_SECRET}")
}

def releasePackages(){
  //Prepare a secure temp folder not shared between other jobs to store the key ring
  sh(label: "Prepare a secure temp folder", script: """
  mkdir -p ${GNUPGHOME}
  chmod -R 700 ${TMP_WORKSPACE}
  """)

  //Signing keys
  def jsonKey = getVaultSecret(secret: 'secret/release/signing')
  writeFile(file: "${KEY_FILE}",text: jsonKey.data.key)

  //Nexus credentials
  def jsonValue = getVaultSecret(secret: 'secret/release/nexus')

  //Username to release
  def jsonReleaseUser = getVaultSecret(secret: 'secret/apm-team/ci/apm-agent-java-release')

  wrap([$class: 'MaskPasswordsBuildWrapper', varPasswordPairs: [
    [var: 'AUTH_USER', password: jsonValue.data.username],
    [var: 'AUTH_PASSWORD', password: jsonValue.data.password],
    [var: 'KEYPASS', password: jsonKey.data.passphrase],
    [var: 'RELEASE_USER', password: jsonReleaseUser.data.user]
  ]]) {
    withEnv([
      "AUTH_USER=${jsonValue.data.user}",
      "AUTH_PASSWORD=${jsonValue.data.password}"],
      "KEYPASS=${jsonKey.data.passphrase}",
      "RELEASE_USER=${jsonReleaseUser.data.user}") {
      sh(label: "Release packages", script: '''
      set +x
      # Jenkins checks out a detached HEAD but the maven release plugin requires to be on a branch
      git checkout -f ${BRANCH_NAME}

      # Import the key into the keyring
      echo ${KEYPASS} | gpg --batch --import ${KEY_FILE}

      # Enable this job to push the tags and commits created by the maven-release-plugin
      /usr/local/bin/ssh-add-from-vault ${RELEASE_USER}

      # load keychain environment variables
      [[ -z ${HOSTNAME} ]] && HOSTNAME=$(uname -n)
      source "${HOME}/.keychain/${HOSTNAME}-sh" 2> /dev/null

      # Release the binaries
      # providing settings in arguments to make sure they are propagated to the forked maven release process
      ./mvnw release:prepare release:perform --settings .ci/settings.xml -Darguments="--settings .ci/settings.xml" --batch-mode
      ''')
    }
  }
=======
  codecov(repo: env.REPO, basedir: "${BASE_DIR}", secret: "${CODECOV_SECRET}")
>>>>>>> eac58839
}<|MERGE_RESOLUTION|>--- conflicted
+++ resolved
@@ -29,21 +29,12 @@
     issueCommentTrigger('(?i).*(?:jenkins\\W+)?run\\W+(?:the\\W+)?tests(?:\\W+please)?.*')
   }
   parameters {
-<<<<<<< HEAD
     string(name: 'MAVEN_CONFIG', defaultValue: "-B -Dorg.slf4j.simpleLogger.log.org.apache.maven.cli.transfer.Slf4jMavenTransferListener=warn", description: "Additional maven options.")
     /** TODO revert changes after tests*/
     booleanParam(name: 'Run_As_Master_Branch', defaultValue: true, description: 'Allow to run any steps on a PR, some steps normally only run on master branch.')
     booleanParam(name: 'test_ci', defaultValue: false, description: 'Enable test')
     booleanParam(name: 'smoketests_ci', defaultValue: false, description: 'Enable Smoke tests')
     booleanParam(name: 'bench_ci', defaultValue: false, description: 'Enable benchmarks')
-    booleanParam(name: 'doc_ci', defaultValue: false, description: 'Enable build documentation')
-=======
-    string(name: 'MAVEN_CONFIG', defaultValue: '-B -Dorg.slf4j.simpleLogger.log.org.apache.maven.cli.transfer.Slf4jMavenTransferListener=warn', description: 'Additional maven options.')
-    booleanParam(name: 'Run_As_Master_Branch', defaultValue: false, description: 'Allow to run any steps on a PR, some steps normally only run on master branch.')
-    booleanParam(name: 'test_ci', defaultValue: true, description: 'Enable test')
-    booleanParam(name: 'smoketests_ci', defaultValue: true, description: 'Enable Smoke tests')
-    booleanParam(name: 'bench_ci', defaultValue: true, description: 'Enable benchmarks')
->>>>>>> eac58839
   }
 
   stages {
@@ -88,13 +79,6 @@
                       ${BASE_DIR}/target/site/aggregate-third-party-report.html",
                 onlyIfSuccessful: true
             }
-<<<<<<< HEAD
-            stash allowEmpty: true, name: 'build', useDefaultExcludes: false
-            archiveArtifacts allowEmptyArchive: true,
-              artifacts: "${BASE_DIR}/elastic-apm-agent/target/elastic-apm-agent-*.jar,${BASE_DIR}/apm-agent-attach/target/apm-agent-attach-*.jar",
-              onlyIfSuccessful: true
-=======
->>>>>>> eac58839
           }
         }
       }
@@ -347,8 +331,7 @@
   junit(allowEmptyResults: true,
     keepLongStdio: true,
     testResults: "${BASE_DIR}/**/junit-*.xml,${BASE_DIR}/**/TEST-*.xml")
-<<<<<<< HEAD
-  codecov(repo: 'apm-agent-java', basedir: "${BASE_DIR}", secret: "${CODECOV_SECRET}")
+  codecov(repo: env.REPO, basedir: "${BASE_DIR}", secret: "${CODECOV_SECRET}")
 }
 
 def releasePackages(){
@@ -400,7 +383,4 @@
       ''')
     }
   }
-=======
-  codecov(repo: env.REPO, basedir: "${BASE_DIR}", secret: "${CODECOV_SECRET}")
->>>>>>> eac58839
 }