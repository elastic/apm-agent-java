--- conflicted
+++ resolved
@@ -172,81 +172,6 @@
                 }
               }
             }
-<<<<<<< HEAD
-=======
-            /**
-             * Build javadoc
-             */
-            stage('Javadoc') {
-              agent { label 'linux && immutable' }
-              options { skipDefaultCheckout() }
-              environment {
-                PATH = "${env.JAVA_HOME}/bin:${env.PATH}"
-              }
-              steps {
-                withGithubNotify(context: "${STAGE_NAME}") {
-                  deleteDir()
-                  unstashV2(name: 'build', bucket: "${JOB_GCS_BUCKET_STASH}", credentialsId: "${JOB_GCS_CREDENTIALS}")
-                  dir("${BASE_DIR}"){
-                    withOtelEnv() {
-                      sh """#!/bin/bash
-                      set -euxo pipefail
-                      ./mvnw compile javadoc:javadoc
-                      """
-                    }
-                  }
-                }
-              }
-            }
-          }
-        }
-        stage('JDK Compatibility Tests') {
-          options { skipDefaultCheckout() }
-          when {
-            beforeAgent true
-            allOf {
-              expression { return env.ONLY_DOCS == "false" }
-              anyOf {
-                expression { return params.jdk_compatibility_ci }
-                expression { return env.GITHUB_COMMENT?.contains('jdk compatibility tests') }
-                expression { matchesPrLabel(label: 'ci:jdk-compatibility') }
-              }
-            }
-          }
-          matrix {
-            agent { label 'linux && immutable' }
-            axes {
-              axis {
-                // the list of supported java versions can be found in the infra repo (ansible/roles/java/defaults/main.yml)
-                name 'JDK_VERSION'
-                values 'java11', 'jdk19'
-              }
-            }
-            stages {
-              stage('JDK Unit Tests') {
-                environment {
-                  JAVA_HOME = "${env.HUDSON_HOME}/.java/${env.JDK_VERSION}"
-                  PATH = "${env.JAVA_HOME}/bin:${env.PATH}"
-                }
-                steps {
-                  withGithubNotify(context: "${STAGE_NAME} ${JDK_VERSION}", tab: 'tests') {
-                    deleteDir()
-                    unstashV2(name: 'build', bucket: "${JOB_GCS_BUCKET_STASH}", credentialsId: "${JOB_GCS_CREDENTIALS}")
-                    dir("${BASE_DIR}"){
-                      withOtelEnv() {
-                        sh(label: "./mvnw test for ${JDK_VERSION}", script: './mvnw test')
-                      }
-                    }
-                  }
-                }
-                post {
-                  always {
-                    reportTestResults()
-                  }
-                }
-              }
-            }
->>>>>>> 8003e2bd
           }
         }
         stage('Publish snapshots') {
