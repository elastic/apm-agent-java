--- conflicted
+++ resolved
@@ -258,14 +258,7 @@
             beforeAgent true
             allOf {
               anyOf {
-<<<<<<< HEAD
                 branch 'main'
-                branch "\\d+\\.\\d+"
-                branch "v\\d?"
-                tag pattern: 'v\\d+\\.\\d+\\.\\d+', comparator: 'REGEXP'
-=======
-                branch 'master'
->>>>>>> 47d76e0d
                 expression { return env.GITHUB_COMMENT?.contains('benchmark tests') }
               }
               expression { return params.bench_ci }
