#!/usr/bin/env groovy

@Library('apm@current') _

pipeline {
  agent { label 'linux && immutable' }
  environment {
    REPO = 'apm-agent-java'
    BASE_DIR = "src/github.com/elastic/${env.REPO}"
    NOTIFY_TO = credentials('notify-to')
    JOB_GCS_BUCKET = credentials('gcs-bucket')
    DOCKERHUB_SECRET = 'secret/apm-team/ci/elastic-observability-dockerhub'
    ELASTIC_DOCKER_SECRET = 'secret/apm-team/ci/docker-registry/prod'
    CODECOV_SECRET = 'secret/apm-team/ci/apm-agent-java-codecov'
    GITHUB_CHECK_ITS_NAME = 'End-To-End Integration Tests'
    ITS_PIPELINE = 'apm-integration-tests-selector-mbp/main'
    MAVEN_CONFIG = '-Dmaven.repo.local=.m2'
    OPBEANS_REPO = 'opbeans-java'
    JAVA_VERSION = "${params.JAVA_VERSION}"
    JOB_GCS_BUCKET_STASH = 'apm-ci-temp'
    JOB_GCS_CREDENTIALS = 'apm-ci-gcs-plugin'
  }
  options {
    timeout(time: 90, unit: 'MINUTES')
    buildDiscarder(logRotator(numToKeepStr: '20', artifactNumToKeepStr: '20', daysToKeepStr: '30'))
    timestamps()
    ansiColor('xterm')
    disableResume()
    durabilityHint('PERFORMANCE_OPTIMIZED')
    rateLimitBuilds(throttle: [count: 60, durationName: 'hour', userBoost: true])
    quietPeriod(10)
  }
  triggers {
    issueCommentTrigger("(${obltGitHubComments()}|^run (jdk compatibility|benchmark|integration|end-to-end) tests)")
  }
  parameters {
    string(name: 'JAVA_VERSION', defaultValue: 'java11', description: 'What Java version?')
    string(name: 'MAVEN_CONFIG', defaultValue: '-V -B -Dorg.slf4j.simpleLogger.log.org.apache.maven.cli.transfer.Slf4jMavenTransferListener=warn -Dhttps.protocols=TLSv1.2 -Dmaven.wagon.http.retryHandler.count=3 -Dmaven.wagon.httpconnectionManager.ttlSeconds=25', description: 'Additional maven options.')

    // Note about GH checks and optional steps
    //
    // All the steps executed by default are included in GH checks
    // All the mandatory steps not included by default need to be added in GH branch protection rules.

    // enabled by default, required for merge through default GH check
    booleanParam(name: 'test_ci', defaultValue: true, description: 'Enable Unit tests')

    // disabled by default, but required for merge, there are two GH checks:
    // - Non-Application Server integration tests
    // - Application Server integration tests
    // opt-in with 'ci:agent-integration'
    booleanParam(name: 'agent_integration_tests_ci', defaultValue: false, description: 'Enable Agent Integration tests')

    // disabled by default, but required for merge, GH check name is ${GITHUB_CHECK_ITS_NAME}
    // opt-in with 'ci:end-to-end' tag on PR
    booleanParam(name: 'end_to_end_tests_ci', defaultValue: false, description: 'Enable APM End-to-End tests')

    // disabled by default, not required for merge
    booleanParam(name: 'bench_ci', defaultValue: false, description: 'Enable benchmarks')

    // disabled by default, not required for merge
    // opt-in with 'ci:jdk-compatibility' tag on PR
    booleanParam(name: 'jdk_compatibility_ci', defaultValue: false, description: 'Enable JDK compatibility tests')
  }
  stages {
    stage('Checkout') {
      options { skipDefaultCheckout() }
      steps {
        pipelineManager([ cancelPreviousRunningBuilds: [ when: 'PR' ] ])
        deleteDir()
        gitCheckout(basedir: "${BASE_DIR}", githubNotifyFirstTimeContributor: true, shallow: false,
                    reference: '/var/lib/jenkins/.git-references/apm-agent-java.git')
        stash allowEmpty: true, name: 'source', useDefaultExcludes: false
        script {
          dir("${BASE_DIR}"){
            // Skip all the stages except docs for PR's with asciidoc and md changes only
            env.ONLY_DOCS = isGitRegionMatch(patterns: [ '.*\\.(asciidoc|md)' ], shouldMatchAll: true)
            // Prepare the env variables for the benchmark results
            env.COMMIT_ISO_8601 = sh(script: 'git log -1 -s --format=%cI', returnStdout: true).trim()
            env.NOW_ISO_8601 = sh(script: 'date -u "+%Y-%m-%dT%H%M%SZ"', returnStdout: true).trim()
            env.RESULT_FILE = "apm-agent-benchmark-results-${env.COMMIT_ISO_8601}.json"
            env.BULK_UPLOAD_FILE = "apm-agent-bulk-${env.NOW_ISO_8601}.json"
          }
        }
      }
    }
    stage('Builds'){
      options { skipDefaultCheckout() }
      when {
        // Tags are not required to be built/tested.
        not {
          tag pattern: 'v\\d+\\.\\d+\\.\\d+', comparator: 'REGEXP'
        }
      }
      environment {
        HOME = "${env.WORKSPACE}"
        JAVA_HOME = "${env.HUDSON_HOME}/.java/${env.JAVA_VERSION}"
        PATH = "${env.JAVA_HOME}/bin:${env.PATH}"
        MAVEN_CONFIG = "${params.MAVEN_CONFIG} ${env.MAVEN_CONFIG}"
      }
      stages {
        /**
        Build on a linux environment.
        */
        stage('Build') {
          when {
            beforeAgent true
            expression { return env.ONLY_DOCS == "false" }
          }
          steps {
            withGithubNotify(context: 'Build', tab: 'artifacts') {
              deleteDir()
              unstash 'source'
              // prepare m2 repository with the existing dependencies
              whenTrue(fileExists('/var/lib/jenkins/.m2/repository')) {
                sh label: 'Prepare .m2 cached folder', returnStatus: true, script: 'cp -Rf /var/lib/jenkins/.m2/repository ${HOME}/.m2'
                sh label: 'Size .m2', returnStatus: true, script: 'du -hs .m2'
              }
              dir("${BASE_DIR}"){
                withOtelEnv() {
                  retryWithSleep(retries: 5, seconds: 10) {
                    sh label: 'mvn install', script: "./mvnw clean install -DskipTests=true -Dmaven.javadoc.skip=true"
                  }
                  sh label: 'mvn license', script: "./mvnw org.codehaus.mojo:license-maven-plugin:aggregate-third-party-report -Dlicense.excludedGroups=^co\\.elastic\\."
                }
              }
              stashV2(name: 'build', bucket: "${JOB_GCS_BUCKET_STASH}", credentialsId: "${JOB_GCS_CREDENTIALS}")
              archiveArtifacts allowEmptyArchive: true,
                artifacts: "${BASE_DIR}/elastic-apm-agent/target/elastic-apm-agent-*.jar,${BASE_DIR}/apm-agent-attach/target/apm-agent-attach-*.jar,\
                      ${BASE_DIR}/apm-agent-attach-cli/target/apm-agent-attach-cli-*.jar,${BASE_DIR}/apm-agent-api/target/apm-agent-api-*.jar,\
                      ${BASE_DIR}/target/site/aggregate-third-party-report.html",
                onlyIfSuccessful: true
            }
          }
        }
<<<<<<< HEAD
      }
    }
    stage('Tests') {
      when {
        beforeAgent true
        expression { return env.ONLY_DOCS == "false" }
      }
      environment {
        MAVEN_CONFIG = "${params.MAVEN_CONFIG} ${env.MAVEN_CONFIG}"
      }
      failFast true
      parallel {
        /**
          Run only unit test.
        */
        stage('Unit Tests') {
          options { skipDefaultCheckout() }
          environment {
            HOME = "${env.WORKSPACE}"
            JAVA_HOME = "${env.HUDSON_HOME}/.java/${env.JAVA_VERSION}"
            PATH = "${env.JAVA_HOME}/bin:${env.PATH}"
          }
=======
        stage('Tests') {
>>>>>>> be13f5e5
          when {
            beforeAgent true
            expression { return env.ONLY_DOCS == "false" }
          }
          failFast true
          parallel {
            /**
              Run only unit test.
            */
            stage('Unit Tests') {
              options { skipDefaultCheckout() }
              when {
                beforeAgent true
                expression { return params.test_ci }
              }
              steps {
                withGithubNotify(context: 'Unit Tests', tab: 'tests') {
                  deleteDir()
                  unstashV2(name: 'build', bucket: "${JOB_GCS_BUCKET_STASH}", credentialsId: "${JOB_GCS_CREDENTIALS}") 
                  dir("${BASE_DIR}"){
                    withOtelEnv() {
                      sh """#!/bin/bash
                      set -euxo pipefail
                      ./mvnw test
                      """
                    }
                  }
                }
              }
              post {
                always {
                  reportTestResults()
                }
              }
            }
<<<<<<< HEAD
          }
          post {
            always {
              reportTestResults()
            }
          }
        }
        stage('Windows') {
          agent { label 'windows-2019-docker-immutable' }
          options { skipDefaultCheckout() }
          environment {
            JAVA_HOME = "C:\\Users\\jenkins\\.java\\${env.JAVA_VERSION}"
            PATH = "${env.JAVA_HOME}\\bin;${env.PATH}"
          }
          when {
            beforeAgent true
            expression { return params.test_ci }
          }
          stages {
            stage('Windows Build') {
              steps {
                withGithubNotify(context: 'Windows Build') {
                  deleteDir()
                  unstash 'source'
                  dir("${BASE_DIR}"){
                    retryWithSleep(retries: 5, seconds: 10) {
                      bat "mvnw clean install -DskipTests=true -Dmaven.javadoc.skip=true -Dmaven.gitcommitid.skip=true"
                    }
                  }
                }
              }
            }
            stage('Windows Test') {
              steps {
                withGithubNotify(context: 'Windows Tests', tab: 'tests') {
                  dir("${BASE_DIR}"){
                    bat "mvnw test"
=======
            stage('Non-Application Server integration tests') {
              agent { label 'linux && immutable' }
              options { skipDefaultCheckout() }
              when {
                beforeAgent true
                anyOf {
                  expression { return params.agent_integration_tests_ci }
                  expression { return env.GITHUB_COMMENT?.contains('integration tests') }
                  expression { matchesPrLabel(label: 'ci:agent-integration') }
                  expression { return env.CHANGE_ID != null && !pullRequest.draft }
                }
              }
              steps {
                withGithubNotify(context: 'Non-Application Server integration tests', tab: 'tests') {
                  deleteDir()
                  unstashV2(name: 'build', bucket: "${JOB_GCS_BUCKET_STASH}", credentialsId: "${JOB_GCS_CREDENTIALS}") 
                  dir("${BASE_DIR}"){
                    withOtelEnv() {
                      sh './mvnw -q -P ci-non-application-server-integration-tests verify'
                    }
>>>>>>> be13f5e5
                  }
                }
              }
              post {
                always {
<<<<<<< HEAD
                  reportTestResultsOnly()
                }
              }
            }
          }
        }
        stage('Non-Application Server integration tests') {
          agent { label 'linux && immutable' }
          options { skipDefaultCheckout() }
          environment {
            HOME = "${env.WORKSPACE}"
            JAVA_HOME = "${env.HUDSON_HOME}/.java/${env.JAVA_VERSION}"
            PATH = "${env.JAVA_HOME}/bin:${env.PATH}"
          }
          when {
            beforeAgent true
            expression { return params.agent_integration_tests_ci }
          }
          steps {
            withGithubNotify(context: 'Non-Application Server integration tests', tab: 'tests') {
              deleteDir()
              unstashV2(name: 'build', bucket: "${JOB_GCS_BUCKET_STASH}", credentialsId: "${JOB_GCS_CREDENTIALS}") 
              dir("${BASE_DIR}"){
                withOtelEnv() {
                  sh './mvnw -q -P ci-non-application-server-integration-tests verify'
=======
                  reportTestResults()
>>>>>>> be13f5e5
                }
              }
            }
            stage('Application Server integration tests') {
              agent { label 'linux && immutable' }
              options { skipDefaultCheckout() }
              when {
                beforeAgent true
                anyOf {
                  expression { return params.agent_integration_tests_ci }
                  expression { return env.GITHUB_COMMENT?.contains('integration tests') }
                  expression { matchesPrLabel(label: 'ci:agent-integration') }
                  expression { return env.CHANGE_ID != null && !pullRequest.draft }
                }
              }
              steps {
                withGithubNotify(context: 'Application Server integration tests', tab: 'tests') {
                  deleteDir()
                  unstashV2(name: 'build', bucket: "${JOB_GCS_BUCKET_STASH}", credentialsId: "${JOB_GCS_CREDENTIALS}") 
                  dir("${BASE_DIR}"){
                    withOtelEnv() {
                      sh './mvnw -q -P ci-application-server-integration-tests verify'
                    }
                  }
                }
              }
              post {
                always {
                  reportTestResults()
                }
              }
            }
<<<<<<< HEAD
          }
        }
        stage('Application Server integration tests') {
          agent { label 'linux && immutable' }
          options { skipDefaultCheckout() }
          environment {
            HOME = "${env.WORKSPACE}"
            JAVA_HOME = "${env.HUDSON_HOME}/.java/${env.JAVA_VERSION}"
            PATH = "${env.JAVA_HOME}/bin:${env.PATH}"
          }
          when {
            beforeAgent true
            expression { return params.agent_integration_tests_ci }
          }
          steps {
            withGithubNotify(context: 'Application Server integration tests', tab: 'tests') {
              deleteDir()
              unstashV2(name: 'build', bucket: "${JOB_GCS_BUCKET_STASH}", credentialsId: "${JOB_GCS_CREDENTIALS}") 
              dir("${BASE_DIR}"){
                withOtelEnv() {
                  sh './mvnw -q -P ci-application-server-integration-tests verify'
=======
            /**
              Run the benchmarks and store the results on ES.
              The result JSON files are also archive into Jenkins.
            */
            stage('Benchmarks') {
              agent { label 'metal' }
              options { skipDefaultCheckout() }
              environment {
                NO_BUILD = "true"
              }
              when {
                beforeAgent true
                allOf {
                  anyOf {
                    branch 'main'
                    expression { return env.GITHUB_COMMENT?.contains('benchmark tests') }
                  }
                  expression { return params.bench_ci }
                }
              }
              steps {
                withGithubNotify(context: 'Benchmarks', tab: 'artifacts') {
                  deleteDir()
                  unstashV2(name: 'build', bucket: "${JOB_GCS_BUCKET_STASH}", credentialsId: "${JOB_GCS_CREDENTIALS}") 
                  dir("${BASE_DIR}"){
                    withOtelEnv() {
                      sh './scripts/jenkins/run-benchmarks.sh'
                    }
                  }
                }
              }
              post {
                always {
                  archiveArtifacts(allowEmptyArchive: true,
                    artifacts: "${BASE_DIR}/${RESULT_FILE}",
                    onlyIfSuccessful: false)
                  sendBenchmarks(file: "${BASE_DIR}/${BULK_UPLOAD_FILE}", index: "benchmark-java")
>>>>>>> be13f5e5
                }
              }
            }
            /**
              Build javadoc files.
            */
            stage('Javadoc') {
              agent { label 'linux && immutable' }
              options { skipDefaultCheckout() }
              when {
                beforeAgent true
                expression { return env.ONLY_DOCS == "false" }
              }
              steps {
                withGithubNotify(context: 'Javadoc') {
                  deleteDir()
                  unstashV2(name: 'build', bucket: "${JOB_GCS_BUCKET_STASH}", credentialsId: "${JOB_GCS_CREDENTIALS}")
                  dir("${BASE_DIR}"){
                    withOtelEnv() {
                      sh """#!/bin/bash
                      set -euxo pipefail
                      ./mvnw compile javadoc:javadoc
                      """
                    }
                  }
                }
              }
            }
          }
        }
<<<<<<< HEAD
        /**
          Run the benchmarks and store the results on ES.
          The result JSON files are also archive into Jenkins.
        */
        stage('Benchmarks') {
          agent { label 'metal' }
          options { skipDefaultCheckout() }
          environment {
            HOME = "${env.WORKSPACE}"
            JAVA_HOME = "${env.HUDSON_HOME}/.java/${env.JAVA_VERSION}"
            PATH = "${env.JAVA_HOME}/bin:${env.PATH}"
            NO_BUILD = "true"
          }
=======
        stage('End-To-End Integration Tests') {
          agent none
>>>>>>> be13f5e5
          when {
            allOf {
              expression { return env.ONLY_DOCS == "false" }
              anyOf {
                expression { return params.end_to_end_tests_ci }
                expression { return env.GITHUB_COMMENT?.contains('end-to-end tests') }
                expression { matchesPrLabel(label: 'ci:end-to-end') }
                expression { return env.CHANGE_ID != null && !pullRequest.draft }
              }
            }
          }
          steps {
            build(job: env.ITS_PIPELINE, propagate: false, wait: false,
                  parameters: [string(name: 'INTEGRATION_TEST', value: 'Java'),
                               string(name: 'BUILD_OPTS', value: "--java-agent-version ${env.GIT_BASE_COMMIT} --opbeans-java-agent-branch ${env.GIT_BASE_COMMIT}"),
                               string(name: 'GITHUB_CHECK_NAME', value: env.GITHUB_CHECK_ITS_NAME),
                               string(name: 'GITHUB_CHECK_REPO', value: env.REPO),
                               string(name: 'GITHUB_CHECK_SHA1', value: env.GIT_BASE_COMMIT)])
            githubNotify(context: "${env.GITHUB_CHECK_ITS_NAME}", description: "${env.GITHUB_CHECK_ITS_NAME} ...", status: 'PENDING', targetUrl: "${env.JENKINS_URL}search/?q=${env.ITS_PIPELINE.replaceAll('/','+')}")
          }
        }
        stage('JDK Compatibility Tests') {
          options { skipDefaultCheckout() }
<<<<<<< HEAD
          environment {
            HOME = "${env.WORKSPACE}"
            JAVA_HOME = "${env.HUDSON_HOME}/.java/${env.JAVA_VERSION}"
            PATH = "${env.JAVA_HOME}/bin:${env.PATH}"
          }
=======
>>>>>>> be13f5e5
          when {
            beforeAgent true
            allOf {
              expression { return env.ONLY_DOCS == "false" }
              anyOf {
                expression { return params.jdk_compatibility_ci }
                expression { return env.GITHUB_COMMENT?.contains('jdk compatibility tests') }
                expression { matchesPrLabel(label: 'ci:jdk-compatibility') }
              }
            }
          }
          matrix {
            agent { label 'linux && immutable' }
            axes {
              axis {
                // the list of support java versions can be found in the infra repo (ansible/roles/java/defaults/main.yml)
                name 'JAVA_VERSION'
                // 'openjdk18'  disabled for now see https://github.com/elastic/apm-agent-java/issues/2328
                values 'openjdk17'
              }
            }
            stages {
              stage('Test') {
                steps {
                  withGithubNotify(context: "Unit Tests ${JAVA_VERSION}", tab: 'tests') {
                    deleteDir()
                    unstashV2(name: 'build', bucket: "${JOB_GCS_BUCKET_STASH}", credentialsId: "${JOB_GCS_CREDENTIALS}") 
                    dir("${BASE_DIR}"){
                      withOtelEnv() {
                        sh(label: "./mvnw test for ${JAVA_VERSION}", script: './mvnw test')
                      }
                    }
                  }
                }
                post {
                  always {
                    reportTestResults()
                  }
                }
              }
            }
          }
        }
      }
    }
    stage('Releases'){
      when {
        anyOf {
          branch 'main'
          tag pattern: 'v\\d+\\.\\d+\\.\\d+', comparator: 'REGEXP'
        }
      }
      stages {
        stage('Stable') {
          options { skipDefaultCheckout() }
          when {
            branch 'main'
          }
          steps {
            deleteDir()
            unstash 'source'
            dir("${BASE_DIR}"){
              setupAPMGitEmail(global: false)
              sh(label: "checkout ${BRANCH_NAME} branch", script: "git checkout -f '${BRANCH_NAME}'")
              sh(label: 'rebase stable', script: """
                git rev-parse --quiet --verify stable && git checkout stable || git checkout -b stable
                git rebase '${BRANCH_NAME}'
              """)
              gitPush()
            }
          }
        }
        stage('AfterRelease') {
          options { skipDefaultCheckout() }
          when {
            tag pattern: 'v\\d+\\.\\d+\\.\\d+', comparator: 'REGEXP'
          }
          stages {
            stage('Opbeans') {
              environment {
                REPO_NAME = "${OPBEANS_REPO}"
              }
              steps {
                deleteDir()
                dir("${OPBEANS_REPO}"){
                  git(credentialsId: 'f6c7695a-671e-4f4f-a331-acdce44ff9ba',
                      url: "git@github.com:elastic/${OPBEANS_REPO}.git",
                      branch: 'main')
                  // It's required to transform the tag value to the artifact version
                  sh script: ".ci/bump-version.sh ${env.BRANCH_NAME.replaceAll('^v', '')}", label: 'Bump version'
                  // The opbeans-java pipeline will trigger a release for the main branch
                  gitPush()
                  // The opbeans-java pipeline will trigger a release for the release tag
                  gitCreateTag(tag: "${env.BRANCH_NAME}")
                }
              }
            }
          }
        }
      }
    }
  }
  post {
    cleanup {
      notifyBuildResult(analyzeFlakey: !isTag(), flakyReportIdx: 'reporter-apm-agent-java-apm-agent-java-main', flakyDisableGHIssueCreation: true)
    }
  }
}

def reportTestResults(){
  reportTestResultsOnly()
  codecov(repo: env.REPO, basedir: "${BASE_DIR}", secret: "${CODECOV_SECRET}")
}

def reportTestResultsOnly(){
  junit(allowEmptyResults: true,
    keepLongStdio: true,
    testResults: "${BASE_DIR}/**/junit-*.xml,${BASE_DIR}/**/TEST-*.xml")
}<|MERGE_RESOLUTION|>--- conflicted
+++ resolved
@@ -34,7 +34,7 @@
     issueCommentTrigger("(${obltGitHubComments()}|^run (jdk compatibility|benchmark|integration|end-to-end) tests)")
   }
   parameters {
-    string(name: 'JAVA_VERSION', defaultValue: 'java11', description: 'What Java version?')
+    string(name: 'JAVA_VERSION', defaultValue: 'java11', description: 'Java version to build & test')
     string(name: 'MAVEN_CONFIG', defaultValue: '-V -B -Dorg.slf4j.simpleLogger.log.org.apache.maven.cli.transfer.Slf4jMavenTransferListener=warn -Dhttps.protocols=TLSv1.2 -Dmaven.wagon.http.retryHandler.count=3 -Dmaven.wagon.httpconnectionManager.ttlSeconds=25', description: 'Additional maven options.')
 
     // Note about GH checks and optional steps
@@ -61,6 +61,10 @@
     // disabled by default, not required for merge
     // opt-in with 'ci:jdk-compatibility' tag on PR
     booleanParam(name: 'jdk_compatibility_ci', defaultValue: false, description: 'Enable JDK compatibility tests')
+
+    // disabled by default, not required for merge
+    // opt-in with 'ci:windows' tag on PR
+    booleanParam(name: 'windows_ci', defaultValue: false, description: 'Enable Windows build & tests')
   }
   stages {
     stage('Checkout') {
@@ -84,7 +88,7 @@
         }
       }
     }
-    stage('Builds'){
+    stage('Builds') {
       options { skipDefaultCheckout() }
       when {
         // Tags are not required to be built/tested.
@@ -100,7 +104,7 @@
       }
       stages {
         /**
-        Build on a linux environment.
+        * Build on a linux environment.
         */
         stage('Build') {
           when {
@@ -126,48 +130,60 @@
               }
               stashV2(name: 'build', bucket: "${JOB_GCS_BUCKET_STASH}", credentialsId: "${JOB_GCS_CREDENTIALS}")
               archiveArtifacts allowEmptyArchive: true,
-                artifacts: "${BASE_DIR}/elastic-apm-agent/target/elastic-apm-agent-*.jar,${BASE_DIR}/apm-agent-attach/target/apm-agent-attach-*.jar,\
-                      ${BASE_DIR}/apm-agent-attach-cli/target/apm-agent-attach-cli-*.jar,${BASE_DIR}/apm-agent-api/target/apm-agent-api-*.jar,\
-                      ${BASE_DIR}/target/site/aggregate-third-party-report.html",
+                artifacts: "\
+                  ${BASE_DIR}/elastic-apm-agent/target/elastic-apm-agent-*.jar,\
+                  ${BASE_DIR}/apm-agent-attach/target/apm-agent-attach-*.jar,\
+                  ${BASE_DIR}/apm-agent-attach-cli/target/apm-agent-attach-cli-*.jar,\
+                  ${BASE_DIR}/apm-agent-api/target/apm-agent-api-*.jar,\
+                  ${BASE_DIR}/target/site/aggregate-third-party-report.html",
                 onlyIfSuccessful: true
             }
           }
         }
-<<<<<<< HEAD
-      }
-    }
-    stage('Tests') {
-      when {
-        beforeAgent true
-        expression { return env.ONLY_DOCS == "false" }
-      }
-      environment {
-        MAVEN_CONFIG = "${params.MAVEN_CONFIG} ${env.MAVEN_CONFIG}"
-      }
-      failFast true
-      parallel {
-        /**
-          Run only unit test.
-        */
-        stage('Unit Tests') {
+        /** *
+         * Build on Windows environment
+         */
+        stage('Build Windows') {
+          agent { label 'windows-2019-docker-immutable' }
           options { skipDefaultCheckout() }
           environment {
-            HOME = "${env.WORKSPACE}"
-            JAVA_HOME = "${env.HUDSON_HOME}/.java/${env.JAVA_VERSION}"
-            PATH = "${env.JAVA_HOME}/bin:${env.PATH}"
-          }
-=======
+            JAVA_HOME = "C:\\Users\\jenkins\\.java\\${env.JAVA_VERSION}"
+            PATH = "${env.JAVA_HOME}\\bin;${env.PATH}"
+          }
+          when {
+            beforeAgent true
+            anyOf {
+              expression { return params.windows_ci }
+              expression { return env.GITHUB_COMMENT?.contains('windows tests') }
+              expression { matchesPrLabel(label: 'ci:windows') }
+            }
+          }
+          steps {
+            withGithubNotify(context: 'Build Windows') {
+              deleteDir()
+              unstash 'source'
+              dir("${BASE_DIR}") {
+                retryWithSleep(retries: 5, seconds: 10) {
+                  bat label: 'mvn clean instal', script: "mvnw clean install -DskipTests=true -Dmaven.javadoc.skip=true -Dmaven.gitcommitid.skip=true"
+                }
+              }
+              stashV2(name: 'build-windows', bucket: "${JOB_GCS_BUCKET_STASH}", credentialsId: "${JOB_GCS_CREDENTIALS}")
+            }
+          }
+        }
+
+
         stage('Tests') {
->>>>>>> be13f5e5
           when {
             beforeAgent true
             expression { return env.ONLY_DOCS == "false" }
           }
           failFast true
           parallel {
+
             /**
-              Run only unit test.
-            */
+             * Run only unit tests
+             */
             stage('Unit Tests') {
               options { skipDefaultCheckout() }
               when {
@@ -177,13 +193,10 @@
               steps {
                 withGithubNotify(context: 'Unit Tests', tab: 'tests') {
                   deleteDir()
-                  unstashV2(name: 'build', bucket: "${JOB_GCS_BUCKET_STASH}", credentialsId: "${JOB_GCS_CREDENTIALS}") 
-                  dir("${BASE_DIR}"){
+                  unstashV2(name: 'build', bucket: "${JOB_GCS_BUCKET_STASH}", credentialsId: "${JOB_GCS_CREDENTIALS}")
+                  dir("${BASE_DIR}") {
                     withOtelEnv() {
-                      sh """#!/bin/bash
-                      set -euxo pipefail
-                      ./mvnw test
-                      """
+                      sh './mvnw test'
                     }
                   }
                 }
@@ -194,45 +207,43 @@
                 }
               }
             }
-<<<<<<< HEAD
-          }
-          post {
-            always {
-              reportTestResults()
-            }
-          }
-        }
-        stage('Windows') {
-          agent { label 'windows-2019-docker-immutable' }
-          options { skipDefaultCheckout() }
-          environment {
-            JAVA_HOME = "C:\\Users\\jenkins\\.java\\${env.JAVA_VERSION}"
-            PATH = "${env.JAVA_HOME}\\bin;${env.PATH}"
-          }
-          when {
-            beforeAgent true
-            expression { return params.test_ci }
-          }
-          stages {
-            stage('Windows Build') {
-              steps {
-                withGithubNotify(context: 'Windows Build') {
+
+            /**
+             * Run only unit tests on Windows
+             */
+            stage('Unit Tests Windows') {
+              agent { label 'windows-2019-docker-immutable' }
+              options { skipDefaultCheckout() }
+              when {
+                beforeAgent true
+                allOf {
+                  expression { return params.test_ci }
+                  anyOf {
+                    expression { return params.windows_ci }
+                    expression { return env.GITHUB_COMMENT?.contains('windows tests') }
+                    expression { matchesPrLabel(label: 'ci:windows') }
+                  }
+                }
+
+              }
+              steps {
+                withGithubNotify(context: 'Unit Tests Windows', tab: 'tests') {
                   deleteDir()
-                  unstash 'source'
-                  dir("${BASE_DIR}"){
-                    retryWithSleep(retries: 5, seconds: 10) {
-                      bat "mvnw clean install -DskipTests=true -Dmaven.javadoc.skip=true -Dmaven.gitcommitid.skip=true"
-                    }
-                  }
-                }
-              }
-            }
-            stage('Windows Test') {
-              steps {
-                withGithubNotify(context: 'Windows Tests', tab: 'tests') {
-                  dir("${BASE_DIR}"){
-                    bat "mvnw test"
-=======
+                  unstashV2(name: 'build-windows', bucket: "${JOB_GCS_BUCKET_STASH}", credentialsId: "${JOB_GCS_CREDENTIALS}")
+                  dir("${BASE_DIR}") {
+                    withOtelEnv() {
+                      bat "mvnw test"
+                    }
+                  }
+                }
+              }
+              post {
+                always {
+                  reportTestResults()
+                }
+              }
+            }
+
             stage('Non-Application Server integration tests') {
               agent { label 'linux && immutable' }
               options { skipDefaultCheckout() }
@@ -248,46 +259,17 @@
               steps {
                 withGithubNotify(context: 'Non-Application Server integration tests', tab: 'tests') {
                   deleteDir()
-                  unstashV2(name: 'build', bucket: "${JOB_GCS_BUCKET_STASH}", credentialsId: "${JOB_GCS_CREDENTIALS}") 
-                  dir("${BASE_DIR}"){
+                  unstashV2(name: 'build', bucket: "${JOB_GCS_BUCKET_STASH}", credentialsId: "${JOB_GCS_CREDENTIALS}")
+                  dir("${BASE_DIR}") {
                     withOtelEnv() {
                       sh './mvnw -q -P ci-non-application-server-integration-tests verify'
                     }
->>>>>>> be13f5e5
                   }
                 }
               }
               post {
                 always {
-<<<<<<< HEAD
-                  reportTestResultsOnly()
-                }
-              }
-            }
-          }
-        }
-        stage('Non-Application Server integration tests') {
-          agent { label 'linux && immutable' }
-          options { skipDefaultCheckout() }
-          environment {
-            HOME = "${env.WORKSPACE}"
-            JAVA_HOME = "${env.HUDSON_HOME}/.java/${env.JAVA_VERSION}"
-            PATH = "${env.JAVA_HOME}/bin:${env.PATH}"
-          }
-          when {
-            beforeAgent true
-            expression { return params.agent_integration_tests_ci }
-          }
-          steps {
-            withGithubNotify(context: 'Non-Application Server integration tests', tab: 'tests') {
-              deleteDir()
-              unstashV2(name: 'build', bucket: "${JOB_GCS_BUCKET_STASH}", credentialsId: "${JOB_GCS_CREDENTIALS}") 
-              dir("${BASE_DIR}"){
-                withOtelEnv() {
-                  sh './mvnw -q -P ci-non-application-server-integration-tests verify'
-=======
                   reportTestResults()
->>>>>>> be13f5e5
                 }
               }
             }
@@ -306,8 +288,8 @@
               steps {
                 withGithubNotify(context: 'Application Server integration tests', tab: 'tests') {
                   deleteDir()
-                  unstashV2(name: 'build', bucket: "${JOB_GCS_BUCKET_STASH}", credentialsId: "${JOB_GCS_CREDENTIALS}") 
-                  dir("${BASE_DIR}"){
+                  unstashV2(name: 'build', bucket: "${JOB_GCS_BUCKET_STASH}", credentialsId: "${JOB_GCS_CREDENTIALS}")
+                  dir("${BASE_DIR}") {
                     withOtelEnv() {
                       sh './mvnw -q -P ci-application-server-integration-tests verify'
                     }
@@ -320,33 +302,10 @@
                 }
               }
             }
-<<<<<<< HEAD
-          }
-        }
-        stage('Application Server integration tests') {
-          agent { label 'linux && immutable' }
-          options { skipDefaultCheckout() }
-          environment {
-            HOME = "${env.WORKSPACE}"
-            JAVA_HOME = "${env.HUDSON_HOME}/.java/${env.JAVA_VERSION}"
-            PATH = "${env.JAVA_HOME}/bin:${env.PATH}"
-          }
-          when {
-            beforeAgent true
-            expression { return params.agent_integration_tests_ci }
-          }
-          steps {
-            withGithubNotify(context: 'Application Server integration tests', tab: 'tests') {
-              deleteDir()
-              unstashV2(name: 'build', bucket: "${JOB_GCS_BUCKET_STASH}", credentialsId: "${JOB_GCS_CREDENTIALS}") 
-              dir("${BASE_DIR}"){
-                withOtelEnv() {
-                  sh './mvnw -q -P ci-application-server-integration-tests verify'
-=======
             /**
-              Run the benchmarks and store the results on ES.
-              The result JSON files are also archive into Jenkins.
-            */
+             * Run the benchmarks and store the results on ES.
+             * The result JSON files are also archive into Jenkins.
+             */
             stage('Benchmarks') {
               agent { label 'metal' }
               options { skipDefaultCheckout() }
@@ -380,12 +339,11 @@
                     artifacts: "${BASE_DIR}/${RESULT_FILE}",
                     onlyIfSuccessful: false)
                   sendBenchmarks(file: "${BASE_DIR}/${BULK_UPLOAD_FILE}", index: "benchmark-java")
->>>>>>> be13f5e5
                 }
               }
             }
             /**
-              Build javadoc files.
+             * Build javadoc
             */
             stage('Javadoc') {
               agent { label 'linux && immutable' }
@@ -411,24 +369,8 @@
             }
           }
         }
-<<<<<<< HEAD
-        /**
-          Run the benchmarks and store the results on ES.
-          The result JSON files are also archive into Jenkins.
-        */
-        stage('Benchmarks') {
-          agent { label 'metal' }
-          options { skipDefaultCheckout() }
-          environment {
-            HOME = "${env.WORKSPACE}"
-            JAVA_HOME = "${env.HUDSON_HOME}/.java/${env.JAVA_VERSION}"
-            PATH = "${env.JAVA_HOME}/bin:${env.PATH}"
-            NO_BUILD = "true"
-          }
-=======
         stage('End-To-End Integration Tests') {
           agent none
->>>>>>> be13f5e5
           when {
             allOf {
               expression { return env.ONLY_DOCS == "false" }
@@ -452,14 +394,6 @@
         }
         stage('JDK Compatibility Tests') {
           options { skipDefaultCheckout() }
-<<<<<<< HEAD
-          environment {
-            HOME = "${env.WORKSPACE}"
-            JAVA_HOME = "${env.HUDSON_HOME}/.java/${env.JAVA_VERSION}"
-            PATH = "${env.JAVA_HOME}/bin:${env.PATH}"
-          }
-=======
->>>>>>> be13f5e5
           when {
             beforeAgent true
             allOf {
@@ -476,20 +410,20 @@
             axes {
               axis {
                 // the list of support java versions can be found in the infra repo (ansible/roles/java/defaults/main.yml)
-                name 'JAVA_VERSION'
+                name 'JDK_VERSION'
                 // 'openjdk18'  disabled for now see https://github.com/elastic/apm-agent-java/issues/2328
                 values 'openjdk17'
               }
             }
             stages {
-              stage('Test') {
+              stage('JDK Unit Tests') {
                 steps {
-                  withGithubNotify(context: "Unit Tests ${JAVA_VERSION}", tab: 'tests') {
+                  withGithubNotify(context: "Unit Tests ${JDK_VERSION}", tab: 'tests') {
                     deleteDir()
                     unstashV2(name: 'build', bucket: "${JOB_GCS_BUCKET_STASH}", credentialsId: "${JOB_GCS_CREDENTIALS}") 
                     dir("${BASE_DIR}"){
                       withOtelEnv() {
-                        sh(label: "./mvnw test for ${JAVA_VERSION}", script: './mvnw test')
+                        sh(label: "./mvnw test for ${JDK_VERSION}", script: './mvnw test')
                       }
                     }
                   }
@@ -570,12 +504,8 @@
 }
 
 def reportTestResults(){
-  reportTestResultsOnly()
-  codecov(repo: env.REPO, basedir: "${BASE_DIR}", secret: "${CODECOV_SECRET}")
-}
-
-def reportTestResultsOnly(){
   junit(allowEmptyResults: true,
     keepLongStdio: true,
     testResults: "${BASE_DIR}/**/junit-*.xml,${BASE_DIR}/**/TEST-*.xml")
+  codecov(repo: env.REPO, basedir: "${BASE_DIR}", secret: "${CODECOV_SECRET}")
 }