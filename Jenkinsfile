#!/usr/bin/env groovy

@Library('apm@current') _

pipeline {
  agent { label 'linux && immutable' }
  environment {
    REPO = 'apm-agent-java'
    BASE_DIR = "src/github.com/elastic/${env.REPO}"
    NOTIFY_TO = credentials('notify-to')
    JOB_GCS_BUCKET = credentials('gcs-bucket')
    DOCKERHUB_SECRET = 'secret/apm-team/ci/elastic-observability-dockerhub'
    ELASTIC_DOCKER_SECRET = 'secret/apm-team/ci/docker-registry/prod'
    CODECOV_SECRET = 'secret/apm-team/ci/apm-agent-java-codecov'
    GITHUB_CHECK_ITS_NAME = 'End-To-End Integration Tests'
    ITS_PIPELINE = 'apm-integration-tests-selector-mbp/main'
    MAVEN_CONFIG = '-Dmaven.repo.local=.m2'
    OPBEANS_REPO = 'opbeans-java'
    JAVA_VERSION = "${params.JAVA_VERSION}"
    JOB_GCS_BUCKET_STASH = 'apm-ci-temp'
    JOB_GCS_CREDENTIALS = 'apm-ci-gcs-plugin'
  }
  options {
    timeout(time: 90, unit: 'MINUTES')
    buildDiscarder(logRotator(numToKeepStr: '20', artifactNumToKeepStr: '20', daysToKeepStr: '30'))
    timestamps()
    ansiColor('xterm')
    disableResume()
    durabilityHint('PERFORMANCE_OPTIMIZED')
    rateLimitBuilds(throttle: [count: 60, durationName: 'hour', userBoost: true])
    quietPeriod(10)
  }
  triggers {
<<<<<<< HEAD
    issueCommentTrigger("(${obltGitHubComments()}|^run (compatibility|benchmark|integration|windows) tests)")
  }
  parameters {
    string(name: 'MAVEN_CONFIG', defaultValue: '-V -B -Dorg.slf4j.simpleLogger.log.org.apache.maven.cli.transfer.Slf4jMavenTransferListener=warn -Dhttps.protocols=TLSv1.2 -Dmaven.wagon.http.retryHandler.count=3 -Dmaven.wagon.httpconnectionManager.ttlSeconds=25', description: 'Additional maven options.')
    string(name: 'JAVA_VERSION', defaultValue: 'java11', description: 'What Java version?')
    booleanParam(name: 'test_ci', defaultValue: true, description: 'Enable Unit tests')
    booleanParam(name: 'agent_integration_tests_ci', defaultValue: true, description: 'Enable Agent Integration tests')
    booleanParam(name: 'endtoend_tests_ci', defaultValue: true, description: 'Enable APM End-to-End Integration tests')
    booleanParam(name: 'bench_ci', defaultValue: true, description: 'Enable benchmarks')
    booleanParam(name: 'compatibility_ci', defaultValue: false, description: 'Enable JDK compatibility tests')
    booleanParam(name: 'windows_ci', defaultValue: false, description: 'Enable windows build and tests')
=======
    issueCommentTrigger("(${obltGitHubComments()}|^run (jdk compatibility|benchmark|integration|end-to-end) tests)")
  }
  parameters {
    string(name: 'MAVEN_CONFIG', defaultValue: '-V -B -Dorg.slf4j.simpleLogger.log.org.apache.maven.cli.transfer.Slf4jMavenTransferListener=warn -Dhttps.protocols=TLSv1.2 -Dmaven.wagon.http.retryHandler.count=3 -Dmaven.wagon.httpconnectionManager.ttlSeconds=25', description: 'Additional maven options.')

    // Note about GH checks and optional steps
    //
    // All the steps executed by default are included in GH checks
    // All the mandatory steps not included by default need to be added in GH branch protection rules.

    // enabled by default, required for merge through default GH check
    booleanParam(name: 'test_ci', defaultValue: true, description: 'Enable Unit tests')

    // disabled by default, but required for merge, there are two GH checks:
    // - Non-Application Server integration tests
    // - Application Server integration tests
    // opt-in with 'ci:agent-integration'
    booleanParam(name: 'agent_integration_tests_ci', defaultValue: false, description: 'Enable Agent Integration tests')

    // disabled by default, but required for merge, GH check name is ${GITHUB_CHECK_ITS_NAME}
    // opt-in with 'ci:end-to-end' tag on PR
    booleanParam(name: 'end_to_end_tests_ci', defaultValue: false, description: 'Enable APM End-to-End tests')

    // disabled by default, not required for merge
    booleanParam(name: 'bench_ci', defaultValue: false, description: 'Enable benchmarks')

    // disabled by default, not required for merge
    // opt-in with 'ci:jdk-compatibility' tag on PR
    booleanParam(name: 'jdk_compatibility_ci', defaultValue: false, description: 'Enable JDK compatibility tests')
>>>>>>> 47d76e0d
  }
  stages {
    stage('Initializing'){
      options { skipDefaultCheckout() }
      environment {
        HOME = "${env.WORKSPACE}"
        JAVA_HOME = "${env.HUDSON_HOME}/.java/${env.JAVA_VERSION}"
        PATH = "${env.JAVA_HOME}/bin:${env.PATH}"
        MAVEN_CONFIG = "${params.MAVEN_CONFIG} ${env.MAVEN_CONFIG}"
      }
      stages {
        /**
         Checkout the code and stash it, to use it on other stages.
        */
        stage('Checkout') {
          steps {
            pipelineManager([ cancelPreviousRunningBuilds: [ when: 'PR' ] ])
            deleteDir()
            gitCheckout(basedir: "${BASE_DIR}", githubNotifyFirstTimeContributor: true, shallow: false,
                        reference: '/var/lib/jenkins/.git-references/apm-agent-java.git')
            stash allowEmpty: true, name: 'source', useDefaultExcludes: false
            script {
              dir("${BASE_DIR}"){
                // Skip all the stages except docs for PR's with asciidoc and md changes only
                env.ONLY_DOCS = isGitRegionMatch(patterns: [ '.*\\.(asciidoc|md)' ], shouldMatchAll: true)
                // Prepare the env variables for the benchmark results
                env.COMMIT_ISO_8601 = sh(script: 'git log -1 -s --format=%cI', returnStdout: true).trim()
                env.NOW_ISO_8601 = sh(script: 'date -u "+%Y-%m-%dT%H%M%SZ"', returnStdout: true).trim()
                env.RESULT_FILE = "apm-agent-benchmark-results-${env.COMMIT_ISO_8601}.json"
                env.BULK_UPLOAD_FILE = "apm-agent-bulk-${env.NOW_ISO_8601}.json"
              }
            }
          }
        }
        /**
        Build on a linux environment.
        */
        stage('Build') {
          when {
            beforeAgent true
            expression { return env.ONLY_DOCS == "false" }
          }
          steps {
            withGithubNotify(context: 'Build', tab: 'artifacts') {
              deleteDir()
              unstash 'source'
              // prepare m2 repository with the existing dependencies
              whenTrue(fileExists('/var/lib/jenkins/.m2/repository')) {
                sh label: 'Prepare .m2 cached folder', returnStatus: true, script: 'cp -Rf /var/lib/jenkins/.m2/repository ${HOME}/.m2'
                sh label: 'Size .m2', returnStatus: true, script: 'du -hs .m2'
              }
              dir("${BASE_DIR}"){
                withOtelEnv() {
                  retryWithSleep(retries: 5, seconds: 10) {
                    sh label: 'mvn install', script: "./mvnw clean install -DskipTests=true -Dmaven.javadoc.skip=true"
                  }
                  sh label: 'mvn license', script: "./mvnw org.codehaus.mojo:license-maven-plugin:aggregate-third-party-report -Dlicense.excludedGroups=^co\\.elastic\\."
                }
              }
              stashV2(name: 'build', bucket: "${JOB_GCS_BUCKET_STASH}", credentialsId: "${JOB_GCS_CREDENTIALS}")
              archiveArtifacts allowEmptyArchive: true,
                artifacts: "${BASE_DIR}/elastic-apm-agent/target/elastic-apm-agent-*.jar,${BASE_DIR}/apm-agent-attach/target/apm-agent-attach-*.jar,\
                      ${BASE_DIR}/apm-agent-attach-cli/target/apm-agent-attach-cli-*.jar,${BASE_DIR}/apm-agent-api/target/apm-agent-api-*.jar,\
                      ${BASE_DIR}/target/site/aggregate-third-party-report.html",
                onlyIfSuccessful: true
            }
          }
        }
      }
    }
    stage('Tests') {
      when {
        beforeAgent true
        expression { return env.ONLY_DOCS == "false" }
      }
      environment {
        MAVEN_CONFIG = "${params.MAVEN_CONFIG} ${env.MAVEN_CONFIG}"
      }
      failFast true
      parallel {
        /**
          Run only unit test.
        */
        stage('Unit Tests') {
          options { skipDefaultCheckout() }
          environment {
            HOME = "${env.WORKSPACE}"
            JAVA_HOME = "${env.HUDSON_HOME}/.java/${env.JAVA_VERSION}"
            PATH = "${env.JAVA_HOME}/bin:${env.PATH}"
          }
          when {
            beforeAgent true
            expression { return params.test_ci }
          }
          steps {
            withGithubNotify(context: 'Unit Tests', tab: 'tests') {
              deleteDir()
              unstashV2(name: 'build', bucket: "${JOB_GCS_BUCKET_STASH}", credentialsId: "${JOB_GCS_CREDENTIALS}") 
              dir("${BASE_DIR}"){
                withOtelEnv() {
                  sh """#!/bin/bash
                  set -euxo pipefail
                  ./mvnw test
                  """
                }
              }
            }
          }
          post {
            always {
              reportTestResults()
            }
          }
        }
        stage('Non-Application Server integration tests') {
          agent { label 'linux && immutable' }
          options { skipDefaultCheckout() }
          environment {
            HOME = "${env.WORKSPACE}"
            JAVA_HOME = "${env.HUDSON_HOME}/.java/${env.JAVA_VERSION}"
            PATH = "${env.JAVA_HOME}/bin:${env.PATH}"
          }
          when {
            beforeAgent true
            anyOf {
              expression { return params.agent_integration_tests_ci }
              expression { return env.GITHUB_COMMENT?.contains('integration tests') }
              expression { matchesPrLabel(label: 'ci:agent-integration') }
              expression { return env.CHANGE_ID != null && !pullRequest.draft }
            }
          }
          steps {
            withGithubNotify(context: 'Non-Application Server integration tests', tab: 'tests') {
              deleteDir()
              unstashV2(name: 'build', bucket: "${JOB_GCS_BUCKET_STASH}", credentialsId: "${JOB_GCS_CREDENTIALS}") 
              dir("${BASE_DIR}"){
                withOtelEnv() {
                  sh './mvnw -q -P ci-non-application-server-integration-tests verify'
                }
              }
            }
          }
          post {
            always {
              reportTestResults()
            }
          }
        }
        stage('Application Server integration tests') {
          agent { label 'linux && immutable' }
          options { skipDefaultCheckout() }
          environment {
            HOME = "${env.WORKSPACE}"
            JAVA_HOME = "${env.HUDSON_HOME}/.java/${env.JAVA_VERSION}"
            PATH = "${env.JAVA_HOME}/bin:${env.PATH}"
          }
          when {
            beforeAgent true
            anyOf {
              expression { return params.agent_integration_tests_ci }
              expression { return env.GITHUB_COMMENT?.contains('integration tests') }
              expression { matchesPrLabel(label: 'ci:agent-integration') }
              expression { return env.CHANGE_ID != null && !pullRequest.draft }
            }
          }
          steps {
            withGithubNotify(context: 'Application Server integration tests', tab: 'tests') {
              deleteDir()
              unstashV2(name: 'build', bucket: "${JOB_GCS_BUCKET_STASH}", credentialsId: "${JOB_GCS_CREDENTIALS}") 
              dir("${BASE_DIR}"){
                withOtelEnv() {
                  sh './mvnw -q -P ci-application-server-integration-tests verify'
                }
              }
            }
          }
          post {
            always {
              reportTestResults()
            }
          }
        }
        /**
          Run the benchmarks and store the results on ES.
          The result JSON files are also archive into Jenkins.
        */
        stage('Benchmarks') {
          agent { label 'metal' }
          options { skipDefaultCheckout() }
          environment {
            HOME = "${env.WORKSPACE}"
            JAVA_HOME = "${env.HUDSON_HOME}/.java/${env.JAVA_VERSION}"
            PATH = "${env.JAVA_HOME}/bin:${env.PATH}"
            NO_BUILD = "true"
          }
          when {
            beforeAgent true
            allOf {
              anyOf {
                branch 'master'
                expression { return env.GITHUB_COMMENT?.contains('benchmark tests') }
              }
              expression { return params.bench_ci }
            }
          }
          steps {
            withGithubNotify(context: 'Benchmarks', tab: 'artifacts') {
              deleteDir()
              unstashV2(name: 'build', bucket: "${JOB_GCS_BUCKET_STASH}", credentialsId: "${JOB_GCS_CREDENTIALS}") 
              dir("${BASE_DIR}"){
                withOtelEnv() {
                  sh './scripts/jenkins/run-benchmarks.sh'
                }
              }
            }
          }
          post {
            always {
              archiveArtifacts(allowEmptyArchive: true,
                artifacts: "${BASE_DIR}/${RESULT_FILE}",
                onlyIfSuccessful: false)
              sendBenchmarks(file: "${BASE_DIR}/${BULK_UPLOAD_FILE}", index: "benchmark-java")
            }
          }
        }
        /**
          Build javadoc files.
        */
        stage('Javadoc') {
          agent { label 'linux && immutable' }
          options { skipDefaultCheckout() }
          environment {
            HOME = "${env.WORKSPACE}"
            JAVA_HOME = "${env.HUDSON_HOME}/.java/${env.JAVA_VERSION}"
            PATH = "${env.JAVA_HOME}/bin:${env.PATH}"
          }
          when {
            beforeAgent true
            expression { return env.ONLY_DOCS == "false" }
          }
          steps {
            withGithubNotify(context: 'Javadoc') {
              deleteDir()
              unstashV2(name: 'build', bucket: "${JOB_GCS_BUCKET_STASH}", credentialsId: "${JOB_GCS_CREDENTIALS}") 
              dir("${BASE_DIR}"){
                withOtelEnv() {
                  sh """#!/bin/bash
                  set -euxo pipefail
                  ./mvnw compile javadoc:javadoc
                  """
                }
              }
            }
          }
        }
      }
    }
    stage('Windows') {
      options { skipDefaultCheckout() }
      agent { label 'windows-2019-docker-immutable' }
      environment {
        JAVA_HOME = "C:\\Users\\jenkins\\.java\\${env.JAVA_VERSION}"
        PATH = "${env.JAVA_HOME}\\bin;${env.PATH}"
      }
      when {
        beforeAgent true
        anyOf {
          not { changeRequest() }
          expression { return params.windows_ci }
          expression { return env.GITHUB_COMMENT?.contains('windows tests') }
        }
      }
      stages {
        stage('Windows Build') {
          steps {
            withGithubNotify(context: 'Windows Build') {
              deleteDir()
              unstash 'source'
              dir("${BASE_DIR}"){
                retryWithSleep(retries: 5, seconds: 10) {
                  bat "mvnw clean install -DskipTests=true -Dmaven.javadoc.skip=true -Dmaven.gitcommitid.skip=true"
                }
              }
            }
          }
        }
        stage('Windows Test') {
          steps {
            withGithubNotify(context: 'Windows Verify', tab: 'tests') {
              dir("${BASE_DIR}"){
                bat "mvnw test"
              }
            }
          }
          post {
            always {
              reportTestResultsOnly()
            }
          }
        }
      }
      post {
        unsuccessful {
          slackSend(channel: '#apm-agent-java',
                    color: 'danger',
                    message: "[${env.REPO}] Windows build failed. (<${env.RUN_DISPLAY_URL}|Open>)",
                    tokenCredentialId: 'jenkins-slack-integration-token')
        }
      }
    }
    stage('End-To-End Integration Tests') {
      agent none
      when {
        allOf {
          expression { return env.ONLY_DOCS == "false" }
          anyOf {
            expression { return params.end_to_end_tests_ci }
            expression { return env.GITHUB_COMMENT?.contains('end-to-end tests') }
            expression { matchesPrLabel(label: 'ci:end-to-end') }
            expression { return env.CHANGE_ID != null && !pullRequest.draft }
          }
        }
      }
      steps {
        build(job: env.ITS_PIPELINE, propagate: false, wait: false,
              parameters: [string(name: 'INTEGRATION_TEST', value: 'Java'),
                           string(name: 'BUILD_OPTS', value: "--java-agent-version ${env.GIT_BASE_COMMIT} --opbeans-java-agent-branch ${env.GIT_BASE_COMMIT}"),
                           string(name: 'GITHUB_CHECK_NAME', value: env.GITHUB_CHECK_ITS_NAME),
                           string(name: 'GITHUB_CHECK_REPO', value: env.REPO),
                           string(name: 'GITHUB_CHECK_SHA1', value: env.GIT_BASE_COMMIT)])
        githubNotify(context: "${env.GITHUB_CHECK_ITS_NAME}", description: "${env.GITHUB_CHECK_ITS_NAME} ...", status: 'PENDING', targetUrl: "${env.JENKINS_URL}search/?q=${env.ITS_PIPELINE.replaceAll('/','+')}")
      }
    }
    stage('JDK Compatibility Tests') {
      options { skipDefaultCheckout() }
      when {
        beforeAgent true
        allOf {
          expression { return env.ONLY_DOCS == "false" }
          anyOf {
            expression { return params.jdk_compatibility_ci }
            expression { return env.GITHUB_COMMENT?.contains('jdk compatibility tests') }
            expression { matchesPrLabel(label: 'ci:jdk-compatibility') }
          }
        }
      }
      matrix {
        agent { label 'linux && immutable' }
        axes {
          axis {
            // the list of support java versions can be found in the infra repo (ansible/roles/java/defaults/main.yml)
            name 'JAVA_VERSION'
            // 'openjdk18'  disabled for now see https://github.com/elastic/apm-agent-java/issues/2328
            values 'openjdk17'

          }
        }
        stages {
          stage('Test') {
            environment {
              HOME = "${env.WORKSPACE}"
              JAVA_HOME = "${env.HUDSON_HOME}/.java/${JAVA_VERSION}"
              PATH = "${env.JAVA_HOME}/bin:${env.PATH}"
            }
            steps {
              withGithubNotify(context: "Unit Tests ${JAVA_VERSION}", tab: 'tests') {
                deleteDir()
                unstashV2(name: 'build', bucket: "${JOB_GCS_BUCKET_STASH}", credentialsId: "${JOB_GCS_CREDENTIALS}") 
                dir("${BASE_DIR}"){
                  withOtelEnv() {
                    sh(label: "./mvnw test for ${JAVA_VERSION}", script: './mvnw test')
                  }
                }
              }
            }
            post {
              always {
                reportTestResults()
              }
            }
          }
        }
      }
    }
    stage('Stable') {
      options { skipDefaultCheckout() }
      when {
        branch 'master'
      }
      steps {
        deleteDir()
        unstash 'source'
        dir("${BASE_DIR}"){
          setupAPMGitEmail(global: false)
          sh(label: "checkout ${BRANCH_NAME} branch", script: "git checkout -f '${BRANCH_NAME}'")
          sh(label: 'rebase stable', script: """
            git rev-parse --quiet --verify stable && git checkout stable || git checkout -b stable
            git rebase '${BRANCH_NAME}'
          """)
          gitPush()
        }
      }
    }
    stage('AfterRelease') {
      options { skipDefaultCheckout() }
      when {
        tag pattern: 'v\\d+\\.\\d+\\.\\d+', comparator: 'REGEXP'
      }
      stages {
        stage('Opbeans') {
          environment {
            REPO_NAME = "${OPBEANS_REPO}"
          }
          steps {
            deleteDir()
            dir("${OPBEANS_REPO}"){
              git(credentialsId: 'f6c7695a-671e-4f4f-a331-acdce44ff9ba',
                  url: "git@github.com:elastic/${OPBEANS_REPO}.git",
                  branch: 'main')
              // It's required to transform the tag value to the artifact version
              sh script: ".ci/bump-version.sh ${env.BRANCH_NAME.replaceAll('^v', '')}", label: 'Bump version'
              // The opbeans-java pipeline will trigger a release for the master branch
              gitPush()
              // The opbeans-java pipeline will trigger a release for the release tag
              gitCreateTag(tag: "${env.BRANCH_NAME}")
            }
          }
        }
      }
    }
  }
  post {
    cleanup {
      notifyBuildResult(analyzeFlakey: !isTag(), flakyReportIdx: 'reporter-apm-agent-java-apm-agent-java-master', flakyDisableGHIssueCreation: true)
    }
  }
}

def reportTestResults(){
  reportTestResultsOnly()
  codecov(repo: env.REPO, basedir: "${BASE_DIR}", secret: "${CODECOV_SECRET}")
}

def reportTestResultsOnly(){
  junit(allowEmptyResults: true,
    keepLongStdio: true,
    testResults: "${BASE_DIR}/**/junit-*.xml,${BASE_DIR}/**/TEST-*.xml")
}<|MERGE_RESOLUTION|>--- conflicted
+++ resolved
@@ -31,23 +31,11 @@
     quietPeriod(10)
   }
   triggers {
-<<<<<<< HEAD
-    issueCommentTrigger("(${obltGitHubComments()}|^run (compatibility|benchmark|integration|windows) tests)")
+    issueCommentTrigger("(${obltGitHubComments()}|^run (jdk compatibility|benchmark|integration|end-to-end|windows) tests)")
   }
   parameters {
     string(name: 'MAVEN_CONFIG', defaultValue: '-V -B -Dorg.slf4j.simpleLogger.log.org.apache.maven.cli.transfer.Slf4jMavenTransferListener=warn -Dhttps.protocols=TLSv1.2 -Dmaven.wagon.http.retryHandler.count=3 -Dmaven.wagon.httpconnectionManager.ttlSeconds=25', description: 'Additional maven options.')
     string(name: 'JAVA_VERSION', defaultValue: 'java11', description: 'What Java version?')
-    booleanParam(name: 'test_ci', defaultValue: true, description: 'Enable Unit tests')
-    booleanParam(name: 'agent_integration_tests_ci', defaultValue: true, description: 'Enable Agent Integration tests')
-    booleanParam(name: 'endtoend_tests_ci', defaultValue: true, description: 'Enable APM End-to-End Integration tests')
-    booleanParam(name: 'bench_ci', defaultValue: true, description: 'Enable benchmarks')
-    booleanParam(name: 'compatibility_ci', defaultValue: false, description: 'Enable JDK compatibility tests')
-    booleanParam(name: 'windows_ci', defaultValue: false, description: 'Enable windows build and tests')
-=======
-    issueCommentTrigger("(${obltGitHubComments()}|^run (jdk compatibility|benchmark|integration|end-to-end) tests)")
-  }
-  parameters {
-    string(name: 'MAVEN_CONFIG', defaultValue: '-V -B -Dorg.slf4j.simpleLogger.log.org.apache.maven.cli.transfer.Slf4jMavenTransferListener=warn -Dhttps.protocols=TLSv1.2 -Dmaven.wagon.http.retryHandler.count=3 -Dmaven.wagon.httpconnectionManager.ttlSeconds=25', description: 'Additional maven options.')
 
     // Note about GH checks and optional steps
     //
@@ -73,7 +61,10 @@
     // disabled by default, not required for merge
     // opt-in with 'ci:jdk-compatibility' tag on PR
     booleanParam(name: 'jdk_compatibility_ci', defaultValue: false, description: 'Enable JDK compatibility tests')
->>>>>>> 47d76e0d
+
+    // disabled by default, not required for merge
+    // opt-in with 'ci:windows' tag on PR
+    booleanParam(name: 'windows_ci', defaultValue: false, description: 'Enable windows build and tests')
   }
   stages {
     stage('Initializing'){
@@ -340,10 +331,14 @@
       }
       when {
         beforeAgent true
-        anyOf {
-          not { changeRequest() }
-          expression { return params.windows_ci }
-          expression { return env.GITHUB_COMMENT?.contains('windows tests') }
+        allOf {
+          expression { return env.ONLY_DOCS == "false" }
+          anyOf {
+            not { changeRequest() }
+            expression { return params.windows_ci }
+            expression { return env.GITHUB_COMMENT?.contains('windows tests') }
+            expression { matchesPrLabel(label: 'ci:windows') }
+          }
         }
       }
       stages {
