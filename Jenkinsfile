--- conflicted
+++ resolved
@@ -104,240 +104,11 @@
                 }
               }
               stashV2(name: 'build', bucket: "${JOB_GCS_BUCKET_STASH}", credentialsId: "${JOB_GCS_CREDENTIALS}")
-<<<<<<< HEAD
-              stash(allowEmpty: true, name: 'snapshoty', includes: "${BASE_DIR}/.ci/snapshoty.yml,${BASE_DIR}/elastic-apm-agent/target/*,${BASE_DIR}/apm-agent-attach/target/*,${BASE_DIR}/apm-agent-attach-cli/target/*,${BASE_DIR}/apm-agent-api/target/*", useDefaultExcludes: false)
             }
           }
         }
         stage('Benchmarks') {
           agent { label 'microbenchmarks-pool' }
-=======
-              archiveArtifacts allowEmptyArchive: true,
-                artifacts: "\
-                  ${BASE_DIR}/elastic-apm-agent/target/elastic-apm-agent-*.jar,\
-                  ${BASE_DIR}/elastic-apm-agent/target/elastic-apm-java-aws-lambda-layer-*.zip,\
-                  ${BASE_DIR}/apm-agent-attach/target/apm-agent-attach-*.jar,\
-                  ${BASE_DIR}/apm-agent-attach-cli/target/apm-agent-attach-cli-*.jar,\
-                  ${BASE_DIR}/apm-agent-api/target/apm-agent-api-*.jar,\
-                  ${BASE_DIR}/target/site/aggregate-third-party-report.html",
-                onlyIfSuccessful: true
-            }
-          }
-        }
-        stage('Tests') {
-          when {
-            beforeAgent true
-            expression { return env.ONLY_DOCS == "false" }
-          }
-          failFast true
-          parallel {
-            /**
-             * Run only unit tests
-             */
-            stage('Unit Tests') {
-              options { skipDefaultCheckout() }
-              when {
-                beforeAgent true
-                expression { return params.test_ci }
-              }
-              environment {
-                PATH = "${env.JAVA_HOME}/bin:${env.PATH}"
-              }
-              steps {
-                withGithubNotify(context: "${STAGE_NAME}", tab: 'tests') {
-                  deleteDir()
-                  unstashV2(name: 'build', bucket: "${JOB_GCS_BUCKET_STASH}", credentialsId: "${JOB_GCS_CREDENTIALS}")
-                  dir("${BASE_DIR}") {
-                    withOtelEnv() {
-                      sh label: 'mvn test', script: './mvnw test'
-                    }
-                  }
-                }
-              }
-              post {
-                always {
-                  reportTestResults()
-                }
-              }
-            }
-            /** *
-             * Build & Test on Windows environment
-             */
-            stage('Build & Test Windows') {
-              agent { label 'windows-2019-docker-immutable' }
-              options { skipDefaultCheckout() }
-              when {
-                beforeAgent true
-                allOf {
-                  expression { return params.test_ci }
-                  anyOf {
-                    expression { return params.windows_ci }
-                    expression { return env.GITHUB_COMMENT?.contains('windows tests') }
-                    expression { matchesPrLabel(label: 'ci:windows') }
-                  }
-                }
-              }
-              environment {
-                JAVA_HOME = "C:\\Users\\jenkins\\.java\\${env.JAVA_VERSION}"
-                PATH = "${env.JAVA_HOME}\\bin;${env.PATH}"
-              }
-              steps {
-                withGithubNotify(context: 'Build & Test Windows') {
-                  deleteDir()
-                  unstash 'source'
-                  dir("${BASE_DIR}") {
-                    echo "${env.PATH}"
-                    retryWithSleep(retries: 5, seconds: 10) {
-                      bat label: 'mvn clean install', script: "mvnw clean install -DskipTests=true -Dmaven.javadoc.skip=true -Dmaven.gitcommitid.skip=true"
-                    }
-                    bat label: 'mvn test', script: "mvnw test"
-                  }
-                }
-              }
-              post {
-                always {
-                  reportTestResults()
-                }
-              }
-            }
-            stage('Non-Application Server integration tests') {
-              agent { label 'linux && immutable' }
-              options { skipDefaultCheckout() }
-              when {
-                beforeAgent true
-                anyOf {
-                  expression { return params.agent_integration_tests_ci }
-                  expression { return env.GITHUB_COMMENT?.contains('integration tests') }
-                  expression { matchesPrLabel(label: 'ci:agent-integration') }
-                  expression { return env.CHANGE_ID != null && !pullRequest.draft }
-                  not { changeRequest() }
-                }
-              }
-              environment {
-                PATH = "${env.JAVA_HOME}/bin:${env.PATH}"
-              }
-              steps {
-                withGithubNotify(context: "${STAGE_NAME}", tab: 'tests') {
-                  deleteDir()
-                  unstashV2(name: 'build', bucket: "${JOB_GCS_BUCKET_STASH}", credentialsId: "${JOB_GCS_CREDENTIALS}")
-                  dir("${BASE_DIR}") {
-                    withOtelEnv() {
-                      sh './mvnw -q -P ci-non-application-server-integration-tests verify'
-                    }
-                  }
-                }
-              }
-              post {
-                always {
-                  reportTestResults()
-                }
-              }
-            }
-            stage('Application Server integration tests') {
-              agent { label 'linux && immutable' }
-              options { skipDefaultCheckout() }
-              when {
-                beforeAgent true
-                anyOf {
-                  expression { return params.agent_integration_tests_ci }
-                  expression { return env.GITHUB_COMMENT?.contains('integration tests') }
-                  expression { matchesPrLabel(label: 'ci:agent-integration') }
-                  expression { return env.CHANGE_ID != null && !pullRequest.draft }
-                  not { changeRequest() }
-                }
-              }
-              environment {
-                PATH = "${env.JAVA_HOME}/bin:${env.PATH}"
-              }
-              steps {
-                withGithubNotify(context: "${STAGE_NAME}", tab: 'tests') {
-                  deleteDir()
-                  unstashV2(name: 'build', bucket: "${JOB_GCS_BUCKET_STASH}", credentialsId: "${JOB_GCS_CREDENTIALS}")
-                  dir("${BASE_DIR}") {
-                    withOtelEnv() {
-                      sh './mvnw -q -P ci-application-server-integration-tests verify'
-                    }
-                  }
-                }
-              }
-              post {
-                always {
-                  reportTestResults()
-                }
-              }
-            }
-            /**
-             * Run the benchmarks and store the results on ES.
-             * The result JSON files are also archive into Jenkins.
-             */
-            stage('Benchmarks') {
-              // As long as jdk17 is not available then let's pin the worker with jdk17
-              agent { label 'microbenchmarks-pool && worker-1799328' }
-              options { skipDefaultCheckout() }
-              environment {
-                NO_BUILD = "true"
-                PATH = "${env.JAVA_HOME}/bin:${env.PATH}"
-              }
-              when {
-                beforeAgent true
-                anyOf {
-                  branch 'main'
-                  expression { return env.GITHUB_COMMENT?.contains('benchmark tests') }
-                  expression { matchesPrLabel(label: 'ci:benchmarks') }
-                  expression { return params.bench_ci }
-                }
-              }
-              steps {
-                withGithubNotify(context: "${STAGE_NAME}", tab: 'artifacts') {
-                  deleteDir()
-                  unstashV2(name: 'build', bucket: "${JOB_GCS_BUCKET_STASH}", credentialsId: "${JOB_GCS_CREDENTIALS}")
-                  dir("${BASE_DIR}"){
-                    withOtelEnv() {
-                      sh './scripts/jenkins/run-benchmarks.sh'
-                    }
-                  }
-                }
-              }
-              post {
-                cleanup {
-                  deleteDir()
-                }
-                always {
-                  archiveArtifacts(allowEmptyArchive: true,
-                    artifacts: "${BASE_DIR}/${RESULT_FILE}",
-                    onlyIfSuccessful: false)
-                  sendBenchmarks(file: "${BASE_DIR}/${BULK_UPLOAD_FILE}", index: "benchmark-java")
-                }
-              }
-            }
-            /**
-             * Build javadoc
-             */
-            stage('Javadoc') {
-              agent { label 'linux && immutable' }
-              options { skipDefaultCheckout() }
-              environment {
-                PATH = "${env.JAVA_HOME}/bin:${env.PATH}"
-              }
-              steps {
-                withGithubNotify(context: "${STAGE_NAME}") {
-                  deleteDir()
-                  unstashV2(name: 'build', bucket: "${JOB_GCS_BUCKET_STASH}", credentialsId: "${JOB_GCS_CREDENTIALS}")
-                  dir("${BASE_DIR}"){
-                    withOtelEnv() {
-                      sh """#!/bin/bash
-                      set -euxo pipefail
-                      ./mvnw compile javadoc:javadoc
-                      """
-                    }
-                  }
-                }
-              }
-            }
-          }
-        }
-        stage('JDK Compatibility Tests') {
->>>>>>> 0e033282
           options { skipDefaultCheckout() }
           environment {
             NO_BUILD = "true"
@@ -378,33 +149,6 @@
             }
           }
         }
-<<<<<<< HEAD
-        stage('Publish snapshots') {
-          options { skipDefaultCheckout() }
-          environment {
-            BUCKET_NAME = 'oblt-artifacts'
-            DOCKER_REGISTRY = 'docker.elastic.co'
-            DOCKER_REGISTRY_SECRET = 'secret/observability-team/ci/docker-registry/prod'
-            GCS_ACCOUNT_SECRET = 'secret/observability-team/ci/snapshoty'
-          }
-          when { branch 'main' }
-          steps {
-            withGithubNotify(context: 'Publish snapshot packages') {
-              deleteDir()
-              unstash(name: 'snapshoty')
-              dir(env.BASE_DIR) {
-                snapshoty(
-                  bucket: env.BUCKET_NAME,
-                  gcsAccountSecret: env.GCS_ACCOUNT_SECRET,
-                  dockerRegistry: env.DOCKER_REGISTRY,
-                  dockerSecret: env.DOCKER_REGISTRY_SECRET
-                )
-              }
-            }
-          }
-        }
-=======
->>>>>>> 0e033282
       }
     }
     stage('Releases') {
