--- conflicted
+++ resolved
@@ -795,8 +795,6 @@
 * `epochMicros`: the timestamp of when this event started, in microseconds (µs) since epoch
 
 [float]
-<<<<<<< HEAD
-=======
 [[api-span-set-destination-resource]]
 ==== `Span setDestinationService(String resource)` added[1.25.0]
 Provides a way to manually set the span's `destination.service.resource` field, which is used for the
@@ -814,7 +812,6 @@
 discarded.
 
 [float]
->>>>>>> 6c8dd536
 [[api-span-set-destination-address]]
 ==== `Span setDestinationAddress(String address, int port)` added[1.25.0]
 Provides a way to manually set the span's `destination.address` and `destination.port` fields.
