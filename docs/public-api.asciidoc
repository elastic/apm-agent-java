--- conflicted
+++ resolved
@@ -341,11 +341,7 @@
 
 [float]
 [[api-transaction-set-result]]
-<<<<<<< HEAD
 ==== `Transaction setResult(String result)`
-=======
-==== `void setResult(String result)`
->>>>>>> 364a3b6a
 A string describing the result of the transaction.
 This is typically the HTTP status code, or e.g. "success" for a background task
 
