[[supported-technologies-details]]
== Supported technologies
The Elastic APM Java Agent automatically instruments various APIs,
frameworks and application servers.
This section lists all supported technologies.

* <<supported-java-versions>>
* <<supported-web-frameworks>>
* <<supported-app-servers>>
* <<supported-databases>>
* <<supported-networking-frameworks>>
* <<supported-async-frameworks>>
* <<supported-messaging-frameworks>>
* <<supported-scheduling-frameworks>>
* <<supported-logging-frameworks>>
* <<supported-process-frameworks>>
* <<supported-rpc-frameworks>>
* <<supported-aws-lambda-runtimes>>
* <<supported-java-methods>>
* <<supported-metrics>>
* <<supported-technologies-caveats>>

If your favorite technology is not supported yet,
you can vote for it by participating in our
https://docs.google.com/forms/d/e/1FAIpQLScd0RYiwZGrEuxykYkv9z8Hl3exx_LKCtjsqEo1OWx8BkLrOQ/viewform?usp=sf_link[survey].
We will use the results to add support for the most requested technologies.

Other options are to add a dependency to the agent's <<public-api, public API>>
in order to programmatically create custom transactions and spans, or to create
your own <<plugin-api,plugin>> that will instrument the technology you want instrumented.

If you want to extend the auto-instrumentation capabilities of the agent,
the https://github.com/elastic/apm-agent-java/blob/main/CONTRIBUTING.md[contributing guide] should get you started.

NOTE: If, for example,
the HTTP client library of your choice is not listed,
it means that there won't be spans for those outgoing HTTP requests.
If the web framework you are using is not supported,
the agent does not capture transactions.

[float]
[[supported-java-versions]]
=== Java versions


NOTE: As of version 1.33.0, Java 7 support is deprecated and will be removed in a future release

|===
|Vendor |Supported versions |Notes

|Oracle JDK
|7u60+*, 8u40+, 9, 10, 11, 17
|`--module-path` has not been tested yet

|OpenJDK
|7u60+*, 8u40+, 9, 10, 11, 17
|`--module-path` has not been tested yet

|IBM J9 VM
|8 service refresh 5+ (build 2.9 or 8.0.5.0)
|<<method-sampling-based,Sampling profiler>> is not supported

|HP-UX JVM
| 7.0.10+*, 8.0.02+
|

|SAP JVM
| 8.1.065+
|
|===

{empty}* Java 7 support is deprecated and will be removed in a future release

**Early Java 8 and Java 7**

Early Java 8 versions before update 40 are *not supported* because they have
several bugs that might result in JVM crashes when a java agent is active,
thus agent *will not start* on those versions.
Similarly, Java 7 versions before update 60 are not supported as they are buggy in regard to invokedynamic.

Here is an example of the message displayed when this happens.
```
Failed to start agent - JVM version not supported: 1.8.0_31 Java HotSpot(TM) 64-Bit Server VM 25.31-b07.
To override Java version verification, set the 'elastic.apm.disable_bootstrap_checks' System property to 'true'.
```

As this message states, you can disable this check if required by adding `-Delastic.apm.disable_bootstrap_checks` to
the JVM arguments.


[float]
[[supported-web-frameworks]]
=== Web Frameworks
|===
|Framework |Supported versions | Description | Since

|Servlet API
|3+
|A transaction will be created for all incoming HTTP requests to your Servlet API-based application.
 Starting in version 1.18.0, additional spans are created if the servlet dispatches execution to another servlet through the `forward` or
 `include` APIs, or to an error page.
 See also <<supported-app-servers>>
|1.0.0, 4.0+ (`jakarta.servlet`) since 1.28.0

|Spring Web MVC
|4.x, 5.x
|If you are using Spring MVC (for example with Spring Boot),
  the transactions are named based on your controllers (`ControllerClass#controllerMethod`).
|1.0.0

|Spring Webflux
|5.2.3+
|Creates transactions for incoming HTTP requests, supports annotated and functional endpoints.
|1.24.0 (experimental), 1.34.0 (GA)

|JavaServer Faces
|2.2.x, 2.3.x, 3.0.x
|If you are using JSF, transactions are named based on the requested Facelets and spans are captured for visibility into execution and
rendering
|1.0.0, `jakarta.faces` since 1.28.0

|Spring Boot
|1.5+, 2.x
|Supports embedded Tomcat, Jetty and Undertow
|1.0.0

|JAX-RS
|2.x, 3.x
|The transactions are named based on your resources (`ResourceClass#resourceMethod`).
 Note that only the packages configured in <<config-application-packages>> are scanned for JAX-RS resources.
 If you don't set this option,
 all classes are scanned.
 This comes at the cost of increased startup times, however.

 Note: JAX-RS is only supported when running on a supported <<supported-app-servers, Application Server/Servlet Container>>.
|1.0.0, `jakarta.ws.rs` since 1.28.0

|JAX-WS
|
|The transactions are named based on your `@javax.jws.WebService`, `@jakarta.jws.WebService` annotated classes and `@javax.jws.WebMethod`, `@jakarta.jws.WebMethod` annotated method names (`WebServiceClass#webMethod`).
 Note that only the packages configured in <<config-application-packages>> are scanned for JAX-WS resources.
 If you don't set this option,
 all classes are scanned.
 This comes at the cost of increased startup times, however.

 Note: JAX-WS is only supported when running on a supported <<supported-app-servers, Application Server/Servlet Container>> and when using the HTTP binding.
|1.4.0, `jakarta.jws` since 1.28.0

|Grails
|3+
|
|1.17.0

|Apache Struts
|2.x
|The transactions are named based on your action (`ActionClass#actionMethod`).
|1.24.0


|Vert.x Web
|3.6+
|Captures incoming HTTP requests as transactions
|1.24.0 (experimental)

|Sparkjava (not Apache Spark)
|2.x
|The transactions are named based on your route (`GET /foo/:bar`).
|1.25.0

|com.sun.net.httpserver.HttpServer
|1.7+
|Captures incoming HTTP requests as transactions
|1.25.0

|Javalin
|3.13.8+
|
|1.25.0

|Java API for WebSocket
|1.0
|Captures methods annotated with `@OnOpen`, `@OnMessage`, `@OnError`, or `@OnClose` as transactions for classes that are annotated with `@ServerEndpoint`.
|1.29.0

|===


[float]
[[supported-app-servers]]
=== Application Servers/Servlet Containers
The Elastic APM Java agent has generic support for the Servlet API 3+.
However, some servers require special handling.
The servers listed here are tested by an integration test suite to make sure Elastic APM is compatible with them.
Other Servlet 3+ compliant servers will most likely work as well.

|===
|Server |Supported versions

|<<setup-tomcat,Tomcat>>
|7.x, 8.5.x, 9.x, 10.x

|<<setup-jboss-wildfly,WildFly>>
|8-16

|<<setup-jboss-wildfly,JBoss EAP>>
|6.4, 7.0, 7.1, 7.2

|<<setup-jetty,Jetty>> (only the `ServletContextHandler` is supported)
|9.2, 9.3, 9.4

|<<setup-websphere-liberty,WebSphere Liberty>>
|8.5.5, 18.0.x

|<<setup-generic,Undertow Servlet>>
|1.4

|<<setup-payara,Payara>>
|4.x, 5.x

|<<setup-weblogic,Oracle WebLogic>>
|12.2

|===

[float]
[[supported-databases]]
=== Data Stores
|===
|Database |Supported versions | Description | Since

|JDBC
|4.1+
|The agent automatically creates DB spans for all your JDBC queries.
 This includes JDBC queries executed by O/R mappers like Hibernate.

 *Note:* Make sure that your JDBC driver is at least compiled for Java 1.4.
 Drivers compiled with a lower version are not supported.
 IBM DB2 db2jcc drivers are also not supported.
 Please update to db2jcc4.
|1.0.0

|Elasticsearch Java REST and API clients
|5.0.2+
|The agent automatically creates Elasticsearch spans for queries done through the official REST client.
|1.0.0, async since 1.5.0, API Client since 1.32.0

|Hibernate Search
|5.x (on by default), 6.x (off by default)
|The agent automatically creates Hibernate Search spans for queries done through the Hibernate Search API.

 *Note:* this feature is marked as experimental for version 6.x, which means it is off by default. In order to enable,
 set the <<config-disable-instrumentations>> config option to an empty string
|1.9.0

|Redis Jedis
|1.4.0-4.x
|The agent creates spans for interactions with the Jedis client.
|1.10.0, 4.x since 1.31.0

|Redis Lettuce
|3.4+
|The agent creates spans for interactions with the Lettuce client.
|1.13.0

|Redis Redisson
|2.1.5+
|The agent creates spans for interactions with the Redisson client.
|1.15.0

|MongoDB driver
|3.x
|The agent creates spans for interactions with the MongoDB driver.
 At the moment, only the synchronous driver (mongo-java-driver) is supported.
 The asynchronous and reactive drivers are currently not supported.

 The name of the span is `<db>.<collection>.<command>`.
 The actual query will not be recorded.
|1.12.0

|MongoDB Sync Driver
|4.x
|The agent creates spans for interactions with the MongoDB 4.x sync driver.
This provides support for `org.mongodb:mongodb-driver-sync`
|1.34.0

|Cassandra
|2.x+
|
|1.23.0

|AWS DynamoDB
|1.x, 2.x
|The agent creates spans for interactions with the AWS DynamoDb service through the AWS Java SDK.
|1.31.0

|AWS S3
|1.x, 2.x
|The agent creates spans for interactions with the AWS S3 service through the AWS Java SDK.
|1.31.0

|===

[float]
[[supported-networking-frameworks]]
=== Networking frameworks
Distributed tracing will only work if you are using one of the supported networking frameworks.

For the supported HTTP libraries, the agent automatically creates spans for outgoing HTTP requests and propagates tracing headers.
The spans are named after the schema `<method> <host>`, for example `GET elastic.co`.

|===
|Framework |Supported versions | Note | Since

|Apache HttpClient
|4.3+
|
| 0.7.0 (4.3+)
  1.8.0 (4.0+)

|Apache HttpClient (Legacy)
|3.0+
| Requires setting <<config-instrument-ancient-bytecode, `instrument_ancient_bytecode`>> to `true`
| 1.35.0

|Apache HttpAsyncClient
|4.0+
|
| 1.6.0

|Spring RestTemplate
|3.1.1+
|
| 0.7.0

|OkHttp
|2, 3, 4 (4.4+ since 1.22.0)
|
|1.4.0 (synchronous calls via `Call#execute()`)
 1.5.0 (async calls via `Call#enquene(Callback)`)

|HttpUrlConnection
|
|
| 1.4.0

|JAX-WS client
|
|JAX-WS clients created via link:https://docs.oracle.com/javaee/7/api/javax/xml/ws/Service.html[`javax.xml.ws.Service`]
 inherently support context propagation as they are using `HttpUrlConnection` underneath.
|1.4.0

|AsyncHttpClient
| 2.x
|
| 1.7.0

|Apache Dubbo
| 2.5+, except for 2.7.0, 2.7.1, and 2.7.2
|
| 1.17.0

|JDK 11 HttpClient
|
|
| 1.18.0

|Vert.x WebClient
| 3.6+
|
| 1.25.0

|Spring Webclient
|5.2.3+
|
|1.33.0 (experimental), 1.34.0 (GA)

|Finagle Http Client
| 22+
|
| 1.35.0

|===


[float]
[[supported-async-frameworks]]
=== Asynchronous frameworks
When a Span is created in a different Thread than its parent,
the trace context has to be propagated onto this thread.

This section lists all supported asynchronous frameworks.

|===
|Framework |Supported versions | Description | Since

|`ExecutorService`
|
|The agent propagates the context for `ExecutorService` s.
|1.4.0

|`ScheduledExecutorService`
|
|The agent propagates the context for `ScheduledExecutorService#schedule` (this does not include `scheduleAtFixedRate` or `scheduleWithFixedDelay`.
|1.17.0

|`ForkJoinPool`
|
|The agent propagates the context for `ForkJoinPool` s.
|1.17.0

|Scala Future
|2.13.x
|The agent propagates the context when using the `scala.concurrent.Future` or `scala.concurrent.Promise`.
It will propagate the context when using chaining methods such as `map`, `flatMap`, `traverse`, ...
NOTE: To enable Scala Future support, you need to enable experimental plugins.
|1.18.0

| Reactor
| 3.2.x+
|The agent propagates the context for `Flux` and `Mono`.
|1.24.0 (experimental), 1.34.0 (GA)



|===


[float]
[[supported-messaging-frameworks]]
=== Messaging frameworks
When using a messaging framework, sender context is propagated so that receiver events are correlated to the
same trace.

|===
|Framework |Supported versions | Description | Since

|JMS
|1.1, 2.0
|The agent captures JMS sends and receives as spans/transactions
|`javax.jms` since 1.13.0, `jakarta.jms` since 1.28.0

|Kafka
| <0.11.0 - without distributed tracing; 0.11.0+ - full support
|The agent captures Kafka record sends and polls. Kafka streams are not traced.
|1.13.0

|RabbitMQ
|3.x - 5.x
|The agent captures RabbitMQ Message sends, consumption and polling
|1.20.0

|AWS SQS
|1.x, 2.x
|The agent captures SQS Message sends and polling as well as SQS message sends and consumption through JMS.
|1.34.0

|===

[float]
==== Distributed Tracing

The Java agent instrumentation for messaging system clients includes both senders and receivers.
When an instrumented client sends a message within a traced transaction, a `send` span is created. In addition, if the messaging system
supports message/record headers/annotations, the agent would add the `tracecontext` headers to enable distributed tracing.

On the receiver side, instrumented clients will attempt to create the proper distributed trace linkage in one of several ways, depending
on how messages are received:

* _Passive message handling:_ when the message handling logic is applied by implementing a passive message listener API (like
`javax.jms.MessageListener#onMessage` for example), creating the receiver transaction is mostly straightforward as the instrumented API
method invocation encapsulates message handling. Still, there are two use cases to consider:
** _Single message handling:_ when the message listener API accepts a single message, the agent would create a `messaging` typed
transaction per each received message, as a child transaction of the `send` span that corresponds the received message and with the same
trace ID
** _Batch message handling:_ when the message listener API accepts a batch of messages (like
`org.springframework.amqp.core.MessageListener.onMessageBatch` for example), the agent will create a single root transaction (i.e.
different trace ID from any of the `send` spans) by default to encapsulate the entire batch handling. The batch processing transaction
would be of `messaging` type, containing links__*__ to all `send` spans that correspond the messages in the batch. This can be changed
through the (non-documented) `message_batch_strategy` config option, which accepts either `BATCH_HANDLING` (default) or `SINGLE_HANDLING`
to enable the creation of a single child transaction per message.
* _Active message polling:_ in some cases, message are consumed from the broker through active polling.
Whenever the polling action occurs while there is already an active span, the agent will create a `poll` span and add span links__*__ to
it for each message returned by the poll action that contains `tracecontext` headers.
Since such polling APIs don't provide any indication as to when message handling actually occurs, the agent needs to apply some
heuristics in order to trace message handling. There are two use cases to consider in this type of message receiving as well:
** _Polling returns a single message:_ in such cases, the agent may apply assumptions with regard to the threads that execute the message
handling logic in order to determine when handling starts and ends. Based on that, it would create a transaction per consumed message. If
the consumed message contains the `tracecontext` headers, the `receive` transaction will be a child of the corresponding `send` span.
** _Polling returns a message batch:_ typically, in such cases the agent will wrap the message collection and rely on the actual
iteration to create a transaction per message as the child of the corresponding `send` span and as part of the same trace. If iteration
occurs while there is already an active span, then the agent will add a link__*__ for each message `send` span to the active (parent)
span instead of creating transaction/span per message.

_*_ Span links are supported by APM Server and Kibana since version 8.3 and by the Java agent since version 1.32.0

[float]
==== RabbitMQ Specifics

- `context.message.queue.name` field will contain queue name when using polling, exchange name otherwise.
- `context.message.destination.resource` field will contain `rabbitmq/XXX` where `XXX` is exchange name.

Some exchange/queue names are normalized in order to keep low cardinality and user-friendlyness
- default exchange is indicated with `<default>`.
- `null` exchange is normalized to `<unknown>`, for example when polling without a message.
- generated queues whose name start with `amq.gen-` are normalized to `amq.gen-*`.

[float]
[[supported-scheduling-frameworks]]
=== Scheduling frameworks
When using a scheduling framework a transaction for every execution will be created.

|===
|Framework |Supported versions | Description | Since

|Scheduling Annotation
|
|The agent instruments any method defined in a package configured in <<config-application-packages>> and annotated with one of the following:
`org.springframework.scheduling.annotation.Scheduled`
`org.springframework.scheduling.annotation.Schedules`
`javax.ejb.Schedule`
`javax.ejb.Schedules`
`jakarta.ejb.Schedule`
`jakarta.ejb.Schedules` in order to create a transaction with the type `scheduled`, representing the scheduled task execution
|1.6.0, `jakarta.ejb.Schedule` since 1.28.0

|Quartz
|1.0+
|The agent instruments the `execute` method of any class implementing `org.quartz.Job`, as well as the `executeInternal` method of any class extending `org.springframework.scheduling.quartz.QuartzJobBean`, and creates a transaction with the type `scheduled`, representing the job execution

NOTE: only classes from the quartz-jobs dependency will be instrumented automatically. For the instrumentation of other jobs the package must be added to the <<config-application-packages>> parameter.
|1.8.0 - 2.0+

1.26.0 - 1.0+

|TimerTask
|
|The agent instruments the `run` method in a package configured in <<config-application-packages>> of any class extending `java.util.TimerTask`, and creates a transaction with the type `scheduled`, representing the job execution
|1.18.0

|===

[float]
[[supported-logging-frameworks]]
=== Logging frameworks

There are multiple log-related features in the agent and their support depend on the logging framework:

- *<<log-correlation-ids, Log Correlation>>*:
<<<<<<< HEAD
    The agent automatically injects `trace.id`, `transaction.id` and `error.id` into MDC implementation.
=======
    The agent automatically injects `trace.id`, `transaction.id` and `error.id` into the MDC implementation (see below for framework specific MDC implementations used. MDC = Mapped Diagnostic Context, a standard way to enrich log messages with additional information).
>>>>>>> c840fd1c

- *<<log-error-capturing, Log Error capturing>>*:
    Automatically captures exceptions for calls like `logger.error("message", exception)`.

- *<<config-log-ecs-reformatting,ECS reformatting>>*:
    When <<config-log-ecs-reformatting, `log_ecs_reformatting`>> is enabled, logs will be automatically reformatted into
    ECS-compatible format.

- *<<ecs-logging-service-fields, ECS Logging service fields>>*: For users of `ecs-logging-java`, the agent sets the service name and version for the `EcsLayout` if not provided explicitly by the
application.

|===
|Framework |Supported versions | Description | Since

|slf4j
|1.4.1+
|
|Error capturing - 1.10.0

|log4j2
|Trace correlation - 2.0+

ECS Reformatting - 2.6+

|https://logging.apache.org/log4j/2.x/manual/thread-context.html[`org.apache.logging.log4j.ThreadContext`] is used for correlation.

|Trace correlation - 1.13.0

Error capturing - 1.10.0

ECS Service Name - 1.29.0

ECS Reformatting - 1.22.0


|log4j1
|Trace correlation and error capture - 1.x

ECS Reformatting - 1.2.17

|https://logging.apache.org/log4j/1.2/apidocs/org/apache/log4j/MDC.html[`org.apache.log4j.MDC`] is used for correlation.

|Trace correlation - 1.13.0

ECS Reformatting - 1.22.0

Error capturing - 1.30.0

|Logback
|1.1.0+
|https://www.slf4j.org/api/org/slf4j/MDC.html[`org.slf4j.MDC`] is used for correlation.

|Trace correlation - 1.0.0

ECS Reformatting - 1.22.0

|JBoss Logging
|3.0.0+
| http://javadox.com/org.jboss.logging/jboss-logging/3.3.0.Final/org/jboss/logging/MDC.html[`org.jboss.logging.MDC`] is used for correlation.
|Trace correlation - 1.23.0 (LogManager 1.30.0)

|JUL - `java.util.logging`
|All supported Java versions
|Trace correlation is only supported when used ECS logging library or with ECS Reformatting as JUL does
not provide any MDC implementation.
|Trace correlation - 1.35.0 (only when using ECS format as there is no MDC in JUL)

ECS Reformatting - 1.31.0

Error capturing - 1.31.0

| Tomcat JULI
| 7.0.0+
|Trace correlation is only supported when used ECS logging library or with ECS Reformatting as JUL does
not provide any MDC implementation.

Tomcat access logs are not supported.
|Trace correlation - 1.35.0 (only when using ECS format as there is no MDC in JUL)

ECS Reformatting - 1.35.0

Error capturing - 1.35.0 (through JUL)

|===

[float]
[[supported-process-frameworks]]
=== Process frameworks

|===
|Framework |Supported versions | Description | Since

|`java.lang.Process`
|
| Instruments `java.lang.Process` execution. Java 9 API using `ProcessHandler` is not supported yet.
| 1.13.0

|Apache commons-exec
|1.3
| Async process support through `org.apache.commons.exec.DefaultExecutor` and subclasses instrumentation.
| 1.13.0

|===

[float]
[[supported-rpc-frameworks]]
=== RPC frameworks

|===
|Framework |Supported versions | Description | Since

| gRPC
| 1.6.1+
| Client (synchronous & asynchronous) & Server instrumentation.
  Streaming calls are currently not instrumented.
| 1.16.0

|===

[float]
[[supported-aws-lambda-runtimes]]
=== AWS Lambda runtimes

AWS Lambda provides multiple https://docs.aws.amazon.com/lambda/latest/dg/java-image.html[JVM base images]. Only those that support the `AWS_LAMBDA_EXEC_WRAPPER` environment variables are supported out of the box.

Running with unsupported images is still possible but requires providing agent configuration through environment variables
explicitly.

// tag::aws-lambda-runtimes[]

|===
|Tags |Java Runtime |Operating System|Supported

|11
|Java 11 (Corretto)
|Amazon Linux 2
|yes

|8.al2
|Java 8 (Corretto)
|Amazon Linux 2
|yes

|8
|Java 8 (OpenJDK)
|Amazon Linux 2018.03
|no

|===

// end::aws-lambda-runtimes[]

[float]
[[supported-java-methods]]
=== Java method monitoring

If you are seeing gaps in the span timeline and want to include additional methods, there are several options. See <<java-method-monitoring>> for more information.

[float]
[[supported-metrics]]
=== Metrics

|===
|Framework | Description | Since

|Built-in metrics
|The agent sends various system, JVM, and application metrics.
 See the <<metrics, metrics>> documentation.
|1.3.0

|JMX
|Set the configuration option <<config-capture-jmx-metrics, `capture_jmx_metrics`>> in order to monitor any JMX metric.
|1.11.0

|Micrometer
|Automatically detects and reports the metrics of each `MeterRegistry`.
 See <<metrics-micrometer>> for more details.
|1.18.0

|===

[float]
[[supported-technologies-caveats]]
=== Caveats
* Other JVM languages, like Scala, Kotlin and Groovy have not been tested yet.<|MERGE_RESOLUTION|>--- conflicted
+++ resolved
@@ -546,11 +546,7 @@
 There are multiple log-related features in the agent and their support depend on the logging framework:
 
 - *<<log-correlation-ids, Log Correlation>>*:
-<<<<<<< HEAD
-    The agent automatically injects `trace.id`, `transaction.id` and `error.id` into MDC implementation.
-=======
     The agent automatically injects `trace.id`, `transaction.id` and `error.id` into the MDC implementation (see below for framework specific MDC implementations used. MDC = Mapped Diagnostic Context, a standard way to enrich log messages with additional information).
->>>>>>> c840fd1c
 
 - *<<log-error-capturing, Log Error capturing>>*:
     Automatically captures exceptions for calls like `logger.error("message", exception)`.
