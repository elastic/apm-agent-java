[[supported-technologies-details]]
== Supported technologies
The Elastic APM Java Agent automatically instruments various APIs,
frameworks and application servers.
This section lists all supported technologies.

* <<supported-java-versions>>
* <<supported-web-frameworks>>
* <<supported-app-servers>>
* <<supported-databases>>
* <<supported-networking-frameworks>>
* <<supported-async-frameworks>>
* <<supported-messaging-frameworks>>
* <<supported-scheduling-frameworks>>
* <<supported-logging-frameworks>>
* <<supported-process-frameworks>>
* <<supported-rpc-frameworks>>
* <<supported-java-methods>>
* <<supported-metrics>>
* <<supported-technologies-caveats>>

If your favorite technology is not supported yet,
you can vote for it by participating in our
https://docs.google.com/forms/d/e/1FAIpQLScd0RYiwZGrEuxykYkv9z8Hl3exx_LKCtjsqEo1OWx8BkLrOQ/viewform?usp=sf_link[survey].
We will use the results to add support for the most requested technologies.

Another option is to add a dependency to the agent's <<public-api, public API>>
in order to programmatically create custom transactions and spans.

If you want to extend the auto-instrumentation capabilities of the agent,
the https://github.com/elastic/apm-agent-java/blob/master/CONTRIBUTING.md[contributing guide] should get you started.

NOTE: If, for example,
the HTTP client library of your choice is not listed,
it means that there won't be spans for those outgoing HTTP requests.
If the web framework you are using is not supported,
the agent does not capture transactions.

[float]
[[supported-java-versions]]
=== Java versions

|===
|Vendor |Supported versions | Notes

|Oracle JDK
|7u60+, 8u40+, 9, 10, 11
|`--module-path` has not been tested yet

|Open JDK
|7u60+, 8u40+, 9, 10, 11
|`--module-path` has not been tested yet

|IBM J9 VM
|8 service refresh 5+ (build 2.9 or 8.0.5.0)
|<<method-sampling-based,Sampling profiler>> is not supported

|HP-UX JVM
| 7.0.10+, 8.0.02+
|

|SAP JVM
| 8.1.065+
|
|===

NOTE: Early Java 8 versions before update 40 are *not supported* because they have
several bugs that might result in JVM crashes when a java agent is active,
thus agent *will not start* on those versions.
Similarly, Java 7 versions before update 60 are not supported as they are buggy in regard to invokedynamic.

Here is an example of the message displayed when this happens.
```
Failed to start agent - JVM version not supported: 1.8.0_31 Java HotSpot(TM) 64-Bit Server VM 25.31-b07.
To override Java version verification, set the 'elastic.apm.disable_bootstrap_checks' System property to 'true'.
```

As this message states, you can disable this check if required by adding `-Delastic.apm.disable_bootstrap_checks` to
the JVM arguments.


[float]
[[supported-web-frameworks]]
=== Web Frameworks
|===
|Framework |Supported versions | Description | Since

|Servlet API
|3+
|A transaction will be created for all incoming HTTP requests to your Servlet API-based application.
 Starting in version 1.18.0, additional spans are created if the servlet dispatches execution to another servlet through the `forward` or
 `include` APIs, or to an error page.
 See also <<supported-app-servers>>
|1.0.0

|Spring Web MVC
|4.x, 5.x
|If you are using Spring MVC (for example with Spring Boot),
  the transactions are named based on your controllers (`ControllerClass#controllerMethod`).
|1.0.0

|Spring Webflux
|5.2.3+
|Creates transactions for incoming HTTP requests, supports annotated and functional endpoints.
|1.24.0 (experimental)


|JavaServer Faces
|2.2.x, 2.3.x
|If you are using JSF, transactions are named based on the requested Facelets and spans are captured for visibility into execution and
rendering
|1.0.0

|Spring Boot
|1.5+, 2.x
|Supports embedded Tomcat, Jetty and Undertow
|1.0.0

|JAX-RS
|2.x
|The transactions are named based on your resources (`ResourceClass#resourceMethod`).
 Note that only the packages configured in <<config-application-packages>> are scanned for JAX-RS resources.
 If you don't set this option,
 all classes are scanned.
 This comes at the cost of increased startup times, however.

 Note: JAX-RS is only supported when running on a supported <<supported-app-servers, Application Server/Servlet Container>>.
|1.0.0

|JAX-WS
|
|The transactions are named based on your `@javax.jws.WebService` annotated classes and `@javax.jws.WebMethod` annotated method names (`WebServiceClass#webMethod`).
 Note that only the packages configured in <<config-application-packages>> are scanned for JAX-WS resources.
 If you don't set this option,
 all classes are scanned.
 This comes at the cost of increased startup times, however.

 Note: JAX-WS is only supported when running on a supported <<supported-app-servers, Application Server/Servlet Container>> and when using the HTTP binding.
|1.4.0

|Grails
|3+
|
|1.17.0

|Apache Struts
|2.x
|The transactions are named based on your action (`ActionClass#actionMethod`).
|1.24.0

<<<<<<< HEAD
|Javalin
|3.x
|
|1.24.0
=======

|Vert.x Web
|3.x, 4.x
|Captures incoming HTTP requests as transactions
|1.24.0 (experimental)
>>>>>>> 416e93b6

|===


[float]
[[supported-app-servers]]
=== Application Servers/Servlet Containers
The Elastic APM Java agent has generic support for the Servlet API 3+.
However, some servers require special handling.
The servers listed here are tested by an integration test suite to make sure Elastic APM is compatible with them.
Other Servlet 3+ compliant servers will most likely work as well.

|===
|Server |Supported versions

|<<setup-tomcat,Tomcat>>
|7.x, 8.5.x, 9.x

|<<setup-jboss-wildfly,WildFly>>
|8-16

|<<setup-jboss-wildfly,JBoss EAP>>
|6.4, 7.0, 7.1, 7.2

|<<setup-jetty,Jetty>> (only the `ServletContextHandler` is supported)
|9.2, 9.3, 9.4

|<<setup-websphere-liberty,WebSphere Liberty>>
|8.5.5, 18.0.x

|<<setup-generic,Undertow Servlet>>
|1.4

|<<setup-payara,Payara>>
|4.x, 5.x

|<<setup-weblogic,Oracle WebLogic>>
|12.2

|===

[float]
[[supported-databases]]
=== Data Stores
|===
|Database |Supported versions | Description | Since

|JDBC
|4.1+
|The agent automatically creates DB spans for all your JDBC queries.
 This includes JDBC queries executed by O/R mappers like Hibernate.

 *Note:* Make sure that your JDBC driver is at least compiled for Java 1.4.
 Drivers compiled with a lower version are not supported.
 IBM DB2 db2jcc drivers are also not supported.
 Please update to db2jcc4.
|1.0.0

|Elasticsearch
|5.0.2+
|The agent automatically creates Elasticsearch spans for queries done through the official REST client.
|1.0.0, async queries since 1.5.0

|Hibernate Search
|5.x (on by default), 6.x (off by default)
|The agent automatically creates Hibernate Search spans for queries done through the Hibernate Search API.

 *Note:* this feature is marked as experimental for version 6.x, which means it is off by default. In order to enable,
 set the <<config-disable-instrumentations>> config option to an empty string
|1.9.0

|Redis Jedis
|1.4.0-3.x
|The agent creates spans for interactions with the Jedis client.
|1.10.0

|Redis Lettuce
|3.4+
|The agent creates spans for interactions with the Lettuce client.
|1.13.0

|Redis Redisson
|2.1.5+
|The agent creates spans for interactions with the Redisson client.
|1.15.0

|MongoDB driver
|3.x
|The agent creates spans for interactions with the MongoDB driver.
 At the moment, only the synchronous driver (mongo-java-driver) is supported.
 The asynchronous and reactive drivers are currently not supported.

 The name of the span is `<db>.<collection>.<command>`.
 The actual query will not be recorded.
|1.12.0

|Cassandra
|2.x+
|
|1.23.0

|===

[float]
[[supported-networking-frameworks]]
=== Networking frameworks
Distributed tracing will only work if you are using one of the supported networking frameworks.

For the supported HTTP libraries, the agent automatically creates spans for outgoing HTTP requests and propagates tracing headers.
The spans are named after the schema `<method> <host>`, for example `GET elastic.co`.

|===
|Framework |Supported versions | Note | Since

|Apache HttpClient
|4.3+
|
| 0.7.0

|Apache HttpAsyncClient
|4.0+
|
| 1.6.0

|Spring RestTemplate
|3.1.1+
|
| 0.7.0

|OkHttp
|2, 3, 4 (4.4+ since 1.22.0)
|
|1.4.0 (synchronous calls via `Call#execute()`)
 1.5.0 (async calls via `Call#enquene(Callback)`)

|HttpUrlConnection
|
|
| 1.4.0

|JAX-WS client
|
|JAX-WS clients created via link:https://docs.oracle.com/javaee/7/api/javax/xml/ws/Service.html[`javax.xml.ws.Service`]
 inherently support context propagation as they are using `HttpUrlConnection` underneath.
|1.4.0

|AsyncHttpClient
| 2.x
|
| 1.7.0

|Apache Dubbo
| 2.5+, except for 2.7.0, 2.7.1, and 2.7.2
| This is an experimental plugin. Remove `experimental` from <<config-disable-instrumentations,`disable_instrumentations`>> to enable.
| 1.17.0

|JDK 11 HttpClient
|
|
| 1.18.0

|===


[float]
[[supported-async-frameworks]]
=== Asynchronous frameworks
When a Span is created in a different Thread than its parent,
the trace context has to be propagated onto this thread.

This section lists all supported asynchronous frameworks.

|===
|Framework |Supported versions | Description | Since

|`ExecutorService`
|
|The agent propagates the context for `ExecutorService` s.
|1.4.0

|`ScheduledExecutorService`
|
|The agent propagates the context for `ScheduledExecutorService#schedule` (this does not include `scheduleAtFixedRate` or `scheduleWithFixedDelay`.
|1.17.0

|`ForkJoinPool`
|
|The agent propagates the context for `ForkJoinPool` s.
|1.17.0

|Scala Future
|2.13.x
|The agent propagates the context when using the `scala.concurrent.Future` or `scala.concurrent.Promise`.
It will propagate the context when using chaining methods such as `map`, `flatMap`, `traverse`, ...
NOTE: To enable Scala Future support, you need to enable experimental plugins.
|1.18.0

| Reactor
| 3.2.x+
|The agent propagates the context for `Flux` and `Mono`.
|1.24.0 (experimental)



|===


[float]
[[supported-messaging-frameworks]]
=== Messaging frameworks
When using a messaging framework, sender context is propagated so that receiver events are correlated to the
same trace.

|===
|Framework |Supported versions | Description | Since

|JMS
|1.1, 2.0
|The agent captures JMS sends and receives as spans/transactions. In addition, it propagates the context when using
`javax.jms.MessageProducer#send` and `javax.jms.JMSProducer#send` methods through a `Message` property. On receiver
side, the agent reads the context from the Message property through `javax.jms.MessageConsumer#receive`,
`javax.jms.MessageConsumer#receiveNoWait`, `javax.jms.JMSConsumer#receive`, `javax.jms.JMSConsumer#receiveNoWait` or
`javax.jms.MessageListener#onMessage` and uses it for enabling distributed tracing.
|Enabled by default since 1.13.0, added as an experimental plugin in 1.7.0

|Kafka
| <0.11.0 - without distributed tracing; 0.11.0+ - full support
|The agent captures Kafka record sends and polls. If `org.apache.kafka.clients.consumer.Consumer#poll` is invoked from
within a traced transaction, a span will be created. Otherwise, the agent attempts to create a transaction for each
record read from the returned batch *as the consumer iterates over returned records.* This requires some heuristics on
the agent part, so in some cases kafka-transactions may seem missing or out of order.
If both producer and consumer are traced, then distributed tracing is supported, meaning the transaction on the consumer
side will be a part of the same trace containing the producer side as well. Kafka streams are not traced.
|1.13.0

|RabbitMQ
|3.x - 5.x
|The agent captures RabbitMQ Message sends, consumption and polling.
When the producer sends a message within a traced transaction, a send span will be created and the transaction resulting
from the message consumption will be correlated to the same trace.
When a message is consumed, a transaction is created, regardless if the send action is traced.
When a message is polled, a span is created for the polling operation and optionally have message fields if a message
has been returned.
|1.20.0

|===

For RabbitMQ:

- `context.message.queue.name` field will contain queue name when using polling, exchange name otherwise.
- `context.message.destination.resource` field will contain `rabbitmq/XXX` where `XXX` is exchange name.

Some exchange/queue names are normalized in order to keep low cardinality and user-friendlyness
- default exchange is indicated with `<default>`.
- `null` exchange is normalized to `<unknown>`, for example when polling without a message.
- generated queues whose name start with `amq.gen-` are normalized to `amq.gen-*`.

[float]
[[supported-scheduling-frameworks]]
=== Scheduling frameworks
When using a scheduling framework a transaction for every execution will be created.

|===
|Framework |Supported versions | Description | Since

|Scheduling Annotation
|
|The agent instruments any method defined in a package configured in <<config-application-packages>> and annotated with one of the following:
`org.springframework.scheduling.annotation.Scheduled`
`org.springframework.scheduling.annotation.Schedules`
`javax.ejb.Schedule`
`javax.ejb.Schedules` in order to create a transaction with the type `scheduled`, representing the scheduled task execution
|1.6.0

|Quartz
|2.0+
|The agent instruments the `execute` method of any class implementing `org.quartz.Job`, as well as the `executeInternal` method of any class extending `org.springframework.scheduling.quartz.QuartzJobBean`, and creates a transaction with the type `scheduled`, representing the job execution

NOTE: only classes from the quartz-jobs dependency will be instrumented automatically. For the instrumentation of other jobs the package must be added to the <<config-application-packages>> parameter.
|1.8.0

|TimerTask
|
|The agent instruments the `run` method in a package configured in <<config-application-packages>> of any class extending `java.util.TimerTask`, and creates a transaction with the type `scheduled`, representing the job execution
|1.18.0

|===

[float]
[[supported-logging-frameworks]]
=== Logging frameworks

|===
|Framework |Supported versions | Description | Since

|slf4j
|1.4.1+
|When <<config-enable-log-correlation>> is set to `true`,
 the agent will add a https://www.slf4j.org/api/org/slf4j/MDC.html[MDC] entry for `trace.id` and `transaction.id`.
 See the <<config-enable-log-correlation>> configuration option for more details.

 Automatically <<api-span-capture-exception,captures exceptions>> for `logger.error("message", exception)` calls (since 1.10.0).
When doing so, the ID corresponding the captured error (`error.id`) is added to the MDC as well (since 1.16.0).

|Trace correlation - 1.0.0

Error capturing - 1.10.0

|log4j2
|Trace correlation - 2.0+

ECS Reformatting - 2.6+

|When <<config-enable-log-correlation>> is set to `true`,
the agent will add a https://logging.apache.org/log4j/2.x/manual/thread-context.html[ThreadContext] entry for `trace.id` and `transaction.id`.

When <<config-log-ecs-reformatting, `log_ecs_reformatting`>> is enabled, logs will be automatically reformatted into
ECS-compatible format (since 1.22.0, experimental)

Automatically <<api-span-capture-exception,captures exceptions>> for `logger.error("message", exception)` calls.
When doing so, the ID corresponding the captured error (`error.id`) is added to the MDC as well (since 1.16.0).
|Trace correlation - 1.13.0

Error capturing - 1.10.0

ECS Reformatting - 1.22.0


|log4j
|Trace correlation - 1.x

ECS Reformatting - 1.2.17

|When <<config-enable-log-correlation>> is set to `true`,
the agent will add a https://logging.apache.org/log4j/1.2/apidocs/org/apache/log4j/MDC.html[MDC] entry for `trace.id` and `transaction.id`.

When <<config-log-ecs-reformatting, `log_ecs_reformatting`>> is enabled, logs will be automatically reformatted into
ECS-compatible format (since 1.22.0, experimental)
|Trace correlation - 1.13.0

ECS Reformatting - 1.22.0

|Logback
|1.1.0+
|When <<config-log-ecs-reformatting, `log_ecs_reformatting`>> is enabled, logs will be automatically reformatted into
ECS-compatible format (since 1.22.0, experimental)
|1.22.0

|JBoss Logging
|3.0.0+
|When <<config-enable-log-correlation>> is set to `true`,
the agent will add a http://javadox.com/org.jboss.logging/jboss-logging/3.3.0.Final/org/jboss/logging/MDC.html[MDC]
entry for `trace.id` and `transaction.id`. See the <<config-enable-log-correlation>> configuration option for more details.
|1.23.0

|===

[float]
[[supported-process-frameworks]]
=== Process frameworks

|===
|Framework |Supported versions | Description | Since

|`java.lang.Process`
|
| Instruments `java.lang.Process` execution. Java 9 API using `ProcessHandler` is not supported yet.
| 1.13.0

|Apache commons-exec
|1.3
| Async process support through `org.apache.commons.exec.DefaultExecutor` and subclasses instrumentation.
| 1.13.0

|===

[float]
[[supported-rpc-frameworks]]
=== RPC frameworks

|===
|Framework |Supported versions | Description | Since

| gRPC
| 1.6.1+
| Client (synchronous & asynchronous) & Server instrumentation.
  Streaming calls are currently not instrumented.
| 1.16.0

|===

[float]
[[supported-java-methods]]
=== Java method monitoring

If you are seeing gaps in the span timeline and want to include additional methods, there are several options. See <<java-method-monitoring>> for more information.

[float]
[[supported-metrics]]
=== Metrics

|===
|Framework | Description | Since

|Built-in metrics
|The agent sends various system, JVM, and application metrics.
 See the <<metrics, metrics>> documentation.
|1.3.0

|JMX
|Set the configuration option <<config-capture-jmx-metrics, `capture_jmx_metrics`>> in order to monitor any JMX metric.
|1.11.0

|Micrometer (<<metrics-micrometer-beta-caveats,beta>>)
|Automatically detects and reports the metrics of each `MeterRegistry`.
 See <<metrics-micrometer>> for more details.
|1.18.0

|===

[float]
[[supported-technologies-caveats]]
=== Caveats
* Other JVM languages, like Scala, Kotlin and Groovy have not been tested yet.
* The agent does currently not support running on JVMs with an enabled `SecurityManager`.
  You may see exceptions like this: `java.security.AccessControlException: access denied ("java.lang.RuntimePermission" "getProtectionDomain")`.
  Try to grant `java.security.AllPermission` to the agent.<|MERGE_RESOLUTION|>--- conflicted
+++ resolved
@@ -148,18 +148,15 @@
 |The transactions are named based on your action (`ActionClass#actionMethod`).
 |1.24.0
 
-<<<<<<< HEAD
-|Javalin
-|3.x
-|
-|1.24.0
-=======
-
 |Vert.x Web
 |3.x, 4.x
 |Captures incoming HTTP requests as transactions
 |1.24.0 (experimental)
->>>>>>> 416e93b6
+
+|Javalin
+|3.x
+|
+|1.24.0
 
 |===
 
