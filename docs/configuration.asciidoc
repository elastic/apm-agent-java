////
This file is auto generated

Please only make changes in configuration.asciidoc.ftl
////
[[configuration]]
== Configuration

To adapt the Elastic APM Java agent to your needs,
you can configure it using one of the methods below, listed in descending order of precedence:

[horizontal]
1) {apm-app-ref}/agent-configuration.html[Central configuration]::
Configure the Agent in the Kibana APM app.
<<configuration-dynamic, image:./images/dynamic-config.svg[] >>

2) Properties file::
The `elasticapm.properties` file is located in the same folder as the agent jar,
or provided through the <<config-config-file,`config_file`>> option.
image:./images/dynamic-config.svg[link=configuration.html#configuration-dynamic]

3) Java system properties::
All configuration keys are prefixed with `elastic.apm.` +
image:./images/dynamic-config.svg[link=configuration.html#configuration-dynamic]

4) Environment variables::
All configuration keys are in uppercase and prefixed with `ELASTIC_APM_`.

5) Runtime attach parameters::
. `--config` parameter. +
See <<setup-attach-cli>>.
. Arguments of `ElasticApmAttacher.attach(...)`. +
See <<setup-attach-api>>.
. `elasticapm.properties` in classpath root with `ElasticApmAttacher.attach()`. +
See <<setup-attach-api>>.

6) Default values::
Defined for each configuration.

[float]
[[configuration-dynamic]]
=== Dynamic configuration image:./images/dynamic-config.svg[]

Configuration options marked with Dynamic true can be changed at runtime when set from supported sources:

- {apm-app-ref}/agent-configuration.html[Central configuration]
- `elasticapm.properties` file
- Java system properties, but only when set from within the application

NOTE: There are two distinct ways to use `elasticapm.properties`: as an external configuration file, and as a classpath resource. +
Only the external file can be used for dynamic configuration.

[float]
[[configuration-minimal]]
=== Minimal configuration

In order to get started with Elastic APM,
the most important configuration options are <<config-service-name>>,
<<config-server-urls>> and <<config-application-packages>>.
So a minimal version of a configuration might look like this:

[source,bash]
.System properties
----
-Delastic.apm.service_name=my-cool-service
-Delastic.apm.application_packages=org.example,org.another.example
-Delastic.apm.server_urls=http://localhost:8200
----

[source,properties]
.elasticapm.properties
----
service_name=my-cool-service
application_packages=org.example,org.another.example
server_urls=http://localhost:8200
----

[source,bash]
.Environment variables
----
ELASTIC_APM_SERVICE_NAME=my-cool-service
ELASTIC_APM_APPLICATION_PACKAGES=org.example,org.another.example
ELASTIC_APM_SERVER_URLS=http://localhost:8200
----

[float]
=== Option reference

This is a list of all configuration options grouped by their category.
Click on a key to get more information.

* <<config-core>>
** <<config-recording>>
** <<config-instrument>>
** <<config-service-name>>
** <<config-service-node-name>>
** <<config-service-version>>
** <<config-hostname>>
** <<config-environment>>
** <<config-transaction-sample-rate>>
** <<config-transaction-max-spans>>
** <<config-sanitize-field-names>>
** <<config-disable-instrumentations>>
** <<config-unnest-exceptions>>
** <<config-ignore-exceptions>>
** <<config-capture-body>>
** <<config-capture-headers>>
** <<config-global-labels>>
** <<config-trace-methods>>
** <<config-trace-methods-duration-threshold>>
** <<config-boot-delegation-packages>>
** <<config-central-config>>
** <<config-breakdown-metrics>>
** <<config-config-file>>
** <<config-use-elastic-traceparent-header>>
** <<config-span-min-duration>>
* <<config-http>>
** <<config-capture-body-content-types>>
** <<config-ignore-urls>>
** <<config-ignore-user-agents>>
** <<config-use-path-as-transaction-name>>
** <<config-url-groups>>
* <<config-jax-rs>>
** <<config-enable-jaxrs-annotation-inheritance>>
** <<config-use-jaxrs-path-as-transaction-name>>
* <<config-jmx>>
** <<config-capture-jmx-metrics>>
* <<config-logging>>
** <<config-log-level>>
** <<config-log-file>>
** <<config-enable-log-correlation>>
** <<config-log-file-size>>
** <<config-log-format-sout>>
** <<config-log-format-file>>
* <<config-messaging>>
** <<config-ignore-message-queues>>
* <<config-profiling>>
** <<config-profiling-inferred-spans-enabled>>
** <<config-profiling-inferred-spans-sampling-interval>>
** <<config-profiling-inferred-spans-min-duration>>
** <<config-profiling-inferred-spans-included-classes>>
** <<config-profiling-inferred-spans-excluded-classes>>
* <<config-reporter>>
** <<config-secret-token>>
** <<config-api-key>>
** <<config-server-urls>>
** <<config-server-timeout>>
** <<config-verify-server-cert>>
** <<config-max-queue-size>>
** <<config-include-process-args>>
** <<config-api-request-time>>
** <<config-api-request-size>>
** <<config-metrics-interval>>
** <<config-disable-metrics>>
* <<config-stacktrace>>
** <<config-application-packages>>
** <<config-stack-trace-limit>>
** <<config-span-frames-min-duration>>

<<<<<<< HEAD
=======
[[config-circuit-breaker]]
=== Circuit-Breaker configuration options
// This file is auto generated. Please make your changes in *Configuration.java (for example CoreConfiguration.java) and execute ConfigurationExporter
[float]
[[config-circuit-breaker-enabled]]
==== `circuit_breaker_enabled` (added[1.14.0] performance experimental)

NOTE: This feature is currently experimental, which means it is disabled by default and it is not guaranteed to be backwards compatible in future releases.

A boolean specifying whether the circuit breaker should be enabled or not. 
When enabled, the agent periodically polls stress monitors to detect system/process/JVM stress state. 
If ANY of the monitors detects a stress indication, the agent will become inactive, as if the 
<<config-recording>> configuration option has been set to `false`, thus reducing resource consumption to a minimum. 
When inactive, the agent continues polling the same monitors in order to detect whether the stress state 
has been relieved. If ALL monitors approve that the system/process/JVM is not under stress anymore, the 
agent will resume and become fully functional.

<<configuration-dynamic, image:./images/dynamic-config.svg[] >>


[options="header"]
|============
| Default                          | Type                | Dynamic
| `false` | Boolean | true
|============


[options="header"]
|============
| Java System Properties      | Property file   | Environment
| `elastic.apm.circuit_breaker_enabled` | `circuit_breaker_enabled` | `ELASTIC_APM_CIRCUIT_BREAKER_ENABLED`
|============

// This file is auto generated. Please make your changes in *Configuration.java (for example CoreConfiguration.java) and execute ConfigurationExporter
[float]
[[config-stress-monitoring-interval]]
==== `stress_monitoring_interval` (performance)

The interval at which the agent polls the stress monitors. Must be at least `1s`.



Supports the duration suffixes `ms`, `s` and `m`.
Example: `5s`.
The default unit for this option is `s`.

[options="header"]
|============
| Default                          | Type                | Dynamic
| `5s` | TimeDuration | false
|============


[options="header"]
|============
| Java System Properties      | Property file   | Environment
| `elastic.apm.stress_monitoring_interval` | `stress_monitoring_interval` | `ELASTIC_APM_STRESS_MONITORING_INTERVAL`
|============

// This file is auto generated. Please make your changes in *Configuration.java (for example CoreConfiguration.java) and execute ConfigurationExporter
[float]
[[config-stress-monitor-gc-stress-threshold]]
==== `stress_monitor_gc_stress_threshold` (performance)

The threshold used by the GC monitor to rely on for identifying heap stress.
The same threshold will be used for all heap pools, so that if ANY has a usage percentage that crosses it, 
the agent will consider it as a heap stress. The GC monitor relies only on memory consumption measured 
after a recent GC.

<<configuration-dynamic, image:./images/dynamic-config.svg[] >>


[options="header"]
|============
| Default                          | Type                | Dynamic
| `0.95` | Double | true
|============


[options="header"]
|============
| Java System Properties      | Property file   | Environment
| `elastic.apm.stress_monitor_gc_stress_threshold` | `stress_monitor_gc_stress_threshold` | `ELASTIC_APM_STRESS_MONITOR_GC_STRESS_THRESHOLD`
|============

// This file is auto generated. Please make your changes in *Configuration.java (for example CoreConfiguration.java) and execute ConfigurationExporter
[float]
[[config-stress-monitor-gc-relief-threshold]]
==== `stress_monitor_gc_relief_threshold` (performance)

The threshold used by the GC monitor to rely on for identifying when the heap is not under stress .
If `stress_monitor_gc_stress_threshold` has been crossed, the agent will consider it a heap-stress state. 
In order to determine that the stress state is over, percentage of occupied memory in ALL heap pools should 
be lower than this threshold. The GC monitor relies only on memory consumption measured after a recent GC.

<<configuration-dynamic, image:./images/dynamic-config.svg[] >>


[options="header"]
|============
| Default                          | Type                | Dynamic
| `0.75` | Double | true
|============


[options="header"]
|============
| Java System Properties      | Property file   | Environment
| `elastic.apm.stress_monitor_gc_relief_threshold` | `stress_monitor_gc_relief_threshold` | `ELASTIC_APM_STRESS_MONITOR_GC_RELIEF_THRESHOLD`
|============

// This file is auto generated. Please make your changes in *Configuration.java (for example CoreConfiguration.java) and execute ConfigurationExporter
[float]
[[config-stress-monitor-cpu-duration-threshold]]
==== `stress_monitor_cpu_duration_threshold` (performance)

The minimal time required in order to determine whether the system is 
either currently under stress, or that the stress detected previously has been relieved. 
All measurements during this time must be consistent in comparison to the relevant threshold in 
order to detect a change of stress state. Must be at least `1m`.

<<configuration-dynamic, image:./images/dynamic-config.svg[] >>

Supports the duration suffixes `ms`, `s` and `m`.
Example: `1m`.
The default unit for this option is `m`.

[options="header"]
|============
| Default                          | Type                | Dynamic
| `1m` | TimeDuration | true
|============


[options="header"]
|============
| Java System Properties      | Property file   | Environment
| `elastic.apm.stress_monitor_cpu_duration_threshold` | `stress_monitor_cpu_duration_threshold` | `ELASTIC_APM_STRESS_MONITOR_CPU_DURATION_THRESHOLD`
|============

// This file is auto generated. Please make your changes in *Configuration.java (for example CoreConfiguration.java) and execute ConfigurationExporter
[float]
[[config-stress-monitor-system-cpu-stress-threshold]]
==== `stress_monitor_system_cpu_stress_threshold` (performance)

The threshold used by the system CPU monitor to detect system CPU stress. 
If the system CPU crosses this threshold for a duration of at least `stress_monitor_cpu_duration_threshold`, 
the monitor considers this as a stress state.

<<configuration-dynamic, image:./images/dynamic-config.svg[] >>


[options="header"]
|============
| Default                          | Type                | Dynamic
| `0.95` | Double | true
|============


[options="header"]
|============
| Java System Properties      | Property file   | Environment
| `elastic.apm.stress_monitor_system_cpu_stress_threshold` | `stress_monitor_system_cpu_stress_threshold` | `ELASTIC_APM_STRESS_MONITOR_SYSTEM_CPU_STRESS_THRESHOLD`
|============

// This file is auto generated. Please make your changes in *Configuration.java (for example CoreConfiguration.java) and execute ConfigurationExporter
[float]
[[config-stress-monitor-system-cpu-relief-threshold]]
==== `stress_monitor_system_cpu_relief_threshold` (performance)

The threshold used by the system CPU monitor to determine that the system is 
not under CPU stress. If the monitor detected a CPU stress, the measured system CPU needs to be below 
this threshold for a duration of at least `stress_monitor_cpu_duration_threshold` in order for the 
monitor to decide that the CPU stress has been relieved.

<<configuration-dynamic, image:./images/dynamic-config.svg[] >>


[options="header"]
|============
| Default                          | Type                | Dynamic
| `0.8` | Double | true
|============


[options="header"]
|============
| Java System Properties      | Property file   | Environment
| `elastic.apm.stress_monitor_system_cpu_relief_threshold` | `stress_monitor_system_cpu_relief_threshold` | `ELASTIC_APM_STRESS_MONITOR_SYSTEM_CPU_RELIEF_THRESHOLD`
|============

>>>>>>> 54a0f46d
[[config-core]]
=== Core configuration options
// This file is auto generated. Please make your changes in *Configuration.java (for example CoreConfiguration.java) and execute ConfigurationExporter
[float]
[[config-recording]]
==== `recording`

A boolean specifying if the agent should be recording or not.
When recording, the agent instruments incoming HTTP requests, tracks errors and collects and sends metrics.
When not recording, the agent works as a noop, not collecting data and not communicating with the APM sever,
except for polling the central configuration endpoint.
As this is a reversible switch, agent threads are not being killed when inactivated, but they will be 
mostly idle in this state, so the overhead should be negligible.

You can use this setting to dynamically disable Elastic APM at runtime.

The key of this option used to be `active`. The old key still works but is now deprecated.

<<configuration-dynamic, image:./images/dynamic-config.svg[] >>


[options="header"]
|============
| Default                          | Type                | Dynamic
| `true` | Boolean | true
|============


[options="header"]
|============
| Java System Properties      | Property file   | Environment
| `elastic.apm.recording` | `recording` | `ELASTIC_APM_RECORDING`
|============

// This file is auto generated. Please make your changes in *Configuration.java (for example CoreConfiguration.java) and execute ConfigurationExporter
[float]
[[config-instrument]]
==== `instrument` (added[1.0.0,Changing this value at runtime is possible since version 1.15.0])

A boolean specifying if the agent should instrument the application to collect performance metrics for the app. When set to false, Elastic APM will not affect your application at all.

NOTE: Both active and instrument needs to be true for instrumentation to be running.

NOTE: Changing this value at runtime can slow down the application temporarily.

<<configuration-dynamic, image:./images/dynamic-config.svg[] >>


[options="header"]
|============
| Default                          | Type                | Dynamic
| `true` | Boolean | true
|============


[options="header"]
|============
| Java System Properties      | Property file   | Environment
| `elastic.apm.instrument` | `instrument` | `ELASTIC_APM_INSTRUMENT`
|============

// This file is auto generated. Please make your changes in *Configuration.java (for example CoreConfiguration.java) and execute ConfigurationExporter
[float]
[[config-service-name]]
==== `service_name`

This is used to keep all the errors and transactions of your service together
and is the primary filter in the Elastic APM user interface.

The service name must conform to this regular expression: `^[a-zA-Z0-9 _-]+$`.
In less regexy terms:
Your service name must only contain characters from the ASCII alphabet, numbers, dashes, underscores and spaces.

NOTE: When relying on auto-discovery of the service name in Servlet environments (including Spring Boot),
there is currently a caveat related to metrics.
The consequence is that the 'Metrics' tab of a service does not show process-global metrics like CPU utilization.
The reason is that metrics are reported with the detected default service name for the JVM,
for example `tomcat-application`.
That is because there may be multiple web applications deployed to a single JVM/servlet container.
However, you can view those metrics by selecting the `tomcat-application` service name, for example.
Future versions of the Elastic APM stack will have better support for that scenario.
A workaround is to explicitly set the `service_name` which means all applications deployed to the same servlet container will have the same name
or to disable the corresponding `*-service-name` detecting instrumentations via <<config-disable-instrumentations>>.

NOTE: Service name auto discovery mechanisms require APM Server 7.0+.




[options="header"]
|============
| Default                          | Type                | Dynamic
| For Spring-based application, uses the `spring.application.name` property, if set.
For Servlet-based applications, uses the `display-name` of the `web.xml`, if available.
Falls back to the servlet context path the application is mapped to (unless mapped to the root context).
Falls back to the name of the main class or jar file.
If the service name is set explicitly, it overrides all of the above.
 | String | false
|============


[options="header"]
|============
| Java System Properties      | Property file   | Environment
| `elastic.apm.service_name` | `service_name` | `ELASTIC_APM_SERVICE_NAME`
|============

// This file is auto generated. Please make your changes in *Configuration.java (for example CoreConfiguration.java) and execute ConfigurationExporter
[float]
[[config-service-node-name]]
==== `service_node_name` (added[1.11.0])

If set, this name is used to distinguish between different nodes of a service, 
therefore it should be unique for each JVM within a service. 
If not set, data aggregations will be done based on a container ID (where valid) or on the reported 
hostname (automatically discovered or manually configured through <<config-hostname, `hostname`>>). 

NOTE: JVM metrics views rely on aggregations that are based on the service node name. 
If you have multiple JVMs installed on the same host reporting data for the same service name, 
you must set a unique node name for each in order to view metrics at the JVM level.

NOTE: Metrics views can utilize this configuration since APM Server 7.5




[options="header"]
|============
| Default                          | Type                | Dynamic
| `<none>` | String | false
|============


[options="header"]
|============
| Java System Properties      | Property file   | Environment
| `elastic.apm.service_node_name` | `service_node_name` | `ELASTIC_APM_SERVICE_NODE_NAME`
|============

// This file is auto generated. Please make your changes in *Configuration.java (for example CoreConfiguration.java) and execute ConfigurationExporter
[float]
[[config-service-version]]
==== `service_version`

A version string for the currently deployed version of the service. If you don’t version your deployments, the recommended value for this field is the commit identifier of the deployed revision, e.g. the output of git rev-parse HEAD.




[options="header"]
|============
| Default                          | Type                | Dynamic
| `<none>` | String | false
|============


[options="header"]
|============
| Java System Properties      | Property file   | Environment
| `elastic.apm.service_version` | `service_version` | `ELASTIC_APM_SERVICE_VERSION`
|============

// This file is auto generated. Please make your changes in *Configuration.java (for example CoreConfiguration.java) and execute ConfigurationExporter
[float]
[[config-hostname]]
==== `hostname` (added[1.10.0])

Allows for the reported hostname to be manually specified. If unset the hostname will be looked up.




[options="header"]
|============
| Default                          | Type                | Dynamic
| `<none>` | String | false
|============


[options="header"]
|============
| Java System Properties      | Property file   | Environment
| `elastic.apm.hostname` | `hostname` | `ELASTIC_APM_HOSTNAME`
|============

// This file is auto generated. Please make your changes in *Configuration.java (for example CoreConfiguration.java) and execute ConfigurationExporter
[float]
[[config-environment]]
==== `environment`

The name of the environment this service is deployed in, e.g. "production" or "staging".

Environments allow you to easily filter data on a global level in the APM app.
It's important to be consistent when naming environments across agents.
See {apm-app-ref}/filters.html#environment-selector[environment selector] in the APM app for more information.

NOTE: This feature is fully supported in the APM app in Kibana versions >= 7.2.
You must use the query bar to filter for a specific environment in versions prior to 7.2.




[options="header"]
|============
| Default                          | Type                | Dynamic
| `<none>` | String | false
|============


[options="header"]
|============
| Java System Properties      | Property file   | Environment
| `elastic.apm.environment` | `environment` | `ELASTIC_APM_ENVIRONMENT`
|============

// This file is auto generated. Please make your changes in *Configuration.java (for example CoreConfiguration.java) and execute ConfigurationExporter
[float]
[[config-transaction-sample-rate]]
==== `transaction_sample_rate` (performance)

By default, the agent will sample every transaction (e.g. request to your service). To reduce overhead and storage requirements, you can set the sample rate to a value between 0.0 and 1.0. We still record overall time and the result for unsampled transactions, but no context information, labels, or spans.

<<configuration-dynamic, image:./images/dynamic-config.svg[] >>


[options="header"]
|============
| Default                          | Type                | Dynamic
| `1.0` | Double | true
|============


[options="header"]
|============
| Java System Properties      | Property file   | Environment
| `elastic.apm.transaction_sample_rate` | `transaction_sample_rate` | `ELASTIC_APM_TRANSACTION_SAMPLE_RATE`
|============

// This file is auto generated. Please make your changes in *Configuration.java (for example CoreConfiguration.java) and execute ConfigurationExporter
[float]
[[config-transaction-max-spans]]
==== `transaction_max_spans` (performance)

Limits the amount of spans that are recorded per transaction.

This is helpful in cases where a transaction creates a very high amount of spans (e.g. thousands of SQL queries).

Setting an upper limit will prevent overloading the agent and the APM server with too much work for such edge cases.

A message will be logged when the max number of spans has been exceeded but only at a rate of once every 5 minutes to ensure performance is not impacted.

<<configuration-dynamic, image:./images/dynamic-config.svg[] >>


[options="header"]
|============
| Default                          | Type                | Dynamic
| `500` | Integer | true
|============


[options="header"]
|============
| Java System Properties      | Property file   | Environment
| `elastic.apm.transaction_max_spans` | `transaction_max_spans` | `ELASTIC_APM_TRANSACTION_MAX_SPANS`
|============

// This file is auto generated. Please make your changes in *Configuration.java (for example CoreConfiguration.java) and execute ConfigurationExporter
[float]
[[config-sanitize-field-names]]
==== `sanitize_field_names` (security)

Sometimes it is necessary to sanitize the data sent to Elastic APM,
e.g. remove sensitive data.

Configure a list of wildcard patterns of field names which should be sanitized.
These apply for example to HTTP headers and `application/x-www-form-urlencoded` data.

This option supports the wildcard `*`, which matches zero or more characters.
Examples: `/foo/*/bar/*/baz*`, `*foo*`.
Matching is case insensitive by default.
Prepending an element with `(?-i)` makes the matching case sensitive.

NOTE: Data in the query string is considered non-sensitive,
as sensitive information should not be sent in the query string.
See https://www.owasp.org/index.php/Information_exposure_through_query_strings_in_url for more information

NOTE: Review the data captured by Elastic APM carefully to make sure it does not capture sensitive information.
If you do find sensitive data in the Elasticsearch index,
you should add an additional entry to this list (make sure to also include the default entries).

<<configuration-dynamic, image:./images/dynamic-config.svg[] >>


[options="header"]
|============
| Default                          | Type                | Dynamic
| `password, passwd, pwd, secret, *key, *token*, *session*, *credit*, *card*, authorization, set-cookie` | List | true
|============


[options="header"]
|============
| Java System Properties      | Property file   | Environment
| `elastic.apm.sanitize_field_names` | `sanitize_field_names` | `ELASTIC_APM_SANITIZE_FIELD_NAMES`
|============

// This file is auto generated. Please make your changes in *Configuration.java (for example CoreConfiguration.java) and execute ConfigurationExporter
[float]
[[config-disable-instrumentations]]
==== `disable_instrumentations` (added[1.0.0,Changing this value at runtime is possible since version 1.15.0])

A list of instrumentations which should be disabled.
<<<<<<< HEAD
Valid options are `annotations`, `apache-commons-exec`, `apache-httpclient`, `asynchttpclient`, `concurrent`, `dubbo`, `elasticsearch-restclient`, `exception-handler`, `executor`, `hibernate-search`, `http-client`, `incubating`, `jax-rs`, `jax-ws`, `jdbc`, `jedis`, `jms`, `jsf`, `kafka`, `lettuce`, `log4j`, `logging`, `mongodb-client`, `mule`, `okhttp`, `opentracing`, `process`, `public-api`, `quartz`, `redis`, `render`, `scheduled`, `servlet-api`, `servlet-api-async`, `servlet-input-stream`, `slf4j`, `spring-mvc`, `spring-resttemplate`, `spring-service-name`, `spring-view-render`, `urlconnection`.
If you want to try out incubating features, set the value to an empty string.
=======
Valid options are `annotations`, `apache-commons-exec`, `apache-httpclient`, `asynchttpclient`, `concurrent`, `elasticsearch-restclient`, `exception-handler`, `executor`, `experimental`, `grpc`, `hibernate-search`, `http-client`, `jax-rs`, `jax-ws`, `jdbc`, `jedis`, `jms`, `jsf`, `kafka`, `lettuce`, `log4j`, `logging`, `mongodb-client`, `mule`, `okhttp`, `opentracing`, `process`, `public-api`, `quartz`, `redis`, `redisson`, `render`, `scheduled`, `servlet-api`, `servlet-api-async`, `servlet-input-stream`, `slf4j`, `spring-mvc`, `spring-resttemplate`, `spring-service-name`, `spring-view-render`, `urlconnection`.
If you want to try out experimental features, set the value to an empty string.

NOTE: Changing this value at runtime can slow down the application temporarily.

<<configuration-dynamic, image:./images/dynamic-config.svg[] >>
>>>>>>> 54a0f46d


[options="header"]
|============
| Default                          | Type                | Dynamic
| `experimental` | Collection | true
|============


[options="header"]
|============
| Java System Properties      | Property file   | Environment
| `elastic.apm.disable_instrumentations` | `disable_instrumentations` | `ELASTIC_APM_DISABLE_INSTRUMENTATIONS`
|============

// This file is auto generated. Please make your changes in *Configuration.java (for example CoreConfiguration.java) and execute ConfigurationExporter
[float]
[[config-unnest-exceptions]]
==== `unnest_exceptions`

When reporting exceptions,
un-nests the exceptions matching the wildcard pattern.
This can come in handy for Spring's `org.springframework.web.util.NestedServletException`,
for example.

This option supports the wildcard `*`, which matches zero or more characters.
Examples: `/foo/*/bar/*/baz*`, `*foo*`.
Matching is case insensitive by default.
Prepending an element with `(?-i)` makes the matching case sensitive.

<<configuration-dynamic, image:./images/dynamic-config.svg[] >>


[options="header"]
|============
| Default                          | Type                | Dynamic
| `(?-i)*Nested*Exception` | List | true
|============


[options="header"]
|============
| Java System Properties      | Property file   | Environment
| `elastic.apm.unnest_exceptions` | `unnest_exceptions` | `ELASTIC_APM_UNNEST_EXCEPTIONS`
|============

// This file is auto generated. Please make your changes in *Configuration.java (for example CoreConfiguration.java) and execute ConfigurationExporter
[float]
[[config-ignore-exceptions]]
==== `ignore_exceptions` (added[1.11.0])

A list of exceptions that should be ignored and not reported as errors.
This allows to ignore exceptions thrown in regular control flow that are not actual errors

This option supports the wildcard `*`, which matches zero or more characters.
Examples: `/foo/*/bar/*/baz*`, `*foo*`.
Matching is case insensitive by default.
Prepending an element with `(?-i)` makes the matching case sensitive.

Examples:

 - `com.mycompany.ExceptionToIgnore`: using fully qualified name
 - `*ExceptionToIgnore`: using wildcard to avoid package name
 - `*exceptiontoignore`: case-insensitive by default

NOTE: Exception inheritance is not supported, thus you have to explicitly list all the thrown exception types

<<configuration-dynamic, image:./images/dynamic-config.svg[] >>


[options="header"]
|============
| Default                          | Type                | Dynamic
| `<none>` | List | true
|============


[options="header"]
|============
| Java System Properties      | Property file   | Environment
| `elastic.apm.ignore_exceptions` | `ignore_exceptions` | `ELASTIC_APM_IGNORE_EXCEPTIONS`
|============

// This file is auto generated. Please make your changes in *Configuration.java (for example CoreConfiguration.java) and execute ConfigurationExporter
[float]
[[config-capture-body]]
==== `capture_body` (performance)

For transactions that are HTTP requests, the Java agent can optionally capture the request body (e.g. POST 
variables). For transactions that are initiated by receiving a message from a message broker, the agent can 
capture the textual message body.

If the HTTP request or the message has a body and this setting is disabled, the body will be shown as [REDACTED].

This option is case-insensitive.

NOTE: Currently, only UTF-8 encoded plain text HTTP content types are supported.
The option <<config-capture-body-content-types>> determines which content types are captured.

WARNING: Request bodies often contain sensitive values like passwords, credit card numbers etc.
If your service handles data like this, we advise to only enable this feature with care.
Turning on body capturing can also significantly increase the overhead in terms of heap usage,
network utilisation and Elasticsearch index size.

<<configuration-dynamic, image:./images/dynamic-config.svg[] >>

Valid options: `off`, `errors`, `transactions`, `all`

[options="header"]
|============
| Default                          | Type                | Dynamic
| `OFF` | EventType | true
|============


[options="header"]
|============
| Java System Properties      | Property file   | Environment
| `elastic.apm.capture_body` | `capture_body` | `ELASTIC_APM_CAPTURE_BODY`
|============

// This file is auto generated. Please make your changes in *Configuration.java (for example CoreConfiguration.java) and execute ConfigurationExporter
[float]
[[config-capture-headers]]
==== `capture_headers` (performance)

If set to `true`, the agent will capture HTTP request and response headers (including cookies), 
as well as messages' headers/properties when using messaging frameworks like Kafka or JMS.

NOTE: Setting this to `false` reduces network bandwidth, disk space and object allocations.

<<configuration-dynamic, image:./images/dynamic-config.svg[] >>


[options="header"]
|============
| Default                          | Type                | Dynamic
| `true` | Boolean | true
|============


[options="header"]
|============
| Java System Properties      | Property file   | Environment
| `elastic.apm.capture_headers` | `capture_headers` | `ELASTIC_APM_CAPTURE_HEADERS`
|============

// This file is auto generated. Please make your changes in *Configuration.java (for example CoreConfiguration.java) and execute ConfigurationExporter
[float]
[[config-global-labels]]
==== `global_labels` (added[1.7.0, Requires APM Server 7.2+])

Labels added to all events, with the format `key=value[,key=value[,...]]`.
Any labels set by application via the API will override global labels with the same keys.

NOTE: This feature requires APM Server 7.2+




[options="header"]
|============
| Default                          | Type                | Dynamic
| `<none>` | Map | false
|============


[options="header"]
|============
| Java System Properties      | Property file   | Environment
| `elastic.apm.global_labels` | `global_labels` | `ELASTIC_APM_GLOBAL_LABELS`
|============

// This file is auto generated. Please make your changes in *Configuration.java (for example CoreConfiguration.java) and execute ConfigurationExporter
[float]
[[config-trace-methods]]
==== `trace_methods` (added[1.0.0,Changing this value at runtime is possible since version 1.15.0])

A list of methods for which to create a transaction or span.

If you want to monitor a large number of methods,
use  <<config-profiling-inferred-spans-enabled, `profiling_inferred_spans_enabled`>> instead.

This works by instrumenting each matching method to include code that creates a span for the method.
While creating a span is quite cheap in terms of performance,
instrumenting a whole code base or a method which is executed in a tight loop leads to significant overhead.

Using a pointcut-like syntax, you can match based on

 - Method modifier (optional) +
   Example: `public`, `protected`, `private` or `*`
 - Package and class name (wildcards include sub-packages) +
   Example: `org.example.*`
 - Method name (optional since 1.4.0) +
   Example: `myMeth*d`
 - Method argument types (optional) +
   Example: `(*lang.String, int[])`
 - Classes with a specific annotation (optional) +
   Example: `@*ApplicationScoped`
 - Classes with a specific annotation that is itself annotated with the given meta-annotation (optional) +
   Example: `@@javax.enterpr*se.context.NormalScope`

The syntax is `modifier @fully.qualified.AnnotationName fully.qualified.ClassName#methodName(fully.qualified.ParameterType)`.

A few examples:

 - `org.example.*` added[1.4.0,Omitting the method is possible since 1.4.0]
 - `org.example.*#*` (before 1.4.0, you need to specify a method matcher)
 - `org.example.MyClass#myMethod`
 - `org.example.MyClass#myMethod()`
 - `org.example.MyClass#myMethod(java.lang.String)`
 - `org.example.MyClass#myMe*od(java.lang.String, int)`
 - `private org.example.MyClass#myMe*od(java.lang.String, *)`
 - `* org.example.MyClas*#myMe*od(*.String, int[])`
 - `public org.example.services.*Service#*`
 - `public @java.inject.ApplicationScoped org.example.*`
 - `public @java.inject.* org.example.*`
 - `public @@javax.enterprise.context.NormalScope org.example.*`

NOTE: Only use wildcards if necessary.
The more methods you match the more overhead will be caused by the agent.
Also note that there is a maximum amount of spans per transaction (see <<config-transaction-max-spans, `transaction_max_spans`>>).

NOTE: The agent will create stack traces for spans which took longer than
<<config-span-frames-min-duration, `span_frames_min_duration`>>.
When tracing a large number of methods (for example by using wildcards),
this may lead to high overhead.
Consider increasing the threshold or disabling stack trace collection altogether.

Common configurations:

Trace all public methods in CDI-Annotated beans:

----
public @@javax.enterprise.context.NormalScope your.application.package.*
public @@javax.inject.Scope your.application.package.*
----
NOTE: This method is only available in the Elastic APM Java Agent.

NOTE: Changing this value at runtime can slow down the application temporarily.

<<configuration-dynamic, image:./images/dynamic-config.svg[] >>


[options="header"]
|============
| Default                          | Type                | Dynamic
| `<none>` | List | true
|============


[options="header"]
|============
| Java System Properties      | Property file   | Environment
| `elastic.apm.trace_methods` | `trace_methods` | `ELASTIC_APM_TRACE_METHODS`
|============

// This file is auto generated. Please make your changes in *Configuration.java (for example CoreConfiguration.java) and execute ConfigurationExporter
[float]
[[config-trace-methods-duration-threshold]]
==== `trace_methods_duration_threshold` (added[1.7.0])

If <<config-trace-methods, `trace_methods`>> config option is set, provides a threshold to limit spans based on 
duration. When set to a value greater than 0, spans representing methods traced based on `trace_methods` will be discarded by default.
Such methods will be traced and reported if one of the following applies:
 - This method's duration crossed the configured threshold.
 - This method ended with Exception.
 - A method executed as part of the execution of this method crossed the threshold or ended with Exception.
 - A "forcibly-traced method" (e.g. DB queries, HTTP exits, custom) was executed during the execution of this method.
Set to 0 to disable.

NOTE: Transactions are never discarded, regardless of their duration.
This configuration affects only spans.
In order not to break span references,
all spans leading to an async operation or an exit span (such as a HTTP request or a DB query) are never discarded,
regardless of their duration.

NOTE: If this option and <<config-span-min-duration,`span_min_duration`>> are both configured,
the higher of both thresholds will determine which spans will be discarded.



Supports the duration suffixes `ms`, `s` and `m`.
Example: `0ms`.
The default unit for this option is `ms`.

[options="header"]
|============
| Default                          | Type                | Dynamic
| `0ms` | TimeDuration | false
|============


[options="header"]
|============
| Java System Properties      | Property file   | Environment
| `elastic.apm.trace_methods_duration_threshold` | `trace_methods_duration_threshold` | `ELASTIC_APM_TRACE_METHODS_DURATION_THRESHOLD`
|============

// This file is auto generated. Please make your changes in *Configuration.java (for example CoreConfiguration.java) and execute ConfigurationExporter
[float]
[[config-boot-delegation-packages]]
==== `boot_delegation_packages` (added[1.7.0])

A comma-separated list of packages to be appended to the boot delegation system property. 
If set with an empty string, nothing will be appended to the boot delegation system property.
Values to set in known environments:

Nexus:

----
boot_delegation_packages=com.sun.*, javax.transaction, javax.transaction.*, javax.xml.crypto, javax.xml.crypto.*, sun.*,co.elastic.apm.agent.*
----

Pentaho and RedHat JBoss Fuse:

----
boot_delegation_packages=org.apache.karaf.jaas.boot, org.apache.karaf.jaas.boot.principal, org.apache.karaf.management.boot, sun.*, com.sun.*, javax.transaction, javax.transaction.*, javax.xml.crypto, javax.xml.crypto.*, org.apache.xerces.jaxp.datatype, org.apache.xerces.stax, org.apache.xerces.parsers, org.apache.xerces.jaxp, org.apache.xerces.jaxp.validation, org.apache.xerces.dom, co.elastic.apm.agent.*
----





[options="header"]
|============
| Default                          | Type                | Dynamic
| `co.elastic.apm.agent.*` | String | false
|============


[options="header"]
|============
| Java System Properties      | Property file   | Environment
| `elastic.apm.boot_delegation_packages` | `boot_delegation_packages` | `ELASTIC_APM_BOOT_DELEGATION_PACKAGES`
|============

// This file is auto generated. Please make your changes in *Configuration.java (for example CoreConfiguration.java) and execute ConfigurationExporter
[float]
[[config-central-config]]
==== `central_config` (added[1.8.0])

When enabled, the agent will make periodic requests to the APM Server to fetch updated configuration.

<<configuration-dynamic, image:./images/dynamic-config.svg[] >>


[options="header"]
|============
| Default                          | Type                | Dynamic
| `true` | Boolean | true
|============


[options="header"]
|============
| Java System Properties      | Property file   | Environment
| `elastic.apm.central_config` | `central_config` | `ELASTIC_APM_CENTRAL_CONFIG`
|============

// This file is auto generated. Please make your changes in *Configuration.java (for example CoreConfiguration.java) and execute ConfigurationExporter
[float]
[[config-breakdown-metrics]]
==== `breakdown_metrics` (added[1.8.0])

Disables the collection of breakdown metrics (`span.self_time`)




[options="header"]
|============
| Default                          | Type                | Dynamic
| `true` | Boolean | false
|============


[options="header"]
|============
| Java System Properties      | Property file   | Environment
| `elastic.apm.breakdown_metrics` | `breakdown_metrics` | `ELASTIC_APM_BREAKDOWN_METRICS`
|============

// This file is auto generated. Please make your changes in *Configuration.java (for example CoreConfiguration.java) and execute ConfigurationExporter
[float]
[[config-config-file]]
==== `config_file` (added[1.8.0])

Sets the path of the agent config file.
The special value `_AGENT_HOME_` is a placeholder for the folder the `elastic-apm-agent.jar` is in.
The file has to be on the file system.
You can not refer to classpath locations.

NOTE: this option can only be set via system properties, environment variables or the attacher options.




[options="header"]
|============
| Default                          | Type                | Dynamic
| `_AGENT_HOME_/elasticapm.properties` | String | false
|============


[options="header"]
|============
| Java System Properties      | Property file   | Environment
| `elastic.apm.config_file` | `config_file` | `ELASTIC_APM_CONFIG_FILE`
|============

// This file is auto generated. Please make your changes in *Configuration.java (for example CoreConfiguration.java) and execute ConfigurationExporter
[float]
[[config-use-elastic-traceparent-header]]
==== `use_elastic_traceparent_header` (added[1.14.0])

To enable {apm-overview-ref-v}/distributed-tracing.html[distributed tracing], the agent
adds trace context headers to outgoing requests (like HTTP requests, Kafka records, gRPC requests etc.).
These headers (`traceparent` and `tracestate`) are defined in the
https://www.w3.org/TR/trace-context-1/[W3C Trace Context] specification.

When this setting is `true`, the agent will also add the header `elastic-apm-traceparent`
for backwards compatibility with older versions of Elastic APM agents.

<<configuration-dynamic, image:./images/dynamic-config.svg[] >>


[options="header"]
|============
| Default                          | Type                | Dynamic
| `true` | Boolean | true
|============


[options="header"]
|============
| Java System Properties      | Property file   | Environment
| `elastic.apm.use_elastic_traceparent_header` | `use_elastic_traceparent_header` | `ELASTIC_APM_USE_ELASTIC_TRACEPARENT_HEADER`
|============

// This file is auto generated. Please make your changes in *Configuration.java (for example CoreConfiguration.java) and execute ConfigurationExporter
[float]
[[config-span-min-duration]]
==== `span_min_duration` (added[1.16.0])

Sets the minimum duration of spans.
Spans that execute faster than this threshold are attempted to be discarded.

The attempt fails if they lead up to a span that can't be discarded.
Spans that propagate the trace context to downstream services,
such as outgoing HTTP requests,
can't be discarded.
Additionally, spans that lead to an error or that may be a parent of an async operation can't be discarded.

However, external calls that don't propagate context,
such as calls to a database, can be discarded using this threshold.

<<configuration-dynamic, image:./images/dynamic-config.svg[] >>

Supports the duration suffixes `ms`, `s` and `m`.
Example: `0ms`.
The default unit for this option is `ms`.

[options="header"]
|============
| Default                          | Type                | Dynamic
| `0ms` | TimeDuration | true
|============


[options="header"]
|============
| Java System Properties      | Property file   | Environment
| `elastic.apm.span_min_duration` | `span_min_duration` | `ELASTIC_APM_SPAN_MIN_DURATION`
|============

[[config-http]]
=== HTTP configuration options
// This file is auto generated. Please make your changes in *Configuration.java (for example CoreConfiguration.java) and execute ConfigurationExporter
[float]
[[config-capture-body-content-types]]
==== `capture_body_content_types` (added[1.5.0] performance)

Configures which content types should be recorded.

The defaults end with a wildcard so that content types like `text/plain; charset=utf-8` are captured as well.

This option supports the wildcard `*`, which matches zero or more characters.
Examples: `/foo/*/bar/*/baz*`, `*foo*`.
Matching is case insensitive by default.
Prepending an element with `(?-i)` makes the matching case sensitive.

<<configuration-dynamic, image:./images/dynamic-config.svg[] >>


[options="header"]
|============
| Default                          | Type                | Dynamic
| `application/x-www-form-urlencoded*, text/*, application/json*, application/xml*` | List | true
|============


[options="header"]
|============
| Java System Properties      | Property file   | Environment
| `elastic.apm.capture_body_content_types` | `capture_body_content_types` | `ELASTIC_APM_CAPTURE_BODY_CONTENT_TYPES`
|============

// This file is auto generated. Please make your changes in *Configuration.java (for example CoreConfiguration.java) and execute ConfigurationExporter
[float]
[[config-ignore-urls]]
==== `ignore_urls`

Used to restrict requests to certain URLs from being instrumented.

This property should be set to an array containing one or more strings.
When an incoming HTTP request is detected, its URL will be tested against each element in this list.

This option supports the wildcard `*`, which matches zero or more characters.
Examples: `/foo/*/bar/*/baz*`, `*foo*`.
Matching is case insensitive by default.
Prepending an element with `(?-i)` makes the matching case sensitive.

NOTE: All errors that are captured during a request to an ignored URL are still sent to the APM Server regardless of this setting.

<<configuration-dynamic, image:./images/dynamic-config.svg[] >>


[options="header"]
|============
| Default                          | Type                | Dynamic
| `/VAADIN/*, /heartbeat*, /favicon.ico, *.js, *.css, *.jpg, *.jpeg, *.png, *.gif, *.webp, *.svg, *.woff, *.woff2` | List | true
|============


[options="header"]
|============
| Java System Properties      | Property file   | Environment
| `elastic.apm.ignore_urls` | `ignore_urls` | `ELASTIC_APM_IGNORE_URLS`
|============

// This file is auto generated. Please make your changes in *Configuration.java (for example CoreConfiguration.java) and execute ConfigurationExporter
[float]
[[config-ignore-user-agents]]
==== `ignore_user_agents`

Used to restrict requests from certain User-Agents from being instrumented.

When an incoming HTTP request is detected,
the User-Agent from the request headers will be tested against each element in this list.
Example: `curl/*`, `*pingdom*`

This option supports the wildcard `*`, which matches zero or more characters.
Examples: `/foo/*/bar/*/baz*`, `*foo*`.
Matching is case insensitive by default.
Prepending an element with `(?-i)` makes the matching case sensitive.

NOTE: All errors that are captured during a request by an ignored user agent are still sent to the APM Server regardless of this setting.

<<configuration-dynamic, image:./images/dynamic-config.svg[] >>


[options="header"]
|============
| Default                          | Type                | Dynamic
| `<none>` | List | true
|============


[options="header"]
|============
| Java System Properties      | Property file   | Environment
| `elastic.apm.ignore_user_agents` | `ignore_user_agents` | `ELASTIC_APM_IGNORE_USER_AGENTS`
|============

// This file is auto generated. Please make your changes in *Configuration.java (for example CoreConfiguration.java) and execute ConfigurationExporter
[float]
[[config-use-path-as-transaction-name]]
==== `use_path_as_transaction_name` (experimental)

NOTE: This feature is currently experimental, which means it is disabled by default and it is not guaranteed to be backwards compatible in future releases.

If set to `true`,
transaction names of unsupported Servlet API-based frameworks will be in the form of `$method $path` instead of just `$method`.

WARNING: If your URLs contain path parameters like `/user/$userId`,
you should be very careful when enabling this flag,
as it can lead to an explosion of transaction groups.
Take a look at the `url_groups` option on how to mitigate this problem by grouping URLs together.




[options="header"]
|============
| Default                          | Type                | Dynamic
| `false` | Boolean | false
|============


[options="header"]
|============
| Java System Properties      | Property file   | Environment
| `elastic.apm.use_path_as_transaction_name` | `use_path_as_transaction_name` | `ELASTIC_APM_USE_PATH_AS_TRANSACTION_NAME`
|============

// This file is auto generated. Please make your changes in *Configuration.java (for example CoreConfiguration.java) and execute ConfigurationExporter
[float]
[[config-url-groups]]
==== `url_groups`

This option is only considered, when `use_path_as_transaction_name` is active.

With this option, you can group several URL paths together by using a wildcard expression like `/user/*`.

This option supports the wildcard `*`, which matches zero or more characters.
Examples: `/foo/*/bar/*/baz*`, `*foo*`.
Matching is case insensitive by default.
Prepending an element with `(?-i)` makes the matching case sensitive.

<<configuration-dynamic, image:./images/dynamic-config.svg[] >>


[options="header"]
|============
| Default                          | Type                | Dynamic
| `<none>` | List | true
|============


[options="header"]
|============
| Java System Properties      | Property file   | Environment
| `elastic.apm.url_groups` | `url_groups` | `ELASTIC_APM_URL_GROUPS`
|============

[[config-jax-rs]]
=== JAX-RS configuration options
// This file is auto generated. Please make your changes in *Configuration.java (for example CoreConfiguration.java) and execute ConfigurationExporter
[float]
[[config-enable-jaxrs-annotation-inheritance]]
==== `enable_jaxrs_annotation_inheritance` (performance)

By default, the agent will scan for @Path annotations on the whole class hierarchy, recognizing a class as a JAX-RS resource if the class or any of its superclasses/interfaces has a class level @Path annotation.
If your application does not use @Path annotation inheritance, set this property to 'false' to only scan for direct @Path annotations. This can improve the startup time of the agent.





[options="header"]
|============
| Default                          | Type                | Dynamic
| `true` | Boolean | false
|============


[options="header"]
|============
| Java System Properties      | Property file   | Environment
| `elastic.apm.enable_jaxrs_annotation_inheritance` | `enable_jaxrs_annotation_inheritance` | `ELASTIC_APM_ENABLE_JAXRS_ANNOTATION_INHERITANCE`
|============

// This file is auto generated. Please make your changes in *Configuration.java (for example CoreConfiguration.java) and execute ConfigurationExporter
[float]
[[config-use-jaxrs-path-as-transaction-name]]
==== `use_jaxrs_path_as_transaction_name` (added[1.8.0])

By default, the agent will use `ClassName#methodName` for the transaction name of JAX-RS requests.
If you want to use the URI template from the `@Path` annotation, set the value to `true`.




[options="header"]
|============
| Default                          | Type                | Dynamic
| `false` | Boolean | false
|============


[options="header"]
|============
| Java System Properties      | Property file   | Environment
| `elastic.apm.use_jaxrs_path_as_transaction_name` | `use_jaxrs_path_as_transaction_name` | `ELASTIC_APM_USE_JAXRS_PATH_AS_TRANSACTION_NAME`
|============

[[config-jmx]]
=== JMX configuration options
// This file is auto generated. Please make your changes in *Configuration.java (for example CoreConfiguration.java) and execute ConfigurationExporter
[float]
[[config-capture-jmx-metrics]]
==== `capture_jmx_metrics` (added[1.11.0])

Report metrics from JMX to the APM Server

Can contain multiple comma separated JMX metric definitions:

----
object_name[<JMX object name pattern>] attribute[<JMX attribute>:metric_name=<optional metric name>]
----

* `object_name`:
+
For more information about the JMX object name pattern syntax,
see the https://docs.oracle.com/javase/7/docs/api/javax/management/ObjectName.html[`ObjectName` Javadocs].
* `attribute`:
+
The name of the JMX attribute.
The JMX value has to be either a `Number` or a composite where the composite items are numbers.
This element can be defined multiple times.
An attribute can contain optional properties.
The syntax for that is the same as for https://docs.oracle.com/javase/7/docs/api/javax/management/ObjectName.html[`ObjectName`].
+
** `metric_name`:
+
A property within `attribute`.
This is the name under which the metric will be stored.
Setting this is optional and will be the same as the `attribute` if not set.
Note that all JMX metric names will be prefixed with `jvm.jmx.` by the agent.

The agent creates `labels` for each link:https://docs.oracle.com/javase/7/docs/api/javax/management/ObjectName.html#getKeyPropertyList()[JMX key property] such as `type` and `name`.

The link:https://docs.oracle.com/javase/7/docs/api/javax/management/ObjectName.html[JMX object name pattern] supports wildcards.
In this example, the agent will create a metricset for each memory pool `name` (such as `G1 Old Generation` and `G1 Young Generation`)

----
object_name[java.lang:type=GarbageCollector,name=*] attribute[CollectionCount:metric_name=collection_count] attribute[CollectionTime]
----

The resulting documents in Elasticsearch look similar to these (metadata omitted for brevity):

[source,json]
----
{
  "@timestamp": "2019-08-20T16:51:07.512Z",
  "jvm": {
    "jmx": {
      "collection_count": 0,
      "CollectionTime":   0
    }
  },
  "labels": {
    "type": "GarbageCollector",
    "name": "G1 Old Generation"
  }
}
----

[source,json]
----
{
  "@timestamp": "2019-08-20T16:51:07.512Z",
  "jvm": {
    "jmx": {
      "collection_count": 2,
      "CollectionTime":  11
    }
  },
  "labels": {
    "type": "GarbageCollector",
    "name": "G1 Young Generation"
  }
}
----


The agent also supports composite values for the attribute value.
In this example, `HeapMemoryUsage` is a composite value, consisting of `committed`, `init`, `used` and `max`.
----
object_name[java.lang:type=Memory] attribute[HeapMemoryUsage:metric_name=heap] 
----

The resulting documents in Elasticsearch look similar to this:

[source,json]
----
{
  "@timestamp": "2019-08-20T16:51:07.512Z",
  "jvm": {
    "jmx": {
      "heap": {
        "max":      4294967296,
        "init":      268435456,
        "committed": 268435456,
        "used":       22404496
      }
    }
  },
  "labels": {
    "type": "Memory"
  }
}
----


<<configuration-dynamic, image:./images/dynamic-config.svg[] >>


[options="header"]
|============
| Default                          | Type                | Dynamic
| `<none>` | List | true
|============


[options="header"]
|============
| Java System Properties      | Property file   | Environment
| `elastic.apm.capture_jmx_metrics` | `capture_jmx_metrics` | `ELASTIC_APM_CAPTURE_JMX_METRICS`
|============

[[config-logging]]
=== Logging configuration options
// This file is auto generated. Please make your changes in *Configuration.java (for example CoreConfiguration.java) and execute ConfigurationExporter
[float]
[[config-log-level]]
==== `log_level`

Sets the logging level for the agent.

This option is case-insensitive.

<<configuration-dynamic, image:./images/dynamic-config.svg[] >>

Valid options: `OFF`, `ERROR`, `WARN`, `INFO`, `DEBUG`, `TRACE`

[options="header"]
|============
| Default                          | Type                | Dynamic
| `INFO` | LogLevel | true
|============


[options="header"]
|============
| Java System Properties      | Property file   | Environment
| `elastic.apm.log_level` | `log_level` | `ELASTIC_APM_LOG_LEVEL`
|============

// This file is auto generated. Please make your changes in *Configuration.java (for example CoreConfiguration.java) and execute ConfigurationExporter
[float]
[[config-log-file]]
==== `log_file`

Sets the path of the agent logs.
The special value `_AGENT_HOME_` is a placeholder for the folder the elastic-apm-agent.jar is in.
Example: `_AGENT_HOME_/logs/elastic-apm.log`

When set to the special value 'System.out',
the logs are sent to standard out.

NOTE: When logging to a file,
the log will be formatted in new-line-delimited JSON.
When logging to std out, the log will be formatted as plain-text.




[options="header"]
|============
| Default                          | Type                | Dynamic
| `System.out` | String | false
|============


[options="header"]
|============
| Java System Properties      | Property file   | Environment
| `elastic.apm.log_file` | `log_file` | `ELASTIC_APM_LOG_FILE`
|============

// This file is auto generated. Please make your changes in *Configuration.java (for example CoreConfiguration.java) and execute ConfigurationExporter
[float]
[[config-enable-log-correlation]]
==== `enable_log_correlation`

A boolean specifying if the agent should integrate into SLF4J's https://www.slf4j.org/api/org/slf4j/MDC.html[MDC] to enable trace-log correlation.
If set to `true`, the agent will set the `trace.id` and `transaction.id` for the currently active spans and transactions to the MDC.
Since version 1.16.0, the agent also adds `error.id` of captured error to the MDC just before the error message is logged.
See <<log-correlation>> for more details.

NOTE: While it's allowed to enable this setting at runtime, you can't disable it without a restart.

<<configuration-dynamic, image:./images/dynamic-config.svg[] >>


[options="header"]
|============
| Default                          | Type                | Dynamic
| `false` | Boolean | true
|============


[options="header"]
|============
| Java System Properties      | Property file   | Environment
| `elastic.apm.enable_log_correlation` | `enable_log_correlation` | `ELASTIC_APM_ENABLE_LOG_CORRELATION`
|============

// This file is auto generated. Please make your changes in *Configuration.java (for example CoreConfiguration.java) and execute ConfigurationExporter
[float]
[[config-log-file-size]]
==== `log_file_size` (added[1.17.0])

The size of the log file.

The agent always keeps one history file so that the max total log file size is twice the value of this setting.





[options="header"]
|============
| Default                          | Type                | Dynamic
| `50mb` | ByteValue | false
|============


[options="header"]
|============
| Java System Properties      | Property file   | Environment
| `elastic.apm.log_file_size` | `log_file_size` | `ELASTIC_APM_LOG_FILE_SIZE`
|============

// This file is auto generated. Please make your changes in *Configuration.java (for example CoreConfiguration.java) and execute ConfigurationExporter
[float]
[[config-log-format-sout]]
==== `log_format_sout` (added[1.17.0])

Defines the log format when logging to `System.out`.

When set to `JSON`, the agent will format the logs in an https://github.com/elastic/ecs-logging-java[ECS-compliant JSON format]
where each log event is serialized as a single line.



Valid options: `PLAIN_TEXT`, `JSON`

[options="header"]
|============
| Default                          | Type                | Dynamic
| `PLAIN_TEXT` | LogFormat | false
|============


[options="header"]
|============
| Java System Properties      | Property file   | Environment
| `elastic.apm.log_format_sout` | `log_format_sout` | `ELASTIC_APM_LOG_FORMAT_SOUT`
|============

// This file is auto generated. Please make your changes in *Configuration.java (for example CoreConfiguration.java) and execute ConfigurationExporter
[float]
[[config-log-format-file]]
==== `log_format_file` (added[1.17.0])

Defines the log format when logging to a file.

When set to `JSON`, the agent will format the logs in an https://github.com/elastic/ecs-logging-java[ECS-compliant JSON format]
where each log event is serialized as a single line.




Valid options: `PLAIN_TEXT`, `JSON`

[options="header"]
|============
| Default                          | Type                | Dynamic
| `PLAIN_TEXT` | LogFormat | false
|============


[options="header"]
|============
| Java System Properties      | Property file   | Environment
| `elastic.apm.log_format_file` | `log_format_file` | `ELASTIC_APM_LOG_FORMAT_FILE`
|============

[[config-messaging]]
=== Messaging configuration options
// This file is auto generated. Please make your changes in *Configuration.java (for example CoreConfiguration.java) and execute ConfigurationExporter
[float]
[[config-ignore-message-queues]]
==== `ignore_message_queues`

Used to filter out specific messaging queues/topics from being traced. 

This property should be set to an array containing one or more strings.
When set, sends-to and receives-from the specified queues/topic will be ignored.

This option supports the wildcard `*`, which matches zero or more characters.
Examples: `/foo/*/bar/*/baz*`, `*foo*`.
Matching is case insensitive by default.
Prepending an element with `(?-i)` makes the matching case sensitive.

<<configuration-dynamic, image:./images/dynamic-config.svg[] >>


[options="header"]
|============
| Default                          | Type                | Dynamic
| `<none>` | List | true
|============


[options="header"]
|============
| Java System Properties      | Property file   | Environment
| `elastic.apm.ignore_message_queues` | `ignore_message_queues` | `ELASTIC_APM_IGNORE_MESSAGE_QUEUES`
|============

[[config-profiling]]
=== Profiling configuration options
// This file is auto generated. Please make your changes in *Configuration.java (for example CoreConfiguration.java) and execute ConfigurationExporter
[float]
[[config-profiling-inferred-spans-enabled]]
==== `profiling_inferred_spans_enabled` (added[1.15.0] experimental)

NOTE: This feature is currently experimental, which means it is disabled by default and it is not guaranteed to be backwards compatible in future releases.

Set to `true` to make the agent create spans for method executions based on
https://github.com/jvm-profiling-tools/async-profiler[async-profiler], a sampling aka statistical profiler.

Due to the nature of how sampling profilers work,
the duration of the inferred spans are not exact, but only estimations.
The <<config-profiling-inferred-spans-sampling-interval, `profiling_inferred_spans_sampling_interval`>> lets you fine tune the trade-off between accuracy and overhead.

The inferred spans are created after a profiling session has ended.
This means there is a delay between the regular and the inferred spans being visible in the UI.

NOTE: This feature is not available on Windows

<<configuration-dynamic, image:./images/dynamic-config.svg[] >>


[options="header"]
|============
| Default                          | Type                | Dynamic
| `false` | Boolean | true
|============


[options="header"]
|============
| Java System Properties      | Property file   | Environment
| `elastic.apm.profiling_inferred_spans_enabled` | `profiling_inferred_spans_enabled` | `ELASTIC_APM_PROFILING_INFERRED_SPANS_ENABLED`
|============

// This file is auto generated. Please make your changes in *Configuration.java (for example CoreConfiguration.java) and execute ConfigurationExporter
[float]
[[config-profiling-inferred-spans-sampling-interval]]
==== `profiling_inferred_spans_sampling_interval` (added[1.15.0])

The frequency at which stack traces are gathered within a profiling session.
The lower you set it, the more accurate the durations will be.
This comes at the expense of higher overhead and more spans for potentially irrelevant operations.
The minimal duration of a profiling-inferred span is the same as the value of this setting.

<<configuration-dynamic, image:./images/dynamic-config.svg[] >>

Supports the duration suffixes `ms`, `s` and `m`.
Example: `50ms`.
The default unit for this option is `ms`.

[options="header"]
|============
| Default                          | Type                | Dynamic
| `50ms` | TimeDuration | true
|============


[options="header"]
|============
| Java System Properties      | Property file   | Environment
| `elastic.apm.profiling_inferred_spans_sampling_interval` | `profiling_inferred_spans_sampling_interval` | `ELASTIC_APM_PROFILING_INFERRED_SPANS_SAMPLING_INTERVAL`
|============

// This file is auto generated. Please make your changes in *Configuration.java (for example CoreConfiguration.java) and execute ConfigurationExporter
[float]
[[config-profiling-inferred-spans-min-duration]]
==== `profiling_inferred_spans_min_duration` (added[1.15.0])

The minimum duration of an inferred span.
Note that the min duration is also implicitly set by the sampling interval.
However, increasing the sampling interval also decreases the accuracy of the duration of inferred spans.

<<configuration-dynamic, image:./images/dynamic-config.svg[] >>

Supports the duration suffixes `ms`, `s` and `m`.
Example: `0ms`.
The default unit for this option is `ms`.

[options="header"]
|============
| Default                          | Type                | Dynamic
| `0ms` | TimeDuration | true
|============


[options="header"]
|============
| Java System Properties      | Property file   | Environment
| `elastic.apm.profiling_inferred_spans_min_duration` | `profiling_inferred_spans_min_duration` | `ELASTIC_APM_PROFILING_INFERRED_SPANS_MIN_DURATION`
|============

// This file is auto generated. Please make your changes in *Configuration.java (for example CoreConfiguration.java) and execute ConfigurationExporter
[float]
[[config-profiling-inferred-spans-included-classes]]
==== `profiling_inferred_spans_included_classes` (added[1.15.0])

If set, the agent will only create inferred spans for methods which match this list.
Setting a value may slightly reduce overhead and can reduce clutter by only creating spans for the classes you are interested in.
Example: `org.example.myapp.*`

This option supports the wildcard `*`, which matches zero or more characters.
Examples: `/foo/*/bar/*/baz*`, `*foo*`.
Matching is case insensitive by default.
Prepending an element with `(?-i)` makes the matching case sensitive.

<<configuration-dynamic, image:./images/dynamic-config.svg[] >>


[options="header"]
|============
| Default                          | Type                | Dynamic
| `*` | List | true
|============


[options="header"]
|============
| Java System Properties      | Property file   | Environment
| `elastic.apm.profiling_inferred_spans_included_classes` | `profiling_inferred_spans_included_classes` | `ELASTIC_APM_PROFILING_INFERRED_SPANS_INCLUDED_CLASSES`
|============

// This file is auto generated. Please make your changes in *Configuration.java (for example CoreConfiguration.java) and execute ConfigurationExporter
[float]
[[config-profiling-inferred-spans-excluded-classes]]
==== `profiling_inferred_spans_excluded_classes` (added[1.15.0])

Excludes classes for which no profiler-inferred spans should be created.

This option supports the wildcard `*`, which matches zero or more characters.
Examples: `/foo/*/bar/*/baz*`, `*foo*`.
Matching is case insensitive by default.
Prepending an element with `(?-i)` makes the matching case sensitive.

<<configuration-dynamic, image:./images/dynamic-config.svg[] >>


[options="header"]
|============
| Default                          | Type                | Dynamic
| `(?-i)java.*, (?-i)javax.*, (?-i)sun.*, (?-i)com.sun.*, (?-i)jdk.*, (?-i)org.apache.tomcat.*, (?-i)org.apache.catalina.*, (?-i)org.apache.coyote.*, (?-i)org.jboss.as.*, (?-i)org.glassfish.*, (?-i)org.eclipse.jetty.*, (?-i)com.ibm.websphere.*` | List | true
|============


[options="header"]
|============
| Java System Properties      | Property file   | Environment
| `elastic.apm.profiling_inferred_spans_excluded_classes` | `profiling_inferred_spans_excluded_classes` | `ELASTIC_APM_PROFILING_INFERRED_SPANS_EXCLUDED_CLASSES`
|============

[[config-reporter]]
=== Reporter configuration options
// This file is auto generated. Please make your changes in *Configuration.java (for example CoreConfiguration.java) and execute ConfigurationExporter
[float]
[[config-secret-token]]
==== `secret_token`

This string is used to ensure that only your agents can send data to your APM server.

Both the agents and the APM server have to be configured with the same secret token.
Use if APM Server requires a token.




[options="header"]
|============
| Default                          | Type                | Dynamic
| `<none>` | String | false
|============


[options="header"]
|============
| Java System Properties      | Property file   | Environment
| `elastic.apm.secret_token` | `secret_token` | `ELASTIC_APM_SECRET_TOKEN`
|============

// This file is auto generated. Please make your changes in *Configuration.java (for example CoreConfiguration.java) and execute ConfigurationExporter
[float]
[[config-api-key]]
==== `api_key`

This string is used to ensure that only your agents can send data to your APM server.

Agents can use API keys as a replacement of secret token, APM server can have multiple API keys.
When both secret token and API key are used, API key has priority and secret token is ignored.
Use if APM Server requires an API key.




[options="header"]
|============
| Default                          | Type                | Dynamic
| `<none>` | String | false
|============


[options="header"]
|============
| Java System Properties      | Property file   | Environment
| `elastic.apm.api_key` | `api_key` | `ELASTIC_APM_API_KEY`
|============

// This file is auto generated. Please make your changes in *Configuration.java (for example CoreConfiguration.java) and execute ConfigurationExporter
[float]
[[config-server-urls]]
==== `server_urls`

The URLs must be fully qualified, including protocol (http or https) and port.

Fails over to the next APM Server URL in the event of connection errors.
Achieves load-balancing by shuffling the list of configured URLs.
When multiple agents are active, they'll tend towards spreading evenly across the set of servers due to randomization.

If outgoing HTTP traffic has to go through a proxy,you can use the Java system properties `http.proxyHost` and `http.proxyPort` to set that up.
See also [Java's proxy documentation](https://docs.oracle.com/javase/8/docs/technotes/guides/net/proxies.html) for more information.

NOTE: This configuration can only be reloaded dynamically as of 1.8.0

<<configuration-dynamic, image:./images/dynamic-config.svg[] >>


[options="header"]
|============
| Default                          | Type                | Dynamic
| `http://localhost:8200` | List | true
|============


[options="header"]
|============
| Java System Properties      | Property file   | Environment
| `elastic.apm.server_urls` | `server_urls` | `ELASTIC_APM_SERVER_URLS`
|============

// This file is auto generated. Please make your changes in *Configuration.java (for example CoreConfiguration.java) and execute ConfigurationExporter
[float]
[[config-server-timeout]]
==== `server_timeout`

If a request to the APM server takes longer than the configured timeout,
the request is cancelled and the event (exception or transaction) is discarded.
Set to 0 to disable timeouts.

WARNING: If timeouts are disabled or set to a high value, your app could experience memory issues if the APM server times out.

<<configuration-dynamic, image:./images/dynamic-config.svg[] >>

Supports the duration suffixes `ms`, `s` and `m`.
Example: `5s`.
The default unit for this option is `s`.

[options="header"]
|============
| Default                          | Type                | Dynamic
| `5s` | TimeDuration | true
|============


[options="header"]
|============
| Java System Properties      | Property file   | Environment
| `elastic.apm.server_timeout` | `server_timeout` | `ELASTIC_APM_SERVER_TIMEOUT`
|============

// This file is auto generated. Please make your changes in *Configuration.java (for example CoreConfiguration.java) and execute ConfigurationExporter
[float]
[[config-verify-server-cert]]
==== `verify_server_cert`

By default, the agent verifies the SSL certificate if you use an HTTPS connection to the APM server.

Verification can be disabled by changing this setting to false.




[options="header"]
|============
| Default                          | Type                | Dynamic
| `true` | Boolean | false
|============


[options="header"]
|============
| Java System Properties      | Property file   | Environment
| `elastic.apm.verify_server_cert` | `verify_server_cert` | `ELASTIC_APM_VERIFY_SERVER_CERT`
|============

// This file is auto generated. Please make your changes in *Configuration.java (for example CoreConfiguration.java) and execute ConfigurationExporter
[float]
[[config-max-queue-size]]
==== `max_queue_size`

The maximum size of buffered events.

Events like transactions and spans are buffered when the agent can't keep up with sending them to the APM Server or if the APM server is down.

If the queue is full, events are rejected which means you will lose transactions and spans in that case.
This guards the application from crashing in case the APM server is unavailable for a longer period of time.

A lower value will decrease the heap overhead of the agent,
while a higher value makes it less likely to lose events in case of a temporary spike in throughput.

<<configuration-dynamic, image:./images/dynamic-config.svg[] >>


[options="header"]
|============
| Default                          | Type                | Dynamic
| `512` | Integer | true
|============


[options="header"]
|============
| Java System Properties      | Property file   | Environment
| `elastic.apm.max_queue_size` | `max_queue_size` | `ELASTIC_APM_MAX_QUEUE_SIZE`
|============

// This file is auto generated. Please make your changes in *Configuration.java (for example CoreConfiguration.java) and execute ConfigurationExporter
[float]
[[config-include-process-args]]
==== `include_process_args`

Whether each transaction should have the process arguments attached.
Disabled by default to save disk space.




[options="header"]
|============
| Default                          | Type                | Dynamic
| `false` | Boolean | false
|============


[options="header"]
|============
| Java System Properties      | Property file   | Environment
| `elastic.apm.include_process_args` | `include_process_args` | `ELASTIC_APM_INCLUDE_PROCESS_ARGS`
|============

// This file is auto generated. Please make your changes in *Configuration.java (for example CoreConfiguration.java) and execute ConfigurationExporter
[float]
[[config-api-request-time]]
==== `api_request_time`

Maximum time to keep an HTTP request to the APM Server open for.

NOTE: This value has to be lower than the APM Server's `read_timeout` setting.

<<configuration-dynamic, image:./images/dynamic-config.svg[] >>

Supports the duration suffixes `ms`, `s` and `m`.
Example: `10s`.
The default unit for this option is `s`.

[options="header"]
|============
| Default                          | Type                | Dynamic
| `10s` | TimeDuration | true
|============


[options="header"]
|============
| Java System Properties      | Property file   | Environment
| `elastic.apm.api_request_time` | `api_request_time` | `ELASTIC_APM_API_REQUEST_TIME`
|============

// This file is auto generated. Please make your changes in *Configuration.java (for example CoreConfiguration.java) and execute ConfigurationExporter
[float]
[[config-api-request-size]]
==== `api_request_size`

The maximum total compressed size of the request body which is sent to the APM server intake api via a chunked encoding (HTTP streaming).
Note that a small overshoot is possible.

Allowed byte units are `b`, `kb` and `mb`. `1kb` is equal to `1024b`.

<<configuration-dynamic, image:./images/dynamic-config.svg[] >>


[options="header"]
|============
| Default                          | Type                | Dynamic
| `768kb` | ByteValue | true
|============


[options="header"]
|============
| Java System Properties      | Property file   | Environment
| `elastic.apm.api_request_size` | `api_request_size` | `ELASTIC_APM_API_REQUEST_SIZE`
|============

// This file is auto generated. Please make your changes in *Configuration.java (for example CoreConfiguration.java) and execute ConfigurationExporter
[float]
[[config-metrics-interval]]
==== `metrics_interval` (added[1.3.0])

The interval at which the agent sends metrics to the APM Server.
Must be at least `1s`.
Set to `0s` to deactivate.



Supports the duration suffixes `ms`, `s` and `m`.
Example: `30s`.
The default unit for this option is `s`.

[options="header"]
|============
| Default                          | Type                | Dynamic
| `30s` | TimeDuration | false
|============


[options="header"]
|============
| Java System Properties      | Property file   | Environment
| `elastic.apm.metrics_interval` | `metrics_interval` | `ELASTIC_APM_METRICS_INTERVAL`
|============

// This file is auto generated. Please make your changes in *Configuration.java (for example CoreConfiguration.java) and execute ConfigurationExporter
[float]
[[config-disable-metrics]]
==== `disable_metrics` (added[1.3.0])

Disables the collection of certain metrics.
If the name of a metric matches any of the wildcard expressions, it will not be collected.
Example: `foo.*,bar.*`

This option supports the wildcard `*`, which matches zero or more characters.
Examples: `/foo/*/bar/*/baz*`, `*foo*`.
Matching is case insensitive by default.
Prepending an element with `(?-i)` makes the matching case sensitive.




[options="header"]
|============
| Default                          | Type                | Dynamic
| `<none>` | List | false
|============


[options="header"]
|============
| Java System Properties      | Property file   | Environment
| `elastic.apm.disable_metrics` | `disable_metrics` | `ELASTIC_APM_DISABLE_METRICS`
|============

[[config-stacktrace]]
=== Stacktrace configuration options
// This file is auto generated. Please make your changes in *Configuration.java (for example CoreConfiguration.java) and execute ConfigurationExporter
[float]
[[config-application-packages]]
==== `application_packages`

Used to determine whether a stack trace frame is an 'in-app frame' or a 'library frame'.
This allows the APM app to collapse the stack frames of library code,
and highlight the stack frames that originate from your application.
Multiple root packages can be set as a comma-separated list;
there's no need to configure sub-packages.
Because this setting helps determine which classes to scan on startup,
setting this option can also improve startup time.

You must set this option in order to use the API annotations `@CaptureTransaction` and `@CaptureSpan`.

**Example**

Most Java projects have a root package, e.g. `com.myproject`. You can set the application package using Java system properties:
`-Delastic.apm.application_packages=com.myproject`

If you are only interested in specific subpackages, you can separate them with commas:
`-Delastic.apm.application_packages=com.myproject.api,com.myproject.impl`

<<configuration-dynamic, image:./images/dynamic-config.svg[] >>


[options="header"]
|============
| Default                          | Type                | Dynamic
| `<none>` | Collection | true
|============


[options="header"]
|============
| Java System Properties      | Property file   | Environment
| `elastic.apm.application_packages` | `application_packages` | `ELASTIC_APM_APPLICATION_PACKAGES`
|============

// This file is auto generated. Please make your changes in *Configuration.java (for example CoreConfiguration.java) and execute ConfigurationExporter
[float]
[[config-stack-trace-limit]]
==== `stack_trace_limit` (performance)

Setting it to 0 will disable stack trace collection. Any positive integer value will be used as the maximum number of frames to collect. Setting it -1 means that all frames will be collected.

<<configuration-dynamic, image:./images/dynamic-config.svg[] >>


[options="header"]
|============
| Default                          | Type                | Dynamic
| `50` | Integer | true
|============


[options="header"]
|============
| Java System Properties      | Property file   | Environment
| `elastic.apm.stack_trace_limit` | `stack_trace_limit` | `ELASTIC_APM_STACK_TRACE_LIMIT`
|============

// This file is auto generated. Please make your changes in *Configuration.java (for example CoreConfiguration.java) and execute ConfigurationExporter
[float]
[[config-span-frames-min-duration]]
==== `span_frames_min_duration` (performance)

In its default settings, the APM agent will collect a stack trace with every recorded span.
While this is very helpful to find the exact place in your code that causes the span, collecting this stack trace does have some overhead. 
When setting this option to a negative value, like `-1ms`, stack traces will be collected for all spans. Setting it to a positive value, e.g. `5ms`, will limit stack trace collection to spans with durations equal to or longer than the given value, e.g. 5 milliseconds.

To disable stack trace collection for spans completely, set the value to `0ms`.

<<configuration-dynamic, image:./images/dynamic-config.svg[] >>

Supports the duration suffixes `ms`, `s` and `m`.
Example: `5ms`.
The default unit for this option is `ms`.

[options="header"]
|============
| Default                          | Type                | Dynamic
| `5ms` | TimeDuration | true
|============


[options="header"]
|============
| Java System Properties      | Property file   | Environment
| `elastic.apm.span_frames_min_duration` | `span_frames_min_duration` | `ELASTIC_APM_SPAN_FRAMES_MIN_DURATION`
|============



[[config-reference-properties-file]]
=== Property file reference

[source,properties]
.elasticapm.properties
----
############################################
<<<<<<< HEAD
=======
# Circuit-Breaker                          #
############################################

# A boolean specifying whether the circuit breaker should be enabled or not. 
# When enabled, the agent periodically polls stress monitors to detect system/process/JVM stress state. 
# If ANY of the monitors detects a stress indication, the agent will become inactive, as if the 
# <<config-recording>> configuration option has been set to `false`, thus reducing resource consumption to a minimum. 
# When inactive, the agent continues polling the same monitors in order to detect whether the stress state 
# has been relieved. If ALL monitors approve that the system/process/JVM is not under stress anymore, the 
# agent will resume and become fully functional.
#
# This setting can be changed at runtime
# Type: Boolean
# Default value: false
#
# circuit_breaker_enabled=false

# The interval at which the agent polls the stress monitors. Must be at least `1s`.
#
# This setting can not be changed at runtime. Changes require a restart of the application.
# Type: TimeDuration
# Supports the duration suffixes ms, s and m. Example: 5s.
# The default unit for this option is s.
# Default value: 5s
#
# stress_monitoring_interval=5s

# The threshold used by the GC monitor to rely on for identifying heap stress.
# The same threshold will be used for all heap pools, so that if ANY has a usage percentage that crosses it, 
# the agent will consider it as a heap stress. The GC monitor relies only on memory consumption measured 
# after a recent GC.
#
# This setting can be changed at runtime
# Type: Double
# Default value: 0.95
#
# stress_monitor_gc_stress_threshold=0.95

# The threshold used by the GC monitor to rely on for identifying when the heap is not under stress .
# If `stress_monitor_gc_stress_threshold` has been crossed, the agent will consider it a heap-stress state. 
# In order to determine that the stress state is over, percentage of occupied memory in ALL heap pools should 
# be lower than this threshold. The GC monitor relies only on memory consumption measured after a recent GC.
#
# This setting can be changed at runtime
# Type: Double
# Default value: 0.75
#
# stress_monitor_gc_relief_threshold=0.75

# The minimal time required in order to determine whether the system is 
# either currently under stress, or that the stress detected previously has been relieved. 
# All measurements during this time must be consistent in comparison to the relevant threshold in 
# order to detect a change of stress state. Must be at least `1m`.
#
# This setting can be changed at runtime
# Type: TimeDuration
# Supports the duration suffixes ms, s and m. Example: 1m.
# The default unit for this option is m.
# Default value: 1m
#
# stress_monitor_cpu_duration_threshold=1m

# The threshold used by the system CPU monitor to detect system CPU stress. 
# If the system CPU crosses this threshold for a duration of at least `stress_monitor_cpu_duration_threshold`, 
# the monitor considers this as a stress state.
#
# This setting can be changed at runtime
# Type: Double
# Default value: 0.95
#
# stress_monitor_system_cpu_stress_threshold=0.95

# The threshold used by the system CPU monitor to determine that the system is 
# not under CPU stress. If the monitor detected a CPU stress, the measured system CPU needs to be below 
# this threshold for a duration of at least `stress_monitor_cpu_duration_threshold` in order for the 
# monitor to decide that the CPU stress has been relieved.
#
# This setting can be changed at runtime
# Type: Double
# Default value: 0.8
#
# stress_monitor_system_cpu_relief_threshold=0.8

############################################
>>>>>>> 54a0f46d
# Core                                     #
############################################

# A boolean specifying if the agent should be recording or not.
# When recording, the agent instruments incoming HTTP requests, tracks errors and collects and sends metrics.
# When not recording, the agent works as a noop, not collecting data and not communicating with the APM sever,
# except for polling the central configuration endpoint.
# As this is a reversible switch, agent threads are not being killed when inactivated, but they will be 
# mostly idle in this state, so the overhead should be negligible.
# 
# You can use this setting to dynamically disable Elastic APM at runtime.
# 
# The key of this option used to be `active`. The old key still works but is now deprecated.
#
# This setting can be changed at runtime
# Type: Boolean
# Default value: true
#
# recording=true

# A boolean specifying if the agent should instrument the application to collect performance metrics for the app. When set to false, Elastic APM will not affect your application at all.
# 
# NOTE: Both active and instrument needs to be true for instrumentation to be running.
# 
# NOTE: Changing this value at runtime can slow down the application temporarily.
#
# This setting can be changed at runtime
# Type: Boolean
# Default value: true
#
# instrument=true

# The name of your service
#
# This is used to keep all the errors and transactions of your service together
# and is the primary filter in the Elastic APM user interface.
# 
# The service name must conform to this regular expression: `^[a-zA-Z0-9 _-]+$`.
# In less regexy terms:
# Your service name must only contain characters from the ASCII alphabet, numbers, dashes, underscores and spaces.
# 
# NOTE: When relying on auto-discovery of the service name in Servlet environments (including Spring Boot),
# there is currently a caveat related to metrics.
# The consequence is that the 'Metrics' tab of a service does not show process-global metrics like CPU utilization.
# The reason is that metrics are reported with the detected default service name for the JVM,
# for example `tomcat-application`.
# That is because there may be multiple web applications deployed to a single JVM/servlet container.
# However, you can view those metrics by selecting the `tomcat-application` service name, for example.
# Future versions of the Elastic APM stack will have better support for that scenario.
# A workaround is to explicitly set the `service_name` which means all applications deployed to the same servlet container will have the same name
# or to disable the corresponding `*-service-name` detecting instrumentations via <<config-disable-instrumentations>>.
# 
# NOTE: Service name auto discovery mechanisms require APM Server 7.0+.
#
# This setting can not be changed at runtime. Changes require a restart of the application.
# Type: String
# Default value: For Spring-based application, uses the `spring.application.name` property, if set.
# For Servlet-based applications, uses the `display-name` of the `web.xml`, if available.
# Falls back to the servlet context path the application is mapped to (unless mapped to the root context).
# Falls back to the name of the main class or jar file.
# If the service name is set explicitly, it overrides all of the above.
# 
#
# service_name=

# A unique name for the service node
#
# If set, this name is used to distinguish between different nodes of a service, 
# therefore it should be unique for each JVM within a service. 
# If not set, data aggregations will be done based on a container ID (where valid) or on the reported 
# hostname (automatically discovered or manually configured through <<config-hostname, `hostname`>>). 
# 
# NOTE: JVM metrics views rely on aggregations that are based on the service node name. 
# If you have multiple JVMs installed on the same host reporting data for the same service name, 
# you must set a unique node name for each in order to view metrics at the JVM level.
# 
# NOTE: Metrics views can utilize this configuration since APM Server 7.5
#
# This setting can not be changed at runtime. Changes require a restart of the application.
# Type: String
# Default value: 
#
# service_node_name=

# A version string for the currently deployed version of the service. If you don’t version your deployments, the recommended value for this field is the commit identifier of the deployed revision, e.g. the output of git rev-parse HEAD.
#
# This setting can not be changed at runtime. Changes require a restart of the application.
# Type: String
# Default value: 
#
# service_version=

# Allows for the reported hostname to be manually specified. If unset the hostname will be looked up.
#
# This setting can not be changed at runtime. Changes require a restart of the application.
# Type: String
# Default value: 
#
# hostname=

# The name of the environment this service is deployed in, e.g. "production" or "staging".
# 
# Environments allow you to easily filter data on a global level in the APM app.
# It's important to be consistent when naming environments across agents.
# See {apm-app-ref}/filters.html#environment-selector[environment selector] in the APM app for more information.
# 
# NOTE: This feature is fully supported in the APM app in Kibana versions >= 7.2.
# You must use the query bar to filter for a specific environment in versions prior to 7.2.
#
# This setting can not be changed at runtime. Changes require a restart of the application.
# Type: String
# Default value: 
#
# environment=

# By default, the agent will sample every transaction (e.g. request to your service). To reduce overhead and storage requirements, you can set the sample rate to a value between 0.0 and 1.0. We still record overall time and the result for unsampled transactions, but no context information, labels, or spans.
#
# This setting can be changed at runtime
# Type: Double
# Default value: 1.0
#
# transaction_sample_rate=1.0

# Limits the amount of spans that are recorded per transaction.
# 
# This is helpful in cases where a transaction creates a very high amount of spans (e.g. thousands of SQL queries).
# 
# Setting an upper limit will prevent overloading the agent and the APM server with too much work for such edge cases.
# 
# A message will be logged when the max number of spans has been exceeded but only at a rate of once every 5 minutes to ensure performance is not impacted.
#
# This setting can be changed at runtime
# Type: Integer
# Default value: 500
#
# transaction_max_spans=500

# Sometimes it is necessary to sanitize the data sent to Elastic APM,
# e.g. remove sensitive data.
# 
# Configure a list of wildcard patterns of field names which should be sanitized.
# These apply for example to HTTP headers and `application/x-www-form-urlencoded` data.
# 
# This option supports the wildcard `*`, which matches zero or more characters.
# Examples: `/foo/*/bar/*/baz*`, `*foo*`.
# Matching is case insensitive by default.
# Prepending an element with `(?-i)` makes the matching case sensitive.
# 
# NOTE: Data in the query string is considered non-sensitive,
# as sensitive information should not be sent in the query string.
# See https://www.owasp.org/index.php/Information_exposure_through_query_strings_in_url for more information
# 
# NOTE: Review the data captured by Elastic APM carefully to make sure it does not capture sensitive information.
# If you do find sensitive data in the Elasticsearch index,
# you should add an additional entry to this list (make sure to also include the default entries).
#
# This setting can be changed at runtime
# Type: comma separated list
# Default value: password,passwd,pwd,secret,*key,*token*,*session*,*credit*,*card*,authorization,set-cookie
#
# sanitize_field_names=password,passwd,pwd,secret,*key,*token*,*session*,*credit*,*card*,authorization,set-cookie

# A list of instrumentations which should be disabled.
<<<<<<< HEAD
# Valid options are `annotations`, `apache-commons-exec`, `apache-httpclient`, `asynchttpclient`, `concurrent`, `dubbo`, `elasticsearch-restclient`, `exception-handler`, `executor`, `hibernate-search`, `http-client`, `incubating`, `jax-rs`, `jax-ws`, `jdbc`, `jedis`, `jms`, `jsf`, `kafka`, `lettuce`, `log4j`, `logging`, `mongodb-client`, `mule`, `okhttp`, `opentracing`, `process`, `public-api`, `quartz`, `redis`, `render`, `scheduled`, `servlet-api`, `servlet-api-async`, `servlet-input-stream`, `slf4j`, `spring-mvc`, `spring-resttemplate`, `spring-service-name`, `spring-view-render`, `urlconnection`.
# If you want to try out incubating features, set the value to an empty string.
=======
# Valid options are `annotations`, `apache-commons-exec`, `apache-httpclient`, `asynchttpclient`, `concurrent`, `elasticsearch-restclient`, `exception-handler`, `executor`, `experimental`, `grpc`, `hibernate-search`, `http-client`, `jax-rs`, `jax-ws`, `jdbc`, `jedis`, `jms`, `jsf`, `kafka`, `lettuce`, `log4j`, `logging`, `mongodb-client`, `mule`, `okhttp`, `opentracing`, `process`, `public-api`, `quartz`, `redis`, `redisson`, `render`, `scheduled`, `servlet-api`, `servlet-api-async`, `servlet-input-stream`, `slf4j`, `spring-mvc`, `spring-resttemplate`, `spring-service-name`, `spring-view-render`, `urlconnection`.
# If you want to try out experimental features, set the value to an empty string.
# 
# NOTE: Changing this value at runtime can slow down the application temporarily.
>>>>>>> 54a0f46d
#
# This setting can be changed at runtime
# Type: comma separated list
# Default value: experimental
#
# disable_instrumentations=experimental

# When reporting exceptions,
# un-nests the exceptions matching the wildcard pattern.
# This can come in handy for Spring's `org.springframework.web.util.NestedServletException`,
# for example.
# 
# This option supports the wildcard `*`, which matches zero or more characters.
# Examples: `/foo/*/bar/*/baz*`, `*foo*`.
# Matching is case insensitive by default.
# Prepending an element with `(?-i)` makes the matching case sensitive.
#
# This setting can be changed at runtime
# Type: comma separated list
# Default value: (?-i)*Nested*Exception
#
# unnest_exceptions=(?-i)*Nested*Exception

# A list of exceptions that should be ignored and not reported as errors.
# This allows to ignore exceptions thrown in regular control flow that are not actual errors
# 
# This option supports the wildcard `*`, which matches zero or more characters.
# Examples: `/foo/*/bar/*/baz*`, `*foo*`.
# Matching is case insensitive by default.
# Prepending an element with `(?-i)` makes the matching case sensitive.
# 
# Examples:
# 
#  - `com.mycompany.ExceptionToIgnore`: using fully qualified name
#  - `*ExceptionToIgnore`: using wildcard to avoid package name
#  - `*exceptiontoignore`: case-insensitive by default
# 
# NOTE: Exception inheritance is not supported, thus you have to explicitly list all the thrown exception types
#
# This setting can be changed at runtime
# Type: comma separated list
# Default value: 
#
# ignore_exceptions=

# For transactions that are HTTP requests, the Java agent can optionally capture the request body (e.g. POST 
# variables). For transactions that are initiated by receiving a message from a message broker, the agent can 
# capture the textual message body.
# 
# If the HTTP request or the message has a body and this setting is disabled, the body will be shown as [REDACTED].
# 
# This option is case-insensitive.
# 
# NOTE: Currently, only UTF-8 encoded plain text HTTP content types are supported.
# The option <<config-capture-body-content-types>> determines which content types are captured.
# 
# WARNING: Request bodies often contain sensitive values like passwords, credit card numbers etc.
# If your service handles data like this, we advise to only enable this feature with care.
# Turning on body capturing can also significantly increase the overhead in terms of heap usage,
# network utilisation and Elasticsearch index size.
#
# Valid options: off, errors, transactions, all
# This setting can be changed at runtime
# Type: EventType
# Default value: OFF
#
# capture_body=OFF

# If set to `true`, the agent will capture HTTP request and response headers (including cookies), 
# as well as messages' headers/properties when using messaging frameworks like Kafka or JMS.
# 
# NOTE: Setting this to `false` reduces network bandwidth, disk space and object allocations.
#
# This setting can be changed at runtime
# Type: Boolean
# Default value: true
#
# capture_headers=true

# Labels added to all events, with the format `key=value[,key=value[,...]]`.
# Any labels set by application via the API will override global labels with the same keys.
# 
# NOTE: This feature requires APM Server 7.2+
#
# This setting can not be changed at runtime. Changes require a restart of the application.
# Type: Map
# Default value: 
#
# global_labels=

# A list of methods for which to create a transaction or span.
# 
# If you want to monitor a large number of methods,
# use  <<config-profiling-inferred-spans-enabled, `profiling_inferred_spans_enabled`>> instead.
# 
# This works by instrumenting each matching method to include code that creates a span for the method.
# While creating a span is quite cheap in terms of performance,
# instrumenting a whole code base or a method which is executed in a tight loop leads to significant overhead.
# 
# Using a pointcut-like syntax, you can match based on
# 
#  - Method modifier (optional) +
#    Example: `public`, `protected`, `private` or `*`
#  - Package and class name (wildcards include sub-packages) +
#    Example: `org.example.*`
#  - Method name (optional since 1.4.0) +
#    Example: `myMeth*d`
#  - Method argument types (optional) +
#    Example: `(*lang.String, int[])`
#  - Classes with a specific annotation (optional) +
#    Example: `@*ApplicationScoped`
#  - Classes with a specific annotation that is itself annotated with the given meta-annotation (optional) +
#    Example: `@@javax.enterpr*se.context.NormalScope`
# 
# The syntax is `modifier @fully.qualified.AnnotationName fully.qualified.ClassName#methodName(fully.qualified.ParameterType)`.
# 
# A few examples:
# 
#  - `org.example.*` added[1.4.0,Omitting the method is possible since 1.4.0]
#  - `org.example.*#*` (before 1.4.0, you need to specify a method matcher)
#  - `org.example.MyClass#myMethod`
#  - `org.example.MyClass#myMethod()`
#  - `org.example.MyClass#myMethod(java.lang.String)`
#  - `org.example.MyClass#myMe*od(java.lang.String, int)`
#  - `private org.example.MyClass#myMe*od(java.lang.String, *)`
#  - `* org.example.MyClas*#myMe*od(*.String, int[])`
#  - `public org.example.services.*Service#*`
#  - `public @java.inject.ApplicationScoped org.example.*`
#  - `public @java.inject.* org.example.*`
#  - `public @@javax.enterprise.context.NormalScope org.example.*`
# 
# NOTE: Only use wildcards if necessary.
# The more methods you match the more overhead will be caused by the agent.
# Also note that there is a maximum amount of spans per transaction (see <<config-transaction-max-spans, `transaction_max_spans`>>).
# 
# NOTE: The agent will create stack traces for spans which took longer than
# <<config-span-frames-min-duration, `span_frames_min_duration`>>.
# When tracing a large number of methods (for example by using wildcards),
# this may lead to high overhead.
# Consider increasing the threshold or disabling stack trace collection altogether.
# 
# Common configurations:
# 
# Trace all public methods in CDI-Annotated beans:
# 
# ----
# public @@javax.enterprise.context.NormalScope your.application.package.*
# public @@javax.inject.Scope your.application.package.*
# ----
# NOTE: This method is only available in the Elastic APM Java Agent.
# 
# NOTE: Changing this value at runtime can slow down the application temporarily.
#
# This setting can be changed at runtime
# Type: comma separated list
# Default value: 
#
# trace_methods=

# If <<config-trace-methods, `trace_methods`>> config option is set, provides a threshold to limit spans based on 
# duration. When set to a value greater than 0, spans representing methods traced based on `trace_methods` will be discarded by default.
# Such methods will be traced and reported if one of the following applies:
#  - This method's duration crossed the configured threshold.
#  - This method ended with Exception.
#  - A method executed as part of the execution of this method crossed the threshold or ended with Exception.
#  - A "forcibly-traced method" (e.g. DB queries, HTTP exits, custom) was executed during the execution of this method.
# Set to 0 to disable.
# 
# NOTE: Transactions are never discarded, regardless of their duration.
# This configuration affects only spans.
# In order not to break span references,
# all spans leading to an async operation or an exit span (such as a HTTP request or a DB query) are never discarded,
# regardless of their duration.
# 
# NOTE: If this option and <<config-span-min-duration,`span_min_duration`>> are both configured,
# the higher of both thresholds will determine which spans will be discarded.
#
# This setting can not be changed at runtime. Changes require a restart of the application.
# Type: TimeDuration
# Supports the duration suffixes ms, s and m. Example: 0ms.
# The default unit for this option is ms.
# Default value: 0ms
#
# trace_methods_duration_threshold=0ms

# A comma-separated list of packages to be appended to the boot delegation system property. 
# If set with an empty string, nothing will be appended to the boot delegation system property.
# Values to set in known environments:
# 
# Nexus:
# 
# ----
# boot_delegation_packages=com.sun.*, javax.transaction, javax.transaction.*, javax.xml.crypto, javax.xml.crypto.*, sun.*,co.elastic.apm.agent.*
# ----
# 
# Pentaho and RedHat JBoss Fuse:
# 
# ----
# boot_delegation_packages=org.apache.karaf.jaas.boot, org.apache.karaf.jaas.boot.principal, org.apache.karaf.management.boot, sun.*, com.sun.*, javax.transaction, javax.transaction.*, javax.xml.crypto, javax.xml.crypto.*, org.apache.xerces.jaxp.datatype, org.apache.xerces.stax, org.apache.xerces.parsers, org.apache.xerces.jaxp, org.apache.xerces.jaxp.validation, org.apache.xerces.dom, co.elastic.apm.agent.*
# ----
# 
#
# This setting can not be changed at runtime. Changes require a restart of the application.
# Type: String
# Default value: co.elastic.apm.agent.*
#
# boot_delegation_packages=co.elastic.apm.agent.*

# When enabled, the agent will make periodic requests to the APM Server to fetch updated configuration.
#
# This setting can be changed at runtime
# Type: Boolean
# Default value: true
#
# central_config=true

# Disables the collection of breakdown metrics (`span.self_time`)
#
# This setting can not be changed at runtime. Changes require a restart of the application.
# Type: Boolean
# Default value: true
#
# breakdown_metrics=true

# Sets the path of the agent config file.
# The special value `_AGENT_HOME_` is a placeholder for the folder the `elastic-apm-agent.jar` is in.
# The file has to be on the file system.
# You can not refer to classpath locations.
# 
# NOTE: this option can only be set via system properties, environment variables or the attacher options.
#
# This setting can not be changed at runtime. Changes require a restart of the application.
# Type: String
# Default value: _AGENT_HOME_/elasticapm.properties
#
# config_file=_AGENT_HOME_/elasticapm.properties

# To enable {apm-overview-ref-v}/distributed-tracing.html[distributed tracing], the agent
# adds trace context headers to outgoing requests (like HTTP requests, Kafka records, gRPC requests etc.).
# These headers (`traceparent` and `tracestate`) are defined in the
# https://www.w3.org/TR/trace-context-1/[W3C Trace Context] specification.
# 
# When this setting is `true`, the agent will also add the header `elastic-apm-traceparent`
# for backwards compatibility with older versions of Elastic APM agents.
#
# This setting can be changed at runtime
# Type: Boolean
# Default value: true
#
# use_elastic_traceparent_header=true

# Sets the minimum duration of spans.
# Spans that execute faster than this threshold are attempted to be discarded.
# 
# The attempt fails if they lead up to a span that can't be discarded.
# Spans that propagate the trace context to downstream services,
# such as outgoing HTTP requests,
# can't be discarded.
# Additionally, spans that lead to an error or that may be a parent of an async operation can't be discarded.
# 
# However, external calls that don't propagate context,
# such as calls to a database, can be discarded using this threshold.
#
# This setting can be changed at runtime
# Type: TimeDuration
# Supports the duration suffixes ms, s and m. Example: 0ms.
# The default unit for this option is ms.
# Default value: 0ms
#
# span_min_duration=0ms

############################################
# HTTP                                     #
############################################

# Configures which content types should be recorded.
# 
# The defaults end with a wildcard so that content types like `text/plain; charset=utf-8` are captured as well.
# 
# This option supports the wildcard `*`, which matches zero or more characters.
# Examples: `/foo/*/bar/*/baz*`, `*foo*`.
# Matching is case insensitive by default.
# Prepending an element with `(?-i)` makes the matching case sensitive.
#
# This setting can be changed at runtime
# Type: comma separated list
# Default value: application/x-www-form-urlencoded*,text/*,application/json*,application/xml*
#
# capture_body_content_types=application/x-www-form-urlencoded*,text/*,application/json*,application/xml*

# Used to restrict requests to certain URLs from being instrumented.
# 
# This property should be set to an array containing one or more strings.
# When an incoming HTTP request is detected, its URL will be tested against each element in this list.
# 
# This option supports the wildcard `*`, which matches zero or more characters.
# Examples: `/foo/*/bar/*/baz*`, `*foo*`.
# Matching is case insensitive by default.
# Prepending an element with `(?-i)` makes the matching case sensitive.
# 
# NOTE: All errors that are captured during a request to an ignored URL are still sent to the APM Server regardless of this setting.
#
# This setting can be changed at runtime
# Type: comma separated list
# Default value: /VAADIN/*,/heartbeat*,/favicon.ico,*.js,*.css,*.jpg,*.jpeg,*.png,*.gif,*.webp,*.svg,*.woff,*.woff2
#
# ignore_urls=/VAADIN/*,/heartbeat*,/favicon.ico,*.js,*.css,*.jpg,*.jpeg,*.png,*.gif,*.webp,*.svg,*.woff,*.woff2

# Used to restrict requests from certain User-Agents from being instrumented.
# 
# When an incoming HTTP request is detected,
# the User-Agent from the request headers will be tested against each element in this list.
# Example: `curl/*`, `*pingdom*`
# 
# This option supports the wildcard `*`, which matches zero or more characters.
# Examples: `/foo/*/bar/*/baz*`, `*foo*`.
# Matching is case insensitive by default.
# Prepending an element with `(?-i)` makes the matching case sensitive.
# 
# NOTE: All errors that are captured during a request by an ignored user agent are still sent to the APM Server regardless of this setting.
#
# This setting can be changed at runtime
# Type: comma separated list
# Default value: 
#
# ignore_user_agents=

# If set to `true`,
# transaction names of unsupported Servlet API-based frameworks will be in the form of `$method $path` instead of just `$method`.
# 
# WARNING: If your URLs contain path parameters like `/user/$userId`,
# you should be very careful when enabling this flag,
# as it can lead to an explosion of transaction groups.
# Take a look at the `url_groups` option on how to mitigate this problem by grouping URLs together.
#
# This setting can not be changed at runtime. Changes require a restart of the application.
# Type: Boolean
# Default value: false
#
# use_path_as_transaction_name=false

# This option is only considered, when `use_path_as_transaction_name` is active.
# 
# With this option, you can group several URL paths together by using a wildcard expression like `/user/*`.
# 
# This option supports the wildcard `*`, which matches zero or more characters.
# Examples: `/foo/*/bar/*/baz*`, `*foo*`.
# Matching is case insensitive by default.
# Prepending an element with `(?-i)` makes the matching case sensitive.
#
# This setting can be changed at runtime
# Type: comma separated list
# Default value: 
#
# url_groups=

############################################
# JAX-RS                                   #
############################################

# By default, the agent will scan for @Path annotations on the whole class hierarchy, recognizing a class as a JAX-RS resource if the class or any of its superclasses/interfaces has a class level @Path annotation.
# If your application does not use @Path annotation inheritance, set this property to 'false' to only scan for direct @Path annotations. This can improve the startup time of the agent.
# 
#
# This setting can not be changed at runtime. Changes require a restart of the application.
# Type: Boolean
# Default value: true
#
# enable_jaxrs_annotation_inheritance=true

# By default, the agent will use `ClassName#methodName` for the transaction name of JAX-RS requests.
# If you want to use the URI template from the `@Path` annotation, set the value to `true`.
#
# This setting can not be changed at runtime. Changes require a restart of the application.
# Type: Boolean
# Default value: false
#
# use_jaxrs_path_as_transaction_name=false

############################################
# JMX                                      #
############################################

# Report metrics from JMX to the APM Server
# 
# Can contain multiple comma separated JMX metric definitions:
# 
# ----
# object_name[<JMX object name pattern>] attribute[<JMX attribute>:metric_name=<optional metric name>]
# ----
# 
# * `object_name`:
# +
# For more information about the JMX object name pattern syntax,
# see the https://docs.oracle.com/javase/7/docs/api/javax/management/ObjectName.html[`ObjectName` Javadocs].
# * `attribute`:
# +
# The name of the JMX attribute.
# The JMX value has to be either a `Number` or a composite where the composite items are numbers.
# This element can be defined multiple times.
# An attribute can contain optional properties.
# The syntax for that is the same as for https://docs.oracle.com/javase/7/docs/api/javax/management/ObjectName.html[`ObjectName`].
# +
# ** `metric_name`:
# +
# A property within `attribute`.
# This is the name under which the metric will be stored.
# Setting this is optional and will be the same as the `attribute` if not set.
# Note that all JMX metric names will be prefixed with `jvm.jmx.` by the agent.
# 
# The agent creates `labels` for each link:https://docs.oracle.com/javase/7/docs/api/javax/management/ObjectName.html#getKeyPropertyList()[JMX key property] such as `type` and `name`.
# 
# The link:https://docs.oracle.com/javase/7/docs/api/javax/management/ObjectName.html[JMX object name pattern] supports wildcards.
# In this example, the agent will create a metricset for each memory pool `name` (such as `G1 Old Generation` and `G1 Young Generation`)
# 
# ----
# object_name[java.lang:type=GarbageCollector,name=*] attribute[CollectionCount:metric_name=collection_count] attribute[CollectionTime]
# ----
# 
# The resulting documents in Elasticsearch look similar to these (metadata omitted for brevity):
# 
# [source,json]
# ----
# {
#   "@timestamp": "2019-08-20T16:51:07.512Z",
#   "jvm": {
#     "jmx": {
#       "collection_count": 0,
#       "CollectionTime":   0
#     }
#   },
#   "labels": {
#     "type": "GarbageCollector",
#     "name": "G1 Old Generation"
#   }
# }
# ----
# 
# [source,json]
# ----
# {
#   "@timestamp": "2019-08-20T16:51:07.512Z",
#   "jvm": {
#     "jmx": {
#       "collection_count": 2,
#       "CollectionTime":  11
#     }
#   },
#   "labels": {
#     "type": "GarbageCollector",
#     "name": "G1 Young Generation"
#   }
# }
# ----
# 
# 
# The agent also supports composite values for the attribute value.
# In this example, `HeapMemoryUsage` is a composite value, consisting of `committed`, `init`, `used` and `max`.
# ----
# object_name[java.lang:type=Memory] attribute[HeapMemoryUsage:metric_name=heap] 
# ----
# 
# The resulting documents in Elasticsearch look similar to this:
# 
# [source,json]
# ----
# {
#   "@timestamp": "2019-08-20T16:51:07.512Z",
#   "jvm": {
#     "jmx": {
#       "heap": {
#         "max":      4294967296,
#         "init":      268435456,
#         "committed": 268435456,
#         "used":       22404496
#       }
#     }
#   },
#   "labels": {
#     "type": "Memory"
#   }
# }
# ----
# 
#
# This setting can be changed at runtime
# Type: comma separated list
# Default value: 
#
# capture_jmx_metrics=

############################################
# Logging                                  #
############################################

# Sets the logging level for the agent.
# 
# This option is case-insensitive.
#
# Valid options: OFF, ERROR, WARN, INFO, DEBUG, TRACE
# This setting can be changed at runtime
# Type: LogLevel
# Default value: INFO
#
# log_level=INFO

# Sets the path of the agent logs.
# The special value `_AGENT_HOME_` is a placeholder for the folder the elastic-apm-agent.jar is in.
# Example: `_AGENT_HOME_/logs/elastic-apm.log`
# 
# When set to the special value 'System.out',
# the logs are sent to standard out.
# 
# NOTE: When logging to a file,
# the log will be formatted in new-line-delimited JSON.
# When logging to std out, the log will be formatted as plain-text.
#
# This setting can not be changed at runtime. Changes require a restart of the application.
# Type: String
# Default value: System.out
#
# log_file=System.out

# A boolean specifying if the agent should integrate into SLF4J's https://www.slf4j.org/api/org/slf4j/MDC.html[MDC] to enable trace-log correlation.
# If set to `true`, the agent will set the `trace.id` and `transaction.id` for the currently active spans and transactions to the MDC.
# Since version 1.16.0, the agent also adds `error.id` of captured error to the MDC just before the error message is logged.
# See <<log-correlation>> for more details.
# 
# NOTE: While it's allowed to enable this setting at runtime, you can't disable it without a restart.
#
# This setting can be changed at runtime
# Type: Boolean
# Default value: false
#
# enable_log_correlation=false

# The size of the log file.
# 
# The agent always keeps one history file so that the max total log file size is twice the value of this setting.
# 
#
# This setting can not be changed at runtime. Changes require a restart of the application.
# Type: ByteValue
# Default value: 50mb
#
# log_file_size=50mb

# Defines the log format when logging to `System.out`.
# 
# When set to `JSON`, the agent will format the logs in an https://github.com/elastic/ecs-logging-java[ECS-compliant JSON format]
# where each log event is serialized as a single line.
#
# Valid options: PLAIN_TEXT, JSON
# This setting can not be changed at runtime. Changes require a restart of the application.
# Type: LogFormat
# Default value: PLAIN_TEXT
#
# log_format_sout=PLAIN_TEXT

# Defines the log format when logging to a file.
# 
# When set to `JSON`, the agent will format the logs in an https://github.com/elastic/ecs-logging-java[ECS-compliant JSON format]
# where each log event is serialized as a single line.
# 
#
# Valid options: PLAIN_TEXT, JSON
# This setting can not be changed at runtime. Changes require a restart of the application.
# Type: LogFormat
# Default value: PLAIN_TEXT
#
# log_format_file=PLAIN_TEXT

############################################
# Messaging                                #
############################################

# Used to filter out specific messaging queues/topics from being traced. 
# 
# This property should be set to an array containing one or more strings.
# When set, sends-to and receives-from the specified queues/topic will be ignored.
# 
# This option supports the wildcard `*`, which matches zero or more characters.
# Examples: `/foo/*/bar/*/baz*`, `*foo*`.
# Matching is case insensitive by default.
# Prepending an element with `(?-i)` makes the matching case sensitive.
#
# This setting can be changed at runtime
# Type: comma separated list
# Default value: 
#
# ignore_message_queues=

############################################
# Profiling                                #
############################################

# Set to `true` to make the agent create spans for method executions based on
# https://github.com/jvm-profiling-tools/async-profiler[async-profiler], a sampling aka statistical profiler.
# 
# Due to the nature of how sampling profilers work,
# the duration of the inferred spans are not exact, but only estimations.
# The <<config-profiling-inferred-spans-sampling-interval, `profiling_inferred_spans_sampling_interval`>> lets you fine tune the trade-off between accuracy and overhead.
# 
# The inferred spans are created after a profiling session has ended.
# This means there is a delay between the regular and the inferred spans being visible in the UI.
# 
# NOTE: This feature is not available on Windows
#
# This setting can be changed at runtime
# Type: Boolean
# Default value: false
#
# profiling_inferred_spans_enabled=false

# The frequency at which stack traces are gathered within a profiling session.
# The lower you set it, the more accurate the durations will be.
# This comes at the expense of higher overhead and more spans for potentially irrelevant operations.
# The minimal duration of a profiling-inferred span is the same as the value of this setting.
#
# This setting can be changed at runtime
# Type: TimeDuration
# Supports the duration suffixes ms, s and m. Example: 50ms.
# The default unit for this option is ms.
# Default value: 50ms
#
# profiling_inferred_spans_sampling_interval=50ms

# The minimum duration of an inferred span.
# Note that the min duration is also implicitly set by the sampling interval.
# However, increasing the sampling interval also decreases the accuracy of the duration of inferred spans.
#
# This setting can be changed at runtime
# Type: TimeDuration
# Supports the duration suffixes ms, s and m. Example: 0ms.
# The default unit for this option is ms.
# Default value: 0ms
#
# profiling_inferred_spans_min_duration=0ms

# If set, the agent will only create inferred spans for methods which match this list.
# Setting a value may slightly reduce overhead and can reduce clutter by only creating spans for the classes you are interested in.
# Example: `org.example.myapp.*`
# 
# This option supports the wildcard `*`, which matches zero or more characters.
# Examples: `/foo/*/bar/*/baz*`, `*foo*`.
# Matching is case insensitive by default.
# Prepending an element with `(?-i)` makes the matching case sensitive.
#
# This setting can be changed at runtime
# Type: comma separated list
# Default value: *
#
# profiling_inferred_spans_included_classes=*

# Excludes classes for which no profiler-inferred spans should be created.
# 
# This option supports the wildcard `*`, which matches zero or more characters.
# Examples: `/foo/*/bar/*/baz*`, `*foo*`.
# Matching is case insensitive by default.
# Prepending an element with `(?-i)` makes the matching case sensitive.
#
# This setting can be changed at runtime
# Type: comma separated list
# Default value: (?-i)java.*,(?-i)javax.*,(?-i)sun.*,(?-i)com.sun.*,(?-i)jdk.*,(?-i)org.apache.tomcat.*,(?-i)org.apache.catalina.*,(?-i)org.apache.coyote.*,(?-i)org.jboss.as.*,(?-i)org.glassfish.*,(?-i)org.eclipse.jetty.*,(?-i)com.ibm.websphere.*
#
<<<<<<< HEAD
# profiling_excluded_classes=(?-i)java.*,(?-i)javax.*,(?-i)sun.*,(?-i)com.sun.*,(?-i)jdk.*,(?-i)org.apache.tomcat.*,(?-i)org.apache.catalina.*,(?-i)org.apache.coyote.*,(?-i)org.jboss.as.*,(?-i)org.glassfish.*,(?-i)org.eclipse.jetty.*,(?-i)com.ibm.websphere.*

# The interval at which profiling sessions should be started.
#
# This setting can be changed at runtime
# Type: TimeDuration
# Supports the duration suffixes ms, s and m. Example: 61s.
# The default unit for this option is s.
# Default value: 61s
#
# profiling_interval=61s

# The duration of a profiling session.
# For sampled transactions which fall within a profiling session (they start after and end before the session),
# so-called inferred spans will be created.
# They appear in the trace waterfall view like regular spans.
# 
# NOTE: It is not recommended to set much higher durations as it may fill the activation events file and async-profiler's frame buffer.
# Warnings will be logged if the activation events file is full.
# If you want to have more profiling coverage, try decreasing <<config-profiling-interval, `profiling_interval`>>.
#
# This setting can be changed at runtime
# Type: TimeDuration
# Supports the duration suffixes ms, s and m. Example: 10s.
# The default unit for this option is s.
# Default value: 10s
#
# profiling_duration=10s
=======
# profiling_inferred_spans_excluded_classes=(?-i)java.*,(?-i)javax.*,(?-i)sun.*,(?-i)com.sun.*,(?-i)jdk.*,(?-i)org.apache.tomcat.*,(?-i)org.apache.catalina.*,(?-i)org.apache.coyote.*,(?-i)org.jboss.as.*,(?-i)org.glassfish.*,(?-i)org.eclipse.jetty.*,(?-i)com.ibm.websphere.*,(?-i)io.undertow.*
>>>>>>> 54a0f46d

############################################
# Reporter                                 #
############################################

# This string is used to ensure that only your agents can send data to your APM server.
# 
# Both the agents and the APM server have to be configured with the same secret token.
# Use if APM Server requires a token.
#
# This setting can not be changed at runtime. Changes require a restart of the application.
# Type: String
# Default value: 
#
# secret_token=

# This string is used to ensure that only your agents can send data to your APM server.
# 
# Agents can use API keys as a replacement of secret token, APM server can have multiple API keys.
# When both secret token and API key are used, API key has priority and secret token is ignored.
# Use if APM Server requires an API key.
#
# This setting can not be changed at runtime. Changes require a restart of the application.
# Type: String
# Default value: 
#
# api_key=

# The URLs for your APM Servers
#
# The URLs must be fully qualified, including protocol (http or https) and port.
# 
# Fails over to the next APM Server URL in the event of connection errors.
# Achieves load-balancing by shuffling the list of configured URLs.
# When multiple agents are active, they'll tend towards spreading evenly across the set of servers due to randomization.
# 
# If outgoing HTTP traffic has to go through a proxy,you can use the Java system properties `http.proxyHost` and `http.proxyPort` to set that up.
# See also [Java's proxy documentation](https://docs.oracle.com/javase/8/docs/technotes/guides/net/proxies.html) for more information.
# 
# NOTE: This configuration can only be reloaded dynamically as of 1.8.0
#
# This setting can be changed at runtime
# Type: comma separated list
# Default value: http://localhost:8200
#
# server_urls=http://localhost:8200

# Server timeout
#
# If a request to the APM server takes longer than the configured timeout,
# the request is cancelled and the event (exception or transaction) is discarded.
# Set to 0 to disable timeouts.
# 
# WARNING: If timeouts are disabled or set to a high value, your app could experience memory issues if the APM server times out.
#
# This setting can be changed at runtime
# Type: TimeDuration
# Supports the duration suffixes ms, s and m. Example: 5s.
# The default unit for this option is s.
# Default value: 5s
#
# server_timeout=5s

# By default, the agent verifies the SSL certificate if you use an HTTPS connection to the APM server.
# 
# Verification can be disabled by changing this setting to false.
#
# This setting can not be changed at runtime. Changes require a restart of the application.
# Type: Boolean
# Default value: true
#
# verify_server_cert=true

# The maximum size of buffered events.
# 
# Events like transactions and spans are buffered when the agent can't keep up with sending them to the APM Server or if the APM server is down.
# 
# If the queue is full, events are rejected which means you will lose transactions and spans in that case.
# This guards the application from crashing in case the APM server is unavailable for a longer period of time.
# 
# A lower value will decrease the heap overhead of the agent,
# while a higher value makes it less likely to lose events in case of a temporary spike in throughput.
#
# This setting can be changed at runtime
# Type: Integer
# Default value: 512
#
# max_queue_size=512

# Whether each transaction should have the process arguments attached.
# Disabled by default to save disk space.
#
# This setting can not be changed at runtime. Changes require a restart of the application.
# Type: Boolean
# Default value: false
#
# include_process_args=false

# Maximum time to keep an HTTP request to the APM Server open for.
# 
# NOTE: This value has to be lower than the APM Server's `read_timeout` setting.
#
# This setting can be changed at runtime
# Type: TimeDuration
# Supports the duration suffixes ms, s and m. Example: 10s.
# The default unit for this option is s.
# Default value: 10s
#
# api_request_time=10s

# The maximum total compressed size of the request body which is sent to the APM server intake api via a chunked encoding (HTTP streaming).
# Note that a small overshoot is possible.
# 
# Allowed byte units are `b`, `kb` and `mb`. `1kb` is equal to `1024b`.
#
# This setting can be changed at runtime
# Type: ByteValue
# Default value: 768kb
#
# api_request_size=768kb

# The interval at which the agent sends metrics to the APM Server.
# Must be at least `1s`.
# Set to `0s` to deactivate.
#
# This setting can not be changed at runtime. Changes require a restart of the application.
# Type: TimeDuration
# Supports the duration suffixes ms, s and m. Example: 30s.
# The default unit for this option is s.
# Default value: 30s
#
# metrics_interval=30s

# Disables the collection of certain metrics.
# If the name of a metric matches any of the wildcard expressions, it will not be collected.
# Example: `foo.*,bar.*`
# 
# This option supports the wildcard `*`, which matches zero or more characters.
# Examples: `/foo/*/bar/*/baz*`, `*foo*`.
# Matching is case insensitive by default.
# Prepending an element with `(?-i)` makes the matching case sensitive.
#
# This setting can not be changed at runtime. Changes require a restart of the application.
# Type: comma separated list
# Default value: 
#
# disable_metrics=

############################################
# Stacktrace                               #
############################################

# Used to determine whether a stack trace frame is an 'in-app frame' or a 'library frame'.
# This allows the APM app to collapse the stack frames of library code,
# and highlight the stack frames that originate from your application.
# Multiple root packages can be set as a comma-separated list;
# there's no need to configure sub-packages.
# Because this setting helps determine which classes to scan on startup,
# setting this option can also improve startup time.
# 
# You must set this option in order to use the API annotations `@CaptureTransaction` and `@CaptureSpan`.
# 
# **Example**
# 
# Most Java projects have a root package, e.g. `com.myproject`. You can set the application package using Java system properties:
# `-Delastic.apm.application_packages=com.myproject`
# 
# If you are only interested in specific subpackages, you can separate them with commas:
# `-Delastic.apm.application_packages=com.myproject.api,com.myproject.impl`
#
# This setting can be changed at runtime
# Type: comma separated list
# Default value: 
#
# application_packages=

# Setting it to 0 will disable stack trace collection. Any positive integer value will be used as the maximum number of frames to collect. Setting it -1 means that all frames will be collected.
#
# This setting can be changed at runtime
# Type: Integer
# Default value: 50
#
# stack_trace_limit=50

# In its default settings, the APM agent will collect a stack trace with every recorded span.
# While this is very helpful to find the exact place in your code that causes the span, collecting this stack trace does have some overhead. 
# When setting this option to a negative value, like `-1ms`, stack traces will be collected for all spans. Setting it to a positive value, e.g. `5ms`, will limit stack trace collection to spans with durations equal to or longer than the given value, e.g. 5 milliseconds.
# 
# To disable stack trace collection for spans completely, set the value to `0ms`.
#
# This setting can be changed at runtime
# Type: TimeDuration
# Supports the duration suffixes ms, s and m. Example: 5ms.
# The default unit for this option is ms.
# Default value: 5ms
#
# span_frames_min_duration=5ms

----<|MERGE_RESOLUTION|>--- conflicted
+++ resolved
@@ -89,6 +89,14 @@
 This is a list of all configuration options grouped by their category.
 Click on a key to get more information.
 
+* <<config-circuit-breaker>>
+** <<config-circuit-breaker-enabled>>
+** <<config-stress-monitoring-interval>>
+** <<config-stress-monitor-gc-stress-threshold>>
+** <<config-stress-monitor-gc-relief-threshold>>
+** <<config-stress-monitor-cpu-duration-threshold>>
+** <<config-stress-monitor-system-cpu-stress-threshold>>
+** <<config-stress-monitor-system-cpu-relief-threshold>>
 * <<config-core>>
 ** <<config-recording>>
 ** <<config-instrument>>
@@ -157,8 +165,6 @@
 ** <<config-stack-trace-limit>>
 ** <<config-span-frames-min-duration>>
 
-<<<<<<< HEAD
-=======
 [[config-circuit-breaker]]
 === Circuit-Breaker configuration options
 // This file is auto generated. Please make your changes in *Configuration.java (for example CoreConfiguration.java) and execute ConfigurationExporter
@@ -350,7 +356,6 @@
 | `elastic.apm.stress_monitor_system_cpu_relief_threshold` | `stress_monitor_system_cpu_relief_threshold` | `ELASTIC_APM_STRESS_MONITOR_SYSTEM_CPU_RELIEF_THRESHOLD`
 |============
 
->>>>>>> 54a0f46d
 [[config-core]]
 === Core configuration options
 // This file is auto generated. Please make your changes in *Configuration.java (for example CoreConfiguration.java) and execute ConfigurationExporter
@@ -664,17 +669,12 @@
 ==== `disable_instrumentations` (added[1.0.0,Changing this value at runtime is possible since version 1.15.0])
 
 A list of instrumentations which should be disabled.
-<<<<<<< HEAD
-Valid options are `annotations`, `apache-commons-exec`, `apache-httpclient`, `asynchttpclient`, `concurrent`, `dubbo`, `elasticsearch-restclient`, `exception-handler`, `executor`, `hibernate-search`, `http-client`, `incubating`, `jax-rs`, `jax-ws`, `jdbc`, `jedis`, `jms`, `jsf`, `kafka`, `lettuce`, `log4j`, `logging`, `mongodb-client`, `mule`, `okhttp`, `opentracing`, `process`, `public-api`, `quartz`, `redis`, `render`, `scheduled`, `servlet-api`, `servlet-api-async`, `servlet-input-stream`, `slf4j`, `spring-mvc`, `spring-resttemplate`, `spring-service-name`, `spring-view-render`, `urlconnection`.
-If you want to try out incubating features, set the value to an empty string.
-=======
 Valid options are `annotations`, `apache-commons-exec`, `apache-httpclient`, `asynchttpclient`, `concurrent`, `elasticsearch-restclient`, `exception-handler`, `executor`, `experimental`, `grpc`, `hibernate-search`, `http-client`, `jax-rs`, `jax-ws`, `jdbc`, `jedis`, `jms`, `jsf`, `kafka`, `lettuce`, `log4j`, `logging`, `mongodb-client`, `mule`, `okhttp`, `opentracing`, `process`, `public-api`, `quartz`, `redis`, `redisson`, `render`, `scheduled`, `servlet-api`, `servlet-api-async`, `servlet-input-stream`, `slf4j`, `spring-mvc`, `spring-resttemplate`, `spring-service-name`, `spring-view-render`, `urlconnection`.
 If you want to try out experimental features, set the value to an empty string.
 
 NOTE: Changing this value at runtime can slow down the application temporarily.
 
 <<configuration-dynamic, image:./images/dynamic-config.svg[] >>
->>>>>>> 54a0f46d
 
 
 [options="header"]
@@ -1831,7 +1831,7 @@
 [options="header"]
 |============
 | Default                          | Type                | Dynamic
-| `(?-i)java.*, (?-i)javax.*, (?-i)sun.*, (?-i)com.sun.*, (?-i)jdk.*, (?-i)org.apache.tomcat.*, (?-i)org.apache.catalina.*, (?-i)org.apache.coyote.*, (?-i)org.jboss.as.*, (?-i)org.glassfish.*, (?-i)org.eclipse.jetty.*, (?-i)com.ibm.websphere.*` | List | true
+| `(?-i)java.*, (?-i)javax.*, (?-i)sun.*, (?-i)com.sun.*, (?-i)jdk.*, (?-i)org.apache.tomcat.*, (?-i)org.apache.catalina.*, (?-i)org.apache.coyote.*, (?-i)org.jboss.as.*, (?-i)org.glassfish.*, (?-i)org.eclipse.jetty.*, (?-i)com.ibm.websphere.*, (?-i)io.undertow.*` | List | true
 |============
 
 
@@ -2253,8 +2253,6 @@
 .elasticapm.properties
 ----
 ############################################
-<<<<<<< HEAD
-=======
 # Circuit-Breaker                          #
 ############################################
 
@@ -2339,7 +2337,6 @@
 # stress_monitor_system_cpu_relief_threshold=0.8
 
 ############################################
->>>>>>> 54a0f46d
 # Core                                     #
 ############################################
 
@@ -2503,15 +2500,10 @@
 # sanitize_field_names=password,passwd,pwd,secret,*key,*token*,*session*,*credit*,*card*,authorization,set-cookie
 
 # A list of instrumentations which should be disabled.
-<<<<<<< HEAD
-# Valid options are `annotations`, `apache-commons-exec`, `apache-httpclient`, `asynchttpclient`, `concurrent`, `dubbo`, `elasticsearch-restclient`, `exception-handler`, `executor`, `hibernate-search`, `http-client`, `incubating`, `jax-rs`, `jax-ws`, `jdbc`, `jedis`, `jms`, `jsf`, `kafka`, `lettuce`, `log4j`, `logging`, `mongodb-client`, `mule`, `okhttp`, `opentracing`, `process`, `public-api`, `quartz`, `redis`, `render`, `scheduled`, `servlet-api`, `servlet-api-async`, `servlet-input-stream`, `slf4j`, `spring-mvc`, `spring-resttemplate`, `spring-service-name`, `spring-view-render`, `urlconnection`.
-# If you want to try out incubating features, set the value to an empty string.
-=======
 # Valid options are `annotations`, `apache-commons-exec`, `apache-httpclient`, `asynchttpclient`, `concurrent`, `elasticsearch-restclient`, `exception-handler`, `executor`, `experimental`, `grpc`, `hibernate-search`, `http-client`, `jax-rs`, `jax-ws`, `jdbc`, `jedis`, `jms`, `jsf`, `kafka`, `lettuce`, `log4j`, `logging`, `mongodb-client`, `mule`, `okhttp`, `opentracing`, `process`, `public-api`, `quartz`, `redis`, `redisson`, `render`, `scheduled`, `servlet-api`, `servlet-api-async`, `servlet-input-stream`, `slf4j`, `spring-mvc`, `spring-resttemplate`, `spring-service-name`, `spring-view-render`, `urlconnection`.
 # If you want to try out experimental features, set the value to an empty string.
 # 
 # NOTE: Changing this value at runtime can slow down the application temporarily.
->>>>>>> 54a0f46d
 #
 # This setting can be changed at runtime
 # Type: comma separated list
@@ -3175,40 +3167,9 @@
 #
 # This setting can be changed at runtime
 # Type: comma separated list
-# Default value: (?-i)java.*,(?-i)javax.*,(?-i)sun.*,(?-i)com.sun.*,(?-i)jdk.*,(?-i)org.apache.tomcat.*,(?-i)org.apache.catalina.*,(?-i)org.apache.coyote.*,(?-i)org.jboss.as.*,(?-i)org.glassfish.*,(?-i)org.eclipse.jetty.*,(?-i)com.ibm.websphere.*
-#
-<<<<<<< HEAD
-# profiling_excluded_classes=(?-i)java.*,(?-i)javax.*,(?-i)sun.*,(?-i)com.sun.*,(?-i)jdk.*,(?-i)org.apache.tomcat.*,(?-i)org.apache.catalina.*,(?-i)org.apache.coyote.*,(?-i)org.jboss.as.*,(?-i)org.glassfish.*,(?-i)org.eclipse.jetty.*,(?-i)com.ibm.websphere.*
-
-# The interval at which profiling sessions should be started.
-#
-# This setting can be changed at runtime
-# Type: TimeDuration
-# Supports the duration suffixes ms, s and m. Example: 61s.
-# The default unit for this option is s.
-# Default value: 61s
-#
-# profiling_interval=61s
-
-# The duration of a profiling session.
-# For sampled transactions which fall within a profiling session (they start after and end before the session),
-# so-called inferred spans will be created.
-# They appear in the trace waterfall view like regular spans.
-# 
-# NOTE: It is not recommended to set much higher durations as it may fill the activation events file and async-profiler's frame buffer.
-# Warnings will be logged if the activation events file is full.
-# If you want to have more profiling coverage, try decreasing <<config-profiling-interval, `profiling_interval`>>.
-#
-# This setting can be changed at runtime
-# Type: TimeDuration
-# Supports the duration suffixes ms, s and m. Example: 10s.
-# The default unit for this option is s.
-# Default value: 10s
-#
-# profiling_duration=10s
-=======
+# Default value: (?-i)java.*,(?-i)javax.*,(?-i)sun.*,(?-i)com.sun.*,(?-i)jdk.*,(?-i)org.apache.tomcat.*,(?-i)org.apache.catalina.*,(?-i)org.apache.coyote.*,(?-i)org.jboss.as.*,(?-i)org.glassfish.*,(?-i)org.eclipse.jetty.*,(?-i)com.ibm.websphere.*,(?-i)io.undertow.*
+#
 # profiling_inferred_spans_excluded_classes=(?-i)java.*,(?-i)javax.*,(?-i)sun.*,(?-i)com.sun.*,(?-i)jdk.*,(?-i)org.apache.tomcat.*,(?-i)org.apache.catalina.*,(?-i)org.apache.coyote.*,(?-i)org.jboss.as.*,(?-i)org.glassfish.*,(?-i)org.eclipse.jetty.*,(?-i)com.ibm.websphere.*,(?-i)io.undertow.*
->>>>>>> 54a0f46d
 
 ############################################
 # Reporter                                 #
