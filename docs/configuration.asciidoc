////
This file is auto generated

Please only make changes in configuration.asciidoc.ftl
////
[[configuration]]
== Configuration
To adapt the Elastic APM agent to your needs,
you can configure it using different configuration sources,
which have different naming conventions for the property key.
The first configuration sources override the configuration values of over the latter sources.

[arabic]
. {apm-app-ref}/agent-configuration.html[Central configuration]
. Java system properties +
  All configuration keys are prefixed with `elastic.apm.`
. Environment variables +
  All configuration keys are in uppercase and prefixed with `ELASTIC_APM_`
. `elasticapm.properties` file +
  You can place a `elasticapm.properties` in the same directory the agent jar resides in.
  To customize the location, set the <<config-config-file>> option.
  No prefix is required for the configuration keys.

Configuration options marked with Dynamic true can be changed at runtime via configuration sources which support dynamic reloading.
{kibana-ref}/agent-configuration.html[Central configuration] and the `elasticapm.properties` file are such sources.
Java system properties can be dynamic as well by being set from within the application.

In order to get started with Elastic APM,
the most important configuration options are <<config-service-name>>,
<<config-server-urls>> and <<config-application-packages>>.
So a minimal version of a configuration might look like this:

[source,bash]
.System properties
----
-Delastic.apm.service_name=my-cool-service
-Delastic.apm.application_packages=org.example,org.another.example
-Delastic.apm.server_urls=http://localhost:8200
----

[source,properties]
.elasticapm.properties
----
service_name=my-cool-service
application_packages=org.example,org.another.example
server_urls=http://localhost:8200
----

[source,bash]
.Environment variables
----
ELASTIC_APM_SERVICE_NAME=my-cool-service
ELASTIC_APM_APPLICATION_PACKAGES=org.example,org.another.example
ELASTIC_APM_SERVER_URLS=http://localhost:8200
----

[float]
=== Option reference

This is a list of all configuration options grouped by their category.
Click on a key to get more information.

* <<config-core>>
** <<config-active>>
** <<config-instrument>>
** <<config-service-name>>
** <<config-service-node-name>>
** <<config-service-version>>
** <<config-hostname>>
** <<config-environment>>
** <<config-transaction-sample-rate>>
** <<config-transaction-max-spans>>
** <<config-sanitize-field-names>>
** <<config-disable-instrumentations>>
** <<config-unnest-exceptions>>
** <<config-ignore-exceptions>>
** <<config-capture-body>>
** <<config-capture-headers>>
** <<config-global-labels>>
** <<config-trace-methods>>
** <<config-trace-methods-duration-threshold>>
** <<config-boot-delegation-packages>>
** <<config-central-config>>
** <<config-breakdown-metrics>>
** <<config-config-file>>
* <<config-http>>
** <<config-capture-body-content-types>>
** <<config-ignore-urls>>
** <<config-ignore-user-agents>>
** <<config-use-path-as-transaction-name>>
** <<config-url-groups>>
* <<config-jax-rs>>
** <<config-enable-jaxrs-annotation-inheritance>>
** <<config-use-jaxrs-path-as-transaction-name>>
* <<config-jmx>>
** <<config-capture-jmx-metrics>>
* <<config-logging>>
** <<config-log-level>>
** <<config-log-file>>
** <<config-enable-log-correlation>>
* <<config-messaging>>
** <<config-ignore-message-queues>>
* <<config-profiling>>
** <<config-profiling-inferred-spans>>
** <<config-profiling-sampling-duration>>
** <<config-profiling-included-classes>>
** <<config-profiling-excluded-classes>>
** <<config-profiling-interval>>
** <<config-profiling-duration>>
* <<config-reporter>>
** <<config-secret-token>>
** <<config-server-urls>>
** <<config-server-timeout>>
** <<config-verify-server-cert>>
** <<config-max-queue-size>>
** <<config-include-process-args>>
** <<config-api-request-time>>
** <<config-api-request-size>>
** <<config-metrics-interval>>
** <<config-disable-metrics>>
* <<config-stacktrace>>
** <<config-application-packages>>
** <<config-stack-trace-limit>>
** <<config-span-frames-min-duration>>

[[config-core]]
=== Core configuration options
// This file is auto generated. Please make your changes in *Configuration.java (for example CoreConfiguration.java) and execute ConfigurationExporter
[float]
[[config-active]]
==== `active`

A boolean specifying if the agent should be active or not.
When active, the agent instruments incoming HTTP requests, tracks errors and collects and sends metrics.
When inactive, the agent works as a noop, not collecting data and not communicating with the APM sever.
As this is a reversible switch, agent threads are not being killed when inactivated, but they will be 
mostly idle in this state, so the overhead should be negligible.

You can use this setting to dynamically disable Elastic APM at runtime.


[options="header"]
|============
| Default                          | Type                | Dynamic
| `true` | Boolean | true
|============


[options="header"]
|============
| Java System Properties      | Property file   | Environment
| `elastic.apm.active` | `active` | `ELASTIC_APM_ACTIVE`
|============

// This file is auto generated. Please make your changes in *Configuration.java (for example CoreConfiguration.java) and execute ConfigurationExporter
[float]
[[config-instrument]]
==== `instrument`

A boolean specifying if the agent should instrument the application to collect performance metrics for the app. When set to false, Elastic APM will not affect your application at all.

NOTE: Both active and instrument needs to be true for instrumentation to be running.


[options="header"]
|============
| Default                          | Type                | Dynamic
| `true` | Boolean | false
|============


[options="header"]
|============
| Java System Properties      | Property file   | Environment
| `elastic.apm.instrument` | `instrument` | `ELASTIC_APM_INSTRUMENT`
|============

// This file is auto generated. Please make your changes in *Configuration.java (for example CoreConfiguration.java) and execute ConfigurationExporter
[float]
[[config-service-name]]
==== `service_name`

This is used to keep all the errors and transactions of your service together
and is the primary filter in the Elastic APM user interface.

The service name must conform to this regular expression: `^[a-zA-Z0-9 _-]+$`.
In less regexy terms:
Your service name must only contain characters from the ASCII alphabet, numbers, dashes, underscores and spaces.

NOTE: When relying on auto-discovery of the service name in Servlet environments (including Spring Boot),
there is currently a caveat related to metrics.
The consequence is that the 'Metrics' tab of a service does not show process-global metrics like CPU utilization.
The reason is that metrics are reported with the detected default service name for the JVM,
for example `tomcat-application`.
That is because there may be multiple web applications deployed to a single JVM/servlet container.
However, you can view those metrics by selecting the `tomcat-application` service name, for example.
Future versions of the Elastic APM stack will have better support for that scenario.
A workaround is to explicitly set the `service_name` which means all applications deployed to the same servlet container will have the same name
or to disable the corresponding `*-service-name` detecting instrumentations via <<config-disable-instrumentations>>.

NOTE: Service name auto discovery mechanisms require APM Server 7.0+.


[options="header"]
|============
| Default                          | Type                | Dynamic
| For Spring-based application, uses the `spring.application.name` property, if set.
For Servlet-based applications, uses the `display-name` of the `web.xml`, if available.
Falls back to the servlet context path the application is mapped to (unless mapped to the root context).
Falls back to the name of the main class or jar file.
If the service name is set explicitly, it overrides all of the above.
 | String | false
|============


[options="header"]
|============
| Java System Properties      | Property file   | Environment
| `elastic.apm.service_name` | `service_name` | `ELASTIC_APM_SERVICE_NAME`
|============

// This file is auto generated. Please make your changes in *Configuration.java (for example CoreConfiguration.java) and execute ConfigurationExporter
[float]
[[config-service-node-name]]
==== `service_node_name` (added[1.11.0])

If set, this name is used to distinguish between different nodes of a service, 
therefore it should be unique for each JVM within a service. 
If not set, data aggregations will be done based on a container ID (where valid) or on the reported 
hostname (automatically discovered or manually configured through <<config-hostname, `hostname`>>). 

NOTE: JVM metrics views rely on aggregations that are based on the service node name. 
If you have multiple JVMs installed on the same host reporting data for the same service name, 
you must set a unique node name for each in order to view metrics at the JVM level.

NOTE: Metrics views can utilize this configuration since APM Server 7.5


[options="header"]
|============
| Default                          | Type                | Dynamic
| `<none>` | String | false
|============


[options="header"]
|============
| Java System Properties      | Property file   | Environment
| `elastic.apm.service_node_name` | `service_node_name` | `ELASTIC_APM_SERVICE_NODE_NAME`
|============

// This file is auto generated. Please make your changes in *Configuration.java (for example CoreConfiguration.java) and execute ConfigurationExporter
[float]
[[config-service-version]]
==== `service_version`

A version string for the currently deployed version of the service. If you don’t version your deployments, the recommended value for this field is the commit identifier of the deployed revision, e.g. the output of git rev-parse HEAD.


[options="header"]
|============
| Default                          | Type                | Dynamic
| `<none>` | String | false
|============


[options="header"]
|============
| Java System Properties      | Property file   | Environment
| `elastic.apm.service_version` | `service_version` | `ELASTIC_APM_SERVICE_VERSION`
|============

// This file is auto generated. Please make your changes in *Configuration.java (for example CoreConfiguration.java) and execute ConfigurationExporter
[float]
[[config-hostname]]
==== `hostname` (added[1.10.0])

Allows for the reported hostname to be manually specified. If unset the hostname will be looked up.


[options="header"]
|============
| Default                          | Type                | Dynamic
| `<none>` | String | false
|============


[options="header"]
|============
| Java System Properties      | Property file   | Environment
| `elastic.apm.hostname` | `hostname` | `ELASTIC_APM_HOSTNAME`
|============

// This file is auto generated. Please make your changes in *Configuration.java (for example CoreConfiguration.java) and execute ConfigurationExporter
[float]
[[config-environment]]
==== `environment`

The name of the environment this service is deployed in, e.g. "production" or "staging".

Environments allow you to easily filter data on a global level in the APM app.
It's important to be consistent when naming environments across agents.
See {apm-app-ref}/filters.html#environment-selector[environment selector] in the APM app for more information.

NOTE: This feature is fully supported in the APM app in Kibana versions >= 7.2.
You must use the query bar to filter for a specific environment in versions prior to 7.2.


[options="header"]
|============
| Default                          | Type                | Dynamic
| `<none>` | String | false
|============


[options="header"]
|============
| Java System Properties      | Property file   | Environment
| `elastic.apm.environment` | `environment` | `ELASTIC_APM_ENVIRONMENT`
|============

// This file is auto generated. Please make your changes in *Configuration.java (for example CoreConfiguration.java) and execute ConfigurationExporter
[float]
[[config-transaction-sample-rate]]
==== `transaction_sample_rate` (performance)

By default, the agent will sample every transaction (e.g. request to your service). To reduce overhead and storage requirements, you can set the sample rate to a value between 0.0 and 1.0. We still record overall time and the result for unsampled transactions, but no context information, labels, or spans.


[options="header"]
|============
| Default                          | Type                | Dynamic
| `1.0` | Double | true
|============


[options="header"]
|============
| Java System Properties      | Property file   | Environment
| `elastic.apm.transaction_sample_rate` | `transaction_sample_rate` | `ELASTIC_APM_TRANSACTION_SAMPLE_RATE`
|============

// This file is auto generated. Please make your changes in *Configuration.java (for example CoreConfiguration.java) and execute ConfigurationExporter
[float]
[[config-transaction-max-spans]]
==== `transaction_max_spans` (performance)

Limits the amount of spans that are recorded per transaction.

This is helpful in cases where a transaction creates a very high amount of spans (e.g. thousands of SQL queries).

Setting an upper limit will prevent overloading the agent and the APM server with too much work for such edge cases.

A message will be logged when the max number of spans has been exceeded but only at a rate of once every 5 minutes to ensure performance is not impacted.


[options="header"]
|============
| Default                          | Type                | Dynamic
| `500` | Integer | true
|============


[options="header"]
|============
| Java System Properties      | Property file   | Environment
| `elastic.apm.transaction_max_spans` | `transaction_max_spans` | `ELASTIC_APM_TRANSACTION_MAX_SPANS`
|============

// This file is auto generated. Please make your changes in *Configuration.java (for example CoreConfiguration.java) and execute ConfigurationExporter
[float]
[[config-sanitize-field-names]]
==== `sanitize_field_names` (security)

Sometimes it is necessary to sanitize the data sent to Elastic APM,
e.g. remove sensitive data.

Configure a list of wildcard patterns of field names which should be sanitized.
These apply for example to HTTP headers and `application/x-www-form-urlencoded` data.

This option supports the wildcard `*`, which matches zero or more characters.
Examples: `/foo/*/bar/*/baz*`, `*foo*`.
Matching is case insensitive by default.
Prepending an element with `(?-i)` makes the matching case sensitive.

NOTE: Data in the query string is considered non-sensitive,
as sensitive information should not be sent in the query string.
See https://www.owasp.org/index.php/Information_exposure_through_query_strings_in_url for more information

NOTE: Review the data captured by Elastic APM carefully to make sure it does not capture sensitive information.
If you do find sensitive data in the Elasticsearch index,
you should add an additional entry to this list (make sure to also include the default entries).


[options="header"]
|============
| Default                          | Type                | Dynamic
| `password, passwd, pwd, secret, *key, *token*, *session*, *credit*, *card*, authorization, set-cookie` | List | true
|============


[options="header"]
|============
| Java System Properties      | Property file   | Environment
| `elastic.apm.sanitize_field_names` | `sanitize_field_names` | `ELASTIC_APM_SANITIZE_FIELD_NAMES`
|============

// This file is auto generated. Please make your changes in *Configuration.java (for example CoreConfiguration.java) and execute ConfigurationExporter
[float]
[[config-disable-instrumentations]]
==== `disable_instrumentations`

A list of instrumentations which should be disabled.
<<<<<<< HEAD
Valid options are `annotations`, `apache-httpclient`, `asynchttpclient`, `concurrent`, `elasticsearch-restclient`, `exception-handler`, `executor`, `hibernate-search`, `http-client`, `incubating`, `jax-rs`, `jax-ws`, `jdbc`, `jedis`, `jms`, `jsf`, `logging`, `mongodb-client`, `mule`, `okhttp`, `opentracing`, `public-api`, `quartz`, `redis`, `render`, `scheduled`, `servlet-api`, `servlet-api-async`, `servlet-input-stream`, `slf4j`, `spring-mvc`, `spring-resttemplate`, `spring-service-name`, `spring-view-render`, `thread-info-stacktrace`, `urlconnection`.
=======
Valid options are `annotations`, `apache-httpclient`, `asynchttpclient`, `concurrent`, `elasticsearch-restclient`, `exception-handler`, `executor`, `hibernate-search`, `http-client`, `incubating`, `jax-rs`, `jax-ws`, `jdbc`, `jedis`, `jms`, `jsf`, `lettuce`, `logging`, `mongodb-client`, `mule`, `okhttp`, `opentracing`, `public-api`, `quartz`, `redis`, `render`, `scheduled`, `servlet-api`, `servlet-api-async`, `servlet-input-stream`, `slf4j`, `spring-mvc`, `spring-resttemplate`, `spring-service-name`, `spring-view-render`, `urlconnection`.
>>>>>>> b8de6f7a
If you want to try out incubating features,
set the value to an empty string.


[options="header"]
|============
| Default                          | Type                | Dynamic
| `incubating` | Collection | false
|============


[options="header"]
|============
| Java System Properties      | Property file   | Environment
| `elastic.apm.disable_instrumentations` | `disable_instrumentations` | `ELASTIC_APM_DISABLE_INSTRUMENTATIONS`
|============

// This file is auto generated. Please make your changes in *Configuration.java (for example CoreConfiguration.java) and execute ConfigurationExporter
[float]
[[config-unnest-exceptions]]
==== `unnest_exceptions`

When reporting exceptions,
un-nests the exceptions matching the wildcard pattern.
This can come in handy for Spring's `org.springframework.web.util.NestedServletException`,
for example.

This option supports the wildcard `*`, which matches zero or more characters.
Examples: `/foo/*/bar/*/baz*`, `*foo*`.
Matching is case insensitive by default.
Prepending an element with `(?-i)` makes the matching case sensitive.


[options="header"]
|============
| Default                          | Type                | Dynamic
| `(?-i)*Nested*Exception` | List | true
|============


[options="header"]
|============
| Java System Properties      | Property file   | Environment
| `elastic.apm.unnest_exceptions` | `unnest_exceptions` | `ELASTIC_APM_UNNEST_EXCEPTIONS`
|============

// This file is auto generated. Please make your changes in *Configuration.java (for example CoreConfiguration.java) and execute ConfigurationExporter
[float]
[[config-ignore-exceptions]]
==== `ignore_exceptions` (added[1.11.0])

A list of exceptions that should be ignored and not reported as errors.
This allows to ignore exceptions thrown in regular control flow that are not actual errors

This option supports the wildcard `*`, which matches zero or more characters.
Examples: `/foo/*/bar/*/baz*`, `*foo*`.
Matching is case insensitive by default.
Prepending an element with `(?-i)` makes the matching case sensitive.

Examples:

 - `com.mycompany.ExceptionToIgnore`: using fully qualified name
 - `*ExceptionToIgnore`: using wildcard to avoid package name
 - `*exceptiontoignore`: case-insensitive by default

NOTE: Exception inheritance is not supported, thus you have to explicitly list all the thrown exception types


[options="header"]
|============
| Default                          | Type                | Dynamic
| `<none>` | List | true
|============


[options="header"]
|============
| Java System Properties      | Property file   | Environment
| `elastic.apm.ignore_exceptions` | `ignore_exceptions` | `ELASTIC_APM_IGNORE_EXCEPTIONS`
|============

// This file is auto generated. Please make your changes in *Configuration.java (for example CoreConfiguration.java) and execute ConfigurationExporter
[float]
[[config-capture-body]]
==== `capture_body` (performance)

For transactions that are HTTP requests, the Java agent can optionally capture the request body (e.g. POST 
variables). For transactions that are initiated by receiving a JMS text message, the agent can capture the 
textual message body.

If the HTTP request or the JMS message has a body and this setting is disabled, the body will be shown as [REDACTED].

This option is case-insensitive.

NOTE: Currently, only UTF-8 encoded plain text HTTP content types are supported.
The option <<config-capture-body-content-types>> determines which content types are captured.

WARNING: Request bodies often contain sensitive values like passwords, credit card numbers etc.
If your service handles data like this, we advise to only enable this feature with care.
Turning on body capturing can also significantly increase the overhead in terms of heap usage,
network utilisation and Elasticsearch index size.

Valid options: `off`, `errors`, `transactions`, `all`

[options="header"]
|============
| Default                          | Type                | Dynamic
| `OFF` | EventType | true
|============


[options="header"]
|============
| Java System Properties      | Property file   | Environment
| `elastic.apm.capture_body` | `capture_body` | `ELASTIC_APM_CAPTURE_BODY`
|============

// This file is auto generated. Please make your changes in *Configuration.java (for example CoreConfiguration.java) and execute ConfigurationExporter
[float]
[[config-capture-headers]]
==== `capture_headers` (performance)

If set to `true`, the agent will capture request and response headers, including cookies.

NOTE: Setting this to `false` reduces network bandwidth, disk space and object allocations.


[options="header"]
|============
| Default                          | Type                | Dynamic
| `true` | Boolean | true
|============


[options="header"]
|============
| Java System Properties      | Property file   | Environment
| `elastic.apm.capture_headers` | `capture_headers` | `ELASTIC_APM_CAPTURE_HEADERS`
|============

// This file is auto generated. Please make your changes in *Configuration.java (for example CoreConfiguration.java) and execute ConfigurationExporter
[float]
[[config-global-labels]]
==== `global_labels` (added[1.7.0, Requires APM Server 7.2+])

Labels added to all events, with the format `key=value[,key=value[,...]]`.
Any labels set by application via the API will override global labels with the same keys.

NOTE: This feature requires APM Server 7.2+


[options="header"]
|============
| Default                          | Type                | Dynamic
| `<none>` | Map | false
|============


[options="header"]
|============
| Java System Properties      | Property file   | Environment
| `elastic.apm.global_labels` | `global_labels` | `ELASTIC_APM_GLOBAL_LABELS`
|============

// This file is auto generated. Please make your changes in *Configuration.java (for example CoreConfiguration.java) and execute ConfigurationExporter
[float]
[[config-trace-methods]]
==== `trace_methods` (added[1.3.0,Enhancements in 1.4.0, 1.7.0 and 1.9.0])

A list of methods for which to create a transaction or span.

The syntax is `modifier @fully.qualified.annotation.Name fully.qualified.class.Name#methodName(fully.qualified.parameter.Type)`.
You can use wildcards for the class name, the annotation name, the method name and the parameter types.
The `*` wildcard matches zero or more characters.
That means that a wildcard in a package name also matches sub-packages
Specifying an annotation is optional.
When matching for annotations, only classes that are annotated with the specified annotation are considered.
You can also match for meta-annotations by specifying the annotation with an @@ prefix. This will match classes that are annotated with an annotation that is itself annotated with the given meta-annotation.
Specifying the parameter types is optional.
The `modifier` can be omitted or one of `public`, `protected`, `private` or `*`.

A few examples:

 - `org.example.*` added[1.4.0,Omitting the method is possible since 1.4.0]
 - `org.example.*#*` (before 1.4.0, you need to specify a method matcher)
 - `org.example.MyClass#myMethod`
 - `org.example.MyClass#myMethod()`
 - `org.example.MyClass#myMethod(java.lang.String)`
 - `org.example.MyClass#myMe*od(java.lang.String, int)`
 - `private org.example.MyClass#myMe*od(java.lang.String, *)`
 - `* org.example.MyClas*#myMe*od(*.String, int[])`
 - `public org.example.services.*Service#*`
 - `public @java.inject.ApplicationScoped org.example.*`
 - `public @java.inject.* org.example.*`
 - `public @@javax.enterprise.context.NormalScope org.example.*`

NOTE: Only use wildcards if necessary.
The more methods you match the more overhead will be caused by the agent.
Also note that there is a maximum amount of spans per transaction (see <<config-transaction-max-spans, `transaction_max_spans`>>).

NOTE: The agent will create stack traces for spans which took longer than
<<config-span-frames-min-duration, `span_frames_min_duration`>>.
When tracing a large number of methods (for example by using wildcards),
this may lead to high overhead.
Consider increasing the threshold or disabling stack trace collection altogether.

Common configurations:

Trace all public methods in CDI-Annotated beans:

----
public @@javax.enterprise.context.NormalScope your.application.package.*
public @@javax.inject.Scope your.application.package.*
----
NOTE: This method is only available in the Elastic APM Java Agent.


[options="header"]
|============
| Default                          | Type                | Dynamic
| `<none>` | List | false
|============


[options="header"]
|============
| Java System Properties      | Property file   | Environment
| `elastic.apm.trace_methods` | `trace_methods` | `ELASTIC_APM_TRACE_METHODS`
|============

// This file is auto generated. Please make your changes in *Configuration.java (for example CoreConfiguration.java) and execute ConfigurationExporter
[float]
[[config-trace-methods-duration-threshold]]
==== `trace_methods_duration_threshold` (added[1.7.0])

If <<config-trace-methods, `trace_methods`>> config option is set, provides a threshold to limit spans based on 
duration. When set to a value greater than 0, spans representing methods traced based on `trace_methods` will be discarded by default.
Such methods will be traced and reported if one of the following applies:
 - This method's duration crossed the configured threshold.
 - This method ended with Exception.
 - A method executed as part of the execution of this method crossed the threshold or ended with Exception.
 - A "forcibly-traced method" (e.g. DB queries, HTTP exits, custom) was executed during the execution of this method.
Set to 0 to disable.

NOTE: Transaction are never discarded, regardless of their duration. This configuration affects only spans.
In order not to break span references, all spans leading to an async operations are never discarded, regardless 
of their duration.


Supports the duration suffixes `ms`, `s` and `m`.
Example: `0ms`.
The default unit for this option is `ms`

[options="header"]
|============
| Default                          | Type                | Dynamic
| `0ms` | TimeDuration | false
|============


[options="header"]
|============
| Java System Properties      | Property file   | Environment
| `elastic.apm.trace_methods_duration_threshold` | `trace_methods_duration_threshold` | `ELASTIC_APM_TRACE_METHODS_DURATION_THRESHOLD`
|============

// This file is auto generated. Please make your changes in *Configuration.java (for example CoreConfiguration.java) and execute ConfigurationExporter
[float]
[[config-boot-delegation-packages]]
==== `boot_delegation_packages` (added[1.7.0])

A comma-separated list of packages to be appended to the boot delegation system property. 
If set with an empty string, nothing will be appended to the boot delegation system property.
Values to set in known environments:

Nexus:

----
boot_delegation_packages=com.sun.*, javax.transaction, javax.transaction.*, javax.xml.crypto, javax.xml.crypto.*, sun.*,co.elastic.apm.agent.*
----

Pentaho and RedHat JBoss Fuse:

----
boot_delegation_packages=org.apache.karaf.jaas.boot, org.apache.karaf.jaas.boot.principal, org.apache.karaf.management.boot, sun.*, com.sun.*, javax.transaction, javax.transaction.*, javax.xml.crypto, javax.xml.crypto.*, org.apache.xerces.jaxp.datatype, org.apache.xerces.stax, org.apache.xerces.parsers, org.apache.xerces.jaxp, org.apache.xerces.jaxp.validation, org.apache.xerces.dom, co.elastic.apm.agent.*
----



[options="header"]
|============
| Default                          | Type                | Dynamic
| `co.elastic.apm.agent.*` | String | false
|============


[options="header"]
|============
| Java System Properties      | Property file   | Environment
| `elastic.apm.boot_delegation_packages` | `boot_delegation_packages` | `ELASTIC_APM_BOOT_DELEGATION_PACKAGES`
|============

// This file is auto generated. Please make your changes in *Configuration.java (for example CoreConfiguration.java) and execute ConfigurationExporter
[float]
[[config-central-config]]
==== `central_config` (added[1.8.0])

When enabled, the agent will make periodic requests to the APM Server to fetch updated configuration.


[options="header"]
|============
| Default                          | Type                | Dynamic
| `true` | Boolean | true
|============


[options="header"]
|============
| Java System Properties      | Property file   | Environment
| `elastic.apm.central_config` | `central_config` | `ELASTIC_APM_CENTRAL_CONFIG`
|============

// This file is auto generated. Please make your changes in *Configuration.java (for example CoreConfiguration.java) and execute ConfigurationExporter
[float]
[[config-breakdown-metrics]]
==== `breakdown_metrics` (added[1.8.0])

Disables the collection of breakdown metrics (`span.self_time`)


[options="header"]
|============
| Default                          | Type                | Dynamic
| `true` | Boolean | false
|============


[options="header"]
|============
| Java System Properties      | Property file   | Environment
| `elastic.apm.breakdown_metrics` | `breakdown_metrics` | `ELASTIC_APM_BREAKDOWN_METRICS`
|============

// This file is auto generated. Please make your changes in *Configuration.java (for example CoreConfiguration.java) and execute ConfigurationExporter
[float]
[[config-config-file]]
==== `config_file` (added[1.8.0])

Sets the path of the agent config file.
The special value `_AGENT_HOME_` is a placeholder for the folder the `elastic-apm-agent.jar` is in.
The file has to be on the file system.
You can not refer to classpath locations.

NOTE: this option can only be set via system properties, environment variables or the attacher options.


[options="header"]
|============
| Default                          | Type                | Dynamic
| `_AGENT_HOME_/elasticapm.properties` | String | false
|============


[options="header"]
|============
| Java System Properties      | Property file   | Environment
| `elastic.apm.config_file` | `config_file` | `ELASTIC_APM_CONFIG_FILE`
|============

[[config-http]]
=== HTTP configuration options
// This file is auto generated. Please make your changes in *Configuration.java (for example CoreConfiguration.java) and execute ConfigurationExporter
[float]
[[config-capture-body-content-types]]
==== `capture_body_content_types` (added[1.5.0] performance)

Configures which content types should be recorded.

The defaults end with a wildcard so that content types like `text/plain; charset=utf-8` are captured as well.

This option supports the wildcard `*`, which matches zero or more characters.
Examples: `/foo/*/bar/*/baz*`, `*foo*`.
Matching is case insensitive by default.
Prepending an element with `(?-i)` makes the matching case sensitive.


[options="header"]
|============
| Default                          | Type                | Dynamic
| `application/x-www-form-urlencoded*, text/*, application/json*, application/xml*` | List | true
|============


[options="header"]
|============
| Java System Properties      | Property file   | Environment
| `elastic.apm.capture_body_content_types` | `capture_body_content_types` | `ELASTIC_APM_CAPTURE_BODY_CONTENT_TYPES`
|============

// This file is auto generated. Please make your changes in *Configuration.java (for example CoreConfiguration.java) and execute ConfigurationExporter
[float]
[[config-ignore-urls]]
==== `ignore_urls`

Used to restrict requests to certain URLs from being instrumented.

This property should be set to an array containing one or more strings.
When an incoming HTTP request is detected, its URL will be tested against each element in this list.

This option supports the wildcard `*`, which matches zero or more characters.
Examples: `/foo/*/bar/*/baz*`, `*foo*`.
Matching is case insensitive by default.
Prepending an element with `(?-i)` makes the matching case sensitive.

NOTE: All errors that are captured during a request to an ignored URL are still sent to the APM Server regardless of this setting.


[options="header"]
|============
| Default                          | Type                | Dynamic
| `/VAADIN/*, /heartbeat*, /favicon.ico, *.js, *.css, *.jpg, *.jpeg, *.png, *.gif, *.webp, *.svg, *.woff, *.woff2` | List | true
|============


[options="header"]
|============
| Java System Properties      | Property file   | Environment
| `elastic.apm.ignore_urls` | `ignore_urls` | `ELASTIC_APM_IGNORE_URLS`
|============

// This file is auto generated. Please make your changes in *Configuration.java (for example CoreConfiguration.java) and execute ConfigurationExporter
[float]
[[config-ignore-user-agents]]
==== `ignore_user_agents`

Used to restrict requests from certain User-Agents from being instrumented.

When an incoming HTTP request is detected,
the User-Agent from the request headers will be tested against each element in this list.
Example: `curl/*`, `*pingdom*`

This option supports the wildcard `*`, which matches zero or more characters.
Examples: `/foo/*/bar/*/baz*`, `*foo*`.
Matching is case insensitive by default.
Prepending an element with `(?-i)` makes the matching case sensitive.

NOTE: All errors that are captured during a request by an ignored user agent are still sent to the APM Server regardless of this setting.


[options="header"]
|============
| Default                          | Type                | Dynamic
| `<none>` | List | true
|============


[options="header"]
|============
| Java System Properties      | Property file   | Environment
| `elastic.apm.ignore_user_agents` | `ignore_user_agents` | `ELASTIC_APM_IGNORE_USER_AGENTS`
|============

// This file is auto generated. Please make your changes in *Configuration.java (for example CoreConfiguration.java) and execute ConfigurationExporter
[float]
[[config-use-path-as-transaction-name]]
==== `use_path_as_transaction_name` (experimental)

If set to `true`,
transaction names of unsupported Servlet API-based frameworks will be in the form of `$method $path` instead of just `$method`.

WARNING: If your URLs contain path parameters like `/user/$userId`,
you should be very careful when enabling this flag,
as it can lead to an explosion of transaction groups.
Take a look at the `url_groups` option on how to mitigate this problem by grouping URLs together.


[options="header"]
|============
| Default                          | Type                | Dynamic
| `false` | Boolean | false
|============


[options="header"]
|============
| Java System Properties      | Property file   | Environment
| `elastic.apm.use_path_as_transaction_name` | `use_path_as_transaction_name` | `ELASTIC_APM_USE_PATH_AS_TRANSACTION_NAME`
|============

// This file is auto generated. Please make your changes in *Configuration.java (for example CoreConfiguration.java) and execute ConfigurationExporter
[float]
[[config-url-groups]]
==== `url_groups`

This option is only considered, when `use_path_as_transaction_name` is active.

With this option, you can group several URL paths together by using a wildcard expression like `/user/*`.

This option supports the wildcard `*`, which matches zero or more characters.
Examples: `/foo/*/bar/*/baz*`, `*foo*`.
Matching is case insensitive by default.
Prepending an element with `(?-i)` makes the matching case sensitive.


[options="header"]
|============
| Default                          | Type                | Dynamic
| `<none>` | List | true
|============


[options="header"]
|============
| Java System Properties      | Property file   | Environment
| `elastic.apm.url_groups` | `url_groups` | `ELASTIC_APM_URL_GROUPS`
|============

[[config-jax-rs]]
=== JAX-RS configuration options
// This file is auto generated. Please make your changes in *Configuration.java (for example CoreConfiguration.java) and execute ConfigurationExporter
[float]
[[config-enable-jaxrs-annotation-inheritance]]
==== `enable_jaxrs_annotation_inheritance` (performance)

By default, the agent will scan for @Path annotations on the whole class hierarchy, recognizing a class as a JAX-RS resource if the class or any of its superclasses/interfaces has a class level @Path annotation.
If your application does not use @Path annotation inheritance, set this property to 'false' to only scan for direct @Path annotations. This can improve the startup time of the agent.



[options="header"]
|============
| Default                          | Type                | Dynamic
| `true` | Boolean | false
|============


[options="header"]
|============
| Java System Properties      | Property file   | Environment
| `elastic.apm.enable_jaxrs_annotation_inheritance` | `enable_jaxrs_annotation_inheritance` | `ELASTIC_APM_ENABLE_JAXRS_ANNOTATION_INHERITANCE`
|============

// This file is auto generated. Please make your changes in *Configuration.java (for example CoreConfiguration.java) and execute ConfigurationExporter
[float]
[[config-use-jaxrs-path-as-transaction-name]]
==== `use_jaxrs_path_as_transaction_name` (added[1.8.0])

By default, the agent will use `ClassName#methodName` for the transaction name of JAX-RS requests.
If you want to use the URI template from the `@Path` annotation, set the value to `true`.


[options="header"]
|============
| Default                          | Type                | Dynamic
| `false` | Boolean | false
|============


[options="header"]
|============
| Java System Properties      | Property file   | Environment
| `elastic.apm.use_jaxrs_path_as_transaction_name` | `use_jaxrs_path_as_transaction_name` | `ELASTIC_APM_USE_JAXRS_PATH_AS_TRANSACTION_NAME`
|============

[[config-jmx]]
=== JMX configuration options
// This file is auto generated. Please make your changes in *Configuration.java (for example CoreConfiguration.java) and execute ConfigurationExporter
[float]
[[config-capture-jmx-metrics]]
==== `capture_jmx_metrics` (added[1.11.0])

Report metrics from JMX to the APM Server

Can contain multiple comma separated JMX metric definitions:

----
object_name[<JMX object name pattern>] attribute[<JMX attribute>:metric_name=<optional metric name>]
----

* `object_name`:
+
For more information about the JMX object name pattern syntax,
see the https://docs.oracle.com/javase/7/docs/api/javax/management/ObjectName.html[`ObjectName` Javadocs].
* `attribute`:
+
The name of the JMX attribute.
The JMX value has to be either a `Number` or a composite where the composite items are numbers.
This element can be defined multiple times.
An attribute can contain optional properties.
The syntax for that is the same as for https://docs.oracle.com/javase/7/docs/api/javax/management/ObjectName.html[`ObjectName`].
+
** `metric_name`:
+
A property within `attribute`.
This is the name under which the metric will be stored.
Setting this is optional and will be the same as the `attribute` if not set.
Note that all JMX metric names will be prefixed with `jvm.jmx.` by the agent.

The agent creates `labels` for each link:https://docs.oracle.com/javase/7/docs/api/javax/management/ObjectName.html#getKeyPropertyList()[JMX key property] such as `type` and `name`.

The link:https://docs.oracle.com/javase/7/docs/api/javax/management/ObjectName.html[JMX object name pattern] supports wildcards.
In this example, the agent will create a metricset for each memory pool `name` (such as `G1 Old Generation` and `G1 Young Generation`)

----
object_name[java.lang:type=GarbageCollector,name=*] attribute[CollectionCount:metric_name=collection_count] attribute[CollectionTime]
----

The resulting documents in Elasticsearch look similar to these (metadata omitted for brevity):

[source,json]
----
{
  "@timestamp": "2019-08-20T16:51:07.512Z",
  "jvm": {
    "jmx": {
      "collection_count": 0,
      "CollectionTime":   0
    }
  },
  "labels": {
    "type": "GarbageCollector",
    "name": "G1 Old Generation"
  }
}
----

[source,json]
----
{
  "@timestamp": "2019-08-20T16:51:07.512Z",
  "jvm": {
    "jmx": {
      "collection_count": 2,
      "CollectionTime":  11
    }
  },
  "labels": {
    "type": "GarbageCollector",
    "name": "G1 Young Generation"
  }
}
----


The agent also supports composite values for the attribute value.
In this example, `HeapMemoryUsage` is a composite value, consisting of `committed`, `init`, `used` and `max`.
----
object_name[java.lang:type=Memory] attribute[HeapMemoryUsage:metric_name=heap] 
----

The resulting documents in Elasticsearch look similar to this:

[source,json]
----
{
  "@timestamp": "2019-08-20T16:51:07.512Z",
  "jvm": {
    "jmx": {
      "heap": {
        "max":      4294967296,
        "init":      268435456,
        "committed": 268435456,
        "used":       22404496
      }
    }
  },
  "labels": {
    "type": "Memory"
  }
}
----



[options="header"]
|============
| Default                          | Type                | Dynamic
| `<none>` | List | true
|============


[options="header"]
|============
| Java System Properties      | Property file   | Environment
| `elastic.apm.capture_jmx_metrics` | `capture_jmx_metrics` | `ELASTIC_APM_CAPTURE_JMX_METRICS`
|============

[[config-logging]]
=== Logging configuration options
// This file is auto generated. Please make your changes in *Configuration.java (for example CoreConfiguration.java) and execute ConfigurationExporter
[float]
[[config-log-level]]
==== `log_level`

Sets the logging level for the agent.

This option is case-insensitive.

Valid options: `ERROR`, `WARN`, `INFO`, `DEBUG`, `TRACE`

[options="header"]
|============
| Default                          | Type                | Dynamic
| `INFO` | Level | true
|============


[options="header"]
|============
| Java System Properties      | Property file   | Environment
| `elastic.apm.log_level` | `log_level` | `ELASTIC_APM_LOG_LEVEL`
|============

// This file is auto generated. Please make your changes in *Configuration.java (for example CoreConfiguration.java) and execute ConfigurationExporter
[float]
[[config-log-file]]
==== `log_file`

Sets the path of the agent logs.
The special value `_AGENT_HOME_` is a placeholder for the folder the elastic-apm-agent.jar is in.
Example: `_AGENT_HOME_/logs/elastic-apm.log`

When set to the special value 'System.out',
the logs are sent to standard out.

NOTE: When logging to a file,
it's content is deleted when the application starts.


[options="header"]
|============
| Default                          | Type                | Dynamic
| `System.out` | String | false
|============


[options="header"]
|============
| Java System Properties      | Property file   | Environment
| `elastic.apm.log_file` | `log_file` | `ELASTIC_APM_LOG_FILE`
|============

// This file is auto generated. Please make your changes in *Configuration.java (for example CoreConfiguration.java) and execute ConfigurationExporter
[float]
[[config-enable-log-correlation]]
==== `enable_log_correlation`

A boolean specifying if the agent should integrate into SLF4J's https://www.slf4j.org/api/org/slf4j/MDC.html[MDC] to enable trace-log correlation.
If set to `true`, the agent will set the `trace.id` and `transaction.id` for the currently active spans and transactions to the MDC.
See <<log-correlation>> for more details.

NOTE: While it's allowed to enable this setting at runtime, you can't disable it without a restart.


[options="header"]
|============
| Default                          | Type                | Dynamic
| `false` | Boolean | true
|============


[options="header"]
|============
| Java System Properties      | Property file   | Environment
| `elastic.apm.enable_log_correlation` | `enable_log_correlation` | `ELASTIC_APM_ENABLE_LOG_CORRELATION`
|============

[[config-messaging]]
=== Messaging configuration options
// This file is auto generated. Please make your changes in *Configuration.java (for example CoreConfiguration.java) and execute ConfigurationExporter
[float]
[[config-ignore-message-queues]]
==== `ignore_message_queues`

Used to filter out specific messaging queues/topics from being traced. 

This property should be set to an array containing one or more strings.
When set, sends-to and receives-from the specified queues/topic will be ignored.

This option supports the wildcard `*`, which matches zero or more characters.
Examples: `/foo/*/bar/*/baz*`, `*foo*`.
Matching is case insensitive by default.
Prepending an element with `(?-i)` makes the matching case sensitive.


[options="header"]
|============
| Default                          | Type                | Dynamic
| `<none>` | List | true
|============


[options="header"]
|============
| Java System Properties      | Property file   | Environment
| `elastic.apm.ignore_message_queues` | `ignore_message_queues` | `ELASTIC_APM_IGNORE_MESSAGE_QUEUES`
|============

[[config-profiling]]
=== Profiling configuration options
// This file is auto generated. Please make your changes in *Configuration.java (for example CoreConfiguration.java) and execute ConfigurationExporter
[float]
[[config-profiling-inferred-spans]]
==== `profiling_inferred_spans` (experimental)

Set to `true` to create spans for method executions based on a sampling aka statistical profiler.


[options="header"]
|============
| Default                          | Type                | Dynamic
| `false` | Boolean | false
|============


[options="header"]
|============
| Java System Properties      | Property file   | Environment
| `elastic.apm.profiling_inferred_spans` | `profiling_inferred_spans` | `ELASTIC_APM_PROFILING_INFERRED_SPANS`
|============

// This file is auto generated. Please make your changes in *Configuration.java (for example CoreConfiguration.java) and execute ConfigurationExporter
[float]
[[config-profiling-sampling-duration]]
==== `profiling_sampling_duration`

The frequency at which stack traces are gathered within a profiling session.
The lower you set it, the more accurate the durations will be.
This comes at the expense of higher overhead and more spans for potentially irrelevant spans.
The minimal duration of a profiling-inferred span is `profiling_sampling_duration * 2`.

Supports the duration suffixes `ms`, `s` and `m`.
Example: `20ms`.
The default unit for this option is `ms`

[options="header"]
|============
| Default                          | Type                | Dynamic
| `20ms` | TimeDuration | true
|============


[options="header"]
|============
| Java System Properties      | Property file   | Environment
| `elastic.apm.profiling_sampling_duration` | `profiling_sampling_duration` | `ELASTIC_APM_PROFILING_SAMPLING_DURATION`
|============

// This file is auto generated. Please make your changes in *Configuration.java (for example CoreConfiguration.java) and execute ConfigurationExporter
[float]
[[config-profiling-included-classes]]
==== `profiling_included_classes`

If set, will only create inferred spans for methods which match this list.
Setting a value may slightly increase performance and can reduce clutter by only creating spans for the classes you are interested in.
Example: `org.example.myapp.*`

This option supports the wildcard `*`, which matches zero or more characters.
Examples: `/foo/*/bar/*/baz*`, `*foo*`.
Matching is case insensitive by default.
Prepending an element with `(?-i)` makes the matching case sensitive.


[options="header"]
|============
| Default                          | Type                | Dynamic
| `*` | List | true
|============


[options="header"]
|============
| Java System Properties      | Property file   | Environment
| `elastic.apm.profiling_included_classes` | `profiling_included_classes` | `ELASTIC_APM_PROFILING_INCLUDED_CLASSES`
|============

// This file is auto generated. Please make your changes in *Configuration.java (for example CoreConfiguration.java) and execute ConfigurationExporter
[float]
[[config-profiling-excluded-classes]]
==== `profiling_excluded_classes`

Excludes classes for which no profiler-inferred spans should be created.

This option supports the wildcard `*`, which matches zero or more characters.
Examples: `/foo/*/bar/*/baz*`, `*foo*`.
Matching is case insensitive by default.
Prepending an element with `(?-i)` makes the matching case sensitive.


[options="header"]
|============
| Default                          | Type                | Dynamic
| `(?-i)java.*, (?-i)javax.*, (?-i)sun.*, (?-i)com.sun.*, (?-i)jdk.*` | List | true
|============


[options="header"]
|============
| Java System Properties      | Property file   | Environment
| `elastic.apm.profiling_excluded_classes` | `profiling_excluded_classes` | `ELASTIC_APM_PROFILING_EXCLUDED_CLASSES`
|============

// This file is auto generated. Please make your changes in *Configuration.java (for example CoreConfiguration.java) and execute ConfigurationExporter
[float]
[[config-profiling-interval]]
==== `profiling_interval`

The interval at which profiling sessions should be started.

Supports the duration suffixes `ms`, `s` and `m`.
Example: `61s`.
The default unit for this option is `s`

[options="header"]
|============
| Default                          | Type                | Dynamic
| `61s` | TimeDuration | false
|============


[options="header"]
|============
| Java System Properties      | Property file   | Environment
| `elastic.apm.profiling_interval` | `profiling_interval` | `ELASTIC_APM_PROFILING_INTERVAL`
|============

// This file is auto generated. Please make your changes in *Configuration.java (for example CoreConfiguration.java) and execute ConfigurationExporter
[float]
[[config-profiling-duration]]
==== `profiling_duration`

The duration of a profiling session.
For sampled transactions which fall within a profiling session (they start after and end before the session),
so-called inferred spans will be created.
They appear in the trace waterfall view like regular spans.

Supports the duration suffixes `ms`, `s` and `m`.
Example: `10s`.
The default unit for this option is `s`

[options="header"]
|============
| Default                          | Type                | Dynamic
| `10s` | TimeDuration | false
|============


[options="header"]
|============
| Java System Properties      | Property file   | Environment
| `elastic.apm.profiling_duration` | `profiling_duration` | `ELASTIC_APM_PROFILING_DURATION`
|============

[[config-reporter]]
=== Reporter configuration options
// This file is auto generated. Please make your changes in *Configuration.java (for example CoreConfiguration.java) and execute ConfigurationExporter
[float]
[[config-secret-token]]
==== `secret_token`

This string is used to ensure that only your agents can send data to your APM server.

Both the agents and the APM server have to be configured with the same secret token.
Use if APM Server requires a token.


[options="header"]
|============
| Default                          | Type                | Dynamic
| `<none>` | String | false
|============


[options="header"]
|============
| Java System Properties      | Property file   | Environment
| `elastic.apm.secret_token` | `secret_token` | `ELASTIC_APM_SECRET_TOKEN`
|============

// This file is auto generated. Please make your changes in *Configuration.java (for example CoreConfiguration.java) and execute ConfigurationExporter
[float]
[[config-server-urls]]
==== `server_urls`

The URLs must be fully qualified, including protocol (http or https) and port.

Fails over to the next APM Server URL in the event of connection errors.
Achieves load-balancing by shuffling the list of configured URLs.
When multiple agents are active, they'll tend towards spreading evenly across the set of servers due to randomization.

If outgoing HTTP traffic has to go through a proxy,you can use the Java system properties `http.proxyHost` and `http.proxyPort` to set that up.
See also [Java's proxy documentation](https://docs.oracle.com/javase/8/docs/technotes/guides/net/proxies.html) for more information.

NOTE: This configuration can only be reloaded dynamically as of 1.8.0


[options="header"]
|============
| Default                          | Type                | Dynamic
| `http://localhost:8200` | List | true
|============


[options="header"]
|============
| Java System Properties      | Property file   | Environment
| `elastic.apm.server_urls` | `server_urls` | `ELASTIC_APM_SERVER_URLS`
|============

// This file is auto generated. Please make your changes in *Configuration.java (for example CoreConfiguration.java) and execute ConfigurationExporter
[float]
[[config-server-timeout]]
==== `server_timeout`

If a request to the APM server takes longer than the configured timeout,
the request is cancelled and the event (exception or transaction) is discarded.
Set to 0 to disable timeouts.

WARNING: If timeouts are disabled or set to a high value, your app could experience memory issues if the APM server times out.

Supports the duration suffixes `ms`, `s` and `m`.
Example: `5s`.
The default unit for this option is `s`

[options="header"]
|============
| Default                          | Type                | Dynamic
| `5s` | TimeDuration | true
|============


[options="header"]
|============
| Java System Properties      | Property file   | Environment
| `elastic.apm.server_timeout` | `server_timeout` | `ELASTIC_APM_SERVER_TIMEOUT`
|============

// This file is auto generated. Please make your changes in *Configuration.java (for example CoreConfiguration.java) and execute ConfigurationExporter
[float]
[[config-verify-server-cert]]
==== `verify_server_cert`

By default, the agent verifies the SSL certificate if you use an HTTPS connection to the APM server.

Verification can be disabled by changing this setting to false.


[options="header"]
|============
| Default                          | Type                | Dynamic
| `true` | Boolean | false
|============


[options="header"]
|============
| Java System Properties      | Property file   | Environment
| `elastic.apm.verify_server_cert` | `verify_server_cert` | `ELASTIC_APM_VERIFY_SERVER_CERT`
|============

// This file is auto generated. Please make your changes in *Configuration.java (for example CoreConfiguration.java) and execute ConfigurationExporter
[float]
[[config-max-queue-size]]
==== `max_queue_size`

The maximum size of buffered events.

Events like transactions and spans are buffered when the agent can't keep up with sending them to the APM Server or if the APM server is down.

If the queue is full, events are rejected which means you will lose transactions and spans in that case.
This guards the application from crashing in case the APM server is unavailable for a longer period of time.

A lower value will decrease the heap overhead of the agent,
while a higher value makes it less likely to lose events in case of a temporary spike in throughput.


[options="header"]
|============
| Default                          | Type                | Dynamic
| `512` | Integer | true
|============


[options="header"]
|============
| Java System Properties      | Property file   | Environment
| `elastic.apm.max_queue_size` | `max_queue_size` | `ELASTIC_APM_MAX_QUEUE_SIZE`
|============

// This file is auto generated. Please make your changes in *Configuration.java (for example CoreConfiguration.java) and execute ConfigurationExporter
[float]
[[config-include-process-args]]
==== `include_process_args`

Whether each transaction should have the process arguments attached.
Disabled by default to save disk space.


[options="header"]
|============
| Default                          | Type                | Dynamic
| `false` | Boolean | false
|============


[options="header"]
|============
| Java System Properties      | Property file   | Environment
| `elastic.apm.include_process_args` | `include_process_args` | `ELASTIC_APM_INCLUDE_PROCESS_ARGS`
|============

// This file is auto generated. Please make your changes in *Configuration.java (for example CoreConfiguration.java) and execute ConfigurationExporter
[float]
[[config-api-request-time]]
==== `api_request_time`

Maximum time to keep an HTTP request to the APM Server open for.

NOTE: This value has to be lower than the APM Server's `read_timeout` setting.

Supports the duration suffixes `ms`, `s` and `m`.
Example: `10s`.
The default unit for this option is `s`

[options="header"]
|============
| Default                          | Type                | Dynamic
| `10s` | TimeDuration | true
|============


[options="header"]
|============
| Java System Properties      | Property file   | Environment
| `elastic.apm.api_request_time` | `api_request_time` | `ELASTIC_APM_API_REQUEST_TIME`
|============

// This file is auto generated. Please make your changes in *Configuration.java (for example CoreConfiguration.java) and execute ConfigurationExporter
[float]
[[config-api-request-size]]
==== `api_request_size`

The maximum total compressed size of the request body which is sent to the APM server intake api via a chunked encoding (HTTP streaming).
Note that a small overshoot is possible.

Allowed byte units are `b`, `kb` and `mb`. `1kb` is equal to `1024b`.


[options="header"]
|============
| Default                          | Type                | Dynamic
| `768kb` | ByteValue | true
|============


[options="header"]
|============
| Java System Properties      | Property file   | Environment
| `elastic.apm.api_request_size` | `api_request_size` | `ELASTIC_APM_API_REQUEST_SIZE`
|============

// This file is auto generated. Please make your changes in *Configuration.java (for example CoreConfiguration.java) and execute ConfigurationExporter
[float]
[[config-metrics-interval]]
==== `metrics_interval` (added[1.3.0])

The interval at which the agent sends metrics to the APM Server.
Must be at least `1s`.
Set to `0s` to deactivate.

Supports the duration suffixes `ms`, `s` and `m`.
Example: `30s`.
The default unit for this option is `s`

[options="header"]
|============
| Default                          | Type                | Dynamic
| `30s` | TimeDuration | false
|============


[options="header"]
|============
| Java System Properties      | Property file   | Environment
| `elastic.apm.metrics_interval` | `metrics_interval` | `ELASTIC_APM_METRICS_INTERVAL`
|============

// This file is auto generated. Please make your changes in *Configuration.java (for example CoreConfiguration.java) and execute ConfigurationExporter
[float]
[[config-disable-metrics]]
==== `disable_metrics` (added[1.3.0])

Disables the collection of certain metrics.
If the name of a metric matches any of the wildcard expressions, it will not be collected.
Example: `foo.*,bar.*`

This option supports the wildcard `*`, which matches zero or more characters.
Examples: `/foo/*/bar/*/baz*`, `*foo*`.
Matching is case insensitive by default.
Prepending an element with `(?-i)` makes the matching case sensitive.


[options="header"]
|============
| Default                          | Type                | Dynamic
| `<none>` | List | false
|============


[options="header"]
|============
| Java System Properties      | Property file   | Environment
| `elastic.apm.disable_metrics` | `disable_metrics` | `ELASTIC_APM_DISABLE_METRICS`
|============

[[config-stacktrace]]
=== Stacktrace configuration options
// This file is auto generated. Please make your changes in *Configuration.java (for example CoreConfiguration.java) and execute ConfigurationExporter
[float]
[[config-application-packages]]
==== `application_packages`

Used to determine whether a stack trace frame is an 'in-app frame' or a 'library frame'.
This allows the APM app to collapse the stack frames of library code,
and highlight the stack frames that originate from your application.
Multiple root packages can be set as a comma-separated list;
there's no need to configure sub-packages.
Because this setting helps determine which classes to scan on startup,
setting this option can also improve startup time.

You must set this option in order to use the API annotations `@CaptureTransaction` and `@CaptureSpan`.

**Example**

Most Java projects have a root package, e.g. `com.myproject`. You can set the application package using Java system properties:
`-Delastic.apm.application_packages=com.myproject`

If you are only interested in specific subpackages, you can separate them with commas:
`-Delastic.apm.application_packages=com.myproject.api,com.myproject.impl`


[options="header"]
|============
| Default                          | Type                | Dynamic
| `<none>` | Collection | true
|============


[options="header"]
|============
| Java System Properties      | Property file   | Environment
| `elastic.apm.application_packages` | `application_packages` | `ELASTIC_APM_APPLICATION_PACKAGES`
|============

// This file is auto generated. Please make your changes in *Configuration.java (for example CoreConfiguration.java) and execute ConfigurationExporter
[float]
[[config-stack-trace-limit]]
==== `stack_trace_limit` (performance)

Setting it to 0 will disable stack trace collection. Any positive integer value will be used as the maximum number of frames to collect. Setting it -1 means that all frames will be collected.


[options="header"]
|============
| Default                          | Type                | Dynamic
| `50` | Integer | true
|============


[options="header"]
|============
| Java System Properties      | Property file   | Environment
| `elastic.apm.stack_trace_limit` | `stack_trace_limit` | `ELASTIC_APM_STACK_TRACE_LIMIT`
|============

// This file is auto generated. Please make your changes in *Configuration.java (for example CoreConfiguration.java) and execute ConfigurationExporter
[float]
[[config-span-frames-min-duration]]
==== `span_frames_min_duration` (performance)

In its default settings, the APM agent will collect a stack trace with every recorded span.
While this is very helpful to find the exact place in your code that causes the span, collecting this stack trace does have some overhead. 
When setting this option to a negative value, like `-1ms`, stack traces will be collected for all spans. Setting it to a positive value, e.g. `5ms`, will limit stack trace collection to spans with durations equal to or longer than the given value, e.g. 5 milliseconds.

To disable stack trace collection for spans completely, set the value to `0ms`.

Supports the duration suffixes `ms`, `s` and `m`.
Example: `5ms`.
The default unit for this option is `ms`

[options="header"]
|============
| Default                          | Type                | Dynamic
| `5ms` | TimeDuration | true
|============


[options="header"]
|============
| Java System Properties      | Property file   | Environment
| `elastic.apm.span_frames_min_duration` | `span_frames_min_duration` | `ELASTIC_APM_SPAN_FRAMES_MIN_DURATION`
|============



[[config-reference-properties-file]]
=== Property file reference

[source,properties]
.elasticapm.properties
----
############################################
# Core                                     #
############################################

# A boolean specifying if the agent should be active or not.
# When active, the agent instruments incoming HTTP requests, tracks errors and collects and sends metrics.
# When inactive, the agent works as a noop, not collecting data and not communicating with the APM sever.
# As this is a reversible switch, agent threads are not being killed when inactivated, but they will be 
# mostly idle in this state, so the overhead should be negligible.
# 
# You can use this setting to dynamically disable Elastic APM at runtime.
#
# This setting can be changed at runtime
# Type: Boolean
# Default value: true
#
# active=true

# A boolean specifying if the agent should instrument the application to collect performance metrics for the app. When set to false, Elastic APM will not affect your application at all.
# 
# NOTE: Both active and instrument needs to be true for instrumentation to be running.
#
# This setting can not be changed at runtime. Changes require a restart of the application.
# Type: Boolean
# Default value: true
#
# instrument=true

# The name of your service
#
# This is used to keep all the errors and transactions of your service together
# and is the primary filter in the Elastic APM user interface.
# 
# The service name must conform to this regular expression: `^[a-zA-Z0-9 _-]+$`.
# In less regexy terms:
# Your service name must only contain characters from the ASCII alphabet, numbers, dashes, underscores and spaces.
# 
# NOTE: When relying on auto-discovery of the service name in Servlet environments (including Spring Boot),
# there is currently a caveat related to metrics.
# The consequence is that the 'Metrics' tab of a service does not show process-global metrics like CPU utilization.
# The reason is that metrics are reported with the detected default service name for the JVM,
# for example `tomcat-application`.
# That is because there may be multiple web applications deployed to a single JVM/servlet container.
# However, you can view those metrics by selecting the `tomcat-application` service name, for example.
# Future versions of the Elastic APM stack will have better support for that scenario.
# A workaround is to explicitly set the `service_name` which means all applications deployed to the same servlet container will have the same name
# or to disable the corresponding `*-service-name` detecting instrumentations via <<config-disable-instrumentations>>.
# 
# NOTE: Service name auto discovery mechanisms require APM Server 7.0+.
#
# This setting can not be changed at runtime. Changes require a restart of the application.
# Type: String
# Default value: For Spring-based application, uses the `spring.application.name` property, if set.
# For Servlet-based applications, uses the `display-name` of the `web.xml`, if available.
# Falls back to the servlet context path the application is mapped to (unless mapped to the root context).
# Falls back to the name of the main class or jar file.
# If the service name is set explicitly, it overrides all of the above.
# 
#
# service_name=

# A unique name for the service node
#
# If set, this name is used to distinguish between different nodes of a service, 
# therefore it should be unique for each JVM within a service. 
# If not set, data aggregations will be done based on a container ID (where valid) or on the reported 
# hostname (automatically discovered or manually configured through <<config-hostname, `hostname`>>). 
# 
# NOTE: JVM metrics views rely on aggregations that are based on the service node name. 
# If you have multiple JVMs installed on the same host reporting data for the same service name, 
# you must set a unique node name for each in order to view metrics at the JVM level.
# 
# NOTE: Metrics views can utilize this configuration since APM Server 7.5
#
# This setting can not be changed at runtime. Changes require a restart of the application.
# Type: String
# Default value: 
#
# service_node_name=

# A version string for the currently deployed version of the service. If you don’t version your deployments, the recommended value for this field is the commit identifier of the deployed revision, e.g. the output of git rev-parse HEAD.
#
# This setting can not be changed at runtime. Changes require a restart of the application.
# Type: String
# Default value: 
#
# service_version=

# Allows for the reported hostname to be manually specified. If unset the hostname will be looked up.
#
# This setting can not be changed at runtime. Changes require a restart of the application.
# Type: String
# Default value: 
#
# hostname=

# The name of the environment this service is deployed in, e.g. "production" or "staging".
# 
# Environments allow you to easily filter data on a global level in the APM app.
# It's important to be consistent when naming environments across agents.
# See {apm-app-ref}/filters.html#environment-selector[environment selector] in the APM app for more information.
# 
# NOTE: This feature is fully supported in the APM app in Kibana versions >= 7.2.
# You must use the query bar to filter for a specific environment in versions prior to 7.2.
#
# This setting can not be changed at runtime. Changes require a restart of the application.
# Type: String
# Default value: 
#
# environment=

# By default, the agent will sample every transaction (e.g. request to your service). To reduce overhead and storage requirements, you can set the sample rate to a value between 0.0 and 1.0. We still record overall time and the result for unsampled transactions, but no context information, labels, or spans.
#
# This setting can be changed at runtime
# Type: Double
# Default value: 1.0
#
# transaction_sample_rate=1.0

# Limits the amount of spans that are recorded per transaction.
# 
# This is helpful in cases where a transaction creates a very high amount of spans (e.g. thousands of SQL queries).
# 
# Setting an upper limit will prevent overloading the agent and the APM server with too much work for such edge cases.
# 
# A message will be logged when the max number of spans has been exceeded but only at a rate of once every 5 minutes to ensure performance is not impacted.
#
# This setting can be changed at runtime
# Type: Integer
# Default value: 500
#
# transaction_max_spans=500

# Sometimes it is necessary to sanitize the data sent to Elastic APM,
# e.g. remove sensitive data.
# 
# Configure a list of wildcard patterns of field names which should be sanitized.
# These apply for example to HTTP headers and `application/x-www-form-urlencoded` data.
# 
# This option supports the wildcard `*`, which matches zero or more characters.
# Examples: `/foo/*/bar/*/baz*`, `*foo*`.
# Matching is case insensitive by default.
# Prepending an element with `(?-i)` makes the matching case sensitive.
# 
# NOTE: Data in the query string is considered non-sensitive,
# as sensitive information should not be sent in the query string.
# See https://www.owasp.org/index.php/Information_exposure_through_query_strings_in_url for more information
# 
# NOTE: Review the data captured by Elastic APM carefully to make sure it does not capture sensitive information.
# If you do find sensitive data in the Elasticsearch index,
# you should add an additional entry to this list (make sure to also include the default entries).
#
# This setting can be changed at runtime
# Type: comma separated list
# Default value: password,passwd,pwd,secret,*key,*token*,*session*,*credit*,*card*,authorization,set-cookie
#
# sanitize_field_names=password,passwd,pwd,secret,*key,*token*,*session*,*credit*,*card*,authorization,set-cookie

# A list of instrumentations which should be disabled.
<<<<<<< HEAD
# Valid options are `annotations`, `apache-httpclient`, `asynchttpclient`, `concurrent`, `elasticsearch-restclient`, `exception-handler`, `executor`, `hibernate-search`, `http-client`, `incubating`, `jax-rs`, `jax-ws`, `jdbc`, `jedis`, `jms`, `jsf`, `logging`, `mongodb-client`, `mule`, `okhttp`, `opentracing`, `public-api`, `quartz`, `redis`, `render`, `scheduled`, `servlet-api`, `servlet-api-async`, `servlet-input-stream`, `slf4j`, `spring-mvc`, `spring-resttemplate`, `spring-service-name`, `spring-view-render`, `thread-info-stacktrace`, `urlconnection`.
=======
# Valid options are `annotations`, `apache-httpclient`, `asynchttpclient`, `concurrent`, `elasticsearch-restclient`, `exception-handler`, `executor`, `hibernate-search`, `http-client`, `incubating`, `jax-rs`, `jax-ws`, `jdbc`, `jedis`, `jms`, `jsf`, `lettuce`, `logging`, `mongodb-client`, `mule`, `okhttp`, `opentracing`, `public-api`, `quartz`, `redis`, `render`, `scheduled`, `servlet-api`, `servlet-api-async`, `servlet-input-stream`, `slf4j`, `spring-mvc`, `spring-resttemplate`, `spring-service-name`, `spring-view-render`, `urlconnection`.
>>>>>>> b8de6f7a
# If you want to try out incubating features,
# set the value to an empty string.
#
# This setting can not be changed at runtime. Changes require a restart of the application.
# Type: comma separated list
# Default value: incubating
#
# disable_instrumentations=incubating

# When reporting exceptions,
# un-nests the exceptions matching the wildcard pattern.
# This can come in handy for Spring's `org.springframework.web.util.NestedServletException`,
# for example.
# 
# This option supports the wildcard `*`, which matches zero or more characters.
# Examples: `/foo/*/bar/*/baz*`, `*foo*`.
# Matching is case insensitive by default.
# Prepending an element with `(?-i)` makes the matching case sensitive.
#
# This setting can be changed at runtime
# Type: comma separated list
# Default value: (?-i)*Nested*Exception
#
# unnest_exceptions=(?-i)*Nested*Exception

# A list of exceptions that should be ignored and not reported as errors.
# This allows to ignore exceptions thrown in regular control flow that are not actual errors
# 
# This option supports the wildcard `*`, which matches zero or more characters.
# Examples: `/foo/*/bar/*/baz*`, `*foo*`.
# Matching is case insensitive by default.
# Prepending an element with `(?-i)` makes the matching case sensitive.
# 
# Examples:
# 
#  - `com.mycompany.ExceptionToIgnore`: using fully qualified name
#  - `*ExceptionToIgnore`: using wildcard to avoid package name
#  - `*exceptiontoignore`: case-insensitive by default
# 
# NOTE: Exception inheritance is not supported, thus you have to explicitly list all the thrown exception types
#
# This setting can be changed at runtime
# Type: comma separated list
# Default value: 
#
# ignore_exceptions=

# For transactions that are HTTP requests, the Java agent can optionally capture the request body (e.g. POST 
# variables). For transactions that are initiated by receiving a JMS text message, the agent can capture the 
# textual message body.
# 
# If the HTTP request or the JMS message has a body and this setting is disabled, the body will be shown as [REDACTED].
# 
# This option is case-insensitive.
# 
# NOTE: Currently, only UTF-8 encoded plain text HTTP content types are supported.
# The option <<config-capture-body-content-types>> determines which content types are captured.
# 
# WARNING: Request bodies often contain sensitive values like passwords, credit card numbers etc.
# If your service handles data like this, we advise to only enable this feature with care.
# Turning on body capturing can also significantly increase the overhead in terms of heap usage,
# network utilisation and Elasticsearch index size.
#
# Valid options: off, errors, transactions, all
# This setting can be changed at runtime
# Type: EventType
# Default value: OFF
#
# capture_body=OFF

# If set to `true`, the agent will capture request and response headers, including cookies.
# 
# NOTE: Setting this to `false` reduces network bandwidth, disk space and object allocations.
#
# This setting can be changed at runtime
# Type: Boolean
# Default value: true
#
# capture_headers=true

# Labels added to all events, with the format `key=value[,key=value[,...]]`.
# Any labels set by application via the API will override global labels with the same keys.
# 
# NOTE: This feature requires APM Server 7.2+
#
# This setting can not be changed at runtime. Changes require a restart of the application.
# Type: Map
# Default value: 
#
# global_labels=

# A list of methods for which to create a transaction or span.
# 
# The syntax is `modifier @fully.qualified.annotation.Name fully.qualified.class.Name#methodName(fully.qualified.parameter.Type)`.
# You can use wildcards for the class name, the annotation name, the method name and the parameter types.
# The `*` wildcard matches zero or more characters.
# That means that a wildcard in a package name also matches sub-packages
# Specifying an annotation is optional.
# When matching for annotations, only classes that are annotated with the specified annotation are considered.
# You can also match for meta-annotations by specifying the annotation with an @@ prefix. This will match classes that are annotated with an annotation that is itself annotated with the given meta-annotation.
# Specifying the parameter types is optional.
# The `modifier` can be omitted or one of `public`, `protected`, `private` or `*`.
# 
# A few examples:
# 
#  - `org.example.*` added[1.4.0,Omitting the method is possible since 1.4.0]
#  - `org.example.*#*` (before 1.4.0, you need to specify a method matcher)
#  - `org.example.MyClass#myMethod`
#  - `org.example.MyClass#myMethod()`
#  - `org.example.MyClass#myMethod(java.lang.String)`
#  - `org.example.MyClass#myMe*od(java.lang.String, int)`
#  - `private org.example.MyClass#myMe*od(java.lang.String, *)`
#  - `* org.example.MyClas*#myMe*od(*.String, int[])`
#  - `public org.example.services.*Service#*`
#  - `public @java.inject.ApplicationScoped org.example.*`
#  - `public @java.inject.* org.example.*`
#  - `public @@javax.enterprise.context.NormalScope org.example.*`
# 
# NOTE: Only use wildcards if necessary.
# The more methods you match the more overhead will be caused by the agent.
# Also note that there is a maximum amount of spans per transaction (see <<config-transaction-max-spans, `transaction_max_spans`>>).
# 
# NOTE: The agent will create stack traces for spans which took longer than
# <<config-span-frames-min-duration, `span_frames_min_duration`>>.
# When tracing a large number of methods (for example by using wildcards),
# this may lead to high overhead.
# Consider increasing the threshold or disabling stack trace collection altogether.
# 
# Common configurations:
# 
# Trace all public methods in CDI-Annotated beans:
# 
# ----
# public @@javax.enterprise.context.NormalScope your.application.package.*
# public @@javax.inject.Scope your.application.package.*
# ----
# NOTE: This method is only available in the Elastic APM Java Agent.
#
# This setting can not be changed at runtime. Changes require a restart of the application.
# Type: comma separated list
# Default value: 
#
# trace_methods=

# If <<config-trace-methods, `trace_methods`>> config option is set, provides a threshold to limit spans based on 
# duration. When set to a value greater than 0, spans representing methods traced based on `trace_methods` will be discarded by default.
# Such methods will be traced and reported if one of the following applies:
#  - This method's duration crossed the configured threshold.
#  - This method ended with Exception.
#  - A method executed as part of the execution of this method crossed the threshold or ended with Exception.
#  - A "forcibly-traced method" (e.g. DB queries, HTTP exits, custom) was executed during the execution of this method.
# Set to 0 to disable.
# 
# NOTE: Transaction are never discarded, regardless of their duration. This configuration affects only spans.
# In order not to break span references, all spans leading to an async operations are never discarded, regardless 
# of their duration.
# 
#
# This setting can not be changed at runtime. Changes require a restart of the application.
# Type: TimeDuration
# Supports the duration suffixes ms, s and m. Example: 0ms.
# The default unit for this option is ms.
# Default value: 0ms
#
# trace_methods_duration_threshold=0ms

# A comma-separated list of packages to be appended to the boot delegation system property. 
# If set with an empty string, nothing will be appended to the boot delegation system property.
# Values to set in known environments:
# 
# Nexus:
# 
# ----
# boot_delegation_packages=com.sun.*, javax.transaction, javax.transaction.*, javax.xml.crypto, javax.xml.crypto.*, sun.*,co.elastic.apm.agent.*
# ----
# 
# Pentaho and RedHat JBoss Fuse:
# 
# ----
# boot_delegation_packages=org.apache.karaf.jaas.boot, org.apache.karaf.jaas.boot.principal, org.apache.karaf.management.boot, sun.*, com.sun.*, javax.transaction, javax.transaction.*, javax.xml.crypto, javax.xml.crypto.*, org.apache.xerces.jaxp.datatype, org.apache.xerces.stax, org.apache.xerces.parsers, org.apache.xerces.jaxp, org.apache.xerces.jaxp.validation, org.apache.xerces.dom, co.elastic.apm.agent.*
# ----
# 
#
# This setting can not be changed at runtime. Changes require a restart of the application.
# Type: String
# Default value: co.elastic.apm.agent.*
#
# boot_delegation_packages=co.elastic.apm.agent.*

# When enabled, the agent will make periodic requests to the APM Server to fetch updated configuration.
#
# This setting can be changed at runtime
# Type: Boolean
# Default value: true
#
# central_config=true

# Disables the collection of breakdown metrics (`span.self_time`)
#
# This setting can not be changed at runtime. Changes require a restart of the application.
# Type: Boolean
# Default value: true
#
# breakdown_metrics=true

# Sets the path of the agent config file.
# The special value `_AGENT_HOME_` is a placeholder for the folder the `elastic-apm-agent.jar` is in.
# The file has to be on the file system.
# You can not refer to classpath locations.
# 
# NOTE: this option can only be set via system properties, environment variables or the attacher options.
#
# This setting can not be changed at runtime. Changes require a restart of the application.
# Type: String
# Default value: _AGENT_HOME_/elasticapm.properties
#
# config_file=_AGENT_HOME_/elasticapm.properties

############################################
# HTTP                                     #
############################################

# Configures which content types should be recorded.
# 
# The defaults end with a wildcard so that content types like `text/plain; charset=utf-8` are captured as well.
# 
# This option supports the wildcard `*`, which matches zero or more characters.
# Examples: `/foo/*/bar/*/baz*`, `*foo*`.
# Matching is case insensitive by default.
# Prepending an element with `(?-i)` makes the matching case sensitive.
#
# This setting can be changed at runtime
# Type: comma separated list
# Default value: application/x-www-form-urlencoded*,text/*,application/json*,application/xml*
#
# capture_body_content_types=application/x-www-form-urlencoded*,text/*,application/json*,application/xml*

# Used to restrict requests to certain URLs from being instrumented.
# 
# This property should be set to an array containing one or more strings.
# When an incoming HTTP request is detected, its URL will be tested against each element in this list.
# 
# This option supports the wildcard `*`, which matches zero or more characters.
# Examples: `/foo/*/bar/*/baz*`, `*foo*`.
# Matching is case insensitive by default.
# Prepending an element with `(?-i)` makes the matching case sensitive.
# 
# NOTE: All errors that are captured during a request to an ignored URL are still sent to the APM Server regardless of this setting.
#
# This setting can be changed at runtime
# Type: comma separated list
# Default value: /VAADIN/*,/heartbeat*,/favicon.ico,*.js,*.css,*.jpg,*.jpeg,*.png,*.gif,*.webp,*.svg,*.woff,*.woff2
#
# ignore_urls=/VAADIN/*,/heartbeat*,/favicon.ico,*.js,*.css,*.jpg,*.jpeg,*.png,*.gif,*.webp,*.svg,*.woff,*.woff2

# Used to restrict requests from certain User-Agents from being instrumented.
# 
# When an incoming HTTP request is detected,
# the User-Agent from the request headers will be tested against each element in this list.
# Example: `curl/*`, `*pingdom*`
# 
# This option supports the wildcard `*`, which matches zero or more characters.
# Examples: `/foo/*/bar/*/baz*`, `*foo*`.
# Matching is case insensitive by default.
# Prepending an element with `(?-i)` makes the matching case sensitive.
# 
# NOTE: All errors that are captured during a request by an ignored user agent are still sent to the APM Server regardless of this setting.
#
# This setting can be changed at runtime
# Type: comma separated list
# Default value: 
#
# ignore_user_agents=

# If set to `true`,
# transaction names of unsupported Servlet API-based frameworks will be in the form of `$method $path` instead of just `$method`.
# 
# WARNING: If your URLs contain path parameters like `/user/$userId`,
# you should be very careful when enabling this flag,
# as it can lead to an explosion of transaction groups.
# Take a look at the `url_groups` option on how to mitigate this problem by grouping URLs together.
#
# This setting can not be changed at runtime. Changes require a restart of the application.
# Type: Boolean
# Default value: false
#
# use_path_as_transaction_name=false

# This option is only considered, when `use_path_as_transaction_name` is active.
# 
# With this option, you can group several URL paths together by using a wildcard expression like `/user/*`.
# 
# This option supports the wildcard `*`, which matches zero or more characters.
# Examples: `/foo/*/bar/*/baz*`, `*foo*`.
# Matching is case insensitive by default.
# Prepending an element with `(?-i)` makes the matching case sensitive.
#
# This setting can be changed at runtime
# Type: comma separated list
# Default value: 
#
# url_groups=

############################################
# JAX-RS                                   #
############################################

# By default, the agent will scan for @Path annotations on the whole class hierarchy, recognizing a class as a JAX-RS resource if the class or any of its superclasses/interfaces has a class level @Path annotation.
# If your application does not use @Path annotation inheritance, set this property to 'false' to only scan for direct @Path annotations. This can improve the startup time of the agent.
# 
#
# This setting can not be changed at runtime. Changes require a restart of the application.
# Type: Boolean
# Default value: true
#
# enable_jaxrs_annotation_inheritance=true

# By default, the agent will use `ClassName#methodName` for the transaction name of JAX-RS requests.
# If you want to use the URI template from the `@Path` annotation, set the value to `true`.
#
# This setting can not be changed at runtime. Changes require a restart of the application.
# Type: Boolean
# Default value: false
#
# use_jaxrs_path_as_transaction_name=false

############################################
# JMX                                      #
############################################

# Report metrics from JMX to the APM Server
# 
# Can contain multiple comma separated JMX metric definitions:
# 
# ----
# object_name[<JMX object name pattern>] attribute[<JMX attribute>:metric_name=<optional metric name>]
# ----
# 
# * `object_name`:
# +
# For more information about the JMX object name pattern syntax,
# see the https://docs.oracle.com/javase/7/docs/api/javax/management/ObjectName.html[`ObjectName` Javadocs].
# * `attribute`:
# +
# The name of the JMX attribute.
# The JMX value has to be either a `Number` or a composite where the composite items are numbers.
# This element can be defined multiple times.
# An attribute can contain optional properties.
# The syntax for that is the same as for https://docs.oracle.com/javase/7/docs/api/javax/management/ObjectName.html[`ObjectName`].
# +
# ** `metric_name`:
# +
# A property within `attribute`.
# This is the name under which the metric will be stored.
# Setting this is optional and will be the same as the `attribute` if not set.
# Note that all JMX metric names will be prefixed with `jvm.jmx.` by the agent.
# 
# The agent creates `labels` for each link:https://docs.oracle.com/javase/7/docs/api/javax/management/ObjectName.html#getKeyPropertyList()[JMX key property] such as `type` and `name`.
# 
# The link:https://docs.oracle.com/javase/7/docs/api/javax/management/ObjectName.html[JMX object name pattern] supports wildcards.
# In this example, the agent will create a metricset for each memory pool `name` (such as `G1 Old Generation` and `G1 Young Generation`)
# 
# ----
# object_name[java.lang:type=GarbageCollector,name=*] attribute[CollectionCount:metric_name=collection_count] attribute[CollectionTime]
# ----
# 
# The resulting documents in Elasticsearch look similar to these (metadata omitted for brevity):
# 
# [source,json]
# ----
# {
#   "@timestamp": "2019-08-20T16:51:07.512Z",
#   "jvm": {
#     "jmx": {
#       "collection_count": 0,
#       "CollectionTime":   0
#     }
#   },
#   "labels": {
#     "type": "GarbageCollector",
#     "name": "G1 Old Generation"
#   }
# }
# ----
# 
# [source,json]
# ----
# {
#   "@timestamp": "2019-08-20T16:51:07.512Z",
#   "jvm": {
#     "jmx": {
#       "collection_count": 2,
#       "CollectionTime":  11
#     }
#   },
#   "labels": {
#     "type": "GarbageCollector",
#     "name": "G1 Young Generation"
#   }
# }
# ----
# 
# 
# The agent also supports composite values for the attribute value.
# In this example, `HeapMemoryUsage` is a composite value, consisting of `committed`, `init`, `used` and `max`.
# ----
# object_name[java.lang:type=Memory] attribute[HeapMemoryUsage:metric_name=heap] 
# ----
# 
# The resulting documents in Elasticsearch look similar to this:
# 
# [source,json]
# ----
# {
#   "@timestamp": "2019-08-20T16:51:07.512Z",
#   "jvm": {
#     "jmx": {
#       "heap": {
#         "max":      4294967296,
#         "init":      268435456,
#         "committed": 268435456,
#         "used":       22404496
#       }
#     }
#   },
#   "labels": {
#     "type": "Memory"
#   }
# }
# ----
# 
#
# This setting can be changed at runtime
# Type: comma separated list
# Default value: 
#
# capture_jmx_metrics=

############################################
# Logging                                  #
############################################

# Sets the logging level for the agent.
# 
# This option is case-insensitive.
#
# Valid options: ERROR, WARN, INFO, DEBUG, TRACE
# This setting can be changed at runtime
# Type: Level
# Default value: INFO
#
# log_level=INFO

# Sets the path of the agent logs.
# The special value `_AGENT_HOME_` is a placeholder for the folder the elastic-apm-agent.jar is in.
# Example: `_AGENT_HOME_/logs/elastic-apm.log`
# 
# When set to the special value 'System.out',
# the logs are sent to standard out.
# 
# NOTE: When logging to a file,
# it's content is deleted when the application starts.
#
# This setting can not be changed at runtime. Changes require a restart of the application.
# Type: String
# Default value: System.out
#
# log_file=System.out

# A boolean specifying if the agent should integrate into SLF4J's https://www.slf4j.org/api/org/slf4j/MDC.html[MDC] to enable trace-log correlation.
# If set to `true`, the agent will set the `trace.id` and `transaction.id` for the currently active spans and transactions to the MDC.
# See <<log-correlation>> for more details.
# 
# NOTE: While it's allowed to enable this setting at runtime, you can't disable it without a restart.
#
# This setting can be changed at runtime
# Type: Boolean
# Default value: false
#
# enable_log_correlation=false

############################################
# Messaging                                #
############################################

# Used to filter out specific messaging queues/topics from being traced. 
# 
# This property should be set to an array containing one or more strings.
# When set, sends-to and receives-from the specified queues/topic will be ignored.
# 
# This option supports the wildcard `*`, which matches zero or more characters.
# Examples: `/foo/*/bar/*/baz*`, `*foo*`.
# Matching is case insensitive by default.
# Prepending an element with `(?-i)` makes the matching case sensitive.
#
# This setting can be changed at runtime
# Type: comma separated list
# Default value: 
#
# ignore_message_queues=

############################################
# Profiling                                #
############################################

# Set to `true` to create spans for method executions based on a sampling aka statistical profiler.
#
# This setting can not be changed at runtime. Changes require a restart of the application.
# Type: Boolean
# Default value: false
#
# profiling_inferred_spans=false

# The frequency at which stack traces are gathered within a profiling session.
# The lower you set it, the more accurate the durations will be.
# This comes at the expense of higher overhead and more spans for potentially irrelevant spans.
# The minimal duration of a profiling-inferred span is `profiling_sampling_duration * 2`.
#
# This setting can be changed at runtime
# Type: TimeDuration
# Supports the duration suffixes ms, s and m. Example: 20ms.
# The default unit for this option is ms.
# Default value: 20ms
#
# profiling_sampling_duration=20ms

# If set, will only create inferred spans for methods which match this list.
# Setting a value may slightly increase performance and can reduce clutter by only creating spans for the classes you are interested in.
# Example: `org.example.myapp.*`
# 
# This option supports the wildcard `*`, which matches zero or more characters.
# Examples: `/foo/*/bar/*/baz*`, `*foo*`.
# Matching is case insensitive by default.
# Prepending an element with `(?-i)` makes the matching case sensitive.
#
# This setting can be changed at runtime
# Type: comma separated list
# Default value: *
#
# profiling_included_classes=*

# Excludes classes for which no profiler-inferred spans should be created.
# 
# This option supports the wildcard `*`, which matches zero or more characters.
# Examples: `/foo/*/bar/*/baz*`, `*foo*`.
# Matching is case insensitive by default.
# Prepending an element with `(?-i)` makes the matching case sensitive.
#
# This setting can be changed at runtime
# Type: comma separated list
# Default value: (?-i)java.*,(?-i)javax.*,(?-i)sun.*,(?-i)com.sun.*,(?-i)jdk.*
#
# profiling_excluded_classes=(?-i)java.*,(?-i)javax.*,(?-i)sun.*,(?-i)com.sun.*,(?-i)jdk.*

# The interval at which profiling sessions should be started.
#
# This setting can not be changed at runtime. Changes require a restart of the application.
# Type: TimeDuration
# Supports the duration suffixes ms, s and m. Example: 61s.
# The default unit for this option is s.
# Default value: 61s
#
# profiling_interval=61s

# The duration of a profiling session.
# For sampled transactions which fall within a profiling session (they start after and end before the session),
# so-called inferred spans will be created.
# They appear in the trace waterfall view like regular spans.
#
# This setting can not be changed at runtime. Changes require a restart of the application.
# Type: TimeDuration
# Supports the duration suffixes ms, s and m. Example: 10s.
# The default unit for this option is s.
# Default value: 10s
#
# profiling_duration=10s

############################################
# Reporter                                 #
############################################

# This string is used to ensure that only your agents can send data to your APM server.
# 
# Both the agents and the APM server have to be configured with the same secret token.
# Use if APM Server requires a token.
#
# This setting can not be changed at runtime. Changes require a restart of the application.
# Type: String
# Default value: 
#
# secret_token=

# The URLs for your APM Servers
#
# The URLs must be fully qualified, including protocol (http or https) and port.
# 
# Fails over to the next APM Server URL in the event of connection errors.
# Achieves load-balancing by shuffling the list of configured URLs.
# When multiple agents are active, they'll tend towards spreading evenly across the set of servers due to randomization.
# 
# If outgoing HTTP traffic has to go through a proxy,you can use the Java system properties `http.proxyHost` and `http.proxyPort` to set that up.
# See also [Java's proxy documentation](https://docs.oracle.com/javase/8/docs/technotes/guides/net/proxies.html) for more information.
# 
# NOTE: This configuration can only be reloaded dynamically as of 1.8.0
#
# This setting can be changed at runtime
# Type: comma separated list
# Default value: http://localhost:8200
#
# server_urls=http://localhost:8200

# Server timeout
#
# If a request to the APM server takes longer than the configured timeout,
# the request is cancelled and the event (exception or transaction) is discarded.
# Set to 0 to disable timeouts.
# 
# WARNING: If timeouts are disabled or set to a high value, your app could experience memory issues if the APM server times out.
#
# This setting can be changed at runtime
# Type: TimeDuration
# Supports the duration suffixes ms, s and m. Example: 5s.
# The default unit for this option is s.
# Default value: 5s
#
# server_timeout=5s

# By default, the agent verifies the SSL certificate if you use an HTTPS connection to the APM server.
# 
# Verification can be disabled by changing this setting to false.
#
# This setting can not be changed at runtime. Changes require a restart of the application.
# Type: Boolean
# Default value: true
#
# verify_server_cert=true

# The maximum size of buffered events.
# 
# Events like transactions and spans are buffered when the agent can't keep up with sending them to the APM Server or if the APM server is down.
# 
# If the queue is full, events are rejected which means you will lose transactions and spans in that case.
# This guards the application from crashing in case the APM server is unavailable for a longer period of time.
# 
# A lower value will decrease the heap overhead of the agent,
# while a higher value makes it less likely to lose events in case of a temporary spike in throughput.
#
# This setting can be changed at runtime
# Type: Integer
# Default value: 512
#
# max_queue_size=512

# Whether each transaction should have the process arguments attached.
# Disabled by default to save disk space.
#
# This setting can not be changed at runtime. Changes require a restart of the application.
# Type: Boolean
# Default value: false
#
# include_process_args=false

# Maximum time to keep an HTTP request to the APM Server open for.
# 
# NOTE: This value has to be lower than the APM Server's `read_timeout` setting.
#
# This setting can be changed at runtime
# Type: TimeDuration
# Supports the duration suffixes ms, s and m. Example: 10s.
# The default unit for this option is s.
# Default value: 10s
#
# api_request_time=10s

# The maximum total compressed size of the request body which is sent to the APM server intake api via a chunked encoding (HTTP streaming).
# Note that a small overshoot is possible.
# 
# Allowed byte units are `b`, `kb` and `mb`. `1kb` is equal to `1024b`.
#
# This setting can be changed at runtime
# Type: ByteValue
# Default value: 768kb
#
# api_request_size=768kb

# The interval at which the agent sends metrics to the APM Server.
# Must be at least `1s`.
# Set to `0s` to deactivate.
#
# This setting can not be changed at runtime. Changes require a restart of the application.
# Type: TimeDuration
# Supports the duration suffixes ms, s and m. Example: 30s.
# The default unit for this option is s.
# Default value: 30s
#
# metrics_interval=30s

# Disables the collection of certain metrics.
# If the name of a metric matches any of the wildcard expressions, it will not be collected.
# Example: `foo.*,bar.*`
# 
# This option supports the wildcard `*`, which matches zero or more characters.
# Examples: `/foo/*/bar/*/baz*`, `*foo*`.
# Matching is case insensitive by default.
# Prepending an element with `(?-i)` makes the matching case sensitive.
#
# This setting can not be changed at runtime. Changes require a restart of the application.
# Type: comma separated list
# Default value: 
#
# disable_metrics=

############################################
# Stacktrace                               #
############################################

# Used to determine whether a stack trace frame is an 'in-app frame' or a 'library frame'.
# This allows the APM app to collapse the stack frames of library code,
# and highlight the stack frames that originate from your application.
# Multiple root packages can be set as a comma-separated list;
# there's no need to configure sub-packages.
# Because this setting helps determine which classes to scan on startup,
# setting this option can also improve startup time.
# 
# You must set this option in order to use the API annotations `@CaptureTransaction` and `@CaptureSpan`.
# 
# **Example**
# 
# Most Java projects have a root package, e.g. `com.myproject`. You can set the application package using Java system properties:
# `-Delastic.apm.application_packages=com.myproject`
# 
# If you are only interested in specific subpackages, you can separate them with commas:
# `-Delastic.apm.application_packages=com.myproject.api,com.myproject.impl`
#
# This setting can be changed at runtime
# Type: comma separated list
# Default value: 
#
# application_packages=

# Setting it to 0 will disable stack trace collection. Any positive integer value will be used as the maximum number of frames to collect. Setting it -1 means that all frames will be collected.
#
# This setting can be changed at runtime
# Type: Integer
# Default value: 50
#
# stack_trace_limit=50

# In its default settings, the APM agent will collect a stack trace with every recorded span.
# While this is very helpful to find the exact place in your code that causes the span, collecting this stack trace does have some overhead. 
# When setting this option to a negative value, like `-1ms`, stack traces will be collected for all spans. Setting it to a positive value, e.g. `5ms`, will limit stack trace collection to spans with durations equal to or longer than the given value, e.g. 5 milliseconds.
# 
# To disable stack trace collection for spans completely, set the value to `0ms`.
#
# This setting can be changed at runtime
# Type: TimeDuration
# Supports the duration suffixes ms, s and m. Example: 5ms.
# The default unit for this option is ms.
# Default value: 5ms
#
# span_frames_min_duration=5ms

----<|MERGE_RESOLUTION|>--- conflicted
+++ resolved
@@ -411,11 +411,7 @@
 ==== `disable_instrumentations`
 
 A list of instrumentations which should be disabled.
-<<<<<<< HEAD
-Valid options are `annotations`, `apache-httpclient`, `asynchttpclient`, `concurrent`, `elasticsearch-restclient`, `exception-handler`, `executor`, `hibernate-search`, `http-client`, `incubating`, `jax-rs`, `jax-ws`, `jdbc`, `jedis`, `jms`, `jsf`, `logging`, `mongodb-client`, `mule`, `okhttp`, `opentracing`, `public-api`, `quartz`, `redis`, `render`, `scheduled`, `servlet-api`, `servlet-api-async`, `servlet-input-stream`, `slf4j`, `spring-mvc`, `spring-resttemplate`, `spring-service-name`, `spring-view-render`, `thread-info-stacktrace`, `urlconnection`.
-=======
-Valid options are `annotations`, `apache-httpclient`, `asynchttpclient`, `concurrent`, `elasticsearch-restclient`, `exception-handler`, `executor`, `hibernate-search`, `http-client`, `incubating`, `jax-rs`, `jax-ws`, `jdbc`, `jedis`, `jms`, `jsf`, `lettuce`, `logging`, `mongodb-client`, `mule`, `okhttp`, `opentracing`, `public-api`, `quartz`, `redis`, `render`, `scheduled`, `servlet-api`, `servlet-api-async`, `servlet-input-stream`, `slf4j`, `spring-mvc`, `spring-resttemplate`, `spring-service-name`, `spring-view-render`, `urlconnection`.
->>>>>>> b8de6f7a
+Valid options are `annotations`, `apache-httpclient`, `asynchttpclient`, `concurrent`, `elasticsearch-restclient`, `exception-handler`, `executor`, `hibernate-search`, `http-client`, `incubating`, `jax-rs`, `jax-ws`, `jdbc`, `jedis`, `jms`, `jsf`, `lettuce`, `logging`, `mongodb-client`, `mule`, `okhttp`, `opentracing`, `public-api`, `quartz`, `redis`, `render`, `scheduled`, `servlet-api`, `servlet-api-async`, `servlet-input-stream`, `slf4j`, `spring-mvc`, `spring-resttemplate`, `spring-service-name`, `spring-view-render`, `thread-info-stacktrace`, `urlconnection`.
 If you want to try out incubating features,
 set the value to an empty string.
 
@@ -1222,7 +1218,7 @@
 [[config-profiling-inferred-spans]]
 ==== `profiling_inferred_spans` (experimental)
 
-Set to `true` to create spans for method executions based on a sampling aka statistical profiler.
+Set to `true` to make the agent create spans for method executions based on a sampling aka statistical profiler.
 
 
 [options="header"]
@@ -1270,7 +1266,7 @@
 [[config-profiling-included-classes]]
 ==== `profiling_included_classes`
 
-If set, will only create inferred spans for methods which match this list.
+If set, the agent will only create inferred spans for methods which match this list.
 Setting a value may slightly increase performance and can reduce clutter by only creating spans for the classes you are interested in.
 Example: `org.example.myapp.*`
 
@@ -1887,11 +1883,7 @@
 # sanitize_field_names=password,passwd,pwd,secret,*key,*token*,*session*,*credit*,*card*,authorization,set-cookie
 
 # A list of instrumentations which should be disabled.
-<<<<<<< HEAD
-# Valid options are `annotations`, `apache-httpclient`, `asynchttpclient`, `concurrent`, `elasticsearch-restclient`, `exception-handler`, `executor`, `hibernate-search`, `http-client`, `incubating`, `jax-rs`, `jax-ws`, `jdbc`, `jedis`, `jms`, `jsf`, `logging`, `mongodb-client`, `mule`, `okhttp`, `opentracing`, `public-api`, `quartz`, `redis`, `render`, `scheduled`, `servlet-api`, `servlet-api-async`, `servlet-input-stream`, `slf4j`, `spring-mvc`, `spring-resttemplate`, `spring-service-name`, `spring-view-render`, `thread-info-stacktrace`, `urlconnection`.
-=======
-# Valid options are `annotations`, `apache-httpclient`, `asynchttpclient`, `concurrent`, `elasticsearch-restclient`, `exception-handler`, `executor`, `hibernate-search`, `http-client`, `incubating`, `jax-rs`, `jax-ws`, `jdbc`, `jedis`, `jms`, `jsf`, `lettuce`, `logging`, `mongodb-client`, `mule`, `okhttp`, `opentracing`, `public-api`, `quartz`, `redis`, `render`, `scheduled`, `servlet-api`, `servlet-api-async`, `servlet-input-stream`, `slf4j`, `spring-mvc`, `spring-resttemplate`, `spring-service-name`, `spring-view-render`, `urlconnection`.
->>>>>>> b8de6f7a
+# Valid options are `annotations`, `apache-httpclient`, `asynchttpclient`, `concurrent`, `elasticsearch-restclient`, `exception-handler`, `executor`, `hibernate-search`, `http-client`, `incubating`, `jax-rs`, `jax-ws`, `jdbc`, `jedis`, `jms`, `jsf`, `lettuce`, `logging`, `mongodb-client`, `mule`, `okhttp`, `opentracing`, `public-api`, `quartz`, `redis`, `render`, `scheduled`, `servlet-api`, `servlet-api-async`, `servlet-input-stream`, `slf4j`, `spring-mvc`, `spring-resttemplate`, `spring-service-name`, `spring-view-render`, `thread-info-stacktrace`, `urlconnection`.
 # If you want to try out incubating features,
 # set the value to an empty string.
 #
@@ -2397,7 +2389,7 @@
 # Profiling                                #
 ############################################
 
-# Set to `true` to create spans for method executions based on a sampling aka statistical profiler.
+# Set to `true` to make the agent create spans for method executions based on a sampling aka statistical profiler.
 #
 # This setting can not be changed at runtime. Changes require a restart of the application.
 # Type: Boolean
@@ -2418,7 +2410,7 @@
 #
 # profiling_sampling_duration=20ms
 
-# If set, will only create inferred spans for methods which match this list.
+# If set, the agent will only create inferred spans for methods which match this list.
 # Setting a value may slightly increase performance and can reduce clutter by only creating spans for the classes you are interested in.
 # Example: `org.example.myapp.*`
 # 
