////
This file is auto generated

Please only make changes in configuration.asciidoc.ftl
////
[[configuration]]
== Configuration

To adapt the Elastic APM Java agent to your needs,
you can configure it using one of the methods below, listed in descending order of precedence:

[horizontal]
1) {apm-app-ref}/agent-configuration.html[Central configuration]::
Configure the Agent in the Kibana APM app.
<<configuration-dynamic, image:./images/dynamic-config.svg[] >>

2) Properties file::
The `elasticapm.properties` file is located in the same folder as the agent jar,
or provided through the <<config-config-file,`config_file`>> option.
image:./images/dynamic-config.svg[link=configuration.html#configuration-dynamic]

3) Java system properties::
All configuration keys are prefixed with `elastic.apm.` +
image:./images/dynamic-config.svg[link=configuration.html#configuration-dynamic]

4) Environment variables::
All configuration keys are in uppercase and prefixed with `ELASTIC_APM_`.

5) Runtime attach parameters::
. `--config` parameter. +
See <<setup-attach-cli>>.
. Arguments of `ElasticApmAttacher.attach(...)`. +
See <<setup-attach-api>>.
. `elasticapm.properties` in classpath root with `ElasticApmAttacher.attach()`. +
See <<setup-attach-api>>.

6) Default values::
Defined for each configuration.

[float]
[[configuration-dynamic]]
=== Dynamic configuration image:./images/dynamic-config.svg[]

Configuration options marked with Dynamic true can be changed at runtime when set from supported sources:

- {apm-app-ref}/agent-configuration.html[Central configuration]
- `elasticapm.properties` file
- Java system properties, but only when set from within the application

NOTE: There are two distinct ways to use `elasticapm.properties`: as an external configuration file, and as a classpath resource. +
Only the external file can be used for dynamic configuration.

[float]
[[configuration-minimal]]
=== Minimal configuration

In order to get started with Elastic APM,
the most important configuration options are <<config-service-name>>,
<<config-server-url>> and <<config-application-packages>>.
So a minimal version of a configuration might look like this:

[source,bash]
.System properties
----
-Delastic.apm.service_name=my-cool-service
-Delastic.apm.application_packages=org.example,org.another.example
-Delastic.apm.server_url=http://localhost:8200
----

[source,properties]
.elasticapm.properties
----
service_name=my-cool-service
application_packages=org.example,org.another.example
server_url=http://localhost:8200
----

[source,bash]
.Environment variables
----
ELASTIC_APM_SERVICE_NAME=my-cool-service
ELASTIC_APM_APPLICATION_PACKAGES=org.example,org.another.example
ELASTIC_APM_SERVER_URL=http://localhost:8200
----

[float]
=== Option reference

This is a list of all configuration options grouped by their category.
Click on a key to get more information.

* <<config-circuit-breaker>>
** <<config-circuit-breaker-enabled>>
** <<config-stress-monitoring-interval>>
** <<config-stress-monitor-gc-stress-threshold>>
** <<config-stress-monitor-gc-relief-threshold>>
** <<config-stress-monitor-cpu-duration-threshold>>
** <<config-stress-monitor-system-cpu-stress-threshold>>
** <<config-stress-monitor-system-cpu-relief-threshold>>
* <<config-core>>
** <<config-recording>>
** <<config-enabled>>
** <<config-instrument>>
** <<config-service-name>>
** <<config-service-node-name>>
** <<config-service-version>>
** <<config-hostname>>
** <<config-environment>>
** <<config-transaction-sample-rate>>
** <<config-transaction-max-spans>>
** <<config-sanitize-field-names>>
** <<config-disable-instrumentations>>
** <<config-enable-experimental-instrumentations>>
** <<config-unnest-exceptions>>
** <<config-ignore-exceptions>>
** <<config-capture-body>>
** <<config-capture-headers>>
** <<config-global-labels>>
** <<config-classes-excluded-from-instrumentation>>
** <<config-trace-methods>>
** <<config-trace-methods-duration-threshold>>
** <<config-central-config>>
** <<config-breakdown-metrics>>
** <<config-config-file>>
** <<config-plugins-dir>>
** <<config-use-elastic-traceparent-header>>
** <<config-span-min-duration>>
** <<config-cloud-provider>>
** <<config-enable-public-api-annotation-inheritance>>
* <<config-http>>
** <<config-capture-body-content-types>>
** <<config-transaction-ignore-urls>>
** <<config-transaction-ignore-user-agents>>
** <<config-use-path-as-transaction-name>>
** <<config-url-groups>>
* <<config-jax-rs>>
** <<config-enable-jaxrs-annotation-inheritance>>
** <<config-use-jaxrs-path-as-transaction-name>>
* <<config-jmx>>
** <<config-capture-jmx-metrics>>
* <<config-logging>>
** <<config-log-level>>
** <<config-log-file>>
** <<config-enable-log-correlation>>
** <<config-log-ecs-reformatting>>
** <<config-log-ecs-reformatting-additional-fields>>
** <<config-log-ecs-formatter-allow-list>>
** <<config-log-ecs-reformatting-dir>>
** <<config-log-file-size>>
** <<config-log-format-sout>>
** <<config-log-format-file>>
* <<config-messaging>>
** <<config-ignore-message-queues>>
* <<config-metrics>>
** <<config-dedot-custom-metrics>>
* <<config-profiling>>
** <<config-profiling-inferred-spans-enabled>>
** <<config-profiling-inferred-spans-sampling-interval>>
** <<config-profiling-inferred-spans-min-duration>>
** <<config-profiling-inferred-spans-included-classes>>
** <<config-profiling-inferred-spans-excluded-classes>>
** <<config-profiling-inferred-spans-lib-directory>>
* <<config-reporter>>
** <<config-secret-token>>
** <<config-api-key>>
** <<config-server-url>>
** <<config-server-urls>>
** <<config-disable-send>>
** <<config-server-timeout>>
** <<config-verify-server-cert>>
** <<config-max-queue-size>>
** <<config-include-process-args>>
** <<config-api-request-time>>
** <<config-api-request-size>>
** <<config-metrics-interval>>
** <<config-disable-metrics>>
* <<config-serverless>>
** <<config-aws-lambda-handler>>
** <<config-data-flush-timeout>>
* <<config-stacktrace>>
** <<config-application-packages>>
** <<config-stack-trace-limit>>
** <<config-span-frames-min-duration>>

[[config-circuit-breaker]]
=== Circuit-Breaker configuration options
// This file is auto generated. Please make your changes in *Configuration.java (for example CoreConfiguration.java) and execute ConfigurationExporter
[float]
[[config-circuit-breaker-enabled]]
==== `circuit_breaker_enabled` (added[1.14.0] performance experimental)

NOTE: This feature is currently experimental, which means it is disabled by default and it is not guaranteed to be backwards compatible in future releases.

A boolean specifying whether the circuit breaker should be enabled or not. 
When enabled, the agent periodically polls stress monitors to detect system/process/JVM stress state. 
If ANY of the monitors detects a stress indication, the agent will become inactive, as if the 
<<config-recording,`recording`>> configuration option has been set to `false`, thus reducing resource consumption to a minimum. 
When inactive, the agent continues polling the same monitors in order to detect whether the stress state 
has been relieved. If ALL monitors approve that the system/process/JVM is not under stress anymore, the 
agent will resume and become fully functional.

<<configuration-dynamic, image:./images/dynamic-config.svg[] >>


[options="header"]
|============
| Default                          | Type                | Dynamic
| `false` | Boolean | true
|============


[options="header"]
|============
| Java System Properties      | Property file   | Environment
| `elastic.apm.circuit_breaker_enabled` | `circuit_breaker_enabled` | `ELASTIC_APM_CIRCUIT_BREAKER_ENABLED`
|============

// This file is auto generated. Please make your changes in *Configuration.java (for example CoreConfiguration.java) and execute ConfigurationExporter
[float]
[[config-stress-monitoring-interval]]
==== `stress_monitoring_interval` (performance)

The interval at which the agent polls the stress monitors. Must be at least `1s`.



Supports the duration suffixes `ms`, `s` and `m`.
Example: `5s`.
The default unit for this option is `s`.

[options="header"]
|============
| Default                          | Type                | Dynamic
| `5s` | TimeDuration | false
|============


[options="header"]
|============
| Java System Properties      | Property file   | Environment
| `elastic.apm.stress_monitoring_interval` | `stress_monitoring_interval` | `ELASTIC_APM_STRESS_MONITORING_INTERVAL`
|============

// This file is auto generated. Please make your changes in *Configuration.java (for example CoreConfiguration.java) and execute ConfigurationExporter
[float]
[[config-stress-monitor-gc-stress-threshold]]
==== `stress_monitor_gc_stress_threshold` (performance)

The threshold used by the GC monitor to rely on for identifying heap stress.
The same threshold will be used for all heap pools, so that if ANY has a usage percentage that crosses it, 
the agent will consider it as a heap stress. The GC monitor relies only on memory consumption measured 
after a recent GC.

<<configuration-dynamic, image:./images/dynamic-config.svg[] >>


[options="header"]
|============
| Default                          | Type                | Dynamic
| `0.95` | Double | true
|============


[options="header"]
|============
| Java System Properties      | Property file   | Environment
| `elastic.apm.stress_monitor_gc_stress_threshold` | `stress_monitor_gc_stress_threshold` | `ELASTIC_APM_STRESS_MONITOR_GC_STRESS_THRESHOLD`
|============

// This file is auto generated. Please make your changes in *Configuration.java (for example CoreConfiguration.java) and execute ConfigurationExporter
[float]
[[config-stress-monitor-gc-relief-threshold]]
==== `stress_monitor_gc_relief_threshold` (performance)

The threshold used by the GC monitor to rely on for identifying when the heap is not under stress .
If `stress_monitor_gc_stress_threshold` has been crossed, the agent will consider it a heap-stress state. 
In order to determine that the stress state is over, percentage of occupied memory in ALL heap pools should 
be lower than this threshold. The GC monitor relies only on memory consumption measured after a recent GC.

<<configuration-dynamic, image:./images/dynamic-config.svg[] >>


[options="header"]
|============
| Default                          | Type                | Dynamic
| `0.75` | Double | true
|============


[options="header"]
|============
| Java System Properties      | Property file   | Environment
| `elastic.apm.stress_monitor_gc_relief_threshold` | `stress_monitor_gc_relief_threshold` | `ELASTIC_APM_STRESS_MONITOR_GC_RELIEF_THRESHOLD`
|============

// This file is auto generated. Please make your changes in *Configuration.java (for example CoreConfiguration.java) and execute ConfigurationExporter
[float]
[[config-stress-monitor-cpu-duration-threshold]]
==== `stress_monitor_cpu_duration_threshold` (performance)

The minimal time required in order to determine whether the system is 
either currently under stress, or that the stress detected previously has been relieved. 
All measurements during this time must be consistent in comparison to the relevant threshold in 
order to detect a change of stress state. Must be at least `1m`.

<<configuration-dynamic, image:./images/dynamic-config.svg[] >>

Supports the duration suffixes `ms`, `s` and `m`.
Example: `1m`.
The default unit for this option is `m`.

[options="header"]
|============
| Default                          | Type                | Dynamic
| `1m` | TimeDuration | true
|============


[options="header"]
|============
| Java System Properties      | Property file   | Environment
| `elastic.apm.stress_monitor_cpu_duration_threshold` | `stress_monitor_cpu_duration_threshold` | `ELASTIC_APM_STRESS_MONITOR_CPU_DURATION_THRESHOLD`
|============

// This file is auto generated. Please make your changes in *Configuration.java (for example CoreConfiguration.java) and execute ConfigurationExporter
[float]
[[config-stress-monitor-system-cpu-stress-threshold]]
==== `stress_monitor_system_cpu_stress_threshold` (performance)

The threshold used by the system CPU monitor to detect system CPU stress. 
If the system CPU crosses this threshold for a duration of at least `stress_monitor_cpu_duration_threshold`, 
the monitor considers this as a stress state.

<<configuration-dynamic, image:./images/dynamic-config.svg[] >>


[options="header"]
|============
| Default                          | Type                | Dynamic
| `0.95` | Double | true
|============


[options="header"]
|============
| Java System Properties      | Property file   | Environment
| `elastic.apm.stress_monitor_system_cpu_stress_threshold` | `stress_monitor_system_cpu_stress_threshold` | `ELASTIC_APM_STRESS_MONITOR_SYSTEM_CPU_STRESS_THRESHOLD`
|============

// This file is auto generated. Please make your changes in *Configuration.java (for example CoreConfiguration.java) and execute ConfigurationExporter
[float]
[[config-stress-monitor-system-cpu-relief-threshold]]
==== `stress_monitor_system_cpu_relief_threshold` (performance)

The threshold used by the system CPU monitor to determine that the system is 
not under CPU stress. If the monitor detected a CPU stress, the measured system CPU needs to be below 
this threshold for a duration of at least `stress_monitor_cpu_duration_threshold` in order for the 
monitor to decide that the CPU stress has been relieved.

<<configuration-dynamic, image:./images/dynamic-config.svg[] >>


[options="header"]
|============
| Default                          | Type                | Dynamic
| `0.8` | Double | true
|============


[options="header"]
|============
| Java System Properties      | Property file   | Environment
| `elastic.apm.stress_monitor_system_cpu_relief_threshold` | `stress_monitor_system_cpu_relief_threshold` | `ELASTIC_APM_STRESS_MONITOR_SYSTEM_CPU_RELIEF_THRESHOLD`
|============

[[config-core]]
=== Core configuration options
// This file is auto generated. Please make your changes in *Configuration.java (for example CoreConfiguration.java) and execute ConfigurationExporter
[float]
[[config-recording]]
==== `recording` (added[1.15.0])

NOTE: This option was available in older versions through the `active` key. The old key is still 
supported in newer versions, but it is now deprecated.

A boolean specifying if the agent should be recording or not.
When recording, the agent instruments incoming HTTP requests, tracks errors and collects and sends metrics.
When not recording, the agent works as a noop, not collecting data and not communicating with the APM sever,
except for polling the central configuration endpoint.
As this is a reversible switch, agent threads are not being killed when inactivated, but they will be 
mostly idle in this state, so the overhead should be negligible.

You can use this setting to dynamically disable Elastic APM at runtime.

<<configuration-dynamic, image:./images/dynamic-config.svg[] >>


[options="header"]
|============
| Default                          | Type                | Dynamic
| `true` | Boolean | true
|============


[options="header"]
|============
| Java System Properties      | Property file   | Environment
| `elastic.apm.recording` | `recording` | `ELASTIC_APM_RECORDING`
|============

// This file is auto generated. Please make your changes in *Configuration.java (for example CoreConfiguration.java) and execute ConfigurationExporter
[float]
[[config-enabled]]
==== `enabled` (added[1.18.0])

Setting to false will completely disable the agent, including instrumentation and remote config polling.
If you want to dynamically change the status of the agent, use <<config-recording,`recording`>> instead.




[options="header"]
|============
| Default                          | Type                | Dynamic
| `true` | Boolean | false
|============


[options="header"]
|============
| Java System Properties      | Property file   | Environment
| `elastic.apm.enabled` | `enabled` | `ELASTIC_APM_ENABLED`
|============

// This file is auto generated. Please make your changes in *Configuration.java (for example CoreConfiguration.java) and execute ConfigurationExporter
[float]
[[config-instrument]]
==== `instrument` (added[1.0.0,Changing this value at runtime is possible since version 1.15.0])

A boolean specifying if the agent should instrument the application to collect traces for the app.
 When set to `false`, most built-in instrumentation plugins are disabled, which would minimize the effect on 
your application. However, the agent would still apply instrumentation related to manual tracing options and it 
would still collect and send metrics to APM Server.

NOTE: Both active and instrument needs to be true for instrumentation to be running.

NOTE: Changing this value at runtime can slow down the application temporarily.

<<configuration-dynamic, image:./images/dynamic-config.svg[] >>


[options="header"]
|============
| Default                          | Type                | Dynamic
| `true` | Boolean | true
|============


[options="header"]
|============
| Java System Properties      | Property file   | Environment
| `elastic.apm.instrument` | `instrument` | `ELASTIC_APM_INSTRUMENT`
|============

// This file is auto generated. Please make your changes in *Configuration.java (for example CoreConfiguration.java) and execute ConfigurationExporter
[float]
[[config-service-name]]
==== `service_name`

This is used to keep all the errors and transactions of your service together
and is the primary filter in the Elastic APM user interface.

The service name must conform to this regular expression: `^[a-zA-Z0-9 _-]+$`.
In less regexy terms:
Your service name must only contain characters from the ASCII alphabet, numbers, dashes, underscores and spaces.

NOTE: When relying on auto-discovery of the service name in Servlet environments (including Spring Boot),
there is currently a caveat related to metrics.
The consequence is that the 'Metrics' tab of a service does not show process-global metrics like CPU utilization.
The reason is that metrics are reported with the detected default service name for the JVM,
for example `tomcat-application`.
That is because there may be multiple web applications deployed to a single JVM/servlet container.
However, you can view those metrics by selecting the `tomcat-application` service name, for example.
Future versions of the Elastic APM stack will have better support for that scenario.
A workaround is to explicitly set the `service_name` which means all applications deployed to the same servlet container will have the same name
or to disable the corresponding `*-service-name` detecting instrumentations via <<config-disable-instrumentations>>.

NOTE: Service name auto discovery mechanisms require APM Server 7.0+.




[options="header"]
|============
| Default                          | Type                | Dynamic
| For Spring-based application, uses the `spring.application.name` property, if set.
For Servlet-based applications, uses the `display-name` of the `web.xml`, if available.
Falls back to the servlet context path the application is mapped to (unless mapped to the root context).
Falls back to the name of the main class or jar file.
If the service name is set explicitly, it overrides all of the above.
 | String | false
|============


[options="header"]
|============
| Java System Properties      | Property file   | Environment
| `elastic.apm.service_name` | `service_name` | `ELASTIC_APM_SERVICE_NAME`
|============

// This file is auto generated. Please make your changes in *Configuration.java (for example CoreConfiguration.java) and execute ConfigurationExporter
[float]
[[config-service-node-name]]
==== `service_node_name` (added[1.11.0])

If set, this name is used to distinguish between different nodes of a service, 
therefore it should be unique for each JVM within a service. 
If not set, data aggregations will be done based on a container ID (where valid) or on the reported 
hostname (automatically discovered or manually configured through <<config-hostname, `hostname`>>). 

NOTE: JVM metrics views rely on aggregations that are based on the service node name. 
If you have multiple JVMs installed on the same host reporting data for the same service name, 
you must set a unique node name for each in order to view metrics at the JVM level.

NOTE: Metrics views can utilize this configuration since APM Server 7.5




[options="header"]
|============
| Default                          | Type                | Dynamic
| `<none>` | String | false
|============


[options="header"]
|============
| Java System Properties      | Property file   | Environment
| `elastic.apm.service_node_name` | `service_node_name` | `ELASTIC_APM_SERVICE_NODE_NAME`
|============

// This file is auto generated. Please make your changes in *Configuration.java (for example CoreConfiguration.java) and execute ConfigurationExporter
[float]
[[config-service-version]]
==== `service_version`

A version string for the currently deployed version of the service. If you don’t version your deployments, the recommended value for this field is the commit identifier of the deployed revision, e.g. the output of git rev-parse HEAD.




[options="header"]
|============
| Default                          | Type                | Dynamic
| `<none>` | String | false
|============


[options="header"]
|============
| Java System Properties      | Property file   | Environment
| `elastic.apm.service_version` | `service_version` | `ELASTIC_APM_SERVICE_VERSION`
|============

// This file is auto generated. Please make your changes in *Configuration.java (for example CoreConfiguration.java) and execute ConfigurationExporter
[float]
[[config-hostname]]
==== `hostname` (added[1.10.0])

Allows for the reported hostname to be manually specified. If unset the hostname will be looked up.




[options="header"]
|============
| Default                          | Type                | Dynamic
| `<none>` | String | false
|============


[options="header"]
|============
| Java System Properties      | Property file   | Environment
| `elastic.apm.hostname` | `hostname` | `ELASTIC_APM_HOSTNAME`
|============

// This file is auto generated. Please make your changes in *Configuration.java (for example CoreConfiguration.java) and execute ConfigurationExporter
[float]
[[config-environment]]
==== `environment`

The name of the environment this service is deployed in, e.g. "production" or "staging".

Environments allow you to easily filter data on a global level in the APM app.
It's important to be consistent when naming environments across agents.
See {apm-app-ref}/filters.html#environment-selector[environment selector] in the APM app for more information.

NOTE: This feature is fully supported in the APM app in Kibana versions >= 7.2.
You must use the query bar to filter for a specific environment in versions prior to 7.2.




[options="header"]
|============
| Default                          | Type                | Dynamic
| `<none>` | String | false
|============


[options="header"]
|============
| Java System Properties      | Property file   | Environment
| `elastic.apm.environment` | `environment` | `ELASTIC_APM_ENVIRONMENT`
|============

// This file is auto generated. Please make your changes in *Configuration.java (for example CoreConfiguration.java) and execute ConfigurationExporter
[float]
[[config-transaction-sample-rate]]
==== `transaction_sample_rate` (performance)

By default, the agent will sample every transaction (e.g. request to your service). To reduce overhead and storage requirements, you can set the sample rate to a value between 0.0 and 1.0. We still record overall time and the result for unsampled transactions, but no context information, labels, or spans.

Value will be rounded with 4 significant digits, as an example, value '0.55555' will be rounded to `0.5556`

<<configuration-dynamic, image:./images/dynamic-config.svg[] >>


[options="header"]
|============
| Default                          | Type                | Dynamic
| `1` | Double | true
|============


[options="header"]
|============
| Java System Properties      | Property file   | Environment
| `elastic.apm.transaction_sample_rate` | `transaction_sample_rate` | `ELASTIC_APM_TRANSACTION_SAMPLE_RATE`
|============

// This file is auto generated. Please make your changes in *Configuration.java (for example CoreConfiguration.java) and execute ConfigurationExporter
[float]
[[config-transaction-max-spans]]
==== `transaction_max_spans` (performance)

Limits the amount of spans that are recorded per transaction.

This is helpful in cases where a transaction creates a very high amount of spans (e.g. thousands of SQL queries).

Setting an upper limit will prevent overloading the agent and the APM server with too much work for such edge cases.

A message will be logged when the max number of spans has been exceeded but only at a rate of once every 5 minutes to ensure performance is not impacted.

<<configuration-dynamic, image:./images/dynamic-config.svg[] >>


[options="header"]
|============
| Default                          | Type                | Dynamic
| `500` | Integer | true
|============


[options="header"]
|============
| Java System Properties      | Property file   | Environment
| `elastic.apm.transaction_max_spans` | `transaction_max_spans` | `ELASTIC_APM_TRANSACTION_MAX_SPANS`
|============

// This file is auto generated. Please make your changes in *Configuration.java (for example CoreConfiguration.java) and execute ConfigurationExporter
[float]
[[config-sanitize-field-names]]
==== `sanitize_field_names` (security)

Sometimes it is necessary to sanitize the data sent to Elastic APM,
e.g. remove sensitive data.

Configure a list of wildcard patterns of field names which should be sanitized.
These apply for example to HTTP headers and `application/x-www-form-urlencoded` data.

This option supports the wildcard `*`, which matches zero or more characters.
Examples: `/foo/*/bar/*/baz*`, `*foo*`.
Matching is case insensitive by default.
Prepending an element with `(?-i)` makes the matching case sensitive.

NOTE: Data in the query string is considered non-sensitive,
as sensitive information should not be sent in the query string.
See https://www.owasp.org/index.php/Information_exposure_through_query_strings_in_url for more information

NOTE: Review the data captured by Elastic APM carefully to make sure it does not capture sensitive information.
If you do find sensitive data in the Elasticsearch index,
you should add an additional entry to this list (make sure to also include the default entries).

<<configuration-dynamic, image:./images/dynamic-config.svg[] >>


[options="header"]
|============
| Default                          | Type                | Dynamic
| `password, passwd, pwd, secret, *key, *token*, *session*, *credit*, *card*, authorization, set-cookie` | List | true
|============


[options="header"]
|============
| Java System Properties      | Property file   | Environment
| `elastic.apm.sanitize_field_names` | `sanitize_field_names` | `ELASTIC_APM_SANITIZE_FIELD_NAMES`
|============

// This file is auto generated. Please make your changes in *Configuration.java (for example CoreConfiguration.java) and execute ConfigurationExporter
[float]
[[config-disable-instrumentations]]
==== `disable_instrumentations` (added[1.0.0,Changing this value at runtime is possible since version 1.15.0])

A list of instrumentations which should be disabled.
<<<<<<< HEAD
Valid options are `annotations`, `apache-commons-exec`, `apache-httpclient`, `asynchttpclient`, `aws-lambda`, `cassandra`, `concurrent`, `dubbo`, `elasticsearch-restclient`, `exception-handler`, `executor`, `executor-collection`, `experimental`, `fork-join`, `grails`, `grpc`, `hibernate-search`, `http-client`, `javalin`, `jax-rs`, `jax-ws`, `jdbc`, `jdk-httpclient`, `jdk-httpserver`, `jedis`, `jms`, `jsf`, `kafka`, `lettuce`, `log4j1-ecs`, `log4j2-ecs`, `log4j2-error`, `logback-ecs`, `logging`, `micrometer`, `mongodb-client`, `okhttp`, `opentracing`, `process`, `public-api`, `quartz`, `rabbitmq`, `redis`, `redisson`, `render`, `scala-future`, `scheduled`, `servlet-api`, `servlet-api-async`, `servlet-api-dispatch`, `servlet-input-stream`, `slf4j-error`, `sparkjava`, `spring-amqp`, `spring-mvc`, `spring-resttemplate`, `spring-service-name`, `spring-view-render`, `spring-webflux`, `ssl-context`, `struts`, `timer-task`, `urlconnection`, `vertx`, `vertx-web`, `vertx-webclient`.
=======
Valid options are `annotations`, `apache-commons-exec`, `apache-httpclient`, `asynchttpclient`, `cassandra`, `concurrent`, `dubbo`, `elasticsearch-restclient`, `exception-handler`, `executor`, `executor-collection`, `experimental`, `fork-join`, `grails`, `grpc`, `hibernate-search`, `http-client`, `javalin`, `jax-rs`, `jax-ws`, `jdbc`, `jdk-httpclient`, `jdk-httpserver`, `jedis`, `jms`, `jsf`, `kafka`, `lettuce`, `log4j1-ecs`, `log4j2-ecs`, `log4j2-error`, `logback-ecs`, `logging`, `micrometer`, `mongodb-client`, `okhttp`, `opentracing`, `process`, `public-api`, `quartz`, `rabbitmq`, `reactor`, `redis`, `redisson`, `render`, `scala-future`, `scheduled`, `servlet-api`, `servlet-api-async`, `servlet-api-dispatch`, `servlet-input-stream`, `slf4j-error`, `sparkjava`, `spring-amqp`, `spring-mvc`, `spring-resttemplate`, `spring-service-name`, `spring-view-render`, `spring-webflux`, `ssl-context`, `struts`, `timer-task`, `urlconnection`, `vertx`, `vertx-web`, `vertx-webclient`.
>>>>>>> 43b0e119
For version `1.25.0` and later, use <<config-enable-experimental-instrumentations>> to enable experimental instrumentations.

NOTE: Changing this value at runtime can slow down the application temporarily.

<<configuration-dynamic, image:./images/dynamic-config.svg[] >>


[options="header"]
|============
| Default                          | Type                | Dynamic
| `<none>` | Collection | true
|============


[options="header"]
|============
| Java System Properties      | Property file   | Environment
| `elastic.apm.disable_instrumentations` | `disable_instrumentations` | `ELASTIC_APM_DISABLE_INSTRUMENTATIONS`
|============

// This file is auto generated. Please make your changes in *Configuration.java (for example CoreConfiguration.java) and execute ConfigurationExporter
[float]
[[config-enable-experimental-instrumentations]]
==== `enable_experimental_instrumentations` (added[1.25.0])

Whether to apply experimental instrumentations.

NOTE: Changing this value at runtime can slow down the application temporarily.
Setting to `true` will enable instrumentations in the `experimental` group.

<<configuration-dynamic, image:./images/dynamic-config.svg[] >>


[options="header"]
|============
| Default                          | Type                | Dynamic
| `false` | Boolean | true
|============


[options="header"]
|============
| Java System Properties      | Property file   | Environment
| `elastic.apm.enable_experimental_instrumentations` | `enable_experimental_instrumentations` | `ELASTIC_APM_ENABLE_EXPERIMENTAL_INSTRUMENTATIONS`
|============

// This file is auto generated. Please make your changes in *Configuration.java (for example CoreConfiguration.java) and execute ConfigurationExporter
[float]
[[config-unnest-exceptions]]
==== `unnest_exceptions`

When reporting exceptions,
un-nests the exceptions matching the wildcard pattern.
This can come in handy for Spring's `org.springframework.web.util.NestedServletException`,
for example.

This option supports the wildcard `*`, which matches zero or more characters.
Examples: `/foo/*/bar/*/baz*`, `*foo*`.
Matching is case insensitive by default.
Prepending an element with `(?-i)` makes the matching case sensitive.

<<configuration-dynamic, image:./images/dynamic-config.svg[] >>


[options="header"]
|============
| Default                          | Type                | Dynamic
| `(?-i)*Nested*Exception` | List | true
|============


[options="header"]
|============
| Java System Properties      | Property file   | Environment
| `elastic.apm.unnest_exceptions` | `unnest_exceptions` | `ELASTIC_APM_UNNEST_EXCEPTIONS`
|============

// This file is auto generated. Please make your changes in *Configuration.java (for example CoreConfiguration.java) and execute ConfigurationExporter
[float]
[[config-ignore-exceptions]]
==== `ignore_exceptions` (added[1.11.0])

A list of exceptions that should be ignored and not reported as errors.
This allows to ignore exceptions thrown in regular control flow that are not actual errors

This option supports the wildcard `*`, which matches zero or more characters.
Examples: `/foo/*/bar/*/baz*`, `*foo*`.
Matching is case insensitive by default.
Prepending an element with `(?-i)` makes the matching case sensitive.

Examples:

 - `com.mycompany.ExceptionToIgnore`: using fully qualified name
 - `*ExceptionToIgnore`: using wildcard to avoid package name
 - `*exceptiontoignore`: case-insensitive by default

NOTE: Exception inheritance is not supported, thus you have to explicitly list all the thrown exception types

<<configuration-dynamic, image:./images/dynamic-config.svg[] >>


[options="header"]
|============
| Default                          | Type                | Dynamic
| `<none>` | List | true
|============


[options="header"]
|============
| Java System Properties      | Property file   | Environment
| `elastic.apm.ignore_exceptions` | `ignore_exceptions` | `ELASTIC_APM_IGNORE_EXCEPTIONS`
|============

// This file is auto generated. Please make your changes in *Configuration.java (for example CoreConfiguration.java) and execute ConfigurationExporter
[float]
[[config-capture-body]]
==== `capture_body` (performance)

For transactions that are HTTP requests, the Java agent can optionally capture the request body (e.g. POST 
variables). For transactions that are initiated by receiving a message from a message broker, the agent can 
capture the textual message body.

If the HTTP request or the message has a body and this setting is disabled, the body will be shown as [REDACTED].

This option is case-insensitive.

NOTE: Currently, the body length is limited to 10000 characters and it is not configurable. 
If the body size exceeds the limit, it will be truncated. 

NOTE: Currently, only UTF-8 encoded plain text HTTP content types are supported.
The option <<config-capture-body-content-types>> determines which content types are captured.

WARNING: Request bodies often contain sensitive values like passwords, credit card numbers etc.
If your service handles data like this, we advise to only enable this feature with care.
Turning on body capturing can also significantly increase the overhead in terms of heap usage,
network utilisation and Elasticsearch index size.

<<configuration-dynamic, image:./images/dynamic-config.svg[] >>

Valid options: `off`, `errors`, `transactions`, `all`

[options="header"]
|============
| Default                          | Type                | Dynamic
| `OFF` | EventType | true
|============


[options="header"]
|============
| Java System Properties      | Property file   | Environment
| `elastic.apm.capture_body` | `capture_body` | `ELASTIC_APM_CAPTURE_BODY`
|============

// This file is auto generated. Please make your changes in *Configuration.java (for example CoreConfiguration.java) and execute ConfigurationExporter
[float]
[[config-capture-headers]]
==== `capture_headers` (performance)

If set to `true`, the agent will capture HTTP request and response headers (including cookies), 
as well as messages' headers/properties when using messaging frameworks like Kafka or JMS.

NOTE: Setting this to `false` reduces network bandwidth, disk space and object allocations.

<<configuration-dynamic, image:./images/dynamic-config.svg[] >>


[options="header"]
|============
| Default                          | Type                | Dynamic
| `true` | Boolean | true
|============


[options="header"]
|============
| Java System Properties      | Property file   | Environment
| `elastic.apm.capture_headers` | `capture_headers` | `ELASTIC_APM_CAPTURE_HEADERS`
|============

// This file is auto generated. Please make your changes in *Configuration.java (for example CoreConfiguration.java) and execute ConfigurationExporter
[float]
[[config-global-labels]]
==== `global_labels` (added[1.7.0, Requires APM Server 7.2+])

Labels added to all events, with the format `key=value[,key=value[,...]]`.
Any labels set by application via the API will override global labels with the same keys.

NOTE: This feature requires APM Server 7.2+




[options="header"]
|============
| Default                          | Type                | Dynamic
| `<none>` | Map | false
|============


[options="header"]
|============
| Java System Properties      | Property file   | Environment
| `elastic.apm.global_labels` | `global_labels` | `ELASTIC_APM_GLOBAL_LABELS`
|============

// This file is auto generated. Please make your changes in *Configuration.java (for example CoreConfiguration.java) and execute ConfigurationExporter
[float]
[[config-classes-excluded-from-instrumentation]]
==== `classes_excluded_from_instrumentation`

Use to exclude specific classes from being instrumented. In order to exclude entire packages, 
use wildcards, as in: `com.project.exclude.*`
This option supports the wildcard `*`, which matches zero or more characters.
Examples: `/foo/*/bar/*/baz*`, `*foo*`.
Matching is case insensitive by default.
Prepending an element with `(?-i)` makes the matching case sensitive.




[options="header"]
|============
| Default                          | Type                | Dynamic
| `<none>` | List | false
|============


[options="header"]
|============
| Java System Properties      | Property file   | Environment
| `elastic.apm.classes_excluded_from_instrumentation` | `classes_excluded_from_instrumentation` | `ELASTIC_APM_CLASSES_EXCLUDED_FROM_INSTRUMENTATION`
|============

// This file is auto generated. Please make your changes in *Configuration.java (for example CoreConfiguration.java) and execute ConfigurationExporter
[float]
[[config-trace-methods]]
==== `trace_methods` (added[1.0.0,Changing this value at runtime is possible since version 1.15.0])

A list of methods for which to create a transaction or span.

If you want to monitor a large number of methods,
use  <<config-profiling-inferred-spans-enabled, `profiling_inferred_spans_enabled`>> instead.

This works by instrumenting each matching method to include code that creates a span for the method.
While creating a span is quite cheap in terms of performance,
instrumenting a whole code base or a method which is executed in a tight loop leads to significant overhead.

Using a pointcut-like syntax, you can match based on

 - Method modifier (optional) +
   Example: `public`, `protected`, `private` or `*`
 - Package and class name (wildcards include sub-packages) +
   Example: `org.example.*`
 - Method name (optional since 1.4.0) +
   Example: `myMeth*d`
 - Method argument types (optional) +
   Example: `(*lang.String, int[])`
 - Classes with a specific annotation (optional) +
   Example: `@*ApplicationScoped`
 - Classes with a specific annotation that is itself annotated with the given meta-annotation (optional) +
   Example: `@@javax.enterpr*se.context.NormalScope`

The syntax is `modifier @fully.qualified.AnnotationName fully.qualified.ClassName#methodName(fully.qualified.ParameterType)`.

A few examples:

 - `org.example.*` added[1.4.0,Omitting the method is possible since 1.4.0]
 - `org.example.*#*` (before 1.4.0, you need to specify a method matcher)
 - `org.example.MyClass#myMethod`
 - `org.example.MyClass#myMethod()`
 - `org.example.MyClass#myMethod(java.lang.String)`
 - `org.example.MyClass#myMe*od(java.lang.String, int)`
 - `private org.example.MyClass#myMe*od(java.lang.String, *)`
 - `* org.example.MyClas*#myMe*od(*.String, int[])`
 - `public org.example.services.*Service#*`
 - `public @java.inject.ApplicationScoped org.example.*`
 - `public @java.inject.* org.example.*`
 - `public @@javax.enterprise.context.NormalScope org.example.*`

NOTE: Only use wildcards if necessary.
The more methods you match the more overhead will be caused by the agent.
Also note that there is a maximum amount of spans per transaction (see <<config-transaction-max-spans, `transaction_max_spans`>>).

NOTE: The agent will create stack traces for spans which took longer than
<<config-span-frames-min-duration, `span_frames_min_duration`>>.
When tracing a large number of methods (for example by using wildcards),
this may lead to high overhead.
Consider increasing the threshold or disabling stack trace collection altogether.

Common configurations:

Trace all public methods in CDI-Annotated beans:

----
public @@javax.enterprise.context.NormalScope your.application.package.*
public @@javax.inject.Scope your.application.package.*
----
NOTE: This method is only available in the Elastic APM Java Agent.

NOTE: Changing this value at runtime can slow down the application temporarily.

<<configuration-dynamic, image:./images/dynamic-config.svg[] >>


[options="header"]
|============
| Default                          | Type                | Dynamic
| `<none>` | List | true
|============


[options="header"]
|============
| Java System Properties      | Property file   | Environment
| `elastic.apm.trace_methods` | `trace_methods` | `ELASTIC_APM_TRACE_METHODS`
|============

// This file is auto generated. Please make your changes in *Configuration.java (for example CoreConfiguration.java) and execute ConfigurationExporter
[float]
[[config-trace-methods-duration-threshold]]
==== `trace_methods_duration_threshold` (added[1.7.0])

If <<config-trace-methods, `trace_methods`>> config option is set, provides a threshold to limit spans based on 
duration. When set to a value greater than 0, spans representing methods traced based on `trace_methods` will be discarded by default.
Such methods will be traced and reported if one of the following applies:

 - This method's duration crossed the configured threshold.
 - This method ended with Exception.
 - A method executed as part of the execution of this method crossed the threshold or ended with Exception.
 - A "forcibly-traced method" (e.g. DB queries, HTTP exits, custom) was executed during the execution of this method.

Set to 0 to disable.

NOTE: Transactions are never discarded, regardless of their duration.
This configuration affects only spans.
In order not to break span references,
all spans leading to an async operation or an exit span (such as a HTTP request or a DB query) are never discarded,
regardless of their duration.

NOTE: If this option and <<config-span-min-duration,`span_min_duration`>> are both configured,
the higher of both thresholds will determine which spans will be discarded.



Supports the duration suffixes `ms`, `s` and `m`.
Example: `0ms`.
The default unit for this option is `ms`.

[options="header"]
|============
| Default                          | Type                | Dynamic
| `0ms` | TimeDuration | false
|============


[options="header"]
|============
| Java System Properties      | Property file   | Environment
| `elastic.apm.trace_methods_duration_threshold` | `trace_methods_duration_threshold` | `ELASTIC_APM_TRACE_METHODS_DURATION_THRESHOLD`
|============

// This file is auto generated. Please make your changes in *Configuration.java (for example CoreConfiguration.java) and execute ConfigurationExporter
[float]
[[config-central-config]]
==== `central_config` (added[1.8.0])

When enabled, the agent will make periodic requests to the APM Server to fetch updated configuration.

<<configuration-dynamic, image:./images/dynamic-config.svg[] >>


[options="header"]
|============
| Default                          | Type                | Dynamic
| `true` | Boolean | true
|============


[options="header"]
|============
| Java System Properties      | Property file   | Environment
| `elastic.apm.central_config` | `central_config` | `ELASTIC_APM_CENTRAL_CONFIG`
|============

// This file is auto generated. Please make your changes in *Configuration.java (for example CoreConfiguration.java) and execute ConfigurationExporter
[float]
[[config-breakdown-metrics]]
==== `breakdown_metrics` (added[1.8.0])

Disables the collection of breakdown metrics (`span.self_time`)




[options="header"]
|============
| Default                          | Type                | Dynamic
| `true` | Boolean | false
|============


[options="header"]
|============
| Java System Properties      | Property file   | Environment
| `elastic.apm.breakdown_metrics` | `breakdown_metrics` | `ELASTIC_APM_BREAKDOWN_METRICS`
|============

// This file is auto generated. Please make your changes in *Configuration.java (for example CoreConfiguration.java) and execute ConfigurationExporter
[float]
[[config-config-file]]
==== `config_file` (added[1.8.0])

Sets the path of the agent config file.
The special value `_AGENT_HOME_` is a placeholder for the folder the `elastic-apm-agent.jar` is in.
The file has to be on the file system.
You can not refer to classpath locations.

NOTE: this option can only be set via system properties, environment variables or the attacher options.




[options="header"]
|============
| Default                          | Type                | Dynamic
| `_AGENT_HOME_/elasticapm.properties` | String | false
|============


[options="header"]
|============
| Java System Properties      | Property file   | Environment
| `elastic.apm.config_file` | `config_file` | `ELASTIC_APM_CONFIG_FILE`
|============

// This file is auto generated. Please make your changes in *Configuration.java (for example CoreConfiguration.java) and execute ConfigurationExporter
[float]
[[config-plugins-dir]]
==== `plugins_dir` (experimental)

NOTE: This feature is currently experimental, which means it is disabled by default and it is not guaranteed to be backwards compatible in future releases.

A folder that contains external agent plugins.

Use the `apm-agent-plugin-sdk` and the `apm-agent-api` artifacts to create a jar and place it into the plugins folder.
The agent will load all instrumentations that are declared in the
`META-INF/services/co.elastic.apm.agent.sdk.ElasticApmInstrumentation` service descriptor.
See `integration-tests/external-plugin-test` for an example plugin.




[options="header"]
|============
| Default                          | Type                | Dynamic
| `<none>` | String | false
|============


[options="header"]
|============
| Java System Properties      | Property file   | Environment
| `elastic.apm.plugins_dir` | `plugins_dir` | `ELASTIC_APM_PLUGINS_DIR`
|============

// This file is auto generated. Please make your changes in *Configuration.java (for example CoreConfiguration.java) and execute ConfigurationExporter
[float]
[[config-use-elastic-traceparent-header]]
==== `use_elastic_traceparent_header` (added[1.14.0])

To enable {apm-overview-ref-v}/distributed-tracing.html[distributed tracing], the agent
adds trace context headers to outgoing requests (like HTTP requests, Kafka records, gRPC requests etc.).
These headers (`traceparent` and `tracestate`) are defined in the
https://www.w3.org/TR/trace-context-1/[W3C Trace Context] specification.

When this setting is `true`, the agent will also add the header `elastic-apm-traceparent`
for backwards compatibility with older versions of Elastic APM agents.

<<configuration-dynamic, image:./images/dynamic-config.svg[] >>


[options="header"]
|============
| Default                          | Type                | Dynamic
| `true` | Boolean | true
|============


[options="header"]
|============
| Java System Properties      | Property file   | Environment
| `elastic.apm.use_elastic_traceparent_header` | `use_elastic_traceparent_header` | `ELASTIC_APM_USE_ELASTIC_TRACEPARENT_HEADER`
|============

// This file is auto generated. Please make your changes in *Configuration.java (for example CoreConfiguration.java) and execute ConfigurationExporter
[float]
[[config-span-min-duration]]
==== `span_min_duration` (added[1.16.0])

Sets the minimum duration of spans.
Spans that execute faster than this threshold are attempted to be discarded.

The attempt fails if they lead up to a span that can't be discarded.
Spans that propagate the trace context to downstream services,
such as outgoing HTTP requests,
can't be discarded.
Additionally, spans that lead to an error or that may be a parent of an async operation can't be discarded.

However, external calls that don't propagate context,
such as calls to a database, can be discarded using this threshold.

<<configuration-dynamic, image:./images/dynamic-config.svg[] >>

Supports the duration suffixes `ms`, `s` and `m`.
Example: `0ms`.
The default unit for this option is `ms`.

[options="header"]
|============
| Default                          | Type                | Dynamic
| `0ms` | TimeDuration | true
|============


[options="header"]
|============
| Java System Properties      | Property file   | Environment
| `elastic.apm.span_min_duration` | `span_min_duration` | `ELASTIC_APM_SPAN_MIN_DURATION`
|============

// This file is auto generated. Please make your changes in *Configuration.java (for example CoreConfiguration.java) and execute ConfigurationExporter
[float]
[[config-cloud-provider]]
==== `cloud_provider` (added[1.21.0])

This config value allows you to specify which cloud provider should be assumed 
for metadata collection. By default, the agent will attempt to detect the cloud 
provider or, if that fails, will use trial and error to collect the metadata.



Valid options: `AUTO`, `AWS`, `GCP`, `AZURE`, `NONE`

[options="header"]
|============
| Default                          | Type                | Dynamic
| `AUTO` | CloudProvider | false
|============


[options="header"]
|============
| Java System Properties      | Property file   | Environment
| `elastic.apm.cloud_provider` | `cloud_provider` | `ELASTIC_APM_CLOUD_PROVIDER`
|============

// This file is auto generated. Please make your changes in *Configuration.java (for example CoreConfiguration.java) and execute ConfigurationExporter
[float]
[[config-enable-public-api-annotation-inheritance]]
==== `enable_public_api_annotation_inheritance` (performance)

A boolean specifying if the agent should search the class hierarchy for public api annotations (@CaptureTransaction, @CaptureSpan, @Traced)).
 When set to `false`, a method is instrumented if it is annotated with a public api annotation.
  When set to `true` methods overriding annotated methods will be instrumented as well.
 Either way, methods will only be instrumented if they are included in the configured <<config-application-packages>>.




[options="header"]
|============
| Default                          | Type                | Dynamic
| `false` | Boolean | false
|============


[options="header"]
|============
| Java System Properties      | Property file   | Environment
| `elastic.apm.enable_public_api_annotation_inheritance` | `enable_public_api_annotation_inheritance` | `ELASTIC_APM_ENABLE_PUBLIC_API_ANNOTATION_INHERITANCE`
|============

[[config-http]]
=== HTTP configuration options
// This file is auto generated. Please make your changes in *Configuration.java (for example CoreConfiguration.java) and execute ConfigurationExporter
[float]
[[config-capture-body-content-types]]
==== `capture_body_content_types` (added[1.5.0] performance)

Configures which content types should be recorded.

The defaults end with a wildcard so that content types like `text/plain; charset=utf-8` are captured as well.

This option supports the wildcard `*`, which matches zero or more characters.
Examples: `/foo/*/bar/*/baz*`, `*foo*`.
Matching is case insensitive by default.
Prepending an element with `(?-i)` makes the matching case sensitive.

<<configuration-dynamic, image:./images/dynamic-config.svg[] >>


[options="header"]
|============
| Default                          | Type                | Dynamic
| `application/x-www-form-urlencoded*, text/*, application/json*, application/xml*` | List | true
|============


[options="header"]
|============
| Java System Properties      | Property file   | Environment
| `elastic.apm.capture_body_content_types` | `capture_body_content_types` | `ELASTIC_APM_CAPTURE_BODY_CONTENT_TYPES`
|============

// This file is auto generated. Please make your changes in *Configuration.java (for example CoreConfiguration.java) and execute ConfigurationExporter
[float]
[[config-transaction-ignore-urls]]
==== `transaction_ignore_urls`

Used to restrict requests to certain URLs from being instrumented.

This property should be set to an array containing one or more strings.
When an incoming HTTP request is detected, its URL will be tested against each element in this list.

This option supports the wildcard `*`, which matches zero or more characters.
Examples: `/foo/*/bar/*/baz*`, `*foo*`.
Matching is case insensitive by default.
Prepending an element with `(?-i)` makes the matching case sensitive.

<<configuration-dynamic, image:./images/dynamic-config.svg[] >>


[options="header"]
|============
| Default                          | Type                | Dynamic
| `/VAADIN/*, /heartbeat*, /favicon.ico, *.js, *.css, *.jpg, *.jpeg, *.png, *.gif, *.webp, *.svg, *.woff, *.woff2` | List | true
|============


[options="header"]
|============
| Java System Properties      | Property file   | Environment
| `elastic.apm.transaction_ignore_urls` | `transaction_ignore_urls` | `ELASTIC_APM_TRANSACTION_IGNORE_URLS`
|============

// This file is auto generated. Please make your changes in *Configuration.java (for example CoreConfiguration.java) and execute ConfigurationExporter
[float]
[[config-transaction-ignore-user-agents]]
==== `transaction_ignore_user_agents` (added[1.22.0])

Used to restrict requests from certain User-Agents from being instrumented.

When an incoming HTTP request is detected,
the User-Agent from the request headers will be tested against each element in this list.
Example: `curl/*`, `*pingdom*`

This option supports the wildcard `*`, which matches zero or more characters.
Examples: `/foo/*/bar/*/baz*`, `*foo*`.
Matching is case insensitive by default.
Prepending an element with `(?-i)` makes the matching case sensitive.

<<configuration-dynamic, image:./images/dynamic-config.svg[] >>


[options="header"]
|============
| Default                          | Type                | Dynamic
| `<none>` | List | true
|============


[options="header"]
|============
| Java System Properties      | Property file   | Environment
| `elastic.apm.transaction_ignore_user_agents` | `transaction_ignore_user_agents` | `ELASTIC_APM_TRANSACTION_IGNORE_USER_AGENTS`
|============

// This file is auto generated. Please make your changes in *Configuration.java (for example CoreConfiguration.java) and execute ConfigurationExporter
[float]
[[config-use-path-as-transaction-name]]
==== `use_path_as_transaction_name` (experimental added[1.0.0,Changing this value at runtime is possible since version 1.22.0])

NOTE: This feature is currently experimental, which means it is disabled by default and it is not guaranteed to be backwards compatible in future releases.

If set to `true`,
transaction names of unsupported or partially-supported frameworks will be in the form of `$method $path` instead of just `$method unknown route`.

WARNING: If your URLs contain path parameters like `/user/$userId`,
you should be very careful when enabling this flag,
as it can lead to an explosion of transaction groups.
Take a look at the `url_groups` option on how to mitigate this problem by grouping URLs together.

<<configuration-dynamic, image:./images/dynamic-config.svg[] >>


[options="header"]
|============
| Default                          | Type                | Dynamic
| `false` | Boolean | true
|============


[options="header"]
|============
| Java System Properties      | Property file   | Environment
| `elastic.apm.use_path_as_transaction_name` | `use_path_as_transaction_name` | `ELASTIC_APM_USE_PATH_AS_TRANSACTION_NAME`
|============

// This file is auto generated. Please make your changes in *Configuration.java (for example CoreConfiguration.java) and execute ConfigurationExporter
[float]
[[config-url-groups]]
==== `url_groups`

This option is only considered, when `use_path_as_transaction_name` is active.

With this option, you can group several URL paths together by using a wildcard expression like `/user/*`.

This option supports the wildcard `*`, which matches zero or more characters.
Examples: `/foo/*/bar/*/baz*`, `*foo*`.
Matching is case insensitive by default.
Prepending an element with `(?-i)` makes the matching case sensitive.

<<configuration-dynamic, image:./images/dynamic-config.svg[] >>


[options="header"]
|============
| Default                          | Type                | Dynamic
| `<none>` | List | true
|============


[options="header"]
|============
| Java System Properties      | Property file   | Environment
| `elastic.apm.url_groups` | `url_groups` | `ELASTIC_APM_URL_GROUPS`
|============

[[config-jax-rs]]
=== JAX-RS configuration options
// This file is auto generated. Please make your changes in *Configuration.java (for example CoreConfiguration.java) and execute ConfigurationExporter
[float]
[[config-enable-jaxrs-annotation-inheritance]]
==== `enable_jaxrs_annotation_inheritance` (performance)

By default, the agent will scan for @Path annotations on the whole class hierarchy, recognizing a class as a JAX-RS resource if the class or any of its superclasses/interfaces has a class level @Path annotation.
If your application does not use @Path annotation inheritance, set this property to 'false' to only scan for direct @Path annotations. This can improve the startup time of the agent.





[options="header"]
|============
| Default                          | Type                | Dynamic
| `true` | Boolean | false
|============


[options="header"]
|============
| Java System Properties      | Property file   | Environment
| `elastic.apm.enable_jaxrs_annotation_inheritance` | `enable_jaxrs_annotation_inheritance` | `ELASTIC_APM_ENABLE_JAXRS_ANNOTATION_INHERITANCE`
|============

// This file is auto generated. Please make your changes in *Configuration.java (for example CoreConfiguration.java) and execute ConfigurationExporter
[float]
[[config-use-jaxrs-path-as-transaction-name]]
==== `use_jaxrs_path_as_transaction_name` (added[1.8.0])

By default, the agent will use `ClassName#methodName` for the transaction name of JAX-RS requests.
If you want to use the URI template from the `@Path` annotation, set the value to `true`.




[options="header"]
|============
| Default                          | Type                | Dynamic
| `false` | Boolean | false
|============


[options="header"]
|============
| Java System Properties      | Property file   | Environment
| `elastic.apm.use_jaxrs_path_as_transaction_name` | `use_jaxrs_path_as_transaction_name` | `ELASTIC_APM_USE_JAXRS_PATH_AS_TRANSACTION_NAME`
|============

[[config-jmx]]
=== JMX configuration options
// This file is auto generated. Please make your changes in *Configuration.java (for example CoreConfiguration.java) and execute ConfigurationExporter
[float]
[[config-capture-jmx-metrics]]
==== `capture_jmx_metrics` (added[1.11.0])

Report metrics from JMX to the APM Server

Can contain multiple comma separated JMX metric definitions:

----
object_name[<JMX object name pattern>] attribute[<JMX attribute>:metric_name=<optional metric name>]
----

* `object_name`:
+
For more information about the JMX object name pattern syntax,
see the https://docs.oracle.com/javase/7/docs/api/javax/management/ObjectName.html[`ObjectName` Javadocs].
* `attribute`:
+
The name of the JMX attribute.
The JMX value has to be either a `Number` or a composite where the composite items are numbers.
This element can be defined multiple times.
An attribute can contain optional properties.
The syntax for that is the same as for https://docs.oracle.com/javase/7/docs/api/javax/management/ObjectName.html[`ObjectName`].
+
** `metric_name`:
+
A property within `attribute`.
This is the name under which the metric will be stored.
Setting this is optional and will be the same as the `attribute` if not set.
Note that all JMX metric names will be prefixed with `jvm.jmx.` by the agent.

The agent creates `labels` for each link:https://docs.oracle.com/javase/7/docs/api/javax/management/ObjectName.html#getKeyPropertyList()[JMX key property] such as `type` and `name`.

The link:https://docs.oracle.com/javase/7/docs/api/javax/management/ObjectName.html[JMX object name pattern] supports wildcards.
In this example, the agent will create a metricset for each memory pool `name` (such as `G1 Old Generation` and `G1 Young Generation`)

----
object_name[java.lang:type=GarbageCollector,name=*] attribute[CollectionCount:metric_name=collection_count] attribute[CollectionTime]
----

The resulting documents in Elasticsearch look similar to these (metadata omitted for brevity):

[source,json]
----
{
  "@timestamp": "2019-08-20T16:51:07.512Z",
  "jvm": {
    "jmx": {
      "collection_count": 0,
      "CollectionTime":   0
    }
  },
  "labels": {
    "type": "GarbageCollector",
    "name": "G1 Old Generation"
  }
}
----

[source,json]
----
{
  "@timestamp": "2019-08-20T16:51:07.512Z",
  "jvm": {
    "jmx": {
      "collection_count": 2,
      "CollectionTime":  11
    }
  },
  "labels": {
    "type": "GarbageCollector",
    "name": "G1 Young Generation"
  }
}
----


The agent also supports composite values for the attribute value.
In this example, `HeapMemoryUsage` is a composite value, consisting of `committed`, `init`, `used` and `max`.
----
object_name[java.lang:type=Memory] attribute[HeapMemoryUsage:metric_name=heap] 
----

The resulting documents in Elasticsearch look similar to this:

[source,json]
----
{
  "@timestamp": "2019-08-20T16:51:07.512Z",
  "jvm": {
    "jmx": {
      "heap": {
        "max":      4294967296,
        "init":      268435456,
        "committed": 268435456,
        "used":       22404496
      }
    }
  },
  "labels": {
    "type": "Memory"
  }
}
----


<<configuration-dynamic, image:./images/dynamic-config.svg[] >>


[options="header"]
|============
| Default                          | Type                | Dynamic
| `<none>` | List | true
|============


[options="header"]
|============
| Java System Properties      | Property file   | Environment
| `elastic.apm.capture_jmx_metrics` | `capture_jmx_metrics` | `ELASTIC_APM_CAPTURE_JMX_METRICS`
|============

[[config-logging]]
=== Logging configuration options
// This file is auto generated. Please make your changes in *Configuration.java (for example CoreConfiguration.java) and execute ConfigurationExporter
[float]
[[config-log-level]]
==== `log_level`

Sets the logging level for the agent.
This option is case-insensitive.

NOTE: `CRITICAL` is a valid option, but it is mapped to `ERROR`; `WARN` and `WARNING` are equivalent; 
`OFF` is only available since version 1.16.0

<<configuration-dynamic, image:./images/dynamic-config.svg[] >>

Valid options: `OFF`, `ERROR`, `CRITICAL`, `WARN`, `WARNING`, `INFO`, `DEBUG`, `TRACE`

[options="header"]
|============
| Default                          | Type                | Dynamic
| `INFO` | LogLevel | true
|============


[options="header"]
|============
| Java System Properties      | Property file   | Environment
| `elastic.apm.log_level` | `log_level` | `ELASTIC_APM_LOG_LEVEL`
|============

// This file is auto generated. Please make your changes in *Configuration.java (for example CoreConfiguration.java) and execute ConfigurationExporter
[float]
[[config-log-file]]
==== `log_file`

Sets the path of the agent logs.
The special value `_AGENT_HOME_` is a placeholder for the folder the elastic-apm-agent.jar is in.
Example: `_AGENT_HOME_/logs/elastic-apm.log`

When set to the special value 'System.out',
the logs are sent to standard out.

NOTE: When logging to a file,
the log will be formatted in new-line-delimited JSON.
When logging to std out, the log will be formatted as plain-text.




[options="header"]
|============
| Default                          | Type                | Dynamic
| `System.out` | String | false
|============


[options="header"]
|============
| Java System Properties      | Property file   | Environment
| `elastic.apm.log_file` | `log_file` | `ELASTIC_APM_LOG_FILE`
|============

// This file is auto generated. Please make your changes in *Configuration.java (for example CoreConfiguration.java) and execute ConfigurationExporter
[float]
[[config-enable-log-correlation]]
==== `enable_log_correlation`

A boolean specifying if the agent should integrate into SLF4J's https://www.slf4j.org/api/org/slf4j/MDC.html[MDC] to enable trace-log correlation.
If set to `true`, the agent will set the `trace.id` and `transaction.id` for the currently active spans and transactions to the MDC.
Since version 1.16.0, the agent also adds `error.id` of captured error to the MDC just before the error message is logged.
See <<log-correlation>> for more details.

NOTE: While it's allowed to enable this setting at runtime, you can't disable it without a restart.

<<configuration-dynamic, image:./images/dynamic-config.svg[] >>


[options="header"]
|============
| Default                          | Type                | Dynamic
| `false` | Boolean | true
|============


[options="header"]
|============
| Java System Properties      | Property file   | Environment
| `elastic.apm.enable_log_correlation` | `enable_log_correlation` | `ELASTIC_APM_ENABLE_LOG_CORRELATION`
|============

// This file is auto generated. Please make your changes in *Configuration.java (for example CoreConfiguration.java) and execute ConfigurationExporter
[float]
[[config-log-ecs-reformatting]]
==== `log_ecs_reformatting` (added[1.22.0] experimental)

NOTE: This feature is currently experimental, which means it is disabled by default and it is not guaranteed to be backwards compatible in future releases.

Specifying whether and how the agent should automatically reformat application logs 
into {ecs-logging-ref}/index.html[ECS-compatible JSON], suitable for ingestion into Elasticsearch for 
further Log analysis. This functionality is available for log4j1, log4j2 and Logback. 
Once this option is enabled with any valid option, log correlation will be activated as well, regardless of the <<config-enable-log-correlation,`enable_log_correlation`>> configuration. 

Available options:

 - OFF - application logs are not reformatted. 
 - SHADE - agent logs are reformatted and "shade" ECS-JSON-formatted logs are automatically created in 
   addition to the original application logs. Shade logs will have the same name as the original logs, 
   but with the ".ecs.json" extension instead of the original extension. Destination directory for the 
   shade logs can be configured through the <<config-log-ecs-reformatting-dir,`log_ecs_reformatting_dir`>> 
   configuration. Shade logs do not inherit file-rollover strategy from the original logs. Instead, they 
   use their own size-based rollover strategy according to the <<config-log-file-size, `log_file_size`>> 
   configuration and while allowing maximum of two shade log files.
 - REPLACE - similar to `SHADE`, but the original logs will not be written. This option is useful if 
   you wish to maintain similar logging-related overhead, but write logs to a different location and/or 
   with a different file extension.
 - OVERRIDE - same log output is used, but in ECS-compatible JSON format instead of the original format. 

NOTE: while `SHADE` and `REPLACE` options are only relevant to file log appenders, the `OVERRIDE` option 
is also valid for other appenders, like System out and console

<<configuration-dynamic, image:./images/dynamic-config.svg[] >>

Valid options: `OFF`, `SHADE`, `REPLACE`, `OVERRIDE`

[options="header"]
|============
| Default                          | Type                | Dynamic
| `OFF` | LogEcsReformatting | true
|============


[options="header"]
|============
| Java System Properties      | Property file   | Environment
| `elastic.apm.log_ecs_reformatting` | `log_ecs_reformatting` | `ELASTIC_APM_LOG_ECS_REFORMATTING`
|============

// This file is auto generated. Please make your changes in *Configuration.java (for example CoreConfiguration.java) and execute ConfigurationExporter
[float]
[[config-log-ecs-reformatting-additional-fields]]
==== `log_ecs_reformatting_additional_fields` (added[1.26.0])

A comma-separated list of key-value pairs that will be added as additional fields to all log events.
 Takes the format `key=value[,key=value[,...]]`, for example: `key1=value1,key2=value2`.
 Only relevant if <<config-log-ecs-reformatting,`log_ecs_reformatting`>> is set to any option other than `OFF`.





[options="header"]
|============
| Default                          | Type                | Dynamic
| `<none>` | Map | false
|============


[options="header"]
|============
| Java System Properties      | Property file   | Environment
| `elastic.apm.log_ecs_reformatting_additional_fields` | `log_ecs_reformatting_additional_fields` | `ELASTIC_APM_LOG_ECS_REFORMATTING_ADDITIONAL_FIELDS`
|============

// This file is auto generated. Please make your changes in *Configuration.java (for example CoreConfiguration.java) and execute ConfigurationExporter
[float]
[[config-log-ecs-formatter-allow-list]]
==== `log_ecs_formatter_allow_list`

Only formatters that match an item on this list will be automatically reformatted to ECS when 
<<config-log-ecs-reformatting,`log_ecs_reformatting`>> is set to any option other than `OFF`. 
A formatter is the logging-framework-specific entity that is responsible for the formatting 
of log events. For example, in log4j it would be a `Layout` implementation, whereas in Logback it would 
be an `Encoder` implementation. 

This option supports the wildcard `*`, which matches zero or more characters.
Examples: `/foo/*/bar/*/baz*`, `*foo*`.
Matching is case insensitive by default.
Prepending an element with `(?-i)` makes the matching case sensitive.




[options="header"]
|============
| Default                          | Type                | Dynamic
| `*PatternLayout*, org.apache.log4j.SimpleLayout, ch.qos.logback.core.encoder.EchoEncoder` | List | false
|============


[options="header"]
|============
| Java System Properties      | Property file   | Environment
| `elastic.apm.log_ecs_formatter_allow_list` | `log_ecs_formatter_allow_list` | `ELASTIC_APM_LOG_ECS_FORMATTER_ALLOW_LIST`
|============

// This file is auto generated. Please make your changes in *Configuration.java (for example CoreConfiguration.java) and execute ConfigurationExporter
[float]
[[config-log-ecs-reformatting-dir]]
==== `log_ecs_reformatting_dir`

If <<config-log-ecs-reformatting,`log_ecs_reformatting`>> is set to `SHADE` or `REPLACE`, 
the shade log files will be written alongside the original logs in the same directory by default. 
Use this configuration in order to write the shade logs into an alternative destination. Omitting this 
config or setting it to an empty string will restore the default behavior. If relative path is used, 
this path will be used relative to the original logs directory.




[options="header"]
|============
| Default                          | Type                | Dynamic
| `<none>` | String | false
|============


[options="header"]
|============
| Java System Properties      | Property file   | Environment
| `elastic.apm.log_ecs_reformatting_dir` | `log_ecs_reformatting_dir` | `ELASTIC_APM_LOG_ECS_REFORMATTING_DIR`
|============

// This file is auto generated. Please make your changes in *Configuration.java (for example CoreConfiguration.java) and execute ConfigurationExporter
[float]
[[config-log-file-size]]
==== `log_file_size` (added[1.17.0])

The size of the log file.

The agent always keeps one history file so that the max total log file size is twice the value of this setting.





[options="header"]
|============
| Default                          | Type                | Dynamic
| `50mb` | ByteValue | false
|============


[options="header"]
|============
| Java System Properties      | Property file   | Environment
| `elastic.apm.log_file_size` | `log_file_size` | `ELASTIC_APM_LOG_FILE_SIZE`
|============

// This file is auto generated. Please make your changes in *Configuration.java (for example CoreConfiguration.java) and execute ConfigurationExporter
[float]
[[config-log-format-sout]]
==== `log_format_sout` (added[1.17.0])

Defines the log format when logging to `System.out`.

When set to `JSON`, the agent will format the logs in an https://github.com/elastic/ecs-logging-java[ECS-compliant JSON format]
where each log event is serialized as a single line.



Valid options: `PLAIN_TEXT`, `JSON`

[options="header"]
|============
| Default                          | Type                | Dynamic
| `PLAIN_TEXT` | LogFormat | false
|============


[options="header"]
|============
| Java System Properties      | Property file   | Environment
| `elastic.apm.log_format_sout` | `log_format_sout` | `ELASTIC_APM_LOG_FORMAT_SOUT`
|============

// This file is auto generated. Please make your changes in *Configuration.java (for example CoreConfiguration.java) and execute ConfigurationExporter
[float]
[[config-log-format-file]]
==== `log_format_file` (added[1.17.0])

Defines the log format when logging to a file.

When set to `JSON`, the agent will format the logs in an https://github.com/elastic/ecs-logging-java[ECS-compliant JSON format]
where each log event is serialized as a single line.




Valid options: `PLAIN_TEXT`, `JSON`

[options="header"]
|============
| Default                          | Type                | Dynamic
| `PLAIN_TEXT` | LogFormat | false
|============


[options="header"]
|============
| Java System Properties      | Property file   | Environment
| `elastic.apm.log_format_file` | `log_format_file` | `ELASTIC_APM_LOG_FORMAT_FILE`
|============

[[config-messaging]]
=== Messaging configuration options
// This file is auto generated. Please make your changes in *Configuration.java (for example CoreConfiguration.java) and execute ConfigurationExporter
[float]
[[config-ignore-message-queues]]
==== `ignore_message_queues`

Used to filter out specific messaging queues/topics from being traced. 

This property should be set to an array containing one or more strings.
When set, sends-to and receives-from the specified queues/topic will be ignored.

This option supports the wildcard `*`, which matches zero or more characters.
Examples: `/foo/*/bar/*/baz*`, `*foo*`.
Matching is case insensitive by default.
Prepending an element with `(?-i)` makes the matching case sensitive.

<<configuration-dynamic, image:./images/dynamic-config.svg[] >>


[options="header"]
|============
| Default                          | Type                | Dynamic
| `<none>` | List | true
|============


[options="header"]
|============
| Java System Properties      | Property file   | Environment
| `elastic.apm.ignore_message_queues` | `ignore_message_queues` | `ELASTIC_APM_IGNORE_MESSAGE_QUEUES`
|============

[[config-metrics]]
=== Metrics configuration options
// This file is auto generated. Please make your changes in *Configuration.java (for example CoreConfiguration.java) and execute ConfigurationExporter
[float]
[[config-dedot-custom-metrics]]
==== `dedot_custom_metrics` (added[1.22.0])

Replaces dots with underscores in the metric names for custom metrics, such as Micrometer metrics.

WARNING: Setting this to `false` can lead to mapping conflicts as dots indicate nesting in Elasticsearch.
An example of when a conflict happens is two metrics with the name `foo` and `foo.bar`.
The first metric maps `foo` to a number and the second metric maps `foo` as an object.

<<configuration-dynamic, image:./images/dynamic-config.svg[] >>


[options="header"]
|============
| Default                          | Type                | Dynamic
| `true` | Boolean | true
|============


[options="header"]
|============
| Java System Properties      | Property file   | Environment
| `elastic.apm.dedot_custom_metrics` | `dedot_custom_metrics` | `ELASTIC_APM_DEDOT_CUSTOM_METRICS`
|============

[[config-profiling]]
=== Profiling configuration options
// This file is auto generated. Please make your changes in *Configuration.java (for example CoreConfiguration.java) and execute ConfigurationExporter
[float]
[[config-profiling-inferred-spans-enabled]]
==== `profiling_inferred_spans_enabled` (added[1.15.0] experimental)

NOTE: This feature is currently experimental, which means it is disabled by default and it is not guaranteed to be backwards compatible in future releases.

Set to `true` to make the agent create spans for method executions based on
https://github.com/jvm-profiling-tools/async-profiler[async-profiler], a sampling aka statistical profiler.

Due to the nature of how sampling profilers work,
the duration of the inferred spans are not exact, but only estimations.
The <<config-profiling-inferred-spans-sampling-interval, `profiling_inferred_spans_sampling_interval`>> lets you fine tune the trade-off between accuracy and overhead.

The inferred spans are created after a profiling session has ended.
This means there is a delay between the regular and the inferred spans being visible in the UI.

NOTE: This feature is not available on Windows and on OpenJ9

<<configuration-dynamic, image:./images/dynamic-config.svg[] >>


[options="header"]
|============
| Default                          | Type                | Dynamic
| `false` | Boolean | true
|============


[options="header"]
|============
| Java System Properties      | Property file   | Environment
| `elastic.apm.profiling_inferred_spans_enabled` | `profiling_inferred_spans_enabled` | `ELASTIC_APM_PROFILING_INFERRED_SPANS_ENABLED`
|============

// This file is auto generated. Please make your changes in *Configuration.java (for example CoreConfiguration.java) and execute ConfigurationExporter
[float]
[[config-profiling-inferred-spans-sampling-interval]]
==== `profiling_inferred_spans_sampling_interval` (added[1.15.0])

The frequency at which stack traces are gathered within a profiling session.
The lower you set it, the more accurate the durations will be.
This comes at the expense of higher overhead and more spans for potentially irrelevant operations.
The minimal duration of a profiling-inferred span is the same as the value of this setting.

<<configuration-dynamic, image:./images/dynamic-config.svg[] >>

Supports the duration suffixes `ms`, `s` and `m`.
Example: `50ms`.
The default unit for this option is `ms`.

[options="header"]
|============
| Default                          | Type                | Dynamic
| `50ms` | TimeDuration | true
|============


[options="header"]
|============
| Java System Properties      | Property file   | Environment
| `elastic.apm.profiling_inferred_spans_sampling_interval` | `profiling_inferred_spans_sampling_interval` | `ELASTIC_APM_PROFILING_INFERRED_SPANS_SAMPLING_INTERVAL`
|============

// This file is auto generated. Please make your changes in *Configuration.java (for example CoreConfiguration.java) and execute ConfigurationExporter
[float]
[[config-profiling-inferred-spans-min-duration]]
==== `profiling_inferred_spans_min_duration` (added[1.15.0])

The minimum duration of an inferred span.
Note that the min duration is also implicitly set by the sampling interval.
However, increasing the sampling interval also decreases the accuracy of the duration of inferred spans.

<<configuration-dynamic, image:./images/dynamic-config.svg[] >>

Supports the duration suffixes `ms`, `s` and `m`.
Example: `0ms`.
The default unit for this option is `ms`.

[options="header"]
|============
| Default                          | Type                | Dynamic
| `0ms` | TimeDuration | true
|============


[options="header"]
|============
| Java System Properties      | Property file   | Environment
| `elastic.apm.profiling_inferred_spans_min_duration` | `profiling_inferred_spans_min_duration` | `ELASTIC_APM_PROFILING_INFERRED_SPANS_MIN_DURATION`
|============

// This file is auto generated. Please make your changes in *Configuration.java (for example CoreConfiguration.java) and execute ConfigurationExporter
[float]
[[config-profiling-inferred-spans-included-classes]]
==== `profiling_inferred_spans_included_classes` (added[1.15.0])

If set, the agent will only create inferred spans for methods which match this list.
Setting a value may slightly reduce overhead and can reduce clutter by only creating spans for the classes you are interested in.
Example: `org.example.myapp.*`

This option supports the wildcard `*`, which matches zero or more characters.
Examples: `/foo/*/bar/*/baz*`, `*foo*`.
Matching is case insensitive by default.
Prepending an element with `(?-i)` makes the matching case sensitive.

<<configuration-dynamic, image:./images/dynamic-config.svg[] >>


[options="header"]
|============
| Default                          | Type                | Dynamic
| `*` | List | true
|============


[options="header"]
|============
| Java System Properties      | Property file   | Environment
| `elastic.apm.profiling_inferred_spans_included_classes` | `profiling_inferred_spans_included_classes` | `ELASTIC_APM_PROFILING_INFERRED_SPANS_INCLUDED_CLASSES`
|============

// This file is auto generated. Please make your changes in *Configuration.java (for example CoreConfiguration.java) and execute ConfigurationExporter
[float]
[[config-profiling-inferred-spans-excluded-classes]]
==== `profiling_inferred_spans_excluded_classes` (added[1.15.0])

Excludes classes for which no profiler-inferred spans should be created.

This option supports the wildcard `*`, which matches zero or more characters.
Examples: `/foo/*/bar/*/baz*`, `*foo*`.
Matching is case insensitive by default.
Prepending an element with `(?-i)` makes the matching case sensitive.

<<configuration-dynamic, image:./images/dynamic-config.svg[] >>


[options="header"]
|============
| Default                          | Type                | Dynamic
| `(?-i)java.*, (?-i)javax.*, (?-i)sun.*, (?-i)com.sun.*, (?-i)jdk.*, (?-i)org.apache.tomcat.*, (?-i)org.apache.catalina.*, (?-i)org.apache.coyote.*, (?-i)org.jboss.as.*, (?-i)org.glassfish.*, (?-i)org.eclipse.jetty.*, (?-i)com.ibm.websphere.*, (?-i)io.undertow.*` | List | true
|============


[options="header"]
|============
| Java System Properties      | Property file   | Environment
| `elastic.apm.profiling_inferred_spans_excluded_classes` | `profiling_inferred_spans_excluded_classes` | `ELASTIC_APM_PROFILING_INFERRED_SPANS_EXCLUDED_CLASSES`
|============

// This file is auto generated. Please make your changes in *Configuration.java (for example CoreConfiguration.java) and execute ConfigurationExporter
[float]
[[config-profiling-inferred-spans-lib-directory]]
==== `profiling_inferred_spans_lib_directory` (added[1.18.0])

Profiling requires that the https://github.com/jvm-profiling-tools/async-profiler[async-profiler] shared library is exported to a temporary location and loaded by the JVM.
The partition backing this location must be executable, however in some server-hardened environments, `noexec` may be set on the standard `/tmp` partition, leading to `java.lang.UnsatisfiedLinkError` errors.
Set this property to an alternative directory (e.g. `/var/tmp`) to resolve this.
If unset, the value of the `java.io.tmpdir` system property will be used.




[options="header"]
|============
| Default                          | Type                | Dynamic
| `<none>` | String | false
|============


[options="header"]
|============
| Java System Properties      | Property file   | Environment
| `elastic.apm.profiling_inferred_spans_lib_directory` | `profiling_inferred_spans_lib_directory` | `ELASTIC_APM_PROFILING_INFERRED_SPANS_LIB_DIRECTORY`
|============

[[config-reporter]]
=== Reporter configuration options
// This file is auto generated. Please make your changes in *Configuration.java (for example CoreConfiguration.java) and execute ConfigurationExporter
[float]
[[config-secret-token]]
==== `secret_token`

This string is used to ensure that only your agents can send data to your APM server.

Both the agents and the APM server have to be configured with the same secret token.
Use if APM Server requires a token.




[options="header"]
|============
| Default                          | Type                | Dynamic
| `<none>` | String | false
|============


[options="header"]
|============
| Java System Properties      | Property file   | Environment
| `elastic.apm.secret_token` | `secret_token` | `ELASTIC_APM_SECRET_TOKEN`
|============

// This file is auto generated. Please make your changes in *Configuration.java (for example CoreConfiguration.java) and execute ConfigurationExporter
[float]
[[config-api-key]]
==== `api_key`

This string is used to ensure that only your agents can send data to your APM server.

Agents can use API keys as a replacement of secret token, APM server can have multiple API keys.
When both secret token and API key are used, API key has priority and secret token is ignored.
Use if APM Server requires an API key.




[options="header"]
|============
| Default                          | Type                | Dynamic
| `<none>` | String | false
|============


[options="header"]
|============
| Java System Properties      | Property file   | Environment
| `elastic.apm.api_key` | `api_key` | `ELASTIC_APM_API_KEY`
|============

// This file is auto generated. Please make your changes in *Configuration.java (for example CoreConfiguration.java) and execute ConfigurationExporter
[float]
[[config-server-url]]
==== `server_url`

The URL must be fully qualified, including protocol (http or https) and port.

If SSL is enabled on the APM Server, use the `https` protocol. For more information, see 
<<ssl-configuration>>.

If outgoing HTTP traffic has to go through a proxy,
you can use the Java system properties `http.proxyHost` and `http.proxyPort` to set that up.
See also https://docs.oracle.com/javase/8/docs/technotes/guides/net/proxies.html[Java's proxy documentation] 
for more information.

NOTE: This configuration can only be reloaded dynamically as of 1.8.0

<<configuration-dynamic, image:./images/dynamic-config.svg[] >>


[options="header"]
|============
| Default                          | Type                | Dynamic
| `http://localhost:8200` | URL | true
|============


[options="header"]
|============
| Java System Properties      | Property file   | Environment
| `elastic.apm.server_url` | `server_url` | `ELASTIC_APM_SERVER_URL`
|============

// This file is auto generated. Please make your changes in *Configuration.java (for example CoreConfiguration.java) and execute ConfigurationExporter
[float]
[[config-server-urls]]
==== `server_urls`

The URLs must be fully qualified, including protocol (http or https) and port.

Fails over to the next APM Server URL in the event of connection errors.
Achieves load-balancing by shuffling the list of configured URLs.
When multiple agents are active, they'll tend towards spreading evenly across the set of servers due to randomization.

If SSL is enabled on the APM Server, use the `https` protocol. For more information, see 
<<ssl-configuration>>.

If outgoing HTTP traffic has to go through a proxy,
you can use the Java system properties `http.proxyHost` and `http.proxyPort` to set that up.
See also https://docs.oracle.com/javase/8/docs/technotes/guides/net/proxies.html[Java's proxy documentation] 
for more information.

NOTE: This configuration is specific to the Java agent and does not align with any other APM agent. In order 
to use a cross-agent config, use <<config-server-url>> instead, which is the recommended option regardless if you 
are only setting a single URL.

<<configuration-dynamic, image:./images/dynamic-config.svg[] >>


[options="header"]
|============
| Default                          | Type                | Dynamic
| `<none>` | List | true
|============


[options="header"]
|============
| Java System Properties      | Property file   | Environment
| `elastic.apm.server_urls` | `server_urls` | `ELASTIC_APM_SERVER_URLS`
|============

// This file is auto generated. Please make your changes in *Configuration.java (for example CoreConfiguration.java) and execute ConfigurationExporter
[float]
[[config-disable-send]]
==== `disable_send`

If set to `true`, the agent will work as usual, except from any task requiring communication with 
the APM server. Events will be dropped and the agent won't be able to receive central configuration, which 
means that any other configuration cannot be changed in this state without restarting the service. 
An example use case for this would be maintaining the ability to create traces and log 
trace/transaction/span IDs through the log correlation feature, without setting up an APM Server.




[options="header"]
|============
| Default                          | Type                | Dynamic
| `false` | Boolean | false
|============


[options="header"]
|============
| Java System Properties      | Property file   | Environment
| `elastic.apm.disable_send` | `disable_send` | `ELASTIC_APM_DISABLE_SEND`
|============

// This file is auto generated. Please make your changes in *Configuration.java (for example CoreConfiguration.java) and execute ConfigurationExporter
[float]
[[config-server-timeout]]
==== `server_timeout`

If a request to the APM server takes longer than the configured timeout,
the request is cancelled and the event (exception or transaction) is discarded.
Set to 0 to disable timeouts.

WARNING: If timeouts are disabled or set to a high value, your app could experience memory issues if the APM server times out.

<<configuration-dynamic, image:./images/dynamic-config.svg[] >>

Supports the duration suffixes `ms`, `s` and `m`.
Example: `5s`.
The default unit for this option is `s`.

[options="header"]
|============
| Default                          | Type                | Dynamic
| `5s` | TimeDuration | true
|============


[options="header"]
|============
| Java System Properties      | Property file   | Environment
| `elastic.apm.server_timeout` | `server_timeout` | `ELASTIC_APM_SERVER_TIMEOUT`
|============

// This file is auto generated. Please make your changes in *Configuration.java (for example CoreConfiguration.java) and execute ConfigurationExporter
[float]
[[config-verify-server-cert]]
==== `verify_server_cert`

By default, the agent verifies the SSL certificate if you use an HTTPS connection to the APM server.

Verification can be disabled by changing this setting to false.




[options="header"]
|============
| Default                          | Type                | Dynamic
| `true` | Boolean | false
|============


[options="header"]
|============
| Java System Properties      | Property file   | Environment
| `elastic.apm.verify_server_cert` | `verify_server_cert` | `ELASTIC_APM_VERIFY_SERVER_CERT`
|============

// This file is auto generated. Please make your changes in *Configuration.java (for example CoreConfiguration.java) and execute ConfigurationExporter
[float]
[[config-max-queue-size]]
==== `max_queue_size`

The maximum size of buffered events.

Events like transactions and spans are buffered when the agent can't keep up with sending them to the APM Server or if the APM server is down.

If the queue is full, events are rejected which means you will lose transactions and spans in that case.
This guards the application from crashing in case the APM server is unavailable for a longer period of time.

A lower value will decrease the heap overhead of the agent,
while a higher value makes it less likely to lose events in case of a temporary spike in throughput.




[options="header"]
|============
| Default                          | Type                | Dynamic
| `512` | Integer | false
|============


[options="header"]
|============
| Java System Properties      | Property file   | Environment
| `elastic.apm.max_queue_size` | `max_queue_size` | `ELASTIC_APM_MAX_QUEUE_SIZE`
|============

// This file is auto generated. Please make your changes in *Configuration.java (for example CoreConfiguration.java) and execute ConfigurationExporter
[float]
[[config-include-process-args]]
==== `include_process_args`

Whether each transaction should have the process arguments attached.
Disabled by default to save disk space.




[options="header"]
|============
| Default                          | Type                | Dynamic
| `false` | Boolean | false
|============


[options="header"]
|============
| Java System Properties      | Property file   | Environment
| `elastic.apm.include_process_args` | `include_process_args` | `ELASTIC_APM_INCLUDE_PROCESS_ARGS`
|============

// This file is auto generated. Please make your changes in *Configuration.java (for example CoreConfiguration.java) and execute ConfigurationExporter
[float]
[[config-api-request-time]]
==== `api_request_time`

Maximum time to keep an HTTP request to the APM Server open for.

NOTE: This value has to be lower than the APM Server's `read_timeout` setting.

<<configuration-dynamic, image:./images/dynamic-config.svg[] >>

Supports the duration suffixes `ms`, `s` and `m`.
Example: `10s`.
The default unit for this option is `s`.

[options="header"]
|============
| Default                          | Type                | Dynamic
| `10s` | TimeDuration | true
|============


[options="header"]
|============
| Java System Properties      | Property file   | Environment
| `elastic.apm.api_request_time` | `api_request_time` | `ELASTIC_APM_API_REQUEST_TIME`
|============

// This file is auto generated. Please make your changes in *Configuration.java (for example CoreConfiguration.java) and execute ConfigurationExporter
[float]
[[config-api-request-size]]
==== `api_request_size`

The maximum total compressed size of the request body which is sent to the APM server intake api via a chunked encoding (HTTP streaming).
Note that a small overshoot is possible.

Allowed byte units are `b`, `kb` and `mb`. `1kb` is equal to `1024b`.

<<configuration-dynamic, image:./images/dynamic-config.svg[] >>


[options="header"]
|============
| Default                          | Type                | Dynamic
| `768kb` | ByteValue | true
|============


[options="header"]
|============
| Java System Properties      | Property file   | Environment
| `elastic.apm.api_request_size` | `api_request_size` | `ELASTIC_APM_API_REQUEST_SIZE`
|============

// This file is auto generated. Please make your changes in *Configuration.java (for example CoreConfiguration.java) and execute ConfigurationExporter
[float]
[[config-metrics-interval]]
==== `metrics_interval` (added[1.3.0])

The interval at which the agent sends metrics to the APM Server.
Must be at least `1s`.
Set to `0s` to deactivate.



Supports the duration suffixes `ms`, `s` and `m`.
Example: `30s`.
The default unit for this option is `s`.

[options="header"]
|============
| Default                          | Type                | Dynamic
| `30s` | TimeDuration | false
|============


[options="header"]
|============
| Java System Properties      | Property file   | Environment
| `elastic.apm.metrics_interval` | `metrics_interval` | `ELASTIC_APM_METRICS_INTERVAL`
|============

// This file is auto generated. Please make your changes in *Configuration.java (for example CoreConfiguration.java) and execute ConfigurationExporter
[float]
[[config-disable-metrics]]
==== `disable_metrics` (added[1.3.0])

Disables the collection of certain metrics.
If the name of a metric matches any of the wildcard expressions, it will not be collected.
Example: `foo.*,bar.*`

This option supports the wildcard `*`, which matches zero or more characters.
Examples: `/foo/*/bar/*/baz*`, `*foo*`.
Matching is case insensitive by default.
Prepending an element with `(?-i)` makes the matching case sensitive.




[options="header"]
|============
| Default                          | Type                | Dynamic
| `<none>` | List | false
|============


[options="header"]
|============
| Java System Properties      | Property file   | Environment
| `elastic.apm.disable_metrics` | `disable_metrics` | `ELASTIC_APM_DISABLE_METRICS`
|============

[[config-serverless]]
=== Serverless configuration options
// This file is auto generated. Please make your changes in *Configuration.java (for example CoreConfiguration.java) and execute ConfigurationExporter
[float]
[[config-aws-lambda-handler]]
==== `aws_lambda_handler` (added[1.28.0])

This config option must be used when running the agent in an AWS Lambda context. 
This config value allows to specify the fully qualified name of the class handling the lambda function. 
An empty value (default value) indicates that the agent is not running within an AWS lambda function.




[options="header"]
|============
| Default                          | Type                | Dynamic
| `<none>` | String | false
|============


[options="header"]
|============
| Java System Properties      | Property file   | Environment
| `elastic.apm.aws_lambda_handler` | `aws_lambda_handler` | `ELASTIC_APM_AWS_LAMBDA_HANDLER`
|============

// This file is auto generated. Please make your changes in *Configuration.java (for example CoreConfiguration.java) and execute ConfigurationExporter
[float]
[[config-data-flush-timeout]]
==== `data_flush_timeout` (added[1.28.0])

This config value allows to specify the timeout in milliseconds for flushing APM data at the end of a serverless function. 
For serverless functions, APM data is written in a synchronous way, thus, blocking the termination of the function util data is written or the specified timeout is reached.




[options="header"]
|============
| Default                          | Type                | Dynamic
| `1000` | Long | false
|============


[options="header"]
|============
| Java System Properties      | Property file   | Environment
| `elastic.apm.data_flush_timeout` | `data_flush_timeout` | `ELASTIC_APM_DATA_FLUSH_TIMEOUT`
|============

[[config-stacktrace]]
=== Stacktrace configuration options
// This file is auto generated. Please make your changes in *Configuration.java (for example CoreConfiguration.java) and execute ConfigurationExporter
[float]
[[config-application-packages]]
==== `application_packages`

Used to determine whether a stack trace frame is an 'in-app frame' or a 'library frame'.
This allows the APM app to collapse the stack frames of library code,
and highlight the stack frames that originate from your application.
Multiple root packages can be set as a comma-separated list;
there's no need to configure sub-packages.
Because this setting helps determine which classes to scan on startup,
setting this option can also improve startup time.

You must set this option in order to use the API annotations `@CaptureTransaction` and `@CaptureSpan`.

**Example**

Most Java projects have a root package, e.g. `com.myproject`. You can set the application package using Java system properties:
`-Delastic.apm.application_packages=com.myproject`

If you are only interested in specific subpackages, you can separate them with commas:
`-Delastic.apm.application_packages=com.myproject.api,com.myproject.impl`

<<configuration-dynamic, image:./images/dynamic-config.svg[] >>


[options="header"]
|============
| Default                          | Type                | Dynamic
| `<none>` | Collection | true
|============


[options="header"]
|============
| Java System Properties      | Property file   | Environment
| `elastic.apm.application_packages` | `application_packages` | `ELASTIC_APM_APPLICATION_PACKAGES`
|============

// This file is auto generated. Please make your changes in *Configuration.java (for example CoreConfiguration.java) and execute ConfigurationExporter
[float]
[[config-stack-trace-limit]]
==== `stack_trace_limit` (performance)

Setting it to 0 will disable stack trace collection. Any positive integer value will be used as the maximum number of frames to collect. Setting it -1 means that all frames will be collected.

<<configuration-dynamic, image:./images/dynamic-config.svg[] >>


[options="header"]
|============
| Default                          | Type                | Dynamic
| `50` | Integer | true
|============


[options="header"]
|============
| Java System Properties      | Property file   | Environment
| `elastic.apm.stack_trace_limit` | `stack_trace_limit` | `ELASTIC_APM_STACK_TRACE_LIMIT`
|============

// This file is auto generated. Please make your changes in *Configuration.java (for example CoreConfiguration.java) and execute ConfigurationExporter
[float]
[[config-span-frames-min-duration]]
==== `span_frames_min_duration` (performance)

While this is very helpful to find the exact place in your code that causes the span, collecting this stack trace does have some overhead. 
When setting this option to a negative value, like `-1ms`, stack traces will be collected for all spans. Setting it to a positive value, e.g. `5ms`, will limit stack trace collection to spans with durations equal to or longer than the given value, e.g. 5 milliseconds.

To disable stack trace collection for spans completely, set the value to `0ms`.

<<configuration-dynamic, image:./images/dynamic-config.svg[] >>

Supports the duration suffixes `ms`, `s` and `m`.
Example: `5ms`.
The default unit for this option is `ms`.

[options="header"]
|============
| Default                          | Type                | Dynamic
| `5ms` | TimeDuration | true
|============


[options="header"]
|============
| Java System Properties      | Property file   | Environment
| `elastic.apm.span_frames_min_duration` | `span_frames_min_duration` | `ELASTIC_APM_SPAN_FRAMES_MIN_DURATION`
|============



[[config-reference-properties-file]]
=== Property file reference

[source,properties]
.elasticapm.properties
----
############################################
# Circuit-Breaker                          #
############################################

# A boolean specifying whether the circuit breaker should be enabled or not. 
# When enabled, the agent periodically polls stress monitors to detect system/process/JVM stress state. 
# If ANY of the monitors detects a stress indication, the agent will become inactive, as if the 
# <<config-recording,`recording`>> configuration option has been set to `false`, thus reducing resource consumption to a minimum. 
# When inactive, the agent continues polling the same monitors in order to detect whether the stress state 
# has been relieved. If ALL monitors approve that the system/process/JVM is not under stress anymore, the 
# agent will resume and become fully functional.
#
# This setting can be changed at runtime
# Type: Boolean
# Default value: false
#
# circuit_breaker_enabled=false

# The interval at which the agent polls the stress monitors. Must be at least `1s`.
#
# This setting can not be changed at runtime. Changes require a restart of the application.
# Type: TimeDuration
# Supports the duration suffixes ms, s and m. Example: 5s.
# The default unit for this option is s.
# Default value: 5s
#
# stress_monitoring_interval=5s

# The threshold used by the GC monitor to rely on for identifying heap stress.
# The same threshold will be used for all heap pools, so that if ANY has a usage percentage that crosses it, 
# the agent will consider it as a heap stress. The GC monitor relies only on memory consumption measured 
# after a recent GC.
#
# This setting can be changed at runtime
# Type: Double
# Default value: 0.95
#
# stress_monitor_gc_stress_threshold=0.95

# The threshold used by the GC monitor to rely on for identifying when the heap is not under stress .
# If `stress_monitor_gc_stress_threshold` has been crossed, the agent will consider it a heap-stress state. 
# In order to determine that the stress state is over, percentage of occupied memory in ALL heap pools should 
# be lower than this threshold. The GC monitor relies only on memory consumption measured after a recent GC.
#
# This setting can be changed at runtime
# Type: Double
# Default value: 0.75
#
# stress_monitor_gc_relief_threshold=0.75

# The minimal time required in order to determine whether the system is 
# either currently under stress, or that the stress detected previously has been relieved. 
# All measurements during this time must be consistent in comparison to the relevant threshold in 
# order to detect a change of stress state. Must be at least `1m`.
#
# This setting can be changed at runtime
# Type: TimeDuration
# Supports the duration suffixes ms, s and m. Example: 1m.
# The default unit for this option is m.
# Default value: 1m
#
# stress_monitor_cpu_duration_threshold=1m

# The threshold used by the system CPU monitor to detect system CPU stress. 
# If the system CPU crosses this threshold for a duration of at least `stress_monitor_cpu_duration_threshold`, 
# the monitor considers this as a stress state.
#
# This setting can be changed at runtime
# Type: Double
# Default value: 0.95
#
# stress_monitor_system_cpu_stress_threshold=0.95

# The threshold used by the system CPU monitor to determine that the system is 
# not under CPU stress. If the monitor detected a CPU stress, the measured system CPU needs to be below 
# this threshold for a duration of at least `stress_monitor_cpu_duration_threshold` in order for the 
# monitor to decide that the CPU stress has been relieved.
#
# This setting can be changed at runtime
# Type: Double
# Default value: 0.8
#
# stress_monitor_system_cpu_relief_threshold=0.8

############################################
# Core                                     #
############################################

# NOTE: This option was available in older versions through the `active` key. The old key is still 
# supported in newer versions, but it is now deprecated.
# 
# A boolean specifying if the agent should be recording or not.
# When recording, the agent instruments incoming HTTP requests, tracks errors and collects and sends metrics.
# When not recording, the agent works as a noop, not collecting data and not communicating with the APM sever,
# except for polling the central configuration endpoint.
# As this is a reversible switch, agent threads are not being killed when inactivated, but they will be 
# mostly idle in this state, so the overhead should be negligible.
# 
# You can use this setting to dynamically disable Elastic APM at runtime.
#
# This setting can be changed at runtime
# Type: Boolean
# Default value: true
#
# recording=true

# Setting to false will completely disable the agent, including instrumentation and remote config polling.
# If you want to dynamically change the status of the agent, use <<config-recording,`recording`>> instead.
#
# This setting can not be changed at runtime. Changes require a restart of the application.
# Type: Boolean
# Default value: true
#
# enabled=true

# A boolean specifying if the agent should instrument the application to collect traces for the app.
#  When set to `false`, most built-in instrumentation plugins are disabled, which would minimize the effect on 
# your application. However, the agent would still apply instrumentation related to manual tracing options and it 
# would still collect and send metrics to APM Server.
# 
# NOTE: Both active and instrument needs to be true for instrumentation to be running.
# 
# NOTE: Changing this value at runtime can slow down the application temporarily.
#
# This setting can be changed at runtime
# Type: Boolean
# Default value: true
#
# instrument=true

# The name of your service
#
# This is used to keep all the errors and transactions of your service together
# and is the primary filter in the Elastic APM user interface.
# 
# The service name must conform to this regular expression: `^[a-zA-Z0-9 _-]+$`.
# In less regexy terms:
# Your service name must only contain characters from the ASCII alphabet, numbers, dashes, underscores and spaces.
# 
# NOTE: When relying on auto-discovery of the service name in Servlet environments (including Spring Boot),
# there is currently a caveat related to metrics.
# The consequence is that the 'Metrics' tab of a service does not show process-global metrics like CPU utilization.
# The reason is that metrics are reported with the detected default service name for the JVM,
# for example `tomcat-application`.
# That is because there may be multiple web applications deployed to a single JVM/servlet container.
# However, you can view those metrics by selecting the `tomcat-application` service name, for example.
# Future versions of the Elastic APM stack will have better support for that scenario.
# A workaround is to explicitly set the `service_name` which means all applications deployed to the same servlet container will have the same name
# or to disable the corresponding `*-service-name` detecting instrumentations via <<config-disable-instrumentations>>.
# 
# NOTE: Service name auto discovery mechanisms require APM Server 7.0+.
#
# This setting can not be changed at runtime. Changes require a restart of the application.
# Type: String
# Default value: For Spring-based application, uses the `spring.application.name` property, if set.
# For Servlet-based applications, uses the `display-name` of the `web.xml`, if available.
# Falls back to the servlet context path the application is mapped to (unless mapped to the root context).
# Falls back to the name of the main class or jar file.
# If the service name is set explicitly, it overrides all of the above.
# 
#
# service_name=

# A unique name for the service node
#
# If set, this name is used to distinguish between different nodes of a service, 
# therefore it should be unique for each JVM within a service. 
# If not set, data aggregations will be done based on a container ID (where valid) or on the reported 
# hostname (automatically discovered or manually configured through <<config-hostname, `hostname`>>). 
# 
# NOTE: JVM metrics views rely on aggregations that are based on the service node name. 
# If you have multiple JVMs installed on the same host reporting data for the same service name, 
# you must set a unique node name for each in order to view metrics at the JVM level.
# 
# NOTE: Metrics views can utilize this configuration since APM Server 7.5
#
# This setting can not be changed at runtime. Changes require a restart of the application.
# Type: String
# Default value: 
#
# service_node_name=

# A version string for the currently deployed version of the service. If you don’t version your deployments, the recommended value for this field is the commit identifier of the deployed revision, e.g. the output of git rev-parse HEAD.
#
# This setting can not be changed at runtime. Changes require a restart of the application.
# Type: String
# Default value: 
#
# service_version=

# Allows for the reported hostname to be manually specified. If unset the hostname will be looked up.
#
# This setting can not be changed at runtime. Changes require a restart of the application.
# Type: String
# Default value: 
#
# hostname=

# The name of the environment this service is deployed in, e.g. "production" or "staging".
# 
# Environments allow you to easily filter data on a global level in the APM app.
# It's important to be consistent when naming environments across agents.
# See {apm-app-ref}/filters.html#environment-selector[environment selector] in the APM app for more information.
# 
# NOTE: This feature is fully supported in the APM app in Kibana versions >= 7.2.
# You must use the query bar to filter for a specific environment in versions prior to 7.2.
#
# This setting can not be changed at runtime. Changes require a restart of the application.
# Type: String
# Default value: 
#
# environment=

# By default, the agent will sample every transaction (e.g. request to your service). To reduce overhead and storage requirements, you can set the sample rate to a value between 0.0 and 1.0. We still record overall time and the result for unsampled transactions, but no context information, labels, or spans.
# 
# Value will be rounded with 4 significant digits, as an example, value '0.55555' will be rounded to `0.5556`
#
# This setting can be changed at runtime
# Type: Double
# Default value: 1
#
# transaction_sample_rate=1

# Limits the amount of spans that are recorded per transaction.
# 
# This is helpful in cases where a transaction creates a very high amount of spans (e.g. thousands of SQL queries).
# 
# Setting an upper limit will prevent overloading the agent and the APM server with too much work for such edge cases.
# 
# A message will be logged when the max number of spans has been exceeded but only at a rate of once every 5 minutes to ensure performance is not impacted.
#
# This setting can be changed at runtime
# Type: Integer
# Default value: 500
#
# transaction_max_spans=500

# Sometimes it is necessary to sanitize the data sent to Elastic APM,
# e.g. remove sensitive data.
# 
# Configure a list of wildcard patterns of field names which should be sanitized.
# These apply for example to HTTP headers and `application/x-www-form-urlencoded` data.
# 
# This option supports the wildcard `*`, which matches zero or more characters.
# Examples: `/foo/*/bar/*/baz*`, `*foo*`.
# Matching is case insensitive by default.
# Prepending an element with `(?-i)` makes the matching case sensitive.
# 
# NOTE: Data in the query string is considered non-sensitive,
# as sensitive information should not be sent in the query string.
# See https://www.owasp.org/index.php/Information_exposure_through_query_strings_in_url for more information
# 
# NOTE: Review the data captured by Elastic APM carefully to make sure it does not capture sensitive information.
# If you do find sensitive data in the Elasticsearch index,
# you should add an additional entry to this list (make sure to also include the default entries).
#
# This setting can be changed at runtime
# Type: comma separated list
# Default value: password,passwd,pwd,secret,*key,*token*,*session*,*credit*,*card*,authorization,set-cookie
#
# sanitize_field_names=password,passwd,pwd,secret,*key,*token*,*session*,*credit*,*card*,authorization,set-cookie

# A list of instrumentations which should be disabled.
<<<<<<< HEAD
# Valid options are `annotations`, `apache-commons-exec`, `apache-httpclient`, `asynchttpclient`, `aws-lambda`, `cassandra`, `concurrent`, `dubbo`, `elasticsearch-restclient`, `exception-handler`, `executor`, `executor-collection`, `experimental`, `fork-join`, `grails`, `grpc`, `hibernate-search`, `http-client`, `javalin`, `jax-rs`, `jax-ws`, `jdbc`, `jdk-httpclient`, `jdk-httpserver`, `jedis`, `jms`, `jsf`, `kafka`, `lettuce`, `log4j1-ecs`, `log4j2-ecs`, `log4j2-error`, `logback-ecs`, `logging`, `micrometer`, `mongodb-client`, `okhttp`, `opentracing`, `process`, `public-api`, `quartz`, `rabbitmq`, `redis`, `redisson`, `render`, `scala-future`, `scheduled`, `servlet-api`, `servlet-api-async`, `servlet-api-dispatch`, `servlet-input-stream`, `slf4j-error`, `sparkjava`, `spring-amqp`, `spring-mvc`, `spring-resttemplate`, `spring-service-name`, `spring-view-render`, `spring-webflux`, `ssl-context`, `struts`, `timer-task`, `urlconnection`, `vertx`, `vertx-web`, `vertx-webclient`.
=======
# Valid options are `annotations`, `apache-commons-exec`, `apache-httpclient`, `asynchttpclient`, `cassandra`, `concurrent`, `dubbo`, `elasticsearch-restclient`, `exception-handler`, `executor`, `executor-collection`, `experimental`, `fork-join`, `grails`, `grpc`, `hibernate-search`, `http-client`, `javalin`, `jax-rs`, `jax-ws`, `jdbc`, `jdk-httpclient`, `jdk-httpserver`, `jedis`, `jms`, `jsf`, `kafka`, `lettuce`, `log4j1-ecs`, `log4j2-ecs`, `log4j2-error`, `logback-ecs`, `logging`, `micrometer`, `mongodb-client`, `okhttp`, `opentracing`, `process`, `public-api`, `quartz`, `rabbitmq`, `reactor`, `redis`, `redisson`, `render`, `scala-future`, `scheduled`, `servlet-api`, `servlet-api-async`, `servlet-api-dispatch`, `servlet-input-stream`, `slf4j-error`, `sparkjava`, `spring-amqp`, `spring-mvc`, `spring-resttemplate`, `spring-service-name`, `spring-view-render`, `spring-webflux`, `ssl-context`, `struts`, `timer-task`, `urlconnection`, `vertx`, `vertx-web`, `vertx-webclient`.
>>>>>>> 43b0e119
# For version `1.25.0` and later, use <<config-enable-experimental-instrumentations>> to enable experimental instrumentations.
# 
# NOTE: Changing this value at runtime can slow down the application temporarily.
#
# This setting can be changed at runtime
# Type: comma separated list
# Default value: 
#
# disable_instrumentations=

# Whether to apply experimental instrumentations.
# 
# NOTE: Changing this value at runtime can slow down the application temporarily.
# Setting to `true` will enable instrumentations in the `experimental` group.
#
# This setting can be changed at runtime
# Type: Boolean
# Default value: false
#
# enable_experimental_instrumentations=false

# When reporting exceptions,
# un-nests the exceptions matching the wildcard pattern.
# This can come in handy for Spring's `org.springframework.web.util.NestedServletException`,
# for example.
# 
# This option supports the wildcard `*`, which matches zero or more characters.
# Examples: `/foo/*/bar/*/baz*`, `*foo*`.
# Matching is case insensitive by default.
# Prepending an element with `(?-i)` makes the matching case sensitive.
#
# This setting can be changed at runtime
# Type: comma separated list
# Default value: (?-i)*Nested*Exception
#
# unnest_exceptions=(?-i)*Nested*Exception

# A list of exceptions that should be ignored and not reported as errors.
# This allows to ignore exceptions thrown in regular control flow that are not actual errors
# 
# This option supports the wildcard `*`, which matches zero or more characters.
# Examples: `/foo/*/bar/*/baz*`, `*foo*`.
# Matching is case insensitive by default.
# Prepending an element with `(?-i)` makes the matching case sensitive.
# 
# Examples:
# 
#  - `com.mycompany.ExceptionToIgnore`: using fully qualified name
#  - `*ExceptionToIgnore`: using wildcard to avoid package name
#  - `*exceptiontoignore`: case-insensitive by default
# 
# NOTE: Exception inheritance is not supported, thus you have to explicitly list all the thrown exception types
#
# This setting can be changed at runtime
# Type: comma separated list
# Default value: 
#
# ignore_exceptions=

# For transactions that are HTTP requests, the Java agent can optionally capture the request body (e.g. POST 
# variables). For transactions that are initiated by receiving a message from a message broker, the agent can 
# capture the textual message body.
# 
# If the HTTP request or the message has a body and this setting is disabled, the body will be shown as [REDACTED].
# 
# This option is case-insensitive.
# 
# NOTE: Currently, the body length is limited to 10000 characters and it is not configurable. 
# If the body size exceeds the limit, it will be truncated. 
# 
# NOTE: Currently, only UTF-8 encoded plain text HTTP content types are supported.
# The option <<config-capture-body-content-types>> determines which content types are captured.
# 
# WARNING: Request bodies often contain sensitive values like passwords, credit card numbers etc.
# If your service handles data like this, we advise to only enable this feature with care.
# Turning on body capturing can also significantly increase the overhead in terms of heap usage,
# network utilisation and Elasticsearch index size.
#
# Valid options: off, errors, transactions, all
# This setting can be changed at runtime
# Type: EventType
# Default value: OFF
#
# capture_body=OFF

# If set to `true`, the agent will capture HTTP request and response headers (including cookies), 
# as well as messages' headers/properties when using messaging frameworks like Kafka or JMS.
# 
# NOTE: Setting this to `false` reduces network bandwidth, disk space and object allocations.
#
# This setting can be changed at runtime
# Type: Boolean
# Default value: true
#
# capture_headers=true

# Labels added to all events, with the format `key=value[,key=value[,...]]`.
# Any labels set by application via the API will override global labels with the same keys.
# 
# NOTE: This feature requires APM Server 7.2+
#
# This setting can not be changed at runtime. Changes require a restart of the application.
# Type: Map
# Default value: 
#
# global_labels=

# Use to exclude specific classes from being instrumented. In order to exclude entire packages, 
# use wildcards, as in: `com.project.exclude.*`
# This option supports the wildcard `*`, which matches zero or more characters.
# Examples: `/foo/*/bar/*/baz*`, `*foo*`.
# Matching is case insensitive by default.
# Prepending an element with `(?-i)` makes the matching case sensitive.
#
# This setting can not be changed at runtime. Changes require a restart of the application.
# Type: comma separated list
# Default value: 
#
# classes_excluded_from_instrumentation=

# A list of methods for which to create a transaction or span.
# 
# If you want to monitor a large number of methods,
# use  <<config-profiling-inferred-spans-enabled, `profiling_inferred_spans_enabled`>> instead.
# 
# This works by instrumenting each matching method to include code that creates a span for the method.
# While creating a span is quite cheap in terms of performance,
# instrumenting a whole code base or a method which is executed in a tight loop leads to significant overhead.
# 
# Using a pointcut-like syntax, you can match based on
# 
#  - Method modifier (optional) +
#    Example: `public`, `protected`, `private` or `*`
#  - Package and class name (wildcards include sub-packages) +
#    Example: `org.example.*`
#  - Method name (optional since 1.4.0) +
#    Example: `myMeth*d`
#  - Method argument types (optional) +
#    Example: `(*lang.String, int[])`
#  - Classes with a specific annotation (optional) +
#    Example: `@*ApplicationScoped`
#  - Classes with a specific annotation that is itself annotated with the given meta-annotation (optional) +
#    Example: `@@javax.enterpr*se.context.NormalScope`
# 
# The syntax is `modifier @fully.qualified.AnnotationName fully.qualified.ClassName#methodName(fully.qualified.ParameterType)`.
# 
# A few examples:
# 
#  - `org.example.*` added[1.4.0,Omitting the method is possible since 1.4.0]
#  - `org.example.*#*` (before 1.4.0, you need to specify a method matcher)
#  - `org.example.MyClass#myMethod`
#  - `org.example.MyClass#myMethod()`
#  - `org.example.MyClass#myMethod(java.lang.String)`
#  - `org.example.MyClass#myMe*od(java.lang.String, int)`
#  - `private org.example.MyClass#myMe*od(java.lang.String, *)`
#  - `* org.example.MyClas*#myMe*od(*.String, int[])`
#  - `public org.example.services.*Service#*`
#  - `public @java.inject.ApplicationScoped org.example.*`
#  - `public @java.inject.* org.example.*`
#  - `public @@javax.enterprise.context.NormalScope org.example.*`
# 
# NOTE: Only use wildcards if necessary.
# The more methods you match the more overhead will be caused by the agent.
# Also note that there is a maximum amount of spans per transaction (see <<config-transaction-max-spans, `transaction_max_spans`>>).
# 
# NOTE: The agent will create stack traces for spans which took longer than
# <<config-span-frames-min-duration, `span_frames_min_duration`>>.
# When tracing a large number of methods (for example by using wildcards),
# this may lead to high overhead.
# Consider increasing the threshold or disabling stack trace collection altogether.
# 
# Common configurations:
# 
# Trace all public methods in CDI-Annotated beans:
# 
# ----
# public @@javax.enterprise.context.NormalScope your.application.package.*
# public @@javax.inject.Scope your.application.package.*
# ----
# NOTE: This method is only available in the Elastic APM Java Agent.
# 
# NOTE: Changing this value at runtime can slow down the application temporarily.
#
# This setting can be changed at runtime
# Type: comma separated list
# Default value: 
#
# trace_methods=

# If <<config-trace-methods, `trace_methods`>> config option is set, provides a threshold to limit spans based on 
# duration. When set to a value greater than 0, spans representing methods traced based on `trace_methods` will be discarded by default.
# Such methods will be traced and reported if one of the following applies:
# 
#  - This method's duration crossed the configured threshold.
#  - This method ended with Exception.
#  - A method executed as part of the execution of this method crossed the threshold or ended with Exception.
#  - A "forcibly-traced method" (e.g. DB queries, HTTP exits, custom) was executed during the execution of this method.
# 
# Set to 0 to disable.
# 
# NOTE: Transactions are never discarded, regardless of their duration.
# This configuration affects only spans.
# In order not to break span references,
# all spans leading to an async operation or an exit span (such as a HTTP request or a DB query) are never discarded,
# regardless of their duration.
# 
# NOTE: If this option and <<config-span-min-duration,`span_min_duration`>> are both configured,
# the higher of both thresholds will determine which spans will be discarded.
#
# This setting can not be changed at runtime. Changes require a restart of the application.
# Type: TimeDuration
# Supports the duration suffixes ms, s and m. Example: 0ms.
# The default unit for this option is ms.
# Default value: 0ms
#
# trace_methods_duration_threshold=0ms

# When enabled, the agent will make periodic requests to the APM Server to fetch updated configuration.
#
# This setting can be changed at runtime
# Type: Boolean
# Default value: true
#
# central_config=true

# Disables the collection of breakdown metrics (`span.self_time`)
#
# This setting can not be changed at runtime. Changes require a restart of the application.
# Type: Boolean
# Default value: true
#
# breakdown_metrics=true

# Sets the path of the agent config file.
# The special value `_AGENT_HOME_` is a placeholder for the folder the `elastic-apm-agent.jar` is in.
# The file has to be on the file system.
# You can not refer to classpath locations.
# 
# NOTE: this option can only be set via system properties, environment variables or the attacher options.
#
# This setting can not be changed at runtime. Changes require a restart of the application.
# Type: String
# Default value: _AGENT_HOME_/elasticapm.properties
#
# config_file=_AGENT_HOME_/elasticapm.properties

# A folder that contains external agent plugins.
# 
# Use the `apm-agent-plugin-sdk` and the `apm-agent-api` artifacts to create a jar and place it into the plugins folder.
# The agent will load all instrumentations that are declared in the
# `META-INF/services/co.elastic.apm.agent.sdk.ElasticApmInstrumentation` service descriptor.
# See `integration-tests/external-plugin-test` for an example plugin.
#
# This setting can not be changed at runtime. Changes require a restart of the application.
# Type: String
# Default value: 
#
# plugins_dir=

# To enable {apm-overview-ref-v}/distributed-tracing.html[distributed tracing], the agent
# adds trace context headers to outgoing requests (like HTTP requests, Kafka records, gRPC requests etc.).
# These headers (`traceparent` and `tracestate`) are defined in the
# https://www.w3.org/TR/trace-context-1/[W3C Trace Context] specification.
# 
# When this setting is `true`, the agent will also add the header `elastic-apm-traceparent`
# for backwards compatibility with older versions of Elastic APM agents.
#
# This setting can be changed at runtime
# Type: Boolean
# Default value: true
#
# use_elastic_traceparent_header=true

# Sets the minimum duration of spans.
# Spans that execute faster than this threshold are attempted to be discarded.
# 
# The attempt fails if they lead up to a span that can't be discarded.
# Spans that propagate the trace context to downstream services,
# such as outgoing HTTP requests,
# can't be discarded.
# Additionally, spans that lead to an error or that may be a parent of an async operation can't be discarded.
# 
# However, external calls that don't propagate context,
# such as calls to a database, can be discarded using this threshold.
#
# This setting can be changed at runtime
# Type: TimeDuration
# Supports the duration suffixes ms, s and m. Example: 0ms.
# The default unit for this option is ms.
# Default value: 0ms
#
# span_min_duration=0ms

# This config value allows you to specify which cloud provider should be assumed 
# for metadata collection. By default, the agent will attempt to detect the cloud 
# provider or, if that fails, will use trial and error to collect the metadata.
#
# Valid options: AUTO, AWS, GCP, AZURE, NONE
# This setting can not be changed at runtime. Changes require a restart of the application.
# Type: CloudProvider
# Default value: AUTO
#
# cloud_provider=AUTO

# A boolean specifying if the agent should search the class hierarchy for public api annotations (@CaptureTransaction, @CaptureSpan, @Traced)).
#  When set to `false`, a method is instrumented if it is annotated with a public api annotation.
#   When set to `true` methods overriding annotated methods will be instrumented as well.
#  Either way, methods will only be instrumented if they are included in the configured <<config-application-packages>>.
#
# This setting can not be changed at runtime. Changes require a restart of the application.
# Type: Boolean
# Default value: false
#
# enable_public_api_annotation_inheritance=false

############################################
# HTTP                                     #
############################################

# Configures which content types should be recorded.
# 
# The defaults end with a wildcard so that content types like `text/plain; charset=utf-8` are captured as well.
# 
# This option supports the wildcard `*`, which matches zero or more characters.
# Examples: `/foo/*/bar/*/baz*`, `*foo*`.
# Matching is case insensitive by default.
# Prepending an element with `(?-i)` makes the matching case sensitive.
#
# This setting can be changed at runtime
# Type: comma separated list
# Default value: application/x-www-form-urlencoded*,text/*,application/json*,application/xml*
#
# capture_body_content_types=application/x-www-form-urlencoded*,text/*,application/json*,application/xml*

# Used to restrict requests to certain URLs from being instrumented.
# 
# This property should be set to an array containing one or more strings.
# When an incoming HTTP request is detected, its URL will be tested against each element in this list.
# 
# This option supports the wildcard `*`, which matches zero or more characters.
# Examples: `/foo/*/bar/*/baz*`, `*foo*`.
# Matching is case insensitive by default.
# Prepending an element with `(?-i)` makes the matching case sensitive.
#
# This setting can be changed at runtime
# Type: comma separated list
# Default value: /VAADIN/*,/heartbeat*,/favicon.ico,*.js,*.css,*.jpg,*.jpeg,*.png,*.gif,*.webp,*.svg,*.woff,*.woff2
#
# transaction_ignore_urls=/VAADIN/*,/heartbeat*,/favicon.ico,*.js,*.css,*.jpg,*.jpeg,*.png,*.gif,*.webp,*.svg,*.woff,*.woff2

# Used to restrict requests from certain User-Agents from being instrumented.
# 
# When an incoming HTTP request is detected,
# the User-Agent from the request headers will be tested against each element in this list.
# Example: `curl/*`, `*pingdom*`
# 
# This option supports the wildcard `*`, which matches zero or more characters.
# Examples: `/foo/*/bar/*/baz*`, `*foo*`.
# Matching is case insensitive by default.
# Prepending an element with `(?-i)` makes the matching case sensitive.
#
# This setting can be changed at runtime
# Type: comma separated list
# Default value: 
#
# transaction_ignore_user_agents=

# If set to `true`,
# transaction names of unsupported or partially-supported frameworks will be in the form of `$method $path` instead of just `$method unknown route`.
# 
# WARNING: If your URLs contain path parameters like `/user/$userId`,
# you should be very careful when enabling this flag,
# as it can lead to an explosion of transaction groups.
# Take a look at the `url_groups` option on how to mitigate this problem by grouping URLs together.
#
# This setting can be changed at runtime
# Type: Boolean
# Default value: false
#
# use_path_as_transaction_name=false

# This option is only considered, when `use_path_as_transaction_name` is active.
# 
# With this option, you can group several URL paths together by using a wildcard expression like `/user/*`.
# 
# This option supports the wildcard `*`, which matches zero or more characters.
# Examples: `/foo/*/bar/*/baz*`, `*foo*`.
# Matching is case insensitive by default.
# Prepending an element with `(?-i)` makes the matching case sensitive.
#
# This setting can be changed at runtime
# Type: comma separated list
# Default value: 
#
# url_groups=

############################################
# JAX-RS                                   #
############################################

# By default, the agent will scan for @Path annotations on the whole class hierarchy, recognizing a class as a JAX-RS resource if the class or any of its superclasses/interfaces has a class level @Path annotation.
# If your application does not use @Path annotation inheritance, set this property to 'false' to only scan for direct @Path annotations. This can improve the startup time of the agent.
# 
#
# This setting can not be changed at runtime. Changes require a restart of the application.
# Type: Boolean
# Default value: true
#
# enable_jaxrs_annotation_inheritance=true

# By default, the agent will use `ClassName#methodName` for the transaction name of JAX-RS requests.
# If you want to use the URI template from the `@Path` annotation, set the value to `true`.
#
# This setting can not be changed at runtime. Changes require a restart of the application.
# Type: Boolean
# Default value: false
#
# use_jaxrs_path_as_transaction_name=false

############################################
# JMX                                      #
############################################

# Report metrics from JMX to the APM Server
# 
# Can contain multiple comma separated JMX metric definitions:
# 
# ----
# object_name[<JMX object name pattern>] attribute[<JMX attribute>:metric_name=<optional metric name>]
# ----
# 
# * `object_name`:
# +
# For more information about the JMX object name pattern syntax,
# see the https://docs.oracle.com/javase/7/docs/api/javax/management/ObjectName.html[`ObjectName` Javadocs].
# * `attribute`:
# +
# The name of the JMX attribute.
# The JMX value has to be either a `Number` or a composite where the composite items are numbers.
# This element can be defined multiple times.
# An attribute can contain optional properties.
# The syntax for that is the same as for https://docs.oracle.com/javase/7/docs/api/javax/management/ObjectName.html[`ObjectName`].
# +
# ** `metric_name`:
# +
# A property within `attribute`.
# This is the name under which the metric will be stored.
# Setting this is optional and will be the same as the `attribute` if not set.
# Note that all JMX metric names will be prefixed with `jvm.jmx.` by the agent.
# 
# The agent creates `labels` for each link:https://docs.oracle.com/javase/7/docs/api/javax/management/ObjectName.html#getKeyPropertyList()[JMX key property] such as `type` and `name`.
# 
# The link:https://docs.oracle.com/javase/7/docs/api/javax/management/ObjectName.html[JMX object name pattern] supports wildcards.
# In this example, the agent will create a metricset for each memory pool `name` (such as `G1 Old Generation` and `G1 Young Generation`)
# 
# ----
# object_name[java.lang:type=GarbageCollector,name=*] attribute[CollectionCount:metric_name=collection_count] attribute[CollectionTime]
# ----
# 
# The resulting documents in Elasticsearch look similar to these (metadata omitted for brevity):
# 
# [source,json]
# ----
# {
#   "@timestamp": "2019-08-20T16:51:07.512Z",
#   "jvm": {
#     "jmx": {
#       "collection_count": 0,
#       "CollectionTime":   0
#     }
#   },
#   "labels": {
#     "type": "GarbageCollector",
#     "name": "G1 Old Generation"
#   }
# }
# ----
# 
# [source,json]
# ----
# {
#   "@timestamp": "2019-08-20T16:51:07.512Z",
#   "jvm": {
#     "jmx": {
#       "collection_count": 2,
#       "CollectionTime":  11
#     }
#   },
#   "labels": {
#     "type": "GarbageCollector",
#     "name": "G1 Young Generation"
#   }
# }
# ----
# 
# 
# The agent also supports composite values for the attribute value.
# In this example, `HeapMemoryUsage` is a composite value, consisting of `committed`, `init`, `used` and `max`.
# ----
# object_name[java.lang:type=Memory] attribute[HeapMemoryUsage:metric_name=heap] 
# ----
# 
# The resulting documents in Elasticsearch look similar to this:
# 
# [source,json]
# ----
# {
#   "@timestamp": "2019-08-20T16:51:07.512Z",
#   "jvm": {
#     "jmx": {
#       "heap": {
#         "max":      4294967296,
#         "init":      268435456,
#         "committed": 268435456,
#         "used":       22404496
#       }
#     }
#   },
#   "labels": {
#     "type": "Memory"
#   }
# }
# ----
# 
#
# This setting can be changed at runtime
# Type: comma separated list
# Default value: 
#
# capture_jmx_metrics=

############################################
# Logging                                  #
############################################

# Sets the logging level for the agent.
# This option is case-insensitive.
# 
# NOTE: `CRITICAL` is a valid option, but it is mapped to `ERROR`; `WARN` and `WARNING` are equivalent; 
# `OFF` is only available since version 1.16.0
#
# Valid options: OFF, ERROR, CRITICAL, WARN, WARNING, INFO, DEBUG, TRACE
# This setting can be changed at runtime
# Type: LogLevel
# Default value: INFO
#
# log_level=INFO

# Sets the path of the agent logs.
# The special value `_AGENT_HOME_` is a placeholder for the folder the elastic-apm-agent.jar is in.
# Example: `_AGENT_HOME_/logs/elastic-apm.log`
# 
# When set to the special value 'System.out',
# the logs are sent to standard out.
# 
# NOTE: When logging to a file,
# the log will be formatted in new-line-delimited JSON.
# When logging to std out, the log will be formatted as plain-text.
#
# This setting can not be changed at runtime. Changes require a restart of the application.
# Type: String
# Default value: System.out
#
# log_file=System.out

# A boolean specifying if the agent should integrate into SLF4J's https://www.slf4j.org/api/org/slf4j/MDC.html[MDC] to enable trace-log correlation.
# If set to `true`, the agent will set the `trace.id` and `transaction.id` for the currently active spans and transactions to the MDC.
# Since version 1.16.0, the agent also adds `error.id` of captured error to the MDC just before the error message is logged.
# See <<log-correlation>> for more details.
# 
# NOTE: While it's allowed to enable this setting at runtime, you can't disable it without a restart.
#
# This setting can be changed at runtime
# Type: Boolean
# Default value: false
#
# enable_log_correlation=false

# Specifying whether and how the agent should automatically reformat application logs 
# into {ecs-logging-ref}/index.html[ECS-compatible JSON], suitable for ingestion into Elasticsearch for 
# further Log analysis. This functionality is available for log4j1, log4j2 and Logback. 
# Once this option is enabled with any valid option, log correlation will be activated as well, regardless of the <<config-enable-log-correlation,`enable_log_correlation`>> configuration. 
# 
# Available options:
# 
#  - OFF - application logs are not reformatted. 
#  - SHADE - agent logs are reformatted and "shade" ECS-JSON-formatted logs are automatically created in 
#    addition to the original application logs. Shade logs will have the same name as the original logs, 
#    but with the ".ecs.json" extension instead of the original extension. Destination directory for the 
#    shade logs can be configured through the <<config-log-ecs-reformatting-dir,`log_ecs_reformatting_dir`>> 
#    configuration. Shade logs do not inherit file-rollover strategy from the original logs. Instead, they 
#    use their own size-based rollover strategy according to the <<config-log-file-size, `log_file_size`>> 
#    configuration and while allowing maximum of two shade log files.
#  - REPLACE - similar to `SHADE`, but the original logs will not be written. This option is useful if 
#    you wish to maintain similar logging-related overhead, but write logs to a different location and/or 
#    with a different file extension.
#  - OVERRIDE - same log output is used, but in ECS-compatible JSON format instead of the original format. 
# 
# NOTE: while `SHADE` and `REPLACE` options are only relevant to file log appenders, the `OVERRIDE` option 
# is also valid for other appenders, like System out and console
#
# Valid options: OFF, SHADE, REPLACE, OVERRIDE
# This setting can be changed at runtime
# Type: LogEcsReformatting
# Default value: OFF
#
# log_ecs_reformatting=OFF

# A comma-separated list of key-value pairs that will be added as additional fields to all log events.
#  Takes the format `key=value[,key=value[,...]]`, for example: `key1=value1,key2=value2`.
#  Only relevant if <<config-log-ecs-reformatting,`log_ecs_reformatting`>> is set to any option other than `OFF`.
# 
#
# This setting can not be changed at runtime. Changes require a restart of the application.
# Type: Map
# Default value: 
#
# log_ecs_reformatting_additional_fields=

# Only formatters that match an item on this list will be automatically reformatted to ECS when 
# <<config-log-ecs-reformatting,`log_ecs_reformatting`>> is set to any option other than `OFF`. 
# A formatter is the logging-framework-specific entity that is responsible for the formatting 
# of log events. For example, in log4j it would be a `Layout` implementation, whereas in Logback it would 
# be an `Encoder` implementation. 
# 
# This option supports the wildcard `*`, which matches zero or more characters.
# Examples: `/foo/*/bar/*/baz*`, `*foo*`.
# Matching is case insensitive by default.
# Prepending an element with `(?-i)` makes the matching case sensitive.
#
# This setting can not be changed at runtime. Changes require a restart of the application.
# Type: comma separated list
# Default value: *PatternLayout*,org.apache.log4j.SimpleLayout,ch.qos.logback.core.encoder.EchoEncoder
#
# log_ecs_formatter_allow_list=*PatternLayout*,org.apache.log4j.SimpleLayout,ch.qos.logback.core.encoder.EchoEncoder

# If <<config-log-ecs-reformatting,`log_ecs_reformatting`>> is set to `SHADE` or `REPLACE`, 
# the shade log files will be written alongside the original logs in the same directory by default. 
# Use this configuration in order to write the shade logs into an alternative destination. Omitting this 
# config or setting it to an empty string will restore the default behavior. If relative path is used, 
# this path will be used relative to the original logs directory.
#
# This setting can not be changed at runtime. Changes require a restart of the application.
# Type: String
# Default value: 
#
# log_ecs_reformatting_dir=

# The size of the log file.
# 
# The agent always keeps one history file so that the max total log file size is twice the value of this setting.
# 
#
# This setting can not be changed at runtime. Changes require a restart of the application.
# Type: ByteValue
# Default value: 50mb
#
# log_file_size=50mb

# Defines the log format when logging to `System.out`.
# 
# When set to `JSON`, the agent will format the logs in an https://github.com/elastic/ecs-logging-java[ECS-compliant JSON format]
# where each log event is serialized as a single line.
#
# Valid options: PLAIN_TEXT, JSON
# This setting can not be changed at runtime. Changes require a restart of the application.
# Type: LogFormat
# Default value: PLAIN_TEXT
#
# log_format_sout=PLAIN_TEXT

# Defines the log format when logging to a file.
# 
# When set to `JSON`, the agent will format the logs in an https://github.com/elastic/ecs-logging-java[ECS-compliant JSON format]
# where each log event is serialized as a single line.
# 
#
# Valid options: PLAIN_TEXT, JSON
# This setting can not be changed at runtime. Changes require a restart of the application.
# Type: LogFormat
# Default value: PLAIN_TEXT
#
# log_format_file=PLAIN_TEXT

############################################
# Messaging                                #
############################################

# Used to filter out specific messaging queues/topics from being traced. 
# 
# This property should be set to an array containing one or more strings.
# When set, sends-to and receives-from the specified queues/topic will be ignored.
# 
# This option supports the wildcard `*`, which matches zero or more characters.
# Examples: `/foo/*/bar/*/baz*`, `*foo*`.
# Matching is case insensitive by default.
# Prepending an element with `(?-i)` makes the matching case sensitive.
#
# This setting can be changed at runtime
# Type: comma separated list
# Default value: 
#
# ignore_message_queues=

############################################
# Metrics                                  #
############################################

# Replaces dots with underscores in the metric names for custom metrics, such as Micrometer metrics.
# 
# WARNING: Setting this to `false` can lead to mapping conflicts as dots indicate nesting in Elasticsearch.
# An example of when a conflict happens is two metrics with the name `foo` and `foo.bar`.
# The first metric maps `foo` to a number and the second metric maps `foo` as an object.
#
# This setting can be changed at runtime
# Type: Boolean
# Default value: true
#
# dedot_custom_metrics=true

############################################
# Profiling                                #
############################################

# Set to `true` to make the agent create spans for method executions based on
# https://github.com/jvm-profiling-tools/async-profiler[async-profiler], a sampling aka statistical profiler.
# 
# Due to the nature of how sampling profilers work,
# the duration of the inferred spans are not exact, but only estimations.
# The <<config-profiling-inferred-spans-sampling-interval, `profiling_inferred_spans_sampling_interval`>> lets you fine tune the trade-off between accuracy and overhead.
# 
# The inferred spans are created after a profiling session has ended.
# This means there is a delay between the regular and the inferred spans being visible in the UI.
# 
# NOTE: This feature is not available on Windows and on OpenJ9
#
# This setting can be changed at runtime
# Type: Boolean
# Default value: false
#
# profiling_inferred_spans_enabled=false

# The frequency at which stack traces are gathered within a profiling session.
# The lower you set it, the more accurate the durations will be.
# This comes at the expense of higher overhead and more spans for potentially irrelevant operations.
# The minimal duration of a profiling-inferred span is the same as the value of this setting.
#
# This setting can be changed at runtime
# Type: TimeDuration
# Supports the duration suffixes ms, s and m. Example: 50ms.
# The default unit for this option is ms.
# Default value: 50ms
#
# profiling_inferred_spans_sampling_interval=50ms

# The minimum duration of an inferred span.
# Note that the min duration is also implicitly set by the sampling interval.
# However, increasing the sampling interval also decreases the accuracy of the duration of inferred spans.
#
# This setting can be changed at runtime
# Type: TimeDuration
# Supports the duration suffixes ms, s and m. Example: 0ms.
# The default unit for this option is ms.
# Default value: 0ms
#
# profiling_inferred_spans_min_duration=0ms

# If set, the agent will only create inferred spans for methods which match this list.
# Setting a value may slightly reduce overhead and can reduce clutter by only creating spans for the classes you are interested in.
# Example: `org.example.myapp.*`
# 
# This option supports the wildcard `*`, which matches zero or more characters.
# Examples: `/foo/*/bar/*/baz*`, `*foo*`.
# Matching is case insensitive by default.
# Prepending an element with `(?-i)` makes the matching case sensitive.
#
# This setting can be changed at runtime
# Type: comma separated list
# Default value: *
#
# profiling_inferred_spans_included_classes=*

# Excludes classes for which no profiler-inferred spans should be created.
# 
# This option supports the wildcard `*`, which matches zero or more characters.
# Examples: `/foo/*/bar/*/baz*`, `*foo*`.
# Matching is case insensitive by default.
# Prepending an element with `(?-i)` makes the matching case sensitive.
#
# This setting can be changed at runtime
# Type: comma separated list
# Default value: (?-i)java.*,(?-i)javax.*,(?-i)sun.*,(?-i)com.sun.*,(?-i)jdk.*,(?-i)org.apache.tomcat.*,(?-i)org.apache.catalina.*,(?-i)org.apache.coyote.*,(?-i)org.jboss.as.*,(?-i)org.glassfish.*,(?-i)org.eclipse.jetty.*,(?-i)com.ibm.websphere.*,(?-i)io.undertow.*
#
# profiling_inferred_spans_excluded_classes=(?-i)java.*,(?-i)javax.*,(?-i)sun.*,(?-i)com.sun.*,(?-i)jdk.*,(?-i)org.apache.tomcat.*,(?-i)org.apache.catalina.*,(?-i)org.apache.coyote.*,(?-i)org.jboss.as.*,(?-i)org.glassfish.*,(?-i)org.eclipse.jetty.*,(?-i)com.ibm.websphere.*,(?-i)io.undertow.*

# Profiling requires that the https://github.com/jvm-profiling-tools/async-profiler[async-profiler] shared library is exported to a temporary location and loaded by the JVM.
# The partition backing this location must be executable, however in some server-hardened environments, `noexec` may be set on the standard `/tmp` partition, leading to `java.lang.UnsatisfiedLinkError` errors.
# Set this property to an alternative directory (e.g. `/var/tmp`) to resolve this.
# If unset, the value of the `java.io.tmpdir` system property will be used.
#
# This setting can not be changed at runtime. Changes require a restart of the application.
# Type: String
# Default value: 
#
# profiling_inferred_spans_lib_directory=

############################################
# Reporter                                 #
############################################

# This string is used to ensure that only your agents can send data to your APM server.
# 
# Both the agents and the APM server have to be configured with the same secret token.
# Use if APM Server requires a token.
#
# This setting can not be changed at runtime. Changes require a restart of the application.
# Type: String
# Default value: 
#
# secret_token=

# This string is used to ensure that only your agents can send data to your APM server.
# 
# Agents can use API keys as a replacement of secret token, APM server can have multiple API keys.
# When both secret token and API key are used, API key has priority and secret token is ignored.
# Use if APM Server requires an API key.
#
# This setting can not be changed at runtime. Changes require a restart of the application.
# Type: String
# Default value: 
#
# api_key=

# The URL for your APM Server
#
# The URL must be fully qualified, including protocol (http or https) and port.
# 
# If SSL is enabled on the APM Server, use the `https` protocol. For more information, see 
# <<ssl-configuration>>.
# 
# If outgoing HTTP traffic has to go through a proxy,
# you can use the Java system properties `http.proxyHost` and `http.proxyPort` to set that up.
# See also https://docs.oracle.com/javase/8/docs/technotes/guides/net/proxies.html[Java's proxy documentation] 
# for more information.
# 
# NOTE: This configuration can only be reloaded dynamically as of 1.8.0
#
# This setting can be changed at runtime
# Type: URL
# Default value: http://localhost:8200
#
# server_url=http://localhost:8200

# The URLs for your APM Servers
#
# The URLs must be fully qualified, including protocol (http or https) and port.
# 
# Fails over to the next APM Server URL in the event of connection errors.
# Achieves load-balancing by shuffling the list of configured URLs.
# When multiple agents are active, they'll tend towards spreading evenly across the set of servers due to randomization.
# 
# If SSL is enabled on the APM Server, use the `https` protocol. For more information, see 
# <<ssl-configuration>>.
# 
# If outgoing HTTP traffic has to go through a proxy,
# you can use the Java system properties `http.proxyHost` and `http.proxyPort` to set that up.
# See also https://docs.oracle.com/javase/8/docs/technotes/guides/net/proxies.html[Java's proxy documentation] 
# for more information.
# 
# NOTE: This configuration is specific to the Java agent and does not align with any other APM agent. In order 
# to use a cross-agent config, use <<config-server-url>> instead, which is the recommended option regardless if you 
# are only setting a single URL.
#
# This setting can be changed at runtime
# Type: comma separated list
# Default value: 
#
# server_urls=

# If set to `true`, the agent will work as usual, except from any task requiring communication with 
# the APM server. Events will be dropped and the agent won't be able to receive central configuration, which 
# means that any other configuration cannot be changed in this state without restarting the service. 
# An example use case for this would be maintaining the ability to create traces and log 
# trace/transaction/span IDs through the log correlation feature, without setting up an APM Server.
#
# This setting can not be changed at runtime. Changes require a restart of the application.
# Type: Boolean
# Default value: false
#
# disable_send=false

# Server timeout
#
# If a request to the APM server takes longer than the configured timeout,
# the request is cancelled and the event (exception or transaction) is discarded.
# Set to 0 to disable timeouts.
# 
# WARNING: If timeouts are disabled or set to a high value, your app could experience memory issues if the APM server times out.
#
# This setting can be changed at runtime
# Type: TimeDuration
# Supports the duration suffixes ms, s and m. Example: 5s.
# The default unit for this option is s.
# Default value: 5s
#
# server_timeout=5s

# By default, the agent verifies the SSL certificate if you use an HTTPS connection to the APM server.
# 
# Verification can be disabled by changing this setting to false.
#
# This setting can not be changed at runtime. Changes require a restart of the application.
# Type: Boolean
# Default value: true
#
# verify_server_cert=true

# The maximum size of buffered events.
# 
# Events like transactions and spans are buffered when the agent can't keep up with sending them to the APM Server or if the APM server is down.
# 
# If the queue is full, events are rejected which means you will lose transactions and spans in that case.
# This guards the application from crashing in case the APM server is unavailable for a longer period of time.
# 
# A lower value will decrease the heap overhead of the agent,
# while a higher value makes it less likely to lose events in case of a temporary spike in throughput.
#
# This setting can not be changed at runtime. Changes require a restart of the application.
# Type: Integer
# Default value: 512
#
# max_queue_size=512

# Whether each transaction should have the process arguments attached.
# Disabled by default to save disk space.
#
# This setting can not be changed at runtime. Changes require a restart of the application.
# Type: Boolean
# Default value: false
#
# include_process_args=false

# Maximum time to keep an HTTP request to the APM Server open for.
# 
# NOTE: This value has to be lower than the APM Server's `read_timeout` setting.
#
# This setting can be changed at runtime
# Type: TimeDuration
# Supports the duration suffixes ms, s and m. Example: 10s.
# The default unit for this option is s.
# Default value: 10s
#
# api_request_time=10s

# The maximum total compressed size of the request body which is sent to the APM server intake api via a chunked encoding (HTTP streaming).
# Note that a small overshoot is possible.
# 
# Allowed byte units are `b`, `kb` and `mb`. `1kb` is equal to `1024b`.
#
# This setting can be changed at runtime
# Type: ByteValue
# Default value: 768kb
#
# api_request_size=768kb

# The interval at which the agent sends metrics to the APM Server.
# Must be at least `1s`.
# Set to `0s` to deactivate.
#
# This setting can not be changed at runtime. Changes require a restart of the application.
# Type: TimeDuration
# Supports the duration suffixes ms, s and m. Example: 30s.
# The default unit for this option is s.
# Default value: 30s
#
# metrics_interval=30s

# Disables the collection of certain metrics.
# If the name of a metric matches any of the wildcard expressions, it will not be collected.
# Example: `foo.*,bar.*`
# 
# This option supports the wildcard `*`, which matches zero or more characters.
# Examples: `/foo/*/bar/*/baz*`, `*foo*`.
# Matching is case insensitive by default.
# Prepending an element with `(?-i)` makes the matching case sensitive.
#
# This setting can not be changed at runtime. Changes require a restart of the application.
# Type: comma separated list
# Default value: 
#
# disable_metrics=

############################################
# Serverless                               #
############################################

# This config option must be used when running the agent in an AWS Lambda context. 
# This config value allows to specify the fully qualified name of the class handling the lambda function. 
# An empty value (default value) indicates that the agent is not running within an AWS lambda function.
#
# This setting can not be changed at runtime. Changes require a restart of the application.
# Type: String
# Default value: 
#
# aws_lambda_handler=

# This config value allows to specify the timeout in milliseconds for flushing APM data at the end of a serverless function. 
# For serverless functions, APM data is written in a synchronous way, thus, blocking the termination of the function util data is written or the specified timeout is reached.
#
# This setting can not be changed at runtime. Changes require a restart of the application.
# Type: Long
# Default value: 1000
#
# data_flush_timeout=1000

############################################
# Stacktrace                               #
############################################

# Used to determine whether a stack trace frame is an 'in-app frame' or a 'library frame'.
# This allows the APM app to collapse the stack frames of library code,
# and highlight the stack frames that originate from your application.
# Multiple root packages can be set as a comma-separated list;
# there's no need to configure sub-packages.
# Because this setting helps determine which classes to scan on startup,
# setting this option can also improve startup time.
# 
# You must set this option in order to use the API annotations `@CaptureTransaction` and `@CaptureSpan`.
# 
# **Example**
# 
# Most Java projects have a root package, e.g. `com.myproject`. You can set the application package using Java system properties:
# `-Delastic.apm.application_packages=com.myproject`
# 
# If you are only interested in specific subpackages, you can separate them with commas:
# `-Delastic.apm.application_packages=com.myproject.api,com.myproject.impl`
#
# This setting can be changed at runtime
# Type: comma separated list
# Default value: 
#
# application_packages=

# Setting it to 0 will disable stack trace collection. Any positive integer value will be used as the maximum number of frames to collect. Setting it -1 means that all frames will be collected.
#
# This setting can be changed at runtime
# Type: Integer
# Default value: 50
#
# stack_trace_limit=50

# While this is very helpful to find the exact place in your code that causes the span, collecting this stack trace does have some overhead. 
# When setting this option to a negative value, like `-1ms`, stack traces will be collected for all spans. Setting it to a positive value, e.g. `5ms`, will limit stack trace collection to spans with durations equal to or longer than the given value, e.g. 5 milliseconds.
# 
# To disable stack trace collection for spans completely, set the value to `0ms`.
#
# This setting can be changed at runtime
# Type: TimeDuration
# Supports the duration suffixes ms, s and m. Example: 5ms.
# The default unit for this option is ms.
# Default value: 5ms
#
# span_frames_min_duration=5ms

----<|MERGE_RESOLUTION|>--- conflicted
+++ resolved
@@ -716,11 +716,7 @@
 ==== `disable_instrumentations` (added[1.0.0,Changing this value at runtime is possible since version 1.15.0])
 
 A list of instrumentations which should be disabled.
-<<<<<<< HEAD
-Valid options are `annotations`, `apache-commons-exec`, `apache-httpclient`, `asynchttpclient`, `aws-lambda`, `cassandra`, `concurrent`, `dubbo`, `elasticsearch-restclient`, `exception-handler`, `executor`, `executor-collection`, `experimental`, `fork-join`, `grails`, `grpc`, `hibernate-search`, `http-client`, `javalin`, `jax-rs`, `jax-ws`, `jdbc`, `jdk-httpclient`, `jdk-httpserver`, `jedis`, `jms`, `jsf`, `kafka`, `lettuce`, `log4j1-ecs`, `log4j2-ecs`, `log4j2-error`, `logback-ecs`, `logging`, `micrometer`, `mongodb-client`, `okhttp`, `opentracing`, `process`, `public-api`, `quartz`, `rabbitmq`, `redis`, `redisson`, `render`, `scala-future`, `scheduled`, `servlet-api`, `servlet-api-async`, `servlet-api-dispatch`, `servlet-input-stream`, `slf4j-error`, `sparkjava`, `spring-amqp`, `spring-mvc`, `spring-resttemplate`, `spring-service-name`, `spring-view-render`, `spring-webflux`, `ssl-context`, `struts`, `timer-task`, `urlconnection`, `vertx`, `vertx-web`, `vertx-webclient`.
-=======
-Valid options are `annotations`, `apache-commons-exec`, `apache-httpclient`, `asynchttpclient`, `cassandra`, `concurrent`, `dubbo`, `elasticsearch-restclient`, `exception-handler`, `executor`, `executor-collection`, `experimental`, `fork-join`, `grails`, `grpc`, `hibernate-search`, `http-client`, `javalin`, `jax-rs`, `jax-ws`, `jdbc`, `jdk-httpclient`, `jdk-httpserver`, `jedis`, `jms`, `jsf`, `kafka`, `lettuce`, `log4j1-ecs`, `log4j2-ecs`, `log4j2-error`, `logback-ecs`, `logging`, `micrometer`, `mongodb-client`, `okhttp`, `opentracing`, `process`, `public-api`, `quartz`, `rabbitmq`, `reactor`, `redis`, `redisson`, `render`, `scala-future`, `scheduled`, `servlet-api`, `servlet-api-async`, `servlet-api-dispatch`, `servlet-input-stream`, `slf4j-error`, `sparkjava`, `spring-amqp`, `spring-mvc`, `spring-resttemplate`, `spring-service-name`, `spring-view-render`, `spring-webflux`, `ssl-context`, `struts`, `timer-task`, `urlconnection`, `vertx`, `vertx-web`, `vertx-webclient`.
->>>>>>> 43b0e119
+Valid options are `annotations`, `apache-commons-exec`, `apache-httpclient`, `asynchttpclient`, `aws-lambda`, `cassandra`, `concurrent`, `dubbo`, `elasticsearch-restclient`, `exception-handler`, `executor`, `executor-collection`, `experimental`, `fork-join`, `grails`, `grpc`, `hibernate-search`, `http-client`, `javalin`, `jax-rs`, `jax-ws`, `jdbc`, `jdk-httpclient`, `jdk-httpserver`, `jedis`, `jms`, `jsf`, `kafka`, `lettuce`, `log4j1-ecs`, `log4j2-ecs`, `log4j2-error`, `logback-ecs`, `logging`, `micrometer`, `mongodb-client`, `okhttp`, `opentracing`, `process`, `public-api`, `quartz`, `rabbitmq`, `reactor`, `redis`, `redisson`, `render`, `scala-future`, `scheduled`, `servlet-api`, `servlet-api-async`, `servlet-api-dispatch`, `servlet-input-stream`, `slf4j-error`, `sparkjava`, `spring-amqp`, `spring-mvc`, `spring-resttemplate`, `spring-service-name`, `spring-view-render`, `spring-webflux`, `ssl-context`, `struts`, `timer-task`, `urlconnection`, `vertx`, `vertx-web`, `vertx-webclient`.
 For version `1.25.0` and later, use <<config-enable-experimental-instrumentations>> to enable experimental instrumentations.
 
 NOTE: Changing this value at runtime can slow down the application temporarily.
@@ -2563,8 +2559,8 @@
 [[config-aws-lambda-handler]]
 ==== `aws_lambda_handler` (added[1.28.0])
 
-This config option must be used when running the agent in an AWS Lambda context. 
-This config value allows to specify the fully qualified name of the class handling the lambda function. 
+This config option must be used when running the agent in an AWS Lambda context.
+This config value allows to specify the fully qualified name of the class handling the lambda function.
 An empty value (default value) indicates that the agent is not running within an AWS lambda function.
 
 
@@ -2588,7 +2584,7 @@
 [[config-data-flush-timeout]]
 ==== `data_flush_timeout` (added[1.28.0])
 
-This config value allows to specify the timeout in milliseconds for flushing APM data at the end of a serverless function. 
+This config value allows to specify the timeout in milliseconds for flushing APM data at the end of a serverless function.
 For serverless functions, APM data is written in a synchronous way, thus, blocking the termination of the function util data is written or the specified timeout is reached.
 
 
@@ -2971,11 +2967,7 @@
 # sanitize_field_names=password,passwd,pwd,secret,*key,*token*,*session*,*credit*,*card*,authorization,set-cookie
 
 # A list of instrumentations which should be disabled.
-<<<<<<< HEAD
-# Valid options are `annotations`, `apache-commons-exec`, `apache-httpclient`, `asynchttpclient`, `aws-lambda`, `cassandra`, `concurrent`, `dubbo`, `elasticsearch-restclient`, `exception-handler`, `executor`, `executor-collection`, `experimental`, `fork-join`, `grails`, `grpc`, `hibernate-search`, `http-client`, `javalin`, `jax-rs`, `jax-ws`, `jdbc`, `jdk-httpclient`, `jdk-httpserver`, `jedis`, `jms`, `jsf`, `kafka`, `lettuce`, `log4j1-ecs`, `log4j2-ecs`, `log4j2-error`, `logback-ecs`, `logging`, `micrometer`, `mongodb-client`, `okhttp`, `opentracing`, `process`, `public-api`, `quartz`, `rabbitmq`, `redis`, `redisson`, `render`, `scala-future`, `scheduled`, `servlet-api`, `servlet-api-async`, `servlet-api-dispatch`, `servlet-input-stream`, `slf4j-error`, `sparkjava`, `spring-amqp`, `spring-mvc`, `spring-resttemplate`, `spring-service-name`, `spring-view-render`, `spring-webflux`, `ssl-context`, `struts`, `timer-task`, `urlconnection`, `vertx`, `vertx-web`, `vertx-webclient`.
-=======
-# Valid options are `annotations`, `apache-commons-exec`, `apache-httpclient`, `asynchttpclient`, `cassandra`, `concurrent`, `dubbo`, `elasticsearch-restclient`, `exception-handler`, `executor`, `executor-collection`, `experimental`, `fork-join`, `grails`, `grpc`, `hibernate-search`, `http-client`, `javalin`, `jax-rs`, `jax-ws`, `jdbc`, `jdk-httpclient`, `jdk-httpserver`, `jedis`, `jms`, `jsf`, `kafka`, `lettuce`, `log4j1-ecs`, `log4j2-ecs`, `log4j2-error`, `logback-ecs`, `logging`, `micrometer`, `mongodb-client`, `okhttp`, `opentracing`, `process`, `public-api`, `quartz`, `rabbitmq`, `reactor`, `redis`, `redisson`, `render`, `scala-future`, `scheduled`, `servlet-api`, `servlet-api-async`, `servlet-api-dispatch`, `servlet-input-stream`, `slf4j-error`, `sparkjava`, `spring-amqp`, `spring-mvc`, `spring-resttemplate`, `spring-service-name`, `spring-view-render`, `spring-webflux`, `ssl-context`, `struts`, `timer-task`, `urlconnection`, `vertx`, `vertx-web`, `vertx-webclient`.
->>>>>>> 43b0e119
+# Valid options are `annotations`, `apache-commons-exec`, `apache-httpclient`, `asynchttpclient`, `aws-lambda`, `cassandra`, `concurrent`, `dubbo`, `elasticsearch-restclient`, `exception-handler`, `executor`, `executor-collection`, `experimental`, `fork-join`, `grails`, `grpc`, `hibernate-search`, `http-client`, `javalin`, `jax-rs`, `jax-ws`, `jdbc`, `jdk-httpclient`, `jdk-httpserver`, `jedis`, `jms`, `jsf`, `kafka`, `lettuce`, `log4j1-ecs`, `log4j2-ecs`, `log4j2-error`, `logback-ecs`, `logging`, `micrometer`, `mongodb-client`, `okhttp`, `opentracing`, `process`, `public-api`, `quartz`, `rabbitmq`, `reactor`, `redis`, `redisson`, `render`, `scala-future`, `scheduled`, `servlet-api`, `servlet-api-async`, `servlet-api-dispatch`, `servlet-input-stream`, `slf4j-error`, `sparkjava`, `spring-amqp`, `spring-mvc`, `spring-resttemplate`, `spring-service-name`, `spring-view-render`, `spring-webflux`, `ssl-context`, `struts`, `timer-task`, `urlconnection`, `vertx`, `vertx-web`, `vertx-webclient`.
 # For version `1.25.0` and later, use <<config-enable-experimental-instrumentations>> to enable experimental instrumentations.
 # 
 # NOTE: Changing this value at runtime can slow down the application temporarily.
@@ -3972,17 +3964,17 @@
 # Serverless                               #
 ############################################
 
-# This config option must be used when running the agent in an AWS Lambda context. 
-# This config value allows to specify the fully qualified name of the class handling the lambda function. 
+# This config option must be used when running the agent in an AWS Lambda context.
+# This config value allows to specify the fully qualified name of the class handling the lambda function.
 # An empty value (default value) indicates that the agent is not running within an AWS lambda function.
 #
 # This setting can not be changed at runtime. Changes require a restart of the application.
 # Type: String
-# Default value: 
+# Default value:
 #
 # aws_lambda_handler=
 
-# This config value allows to specify the timeout in milliseconds for flushing APM data at the end of a serverless function. 
+# This config value allows to specify the timeout in milliseconds for flushing APM data at the end of a serverless function.
 # For serverless functions, APM data is written in a synchronous way, thus, blocking the termination of the function util data is written or the specified timeout is reached.
 #
 # This setting can not be changed at runtime. Changes require a restart of the application.
