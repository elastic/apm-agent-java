--- conflicted
+++ resolved
@@ -139,12 +139,7 @@
 ** <<config-log-level>>
 ** <<config-log-file>>
 ** <<config-enable-log-correlation>>
-<<<<<<< HEAD
-** <<config-log-file-max-size>>
-** <<config-ship-agent-logs>>
-=======
 ** <<config-log-file-size>>
->>>>>>> 4e69d669
 ** <<config-log-format-sout>>
 ** <<config-log-format-file>>
 * <<config-messaging>>
@@ -184,7 +179,7 @@
 A boolean specifying whether the circuit breaker should be enabled or not. 
 When enabled, the agent periodically polls stress monitors to detect system/process/JVM stress state. 
 If ANY of the monitors detects a stress indication, the agent will become inactive, as if the 
-<<config-recording,`recording`>> configuration option has been set to `false`, thus reducing resource consumption to a minimum. 
+<<config-recording,`recording`>> configuration option has been set to `false`, thus reducing resource consumption to a minimum.
 When inactive, the agent continues polling the same monitors in order to detect whether the stress state 
 has been relieved. If ALL monitors approve that the system/process/JVM is not under stress anymore, the 
 agent will resume and become fully functional.
@@ -370,7 +365,7 @@
 [[config-recording]]
 ==== `recording` (added[1.15.0])
 
-NOTE: This option was available in older versions through the `active` key. The old key is still 
+NOTE: This option was available in older versions through the `active` key. The old key is still
 supported in newer versions, but it is now deprecated.
 
 A boolean specifying if the agent should be recording or not.
@@ -701,11 +696,7 @@
 ==== `disable_instrumentations` (added[1.0.0,Changing this value at runtime is possible since version 1.15.0])
 
 A list of instrumentations which should be disabled.
-<<<<<<< HEAD
-Valid options are `annotations`, `apache-commons-exec`, `apache-httpclient`, `asynchttpclient`, `concurrent`, `elasticsearch-restclient`, `exception-handler`, `executor`, `experimental`, `hibernate-search`, `http-client`, `jax-rs`, `jax-ws`, `jdbc`, `jedis`, `jms`, `jsf`, `kafka`, `lettuce`, `log4j`, `logback`, `logging`, `mongodb-client`, `mule`, `okhttp`, `opentracing`, `process`, `public-api`, `quartz`, `redis`, `redisson`, `render`, `scheduled`, `servlet-api`, `servlet-api-async`, `servlet-input-stream`, `slf4j`, `spring-mvc`, `spring-resttemplate`, `spring-service-name`, `spring-view-render`, `urlconnection`.
-=======
-Valid options are `annotations`, `apache-commons-exec`, `apache-httpclient`, `asynchttpclient`, `concurrent`, `dubbo`, `elasticsearch-restclient`, `exception-handler`, `executor`, `executor-collection`, `experimental`, `grails`, `grpc`, `hibernate-search`, `http-client`, `jax-rs`, `jax-ws`, `jdbc`, `jedis`, `jms`, `jsf`, `kafka`, `lettuce`, `log4j`, `logging`, `mongodb-client`, `mule`, `okhttp`, `opentracing`, `process`, `public-api`, `quartz`, `redis`, `redisson`, `render`, `scheduled`, `servlet-api`, `servlet-api-async`, `servlet-input-stream`, `slf4j`, `spring-mvc`, `spring-resttemplate`, `spring-service-name`, `spring-view-render`, `ssl-context`, `timer-task`, `urlconnection`.
->>>>>>> 4e69d669
+Valid options are `annotations`, `apache-commons-exec`, `apache-httpclient`, `asynchttpclient`, `concurrent`, `dubbo`, `elasticsearch-restclient`, `exception-handler`, `executor`, `executor-collection`, `experimental`, `grails`, `grpc`, `hibernate-search`, `http-client`, `jax-rs`, `jax-ws`, `jdbc`, `jedis`, `jms`, `jsf`, `kafka`, `lettuce`, `log4j`, `logback`, `logging`, `mongodb-client`, `mule`, `okhttp`, `opentracing`, `process`, `public-api`, `quartz`, `redis`, `redisson`, `render`, `scheduled`, `servlet-api`, `servlet-api-async`, `servlet-input-stream`, `slf4j`, `spring-mvc`, `spring-resttemplate`, `spring-service-name`, `spring-view-render`, `ssl-context`, `timer-task`, `urlconnection`.
 If you want to try out experimental features, set the value to an empty string.
 
 NOTE: Changing this value at runtime can slow down the application temporarily.
@@ -889,7 +880,7 @@
 [[config-classes-excluded-from-instrumentation]]
 ==== `classes_excluded_from_instrumentation`
 
-Use to exclude specific classes from being instrumented. In order to exclude entire packages, 
+Use to exclude specific classes from being instrumented. In order to exclude entire packages,
 use wildcards, as in: `com.project.exclude.*`
 This option supports the wildcard `*`, which matches zero or more characters.
 Examples: `/foo/*/bar/*/baz*`, `*foo*`.
@@ -1641,7 +1632,87 @@
 
 // This file is auto generated. Please make your changes in *Configuration.java (for example CoreConfiguration.java) and execute ConfigurationExporter
 [float]
-<<<<<<< HEAD
+[[config-log-file-size]]
+==== `log_file_size` (added[1.17.0])
+
+The size of the log file.
+
+The agent always keeps one history file so that the max total log file size is twice the value of this setting.
+
+
+
+
+
+[options="header"]
+|============
+| Default                          | Type                | Dynamic
+| `50mb` | ByteValue | false
+|============
+
+
+[options="header"]
+|============
+| Java System Properties      | Property file   | Environment
+| `elastic.apm.log_file_size` | `log_file_size` | `ELASTIC_APM_LOG_FILE_SIZE`
+|============
+
+// This file is auto generated. Please make your changes in *Configuration.java (for example CoreConfiguration.java) and execute ConfigurationExporter
+[float]
+[[config-log-format-sout]]
+==== `log_format_sout` (added[1.17.0])
+
+Defines the log format when logging to `System.out`.
+
+When set to `JSON`, the agent will format the logs in an https://github.com/elastic/ecs-logging-java[ECS-compliant JSON format]
+where each log event is serialized as a single line.
+
+
+
+Valid options: `PLAIN_TEXT`, `JSON`
+
+[options="header"]
+|============
+| Default                          | Type                | Dynamic
+| `PLAIN_TEXT` | LogFormat | false
+|============
+
+
+[options="header"]
+|============
+| Java System Properties      | Property file   | Environment
+| `elastic.apm.log_format_sout` | `log_format_sout` | `ELASTIC_APM_LOG_FORMAT_SOUT`
+|============
+
+// This file is auto generated. Please make your changes in *Configuration.java (for example CoreConfiguration.java) and execute ConfigurationExporter
+[float]
+[[config-log-format-file]]
+==== `log_format_file` (added[1.17.0])
+
+Defines the log format when logging to a file.
+
+When set to `JSON`, the agent will format the logs in an https://github.com/elastic/ecs-logging-java[ECS-compliant JSON format]
+where each log event is serialized as a single line.
+
+
+
+
+Valid options: `PLAIN_TEXT`, `JSON`
+
+[options="header"]
+|============
+| Default                          | Type                | Dynamic
+| `PLAIN_TEXT` | LogFormat | false
+|============
+
+
+[options="header"]
+|============
+| Java System Properties      | Property file   | Environment
+| `elastic.apm.log_format_file` | `log_format_file` | `ELASTIC_APM_LOG_FORMAT_FILE`
+|============
+
+// This file is auto generated. Please make your changes in *Configuration.java (for example CoreConfiguration.java) and execute ConfigurationExporter
+[float]
 [[config-log-file-max-size]]
 ==== `log_file_max_size` (added[1.16.0])
 
@@ -1649,14 +1720,6 @@
 
 To support <<config-ship-agent-logs,shipping the logs>> to APM Server,
 the agent always keeps one history file so that the max total log file size is twice the value of this setting.
-=======
-[[config-log-file-size]]
-==== `log_file_size` (added[1.17.0])
-
-The size of the log file.
-
-The agent always keeps one history file so that the max total log file size is twice the value of this setting.
->>>>>>> 4e69d669
 
 
 
@@ -1672,7 +1735,6 @@
 [options="header"]
 |============
 | Java System Properties      | Property file   | Environment
-<<<<<<< HEAD
 | `elastic.apm.log_file_max_size` | `log_file_max_size` | `ELASTIC_APM_LOG_FILE_MAX_SIZE`
 |============
 
@@ -1715,19 +1777,12 @@
 |============
 | Java System Properties      | Property file   | Environment
 | `elastic.apm.ship_agent_logs` | `ship_agent_logs` | `ELASTIC_APM_SHIP_AGENT_LOGS`
-=======
-| `elastic.apm.log_file_size` | `log_file_size` | `ELASTIC_APM_LOG_FILE_SIZE`
->>>>>>> 4e69d669
 |============
 
 // This file is auto generated. Please make your changes in *Configuration.java (for example CoreConfiguration.java) and execute ConfigurationExporter
 [float]
 [[config-log-format-sout]]
-<<<<<<< HEAD
 ==== `log_format_sout` (added[1.16.0])
-=======
-==== `log_format_sout` (added[1.17.0])
->>>>>>> 4e69d669
 
 Defines the log format when logging to `System.out`.
 
@@ -1754,22 +1809,15 @@
 // This file is auto generated. Please make your changes in *Configuration.java (for example CoreConfiguration.java) and execute ConfigurationExporter
 [float]
 [[config-log-format-file]]
-<<<<<<< HEAD
 ==== `log_format_file` (added[1.16.0])
-=======
-==== `log_format_file` (added[1.17.0])
->>>>>>> 4e69d669
 
 Defines the log format when logging to a file.
 
 When set to `JSON`, the agent will format the logs in an https://github.com/elastic/ecs-logging-java[ECS-compliant JSON format]
 where each log event is serialized as a single line.
 
-<<<<<<< HEAD
 If <<config-ship-agent-logs,`ship_agent_logs`>> is enabled,
 the value has to be `JSON`.
-=======
->>>>>>> 4e69d669
 
 
 
@@ -1778,11 +1826,7 @@
 [options="header"]
 |============
 | Default                          | Type                | Dynamic
-<<<<<<< HEAD
 | `JSON` | LogFormat | false
-=======
-| `PLAIN_TEXT` | LogFormat | false
->>>>>>> 4e69d669
 |============
 
 
@@ -2394,7 +2438,7 @@
 # A boolean specifying whether the circuit breaker should be enabled or not. 
 # When enabled, the agent periodically polls stress monitors to detect system/process/JVM stress state. 
 # If ANY of the monitors detects a stress indication, the agent will become inactive, as if the 
-# <<config-recording,`recording`>> configuration option has been set to `false`, thus reducing resource consumption to a minimum. 
+# <<config-recording,`recording`>> configuration option has been set to `false`, thus reducing resource consumption to a minimum.
 # When inactive, the agent continues polling the same monitors in order to detect whether the stress state 
 # has been relieved. If ALL monitors approve that the system/process/JVM is not under stress anymore, the 
 # agent will resume and become fully functional.
@@ -2475,9 +2519,9 @@
 # Core                                     #
 ############################################
 
-# NOTE: This option was available in older versions through the `active` key. The old key is still 
+# NOTE: This option was available in older versions through the `active` key. The old key is still
 # supported in newer versions, but it is now deprecated.
-# 
+#
 # A boolean specifying if the agent should be recording or not.
 # When recording, the agent instruments incoming HTTP requests, tracks errors and collects and sends metrics.
 # When not recording, the agent works as a noop, not collecting data and not communicating with the APM sever,
@@ -2645,11 +2689,7 @@
 # sanitize_field_names=password,passwd,pwd,secret,*key,*token*,*session*,*credit*,*card*,authorization,set-cookie
 
 # A list of instrumentations which should be disabled.
-<<<<<<< HEAD
-# Valid options are `annotations`, `apache-commons-exec`, `apache-httpclient`, `asynchttpclient`, `concurrent`, `elasticsearch-restclient`, `exception-handler`, `executor`, `experimental`, `hibernate-search`, `http-client`, `jax-rs`, `jax-ws`, `jdbc`, `jedis`, `jms`, `jsf`, `kafka`, `lettuce`, `log4j`, `logback`, `logging`, `mongodb-client`, `mule`, `okhttp`, `opentracing`, `process`, `public-api`, `quartz`, `redis`, `redisson`, `render`, `scheduled`, `servlet-api`, `servlet-api-async`, `servlet-input-stream`, `slf4j`, `spring-mvc`, `spring-resttemplate`, `spring-service-name`, `spring-view-render`, `urlconnection`.
-=======
-# Valid options are `annotations`, `apache-commons-exec`, `apache-httpclient`, `asynchttpclient`, `concurrent`, `dubbo`, `elasticsearch-restclient`, `exception-handler`, `executor`, `executor-collection`, `experimental`, `grails`, `grpc`, `hibernate-search`, `http-client`, `jax-rs`, `jax-ws`, `jdbc`, `jedis`, `jms`, `jsf`, `kafka`, `lettuce`, `log4j`, `logging`, `mongodb-client`, `mule`, `okhttp`, `opentracing`, `process`, `public-api`, `quartz`, `redis`, `redisson`, `render`, `scheduled`, `servlet-api`, `servlet-api-async`, `servlet-input-stream`, `slf4j`, `spring-mvc`, `spring-resttemplate`, `spring-service-name`, `spring-view-render`, `ssl-context`, `timer-task`, `urlconnection`.
->>>>>>> 4e69d669
+# Valid options are `annotations`, `apache-commons-exec`, `apache-httpclient`, `asynchttpclient`, `concurrent`, `dubbo`, `elasticsearch-restclient`, `exception-handler`, `executor`, `executor-collection`, `experimental`, `grails`, `grpc`, `hibernate-search`, `http-client`, `jax-rs`, `jax-ws`, `jdbc`, `jedis`, `jms`, `jsf`, `kafka`, `lettuce`, `log4j`, `logback`, `logging`, `mongodb-client`, `mule`, `okhttp`, `opentracing`, `process`, `public-api`, `quartz`, `redis`, `redisson`, `render`, `scheduled`, `servlet-api`, `servlet-api-async`, `servlet-input-stream`, `slf4j`, `spring-mvc`, `spring-resttemplate`, `spring-service-name`, `spring-view-render`, `ssl-context`, `timer-task`, `urlconnection`.
 # If you want to try out experimental features, set the value to an empty string.
 # 
 # NOTE: Changing this value at runtime can slow down the application temporarily.
@@ -2743,7 +2783,7 @@
 #
 # global_labels=
 
-# Use to exclude specific classes from being instrumented. In order to exclude entire packages, 
+# Use to exclude specific classes from being instrumented. In order to exclude entire packages,
 # use wildcards, as in: `com.project.exclude.*`
 # This option supports the wildcard `*`, which matches zero or more characters.
 # Examples: `/foo/*/bar/*/baz*`, `*foo*`.
@@ -2752,7 +2792,7 @@
 #
 # This setting can not be changed at runtime. Changes require a restart of the application.
 # Type: comma separated list
-# Default value: 
+# Default value:
 #
 # classes_excluded_from_instrumentation=
 
@@ -2919,13 +2959,13 @@
 
 # Sets the minimum duration of spans.
 # Spans that execute faster than this threshold are attempted to be discarded.
-# 
+#
 # The attempt fails if they lead up to a span that can't be discarded.
 # Spans that propagate the trace context to downstream services,
 # such as outgoing HTTP requests,
 # can't be discarded.
 # Additionally, spans that lead to an error or that may be a parent of an async operation can't be discarded.
-# 
+#
 # However, external calls that don't propagate context,
 # such as calls to a database, can be discarded using this threshold.
 #
@@ -3202,56 +3242,19 @@
 #
 # enable_log_correlation=false
 
-<<<<<<< HEAD
-# The max size of the log file.
-# 
-# To support <<config-ship-agent-logs,shipping the logs>> to APM Server,
-# the agent always keeps one history file so that the max total log file size is twice the value of this setting.
-=======
 # The size of the log file.
-# 
+#
 # The agent always keeps one history file so that the max total log file size is twice the value of this setting.
->>>>>>> 4e69d669
-# 
+#
 #
 # This setting can not be changed at runtime. Changes require a restart of the application.
 # Type: ByteValue
 # Default value: 50mb
 #
-<<<<<<< HEAD
-# log_file_max_size=50mb
-
-# This helps you to centralize your agent logs by automatically sending them to APM Server (requires APM Server 7.8+).
-# Use the Kibana Logs App to see the logs from all of your agents.
-# 
-# If <<config-log-file,`log_file`>> is set to a real file location (as opposed to `System.out`),
-# this file will be shipped to the APM Server by the agent.
-# Note that <<config-log-format-file,`log_format_file`>> needs to be set to `JSON` when this option is enabled.
-# 
-# If APM Server is temporarily not available, the agent will resume sending where it left off as soon as the server is back up again.
-# The amount of logs that can be buffered is at least <<config-log-file-max-size,`log_file_max_size`>>.
-# If the application crashes or APM Server is not available when shutting down,
-# the agent will resume shipping the log file when the application restarts.
-# 
-# Resume on restart does not work when the log is inside an ephemeral container.
-# Consider mounting the log file to the host or use Filebeat if you need the extra reliability in this case.
-# 
-# If <<config-log-file,`log_file`>> is set to `System.out`,
-# the agent will additionally log into a temp file which is then sent to APM Server.
-# This log's size is determined by <<config-log-file-max-size,`log_file_max_size`>> and will be deleted on shutdown.
-# This means that logs that could not be sent before the application terminates are lost.
-#
-# This setting can not be changed at runtime. Changes require a restart of the application.
-# Type: Boolean
-# Default value: true
-#
-# ship_agent_logs=true
-=======
 # log_file_size=50mb
->>>>>>> 4e69d669
 
 # Defines the log format when logging to `System.out`.
-# 
+#
 # When set to `JSON`, the agent will format the logs in an https://github.com/elastic/ecs-logging-java[ECS-compliant JSON format]
 # where each log event is serialized as a single line.
 #
@@ -3263,28 +3266,17 @@
 # log_format_sout=PLAIN_TEXT
 
 # Defines the log format when logging to a file.
-# 
+#
 # When set to `JSON`, the agent will format the logs in an https://github.com/elastic/ecs-logging-java[ECS-compliant JSON format]
 # where each log event is serialized as a single line.
-# 
-<<<<<<< HEAD
-# If <<config-ship-agent-logs,`ship_agent_logs`>> is enabled,
-# the value has to be `JSON`.
-=======
->>>>>>> 4e69d669
+#
 #
 # Valid options: PLAIN_TEXT, JSON
 # This setting can not be changed at runtime. Changes require a restart of the application.
 # Type: LogFormat
-<<<<<<< HEAD
-# Default value: JSON
-#
-# log_format_file=JSON
-=======
 # Default value: PLAIN_TEXT
 #
 # log_format_file=PLAIN_TEXT
->>>>>>> 4e69d669
 
 ############################################
 # Messaging                                #
