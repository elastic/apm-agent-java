--- conflicted
+++ resolved
@@ -586,27 +586,13 @@
 
 A list of methods for which to create a transaction or span.
 
-<<<<<<< HEAD
 If you want to monitor a large number of methods,
 use  <<config-profiling-spans-enabled, `profiling_spans_enabled`>> instead.
 
-=======
->>>>>>> 9528d358
 This works by instrumenting each matching method to include code that creates a span for the method.
 While creating a span is quite cheap in terms of performance,
 instrumenting a whole code base or a method which is executed in a tight loop leads to significant overhead.
 
-<<<<<<< HEAD
-The syntax is `modifier @fully.qualified.annotation.Name fully.qualified.class.Name#methodName(fully.qualified.parameter.Type)`.
-You can use wildcards for the class name, the annotation name, the method name and the parameter types.
-The `*` wildcard matches zero or more characters.
-That means that a wildcard in a package name also matches sub-packages
-Specifying an annotation is optional.
-When matching for annotations, only classes that are annotated with the specified annotation are considered.
-You can also match for meta-annotations by specifying the annotation with an @@ prefix. This will match classes that are annotated with an annotation that is itself annotated with the given meta-annotation.
-Specifying the parameter types is optional.
-The `modifier` can be omitted or one of `public`, `protected`, `private` or `*`.
-=======
 Using a pointcut-like syntax, you can match based on
 
  - Method modifier (optional) +
@@ -623,7 +609,6 @@
    Example: `@@javax.enterpr*se.context.NormalScope`
 
 The syntax is `modifier @fully.qualified.AnnotationName fully.qualified.ClassName#methodName(fully.qualified.ParameterType)`.
->>>>>>> 9528d358
 
 A few examples:
 
@@ -2082,27 +2067,13 @@
 
 # A list of methods for which to create a transaction or span.
 # 
-<<<<<<< HEAD
 # If you want to monitor a large number of methods,
 # use  <<config-profiling-spans-enabled, `profiling_spans_enabled`>> instead.
 # 
-=======
->>>>>>> 9528d358
 # This works by instrumenting each matching method to include code that creates a span for the method.
 # While creating a span is quite cheap in terms of performance,
 # instrumenting a whole code base or a method which is executed in a tight loop leads to significant overhead.
 # 
-<<<<<<< HEAD
-# The syntax is `modifier @fully.qualified.annotation.Name fully.qualified.class.Name#methodName(fully.qualified.parameter.Type)`.
-# You can use wildcards for the class name, the annotation name, the method name and the parameter types.
-# The `*` wildcard matches zero or more characters.
-# That means that a wildcard in a package name also matches sub-packages
-# Specifying an annotation is optional.
-# When matching for annotations, only classes that are annotated with the specified annotation are considered.
-# You can also match for meta-annotations by specifying the annotation with an @@ prefix. This will match classes that are annotated with an annotation that is itself annotated with the given meta-annotation.
-# Specifying the parameter types is optional.
-# The `modifier` can be omitted or one of `public`, `protected`, `private` or `*`.
-=======
 # Using a pointcut-like syntax, you can match based on
 # 
 #  - Method modifier (optional) +
@@ -2119,7 +2090,6 @@
 #    Example: `@@javax.enterpr*se.context.NormalScope`
 # 
 # The syntax is `modifier @fully.qualified.AnnotationName fully.qualified.ClassName#methodName(fully.qualified.ParameterType)`.
->>>>>>> 9528d358
 # 
 # A few examples:
 # 
