--- conflicted
+++ resolved
@@ -696,11 +696,7 @@
 ==== `disable_instrumentations` (added[1.0.0,Changing this value at runtime is possible since version 1.15.0])
 
 A list of instrumentations which should be disabled.
-<<<<<<< HEAD
-Valid options are `annotations`, `apache-commons-exec`, `apache-httpclient`, `asynchttpclient`, `bootdelegation`, `concurrent`, `dubbo`, `elasticsearch-restclient`, `exception-handler`, `executor`, `executor-collection`, `experimental`, `fork-join`, `grails`, `grpc`, `hibernate-search`, `http-client`, `jax-rs`, `jax-ws`, `jdbc`, `jedis`, `jms`, `jsf`, `kafka`, `lettuce`, `log4j`, `log4j1`, `log4j2`, `logback`, `logging`, `mongodb-client`, `okhttp`, `opentracing`, `process`, `public-api`, `quartz`, `redis`, `redisson`, `render`, `scala-future`, `scheduled`, `servlet-api`, `servlet-api-async`, `servlet-input-stream`, `slf4j`, `spring-mvc`, `spring-resttemplate`, `spring-service-name`, `spring-view-render`, `ssl-context`, `timer-task`, `urlconnection`.
-=======
-Valid options are `annotations`, `apache-commons-exec`, `apache-httpclient`, `asynchttpclient`, `bootdelegation`, `concurrent`, `dubbo`, `elasticsearch-restclient`, `exception-handler`, `executor`, `executor-collection`, `experimental`, `fork-join`, `grails`, `grpc`, `hibernate-search`, `http-client`, `jax-rs`, `jax-ws`, `jdbc`, `jedis`, `jms`, `jsf`, `kafka`, `lettuce`, `log4j`, `logging`, `micrometer`, `mongodb-client`, `okhttp`, `opentracing`, `process`, `public-api`, `quartz`, `redis`, `redisson`, `render`, `scala-future`, `scheduled`, `servlet-api`, `servlet-api-async`, `servlet-input-stream`, `slf4j`, `spring-mvc`, `spring-resttemplate`, `spring-service-name`, `spring-view-render`, `ssl-context`, `timer-task`, `urlconnection`.
->>>>>>> 919eb307
+Valid options are `annotations`, `apache-commons-exec`, `apache-httpclient`, `asynchttpclient`, `bootdelegation`, `concurrent`, `dubbo`, `elasticsearch-restclient`, `exception-handler`, `executor`, `executor-collection`, `experimental`, `fork-join`, `grails`, `grpc`, `hibernate-search`, `http-client`, `jax-rs`, `jax-ws`, `jdbc`, `jedis`, `jms`, `jsf`, `kafka`, `lettuce`, `log4j`, `log4j1`, `log4j2`, `logback`, `logging`, `micrometer`, `mongodb-client`, `okhttp`, `opentracing`, `process`, `public-api`, `quartz`, `redis`, `redisson`, `render`, `scala-future`, `scheduled`, `servlet-api`, `servlet-api-async`, `servlet-input-stream`, `slf4j`, `spring-mvc`, `spring-resttemplate`, `spring-service-name`, `spring-view-render`, `ssl-context`, `timer-task`, `urlconnection`.
 If you want to try out experimental features, set the value to an empty string.
 
 NOTE: Changing this value at runtime can slow down the application temporarily.
@@ -1954,15 +1950,15 @@
 Achieves load-balancing by shuffling the list of configured URLs.
 When multiple agents are active, they'll tend towards spreading evenly across the set of servers due to randomization.
 
-If set to an empty string, the agent will work as usual, except from any task requiring communication with 
-the APM server (since 1.18.0). Events will be dropped as long as no valid server URLs are set. 
-
-If SSL is enabled on the APM Server, use the `https` protocol. For more information, see 
+If set to an empty string, the agent will work as usual, except from any task requiring communication with
+the APM server (since 1.18.0). Events will be dropped as long as no valid server URLs are set.
+
+If SSL is enabled on the APM Server, use the `https` protocol. For more information, see
 <<ssl-configuration>>.
 
 If outgoing HTTP traffic has to go through a proxy,
 you can use the Java system properties `http.proxyHost` and `http.proxyPort` to set that up.
-See also https://docs.oracle.com/javase/8/docs/technotes/guides/net/proxies.html[Java's proxy documentation] 
+See also https://docs.oracle.com/javase/8/docs/technotes/guides/net/proxies.html[Java's proxy documentation]
 for more information.
 
 NOTE: This configuration can only be reloaded dynamically as of 1.8.0
@@ -2564,11 +2560,7 @@
 # sanitize_field_names=password,passwd,pwd,secret,*key,*token*,*session*,*credit*,*card*,authorization,set-cookie
 
 # A list of instrumentations which should be disabled.
-<<<<<<< HEAD
-# Valid options are `annotations`, `apache-commons-exec`, `apache-httpclient`, `asynchttpclient`, `bootdelegation`, `concurrent`, `dubbo`, `elasticsearch-restclient`, `exception-handler`, `executor`, `executor-collection`, `experimental`, `fork-join`, `grails`, `grpc`, `hibernate-search`, `http-client`, `jax-rs`, `jax-ws`, `jdbc`, `jedis`, `jms`, `jsf`, `kafka`, `lettuce`, `log4j`, `log4j1`, `log4j2`, `logback`, `logging`, `mongodb-client`, `okhttp`, `opentracing`, `process`, `public-api`, `quartz`, `redis`, `redisson`, `render`, `scala-future`, `scheduled`, `servlet-api`, `servlet-api-async`, `servlet-input-stream`, `slf4j`, `spring-mvc`, `spring-resttemplate`, `spring-service-name`, `spring-view-render`, `ssl-context`, `timer-task`, `urlconnection`.
-=======
-# Valid options are `annotations`, `apache-commons-exec`, `apache-httpclient`, `asynchttpclient`, `bootdelegation`, `concurrent`, `dubbo`, `elasticsearch-restclient`, `exception-handler`, `executor`, `executor-collection`, `experimental`, `fork-join`, `grails`, `grpc`, `hibernate-search`, `http-client`, `jax-rs`, `jax-ws`, `jdbc`, `jedis`, `jms`, `jsf`, `kafka`, `lettuce`, `log4j`, `logging`, `micrometer`, `mongodb-client`, `okhttp`, `opentracing`, `process`, `public-api`, `quartz`, `redis`, `redisson`, `render`, `scala-future`, `scheduled`, `servlet-api`, `servlet-api-async`, `servlet-input-stream`, `slf4j`, `spring-mvc`, `spring-resttemplate`, `spring-service-name`, `spring-view-render`, `ssl-context`, `timer-task`, `urlconnection`.
->>>>>>> 919eb307
+# Valid options are `annotations`, `apache-commons-exec`, `apache-httpclient`, `asynchttpclient`, `bootdelegation`, `concurrent`, `dubbo`, `elasticsearch-restclient`, `exception-handler`, `executor`, `executor-collection`, `experimental`, `fork-join`, `grails`, `grpc`, `hibernate-search`, `http-client`, `jax-rs`, `jax-ws`, `jdbc`, `jedis`, `jms`, `jsf`, `kafka`, `lettuce`, `log4j`, `log4j1`, `log4j2`, `logback`, `logging`, `micrometer`, `mongodb-client`, `okhttp`, `opentracing`, `process`, `public-api`, `quartz`, `redis`, `redisson`, `render`, `scala-future`, `scheduled`, `servlet-api`, `servlet-api-async`, `servlet-input-stream`, `slf4j`, `spring-mvc`, `spring-resttemplate`, `spring-service-name`, `spring-view-render`, `ssl-context`, `timer-task`, `urlconnection`.
 # If you want to try out experimental features, set the value to an empty string.
 # 
 # NOTE: Changing this value at runtime can slow down the application temporarily.
@@ -3236,7 +3228,7 @@
 #
 # This setting can not be changed at runtime. Changes require a restart of the application.
 # Type: String
-# Default value: 
+# Default value:
 #
 # profiling_inferred_spans_lib_directory=
 
@@ -3275,15 +3267,15 @@
 # Achieves load-balancing by shuffling the list of configured URLs.
 # When multiple agents are active, they'll tend towards spreading evenly across the set of servers due to randomization.
 # 
-# If set to an empty string, the agent will work as usual, except from any task requiring communication with 
-# the APM server (since 1.18.0). Events will be dropped as long as no valid server URLs are set. 
-# 
-# If SSL is enabled on the APM Server, use the `https` protocol. For more information, see 
+# If set to an empty string, the agent will work as usual, except from any task requiring communication with
+# the APM server (since 1.18.0). Events will be dropped as long as no valid server URLs are set.
+#
+# If SSL is enabled on the APM Server, use the `https` protocol. For more information, see
 # <<ssl-configuration>>.
-# 
+#
 # If outgoing HTTP traffic has to go through a proxy,
 # you can use the Java system properties `http.proxyHost` and `http.proxyPort` to set that up.
-# See also https://docs.oracle.com/javase/8/docs/technotes/guides/net/proxies.html[Java's proxy documentation] 
+# See also https://docs.oracle.com/javase/8/docs/technotes/guides/net/proxies.html[Java's proxy documentation]
 # for more information.
 # 
 # NOTE: This configuration can only be reloaded dynamically as of 1.8.0
