--- conflicted
+++ resolved
@@ -165,12 +165,8 @@
 * <<config-metrics>>
 ** <<config-dedot-custom-metrics>>
 ** <<config-metric-set-limit>>
-<<<<<<< HEAD
-** <<config-agent-reporter-health-metrics>>
-=======
 * <<config-mongodb>>
 ** <<config-mongodb-capture-statement-commands>>
->>>>>>> 7a8426fe
 * <<config-profiling>>
 ** <<config-profiling-inferred-spans-enabled>>
 ** <<config-profiling-inferred-spans-sampling-interval>>
@@ -2321,18 +2317,6 @@
 | `elastic.apm.metric_set_limit` | `metric_set_limit` | `ELASTIC_APM_METRIC_SET_LIMIT`
 |============
 
-<<<<<<< HEAD
-// This file is auto generated. Please make your changes in *Configuration.java (for example CoreConfiguration.java) and execute ConfigurationExporter
-[float]
-[[config-agent-reporter-health-metrics]]
-==== `agent_reporter_health_metrics` (added[1.35.0] experimental)
-
-NOTE: This feature is currently experimental, which means it is disabled by default and it is not guaranteed to be backwards compatible in future releases.
-
-Enables metrics which capture the health state of the agent's event reporting mechanism.
-
-
-=======
 [[config-mongodb]]
 === MongoDB configuration options
 
@@ -2354,28 +2338,19 @@
 Prepending an element with `(?-i)` makes the matching case sensitive.
 
 <<configuration-dynamic, image:./images/dynamic-config.svg[] >>
->>>>>>> 7a8426fe
-
-
-[options="header"]
-|============
-| Default                          | Type                | Dynamic
-<<<<<<< HEAD
-| `false` | Boolean | false
-=======
+
+
+[options="header"]
+|============
+| Default                          | Type                | Dynamic
 | `find, aggregate, count, distinct, mapReduce` | List | true
->>>>>>> 7a8426fe
-|============
-
-
-[options="header"]
-|============
-| Java System Properties      | Property file   | Environment
-<<<<<<< HEAD
-| `elastic.apm.agent_reporter_health_metrics` | `agent_reporter_health_metrics` | `ELASTIC_APM_AGENT_REPORTER_HEALTH_METRICS`
-=======
+|============
+
+
+[options="header"]
+|============
+| Java System Properties      | Property file   | Environment
 | `elastic.apm.mongodb_capture_statement_commands` | `mongodb_capture_statement_commands` | `ELASTIC_APM_MONGODB_CAPTURE_STATEMENT_COMMANDS`
->>>>>>> 7a8426fe
 |============
 
 [[config-profiling]]
@@ -4228,14 +4203,6 @@
 #
 # metric_set_limit=1000
 
-# Enables metrics which capture the health state of the agent's event reporting mechanism.
-#
-# This setting can not be changed at runtime. Changes require a restart of the application.
-# Type: Boolean
-# Default value: false
-#
-# agent_reporter_health_metrics=false
-
 ############################################
 # MongoDB                                  #
 ############################################
