////
This file is auto generated

Please only make changes in configuration.asciidoc.ftl
////
[[configuration]]
== Configuration

To adapt the Elastic APM Java agent to your needs,
you can configure it using one of the methods below, listed in descending order of precedence:

[horizontal]
1) {apm-app-ref}/agent-configuration.html[Central configuration]::
Configure the Agent in the Kibana APM app.
<<configuration-dynamic, image:./images/dynamic-config.svg[] >>

2) Properties file::
The `elasticapm.properties` file is located in the same folder as the agent jar,
or provided through the <<config-config-file,`config_file`>> option.
image:./images/dynamic-config.svg[link=configuration.html#configuration-dynamic]

3) Java system properties::
All configuration keys are prefixed with `elastic.apm.` +
image:./images/dynamic-config.svg[link=configuration.html#configuration-dynamic]

4) Environment variables::
All configuration keys are in uppercase and prefixed with `ELASTIC_APM_`.

5) Runtime attach parameters::
. `--config` parameter. +
See <<setup-attach-cli>>.
. Arguments of `ElasticApmAttacher.attach(...)`. +
See <<setup-attach-api>>.
. `elasticapm.properties` in classpath root with `ElasticApmAttacher.attach()`. +
See <<setup-attach-api>>.

6) Default values::
Defined for each configuration.

[float]
[[configuration-dynamic]]
=== Dynamic configuration image:./images/dynamic-config.svg[]

Configuration options marked with Dynamic true can be changed at runtime when set from supported sources:

- {apm-app-ref}/agent-configuration.html[Central configuration]
- `elasticapm.properties` file
- Java system properties, but only when set from within the application

NOTE: There are two distinct ways to use `elasticapm.properties`: as an external configuration file, and as a classpath resource. +
Only the external file can be used for dynamic configuration.

[float]
[[configuration-minimal]]
=== Minimal configuration

In order to get started with Elastic APM,
the most important configuration options are <<config-service-name>>,
<<config-server-urls>> and <<config-application-packages>>.
So a minimal version of a configuration might look like this:

[source,bash]
.System properties
----
-Delastic.apm.service_name=my-cool-service
-Delastic.apm.application_packages=org.example,org.another.example
-Delastic.apm.server_urls=http://localhost:8200
----

[source,properties]
.elasticapm.properties
----
service_name=my-cool-service
application_packages=org.example,org.another.example
server_urls=http://localhost:8200
----

[source,bash]
.Environment variables
----
ELASTIC_APM_SERVICE_NAME=my-cool-service
ELASTIC_APM_APPLICATION_PACKAGES=org.example,org.another.example
ELASTIC_APM_SERVER_URLS=http://localhost:8200
----

[float]
=== Option reference

This is a list of all configuration options grouped by their category.
Click on a key to get more information.

* <<config-circuit-breaker>>
** <<config-circuit-breaker-enabled>>
** <<config-stress-monitoring-interval>>
** <<config-stress-monitor-gc-stress-threshold>>
** <<config-stress-monitor-gc-relief-threshold>>
** <<config-stress-monitor-cpu-duration-threshold>>
** <<config-stress-monitor-system-cpu-stress-threshold>>
** <<config-stress-monitor-system-cpu-relief-threshold>>
* <<config-core>>
** <<config-recording>>
** <<config-instrument>>
** <<config-service-name>>
** <<config-service-node-name>>
** <<config-service-version>>
** <<config-hostname>>
** <<config-environment>>
** <<config-transaction-sample-rate>>
** <<config-transaction-max-spans>>
** <<config-sanitize-field-names>>
** <<config-disable-instrumentations>>
** <<config-unnest-exceptions>>
** <<config-ignore-exceptions>>
** <<config-capture-body>>
** <<config-capture-headers>>
** <<config-global-labels>>
** <<config-classes-excluded-from-instrumentation>>
** <<config-trace-methods>>
** <<config-trace-methods-duration-threshold>>
** <<config-boot-delegation-packages>>
** <<config-central-config>>
** <<config-breakdown-metrics>>
** <<config-config-file>>
** <<config-use-elastic-traceparent-header>>
** <<config-span-min-duration>>
* <<config-http>>
** <<config-capture-body-content-types>>
** <<config-ignore-urls>>
** <<config-ignore-user-agents>>
** <<config-use-path-as-transaction-name>>
** <<config-url-groups>>
* <<config-jax-rs>>
** <<config-enable-jaxrs-annotation-inheritance>>
** <<config-use-jaxrs-path-as-transaction-name>>
* <<config-jmx>>
** <<config-capture-jmx-metrics>>
* <<config-logging>>
** <<config-log-level>>
** <<config-log-file>>
** <<config-enable-log-correlation>>
** <<config-log-file-size>>
** <<config-log-format-sout>>
** <<config-log-format-file>>
* <<config-messaging>>
** <<config-ignore-message-queues>>
* <<config-profiling>>
** <<config-profiling-inferred-spans-enabled>>
** <<config-profiling-inferred-spans-sampling-interval>>
** <<config-profiling-inferred-spans-min-duration>>
** <<config-profiling-inferred-spans-included-classes>>
** <<config-profiling-inferred-spans-excluded-classes>>
* <<config-reporter>>
** <<config-secret-token>>
** <<config-api-key>>
** <<config-server-urls>>
** <<config-server-timeout>>
** <<config-verify-server-cert>>
** <<config-max-queue-size>>
** <<config-include-process-args>>
** <<config-api-request-time>>
** <<config-api-request-size>>
** <<config-metrics-interval>>
** <<config-disable-metrics>>
* <<config-stacktrace>>
** <<config-application-packages>>
** <<config-stack-trace-limit>>
** <<config-span-frames-min-duration>>

[[config-circuit-breaker]]
=== Circuit-Breaker configuration options
// This file is auto generated. Please make your changes in *Configuration.java (for example CoreConfiguration.java) and execute ConfigurationExporter
[float]
[[config-circuit-breaker-enabled]]
==== `circuit_breaker_enabled` (added[1.14.0] performance experimental)

NOTE: This feature is currently experimental, which means it is disabled by default and it is not guaranteed to be backwards compatible in future releases.

A boolean specifying whether the circuit breaker should be enabled or not. 
When enabled, the agent periodically polls stress monitors to detect system/process/JVM stress state. 
If ANY of the monitors detects a stress indication, the agent will become inactive, as if the 
<<config-recording,`recording`>> configuration option has been set to `false`, thus reducing resource consumption to a minimum. 
When inactive, the agent continues polling the same monitors in order to detect whether the stress state 
has been relieved. If ALL monitors approve that the system/process/JVM is not under stress anymore, the 
agent will resume and become fully functional.

<<configuration-dynamic, image:./images/dynamic-config.svg[] >>


[options="header"]
|============
| Default                          | Type                | Dynamic
| `false` | Boolean | true
|============


[options="header"]
|============
| Java System Properties      | Property file   | Environment
| `elastic.apm.circuit_breaker_enabled` | `circuit_breaker_enabled` | `ELASTIC_APM_CIRCUIT_BREAKER_ENABLED`
|============

// This file is auto generated. Please make your changes in *Configuration.java (for example CoreConfiguration.java) and execute ConfigurationExporter
[float]
[[config-stress-monitoring-interval]]
==== `stress_monitoring_interval` (performance)

The interval at which the agent polls the stress monitors. Must be at least `1s`.



Supports the duration suffixes `ms`, `s` and `m`.
Example: `5s`.
The default unit for this option is `s`.

[options="header"]
|============
| Default                          | Type                | Dynamic
| `5s` | TimeDuration | false
|============


[options="header"]
|============
| Java System Properties      | Property file   | Environment
| `elastic.apm.stress_monitoring_interval` | `stress_monitoring_interval` | `ELASTIC_APM_STRESS_MONITORING_INTERVAL`
|============

// This file is auto generated. Please make your changes in *Configuration.java (for example CoreConfiguration.java) and execute ConfigurationExporter
[float]
[[config-stress-monitor-gc-stress-threshold]]
==== `stress_monitor_gc_stress_threshold` (performance)

The threshold used by the GC monitor to rely on for identifying heap stress.
The same threshold will be used for all heap pools, so that if ANY has a usage percentage that crosses it, 
the agent will consider it as a heap stress. The GC monitor relies only on memory consumption measured 
after a recent GC.

<<configuration-dynamic, image:./images/dynamic-config.svg[] >>


[options="header"]
|============
| Default                          | Type                | Dynamic
| `0.95` | Double | true
|============


[options="header"]
|============
| Java System Properties      | Property file   | Environment
| `elastic.apm.stress_monitor_gc_stress_threshold` | `stress_monitor_gc_stress_threshold` | `ELASTIC_APM_STRESS_MONITOR_GC_STRESS_THRESHOLD`
|============

// This file is auto generated. Please make your changes in *Configuration.java (for example CoreConfiguration.java) and execute ConfigurationExporter
[float]
[[config-stress-monitor-gc-relief-threshold]]
==== `stress_monitor_gc_relief_threshold` (performance)

The threshold used by the GC monitor to rely on for identifying when the heap is not under stress .
If `stress_monitor_gc_stress_threshold` has been crossed, the agent will consider it a heap-stress state. 
In order to determine that the stress state is over, percentage of occupied memory in ALL heap pools should 
be lower than this threshold. The GC monitor relies only on memory consumption measured after a recent GC.

<<configuration-dynamic, image:./images/dynamic-config.svg[] >>


[options="header"]
|============
| Default                          | Type                | Dynamic
| `0.75` | Double | true
|============


[options="header"]
|============
| Java System Properties      | Property file   | Environment
| `elastic.apm.stress_monitor_gc_relief_threshold` | `stress_monitor_gc_relief_threshold` | `ELASTIC_APM_STRESS_MONITOR_GC_RELIEF_THRESHOLD`
|============

// This file is auto generated. Please make your changes in *Configuration.java (for example CoreConfiguration.java) and execute ConfigurationExporter
[float]
[[config-stress-monitor-cpu-duration-threshold]]
==== `stress_monitor_cpu_duration_threshold` (performance)

The minimal time required in order to determine whether the system is 
either currently under stress, or that the stress detected previously has been relieved. 
All measurements during this time must be consistent in comparison to the relevant threshold in 
order to detect a change of stress state. Must be at least `1m`.

<<configuration-dynamic, image:./images/dynamic-config.svg[] >>

Supports the duration suffixes `ms`, `s` and `m`.
Example: `1m`.
The default unit for this option is `m`.

[options="header"]
|============
| Default                          | Type                | Dynamic
| `1m` | TimeDuration | true
|============


[options="header"]
|============
| Java System Properties      | Property file   | Environment
| `elastic.apm.stress_monitor_cpu_duration_threshold` | `stress_monitor_cpu_duration_threshold` | `ELASTIC_APM_STRESS_MONITOR_CPU_DURATION_THRESHOLD`
|============

// This file is auto generated. Please make your changes in *Configuration.java (for example CoreConfiguration.java) and execute ConfigurationExporter
[float]
[[config-stress-monitor-system-cpu-stress-threshold]]
==== `stress_monitor_system_cpu_stress_threshold` (performance)

The threshold used by the system CPU monitor to detect system CPU stress. 
If the system CPU crosses this threshold for a duration of at least `stress_monitor_cpu_duration_threshold`, 
the monitor considers this as a stress state.

<<configuration-dynamic, image:./images/dynamic-config.svg[] >>


[options="header"]
|============
| Default                          | Type                | Dynamic
| `0.95` | Double | true
|============


[options="header"]
|============
| Java System Properties      | Property file   | Environment
| `elastic.apm.stress_monitor_system_cpu_stress_threshold` | `stress_monitor_system_cpu_stress_threshold` | `ELASTIC_APM_STRESS_MONITOR_SYSTEM_CPU_STRESS_THRESHOLD`
|============

// This file is auto generated. Please make your changes in *Configuration.java (for example CoreConfiguration.java) and execute ConfigurationExporter
[float]
[[config-stress-monitor-system-cpu-relief-threshold]]
==== `stress_monitor_system_cpu_relief_threshold` (performance)

The threshold used by the system CPU monitor to determine that the system is 
not under CPU stress. If the monitor detected a CPU stress, the measured system CPU needs to be below 
this threshold for a duration of at least `stress_monitor_cpu_duration_threshold` in order for the 
monitor to decide that the CPU stress has been relieved.

<<configuration-dynamic, image:./images/dynamic-config.svg[] >>


[options="header"]
|============
| Default                          | Type                | Dynamic
| `0.8` | Double | true
|============


[options="header"]
|============
| Java System Properties      | Property file   | Environment
| `elastic.apm.stress_monitor_system_cpu_relief_threshold` | `stress_monitor_system_cpu_relief_threshold` | `ELASTIC_APM_STRESS_MONITOR_SYSTEM_CPU_RELIEF_THRESHOLD`
|============

[[config-core]]
=== Core configuration options
// This file is auto generated. Please make your changes in *Configuration.java (for example CoreConfiguration.java) and execute ConfigurationExporter
[float]
[[config-recording]]
==== `recording` (added[1.15.0])

NOTE: This option was available in older versions through the `active` key. The old key is still 
supported in newer versions, but it is now deprecated.

A boolean specifying if the agent should be recording or not.
When recording, the agent instruments incoming HTTP requests, tracks errors and collects and sends metrics.
When not recording, the agent works as a noop, not collecting data and not communicating with the APM sever,
except for polling the central configuration endpoint.
As this is a reversible switch, agent threads are not being killed when inactivated, but they will be 
mostly idle in this state, so the overhead should be negligible.

You can use this setting to dynamically disable Elastic APM at runtime.

<<configuration-dynamic, image:./images/dynamic-config.svg[] >>


[options="header"]
|============
| Default                          | Type                | Dynamic
| `true` | Boolean | true
|============


[options="header"]
|============
| Java System Properties      | Property file   | Environment
| `elastic.apm.recording` | `recording` | `ELASTIC_APM_RECORDING`
|============

// This file is auto generated. Please make your changes in *Configuration.java (for example CoreConfiguration.java) and execute ConfigurationExporter
[float]
[[config-instrument]]
==== `instrument` (added[1.0.0,Changing this value at runtime is possible since version 1.15.0])

A boolean specifying if the agent should instrument the application to collect performance metrics for the app. When set to false, Elastic APM will not affect your application at all.

NOTE: Both active and instrument needs to be true for instrumentation to be running.

NOTE: Changing this value at runtime can slow down the application temporarily.

<<configuration-dynamic, image:./images/dynamic-config.svg[] >>


[options="header"]
|============
| Default                          | Type                | Dynamic
| `true` | Boolean | true
|============


[options="header"]
|============
| Java System Properties      | Property file   | Environment
| `elastic.apm.instrument` | `instrument` | `ELASTIC_APM_INSTRUMENT`
|============

// This file is auto generated. Please make your changes in *Configuration.java (for example CoreConfiguration.java) and execute ConfigurationExporter
[float]
[[config-service-name]]
==== `service_name`

This is used to keep all the errors and transactions of your service together
and is the primary filter in the Elastic APM user interface.

The service name must conform to this regular expression: `^[a-zA-Z0-9 _-]+$`.
In less regexy terms:
Your service name must only contain characters from the ASCII alphabet, numbers, dashes, underscores and spaces.

NOTE: When relying on auto-discovery of the service name in Servlet environments (including Spring Boot),
there is currently a caveat related to metrics.
The consequence is that the 'Metrics' tab of a service does not show process-global metrics like CPU utilization.
The reason is that metrics are reported with the detected default service name for the JVM,
for example `tomcat-application`.
That is because there may be multiple web applications deployed to a single JVM/servlet container.
However, you can view those metrics by selecting the `tomcat-application` service name, for example.
Future versions of the Elastic APM stack will have better support for that scenario.
A workaround is to explicitly set the `service_name` which means all applications deployed to the same servlet container will have the same name
or to disable the corresponding `*-service-name` detecting instrumentations via <<config-disable-instrumentations>>.

NOTE: Service name auto discovery mechanisms require APM Server 7.0+.




[options="header"]
|============
| Default                          | Type                | Dynamic
| For Spring-based application, uses the `spring.application.name` property, if set.
For Servlet-based applications, uses the `display-name` of the `web.xml`, if available.
Falls back to the servlet context path the application is mapped to (unless mapped to the root context).
Falls back to the name of the main class or jar file.
If the service name is set explicitly, it overrides all of the above.
 | String | false
|============


[options="header"]
|============
| Java System Properties      | Property file   | Environment
| `elastic.apm.service_name` | `service_name` | `ELASTIC_APM_SERVICE_NAME`
|============

// This file is auto generated. Please make your changes in *Configuration.java (for example CoreConfiguration.java) and execute ConfigurationExporter
[float]
[[config-service-node-name]]
==== `service_node_name` (added[1.11.0])

If set, this name is used to distinguish between different nodes of a service, 
therefore it should be unique for each JVM within a service. 
If not set, data aggregations will be done based on a container ID (where valid) or on the reported 
hostname (automatically discovered or manually configured through <<config-hostname, `hostname`>>). 

NOTE: JVM metrics views rely on aggregations that are based on the service node name. 
If you have multiple JVMs installed on the same host reporting data for the same service name, 
you must set a unique node name for each in order to view metrics at the JVM level.

NOTE: Metrics views can utilize this configuration since APM Server 7.5




[options="header"]
|============
| Default                          | Type                | Dynamic
| `<none>` | String | false
|============


[options="header"]
|============
| Java System Properties      | Property file   | Environment
| `elastic.apm.service_node_name` | `service_node_name` | `ELASTIC_APM_SERVICE_NODE_NAME`
|============

// This file is auto generated. Please make your changes in *Configuration.java (for example CoreConfiguration.java) and execute ConfigurationExporter
[float]
[[config-service-version]]
==== `service_version`

A version string for the currently deployed version of the service. If you don’t version your deployments, the recommended value for this field is the commit identifier of the deployed revision, e.g. the output of git rev-parse HEAD.




[options="header"]
|============
| Default                          | Type                | Dynamic
| `<none>` | String | false
|============


[options="header"]
|============
| Java System Properties      | Property file   | Environment
| `elastic.apm.service_version` | `service_version` | `ELASTIC_APM_SERVICE_VERSION`
|============

// This file is auto generated. Please make your changes in *Configuration.java (for example CoreConfiguration.java) and execute ConfigurationExporter
[float]
[[config-hostname]]
==== `hostname` (added[1.10.0])

Allows for the reported hostname to be manually specified. If unset the hostname will be looked up.




[options="header"]
|============
| Default                          | Type                | Dynamic
| `<none>` | String | false
|============


[options="header"]
|============
| Java System Properties      | Property file   | Environment
| `elastic.apm.hostname` | `hostname` | `ELASTIC_APM_HOSTNAME`
|============

// This file is auto generated. Please make your changes in *Configuration.java (for example CoreConfiguration.java) and execute ConfigurationExporter
[float]
[[config-environment]]
==== `environment`

The name of the environment this service is deployed in, e.g. "production" or "staging".

Environments allow you to easily filter data on a global level in the APM app.
It's important to be consistent when naming environments across agents.
See {apm-app-ref}/filters.html#environment-selector[environment selector] in the APM app for more information.

NOTE: This feature is fully supported in the APM app in Kibana versions >= 7.2.
You must use the query bar to filter for a specific environment in versions prior to 7.2.




[options="header"]
|============
| Default                          | Type                | Dynamic
| `<none>` | String | false
|============


[options="header"]
|============
| Java System Properties      | Property file   | Environment
| `elastic.apm.environment` | `environment` | `ELASTIC_APM_ENVIRONMENT`
|============

// This file is auto generated. Please make your changes in *Configuration.java (for example CoreConfiguration.java) and execute ConfigurationExporter
[float]
[[config-transaction-sample-rate]]
==== `transaction_sample_rate` (performance)

By default, the agent will sample every transaction (e.g. request to your service). To reduce overhead and storage requirements, you can set the sample rate to a value between 0.0 and 1.0. We still record overall time and the result for unsampled transactions, but no context information, labels, or spans.

<<configuration-dynamic, image:./images/dynamic-config.svg[] >>


[options="header"]
|============
| Default                          | Type                | Dynamic
| `1.0` | Double | true
|============


[options="header"]
|============
| Java System Properties      | Property file   | Environment
| `elastic.apm.transaction_sample_rate` | `transaction_sample_rate` | `ELASTIC_APM_TRANSACTION_SAMPLE_RATE`
|============

// This file is auto generated. Please make your changes in *Configuration.java (for example CoreConfiguration.java) and execute ConfigurationExporter
[float]
[[config-transaction-max-spans]]
==== `transaction_max_spans` (performance)

Limits the amount of spans that are recorded per transaction.

This is helpful in cases where a transaction creates a very high amount of spans (e.g. thousands of SQL queries).

Setting an upper limit will prevent overloading the agent and the APM server with too much work for such edge cases.

A message will be logged when the max number of spans has been exceeded but only at a rate of once every 5 minutes to ensure performance is not impacted.

<<configuration-dynamic, image:./images/dynamic-config.svg[] >>


[options="header"]
|============
| Default                          | Type                | Dynamic
| `500` | Integer | true
|============


[options="header"]
|============
| Java System Properties      | Property file   | Environment
| `elastic.apm.transaction_max_spans` | `transaction_max_spans` | `ELASTIC_APM_TRANSACTION_MAX_SPANS`
|============

// This file is auto generated. Please make your changes in *Configuration.java (for example CoreConfiguration.java) and execute ConfigurationExporter
[float]
[[config-sanitize-field-names]]
==== `sanitize_field_names` (security)

Sometimes it is necessary to sanitize the data sent to Elastic APM,
e.g. remove sensitive data.

Configure a list of wildcard patterns of field names which should be sanitized.
These apply for example to HTTP headers and `application/x-www-form-urlencoded` data.

This option supports the wildcard `*`, which matches zero or more characters.
Examples: `/foo/*/bar/*/baz*`, `*foo*`.
Matching is case insensitive by default.
Prepending an element with `(?-i)` makes the matching case sensitive.

NOTE: Data in the query string is considered non-sensitive,
as sensitive information should not be sent in the query string.
See https://www.owasp.org/index.php/Information_exposure_through_query_strings_in_url for more information

NOTE: Review the data captured by Elastic APM carefully to make sure it does not capture sensitive information.
If you do find sensitive data in the Elasticsearch index,
you should add an additional entry to this list (make sure to also include the default entries).

<<configuration-dynamic, image:./images/dynamic-config.svg[] >>


[options="header"]
|============
| Default                          | Type                | Dynamic
| `password, passwd, pwd, secret, *key, *token*, *session*, *credit*, *card*, authorization, set-cookie` | List | true
|============


[options="header"]
|============
| Java System Properties      | Property file   | Environment
| `elastic.apm.sanitize_field_names` | `sanitize_field_names` | `ELASTIC_APM_SANITIZE_FIELD_NAMES`
|============

// This file is auto generated. Please make your changes in *Configuration.java (for example CoreConfiguration.java) and execute ConfigurationExporter
[float]
[[config-disable-instrumentations]]
==== `disable_instrumentations` (added[1.0.0,Changing this value at runtime is possible since version 1.15.0])

A list of instrumentations which should be disabled.
<<<<<<< HEAD
Valid options are `annotations`, `apache-commons-exec`, `apache-httpclient`, `asynchttpclient`, `concurrent`, `elasticsearch-restclient`, `exception-handler`, `executor`, `experimental`, `grails`, `grpc`, `hibernate-search`, `http-client`, `jax-rs`, `jax-ws`, `jdbc`, `jedis`, `jms`, `jsf`, `kafka`, `lettuce`, `log4j`, `logging`, `mongodb-client`, `mule`, `okhttp`, `opentracing`, `process`, `public-api`, `quartz`, `redis`, `redisson`, `render`, `scheduled`, `servlet-api`, `servlet-api-async`, `servlet-input-stream`, `slf4j`, `spring-mvc`, `spring-resttemplate`, `spring-service-name`, `spring-view-render`, `ssl-context`, `urlconnection`.
=======
Valid options are `annotations`, `apache-commons-exec`, `apache-httpclient`, `asynchttpclient`, `concurrent`, `dubbo`, `elasticsearch-restclient`, `exception-handler`, `executor`, `experimental`, `grails`, `grpc`, `hibernate-search`, `http-client`, `jax-rs`, `jax-ws`, `jdbc`, `jedis`, `jms`, `jsf`, `kafka`, `lettuce`, `log4j`, `logging`, `mongodb-client`, `mule`, `okhttp`, `opentracing`, `process`, `public-api`, `quartz`, `redis`, `redisson`, `render`, `scheduled`, `servlet-api`, `servlet-api-async`, `servlet-input-stream`, `slf4j`, `spring-mvc`, `spring-resttemplate`, `spring-service-name`, `spring-view-render`, `urlconnection`.
>>>>>>> c2629677
If you want to try out experimental features, set the value to an empty string.

NOTE: Changing this value at runtime can slow down the application temporarily.

<<configuration-dynamic, image:./images/dynamic-config.svg[] >>


[options="header"]
|============
| Default                          | Type                | Dynamic
| `experimental` | Collection | true
|============


[options="header"]
|============
| Java System Properties      | Property file   | Environment
| `elastic.apm.disable_instrumentations` | `disable_instrumentations` | `ELASTIC_APM_DISABLE_INSTRUMENTATIONS`
|============

// This file is auto generated. Please make your changes in *Configuration.java (for example CoreConfiguration.java) and execute ConfigurationExporter
[float]
[[config-unnest-exceptions]]
==== `unnest_exceptions`

When reporting exceptions,
un-nests the exceptions matching the wildcard pattern.
This can come in handy for Spring's `org.springframework.web.util.NestedServletException`,
for example.

This option supports the wildcard `*`, which matches zero or more characters.
Examples: `/foo/*/bar/*/baz*`, `*foo*`.
Matching is case insensitive by default.
Prepending an element with `(?-i)` makes the matching case sensitive.

<<configuration-dynamic, image:./images/dynamic-config.svg[] >>


[options="header"]
|============
| Default                          | Type                | Dynamic
| `(?-i)*Nested*Exception` | List | true
|============


[options="header"]
|============
| Java System Properties      | Property file   | Environment
| `elastic.apm.unnest_exceptions` | `unnest_exceptions` | `ELASTIC_APM_UNNEST_EXCEPTIONS`
|============

// This file is auto generated. Please make your changes in *Configuration.java (for example CoreConfiguration.java) and execute ConfigurationExporter
[float]
[[config-ignore-exceptions]]
==== `ignore_exceptions` (added[1.11.0])

A list of exceptions that should be ignored and not reported as errors.
This allows to ignore exceptions thrown in regular control flow that are not actual errors

This option supports the wildcard `*`, which matches zero or more characters.
Examples: `/foo/*/bar/*/baz*`, `*foo*`.
Matching is case insensitive by default.
Prepending an element with `(?-i)` makes the matching case sensitive.

Examples:

 - `com.mycompany.ExceptionToIgnore`: using fully qualified name
 - `*ExceptionToIgnore`: using wildcard to avoid package name
 - `*exceptiontoignore`: case-insensitive by default

NOTE: Exception inheritance is not supported, thus you have to explicitly list all the thrown exception types

<<configuration-dynamic, image:./images/dynamic-config.svg[] >>


[options="header"]
|============
| Default                          | Type                | Dynamic
| `<none>` | List | true
|============


[options="header"]
|============
| Java System Properties      | Property file   | Environment
| `elastic.apm.ignore_exceptions` | `ignore_exceptions` | `ELASTIC_APM_IGNORE_EXCEPTIONS`
|============

// This file is auto generated. Please make your changes in *Configuration.java (for example CoreConfiguration.java) and execute ConfigurationExporter
[float]
[[config-capture-body]]
==== `capture_body` (performance)

For transactions that are HTTP requests, the Java agent can optionally capture the request body (e.g. POST 
variables). For transactions that are initiated by receiving a message from a message broker, the agent can 
capture the textual message body.

If the HTTP request or the message has a body and this setting is disabled, the body will be shown as [REDACTED].

This option is case-insensitive.

NOTE: Currently, only UTF-8 encoded plain text HTTP content types are supported.
The option <<config-capture-body-content-types>> determines which content types are captured.

WARNING: Request bodies often contain sensitive values like passwords, credit card numbers etc.
If your service handles data like this, we advise to only enable this feature with care.
Turning on body capturing can also significantly increase the overhead in terms of heap usage,
network utilisation and Elasticsearch index size.

<<configuration-dynamic, image:./images/dynamic-config.svg[] >>

Valid options: `off`, `errors`, `transactions`, `all`

[options="header"]
|============
| Default                          | Type                | Dynamic
| `OFF` | EventType | true
|============


[options="header"]
|============
| Java System Properties      | Property file   | Environment
| `elastic.apm.capture_body` | `capture_body` | `ELASTIC_APM_CAPTURE_BODY`
|============

// This file is auto generated. Please make your changes in *Configuration.java (for example CoreConfiguration.java) and execute ConfigurationExporter
[float]
[[config-capture-headers]]
==== `capture_headers` (performance)

If set to `true`, the agent will capture HTTP request and response headers (including cookies), 
as well as messages' headers/properties when using messaging frameworks like Kafka or JMS.

NOTE: Setting this to `false` reduces network bandwidth, disk space and object allocations.

<<configuration-dynamic, image:./images/dynamic-config.svg[] >>


[options="header"]
|============
| Default                          | Type                | Dynamic
| `true` | Boolean | true
|============


[options="header"]
|============
| Java System Properties      | Property file   | Environment
| `elastic.apm.capture_headers` | `capture_headers` | `ELASTIC_APM_CAPTURE_HEADERS`
|============

// This file is auto generated. Please make your changes in *Configuration.java (for example CoreConfiguration.java) and execute ConfigurationExporter
[float]
[[config-global-labels]]
==== `global_labels` (added[1.7.0, Requires APM Server 7.2+])

Labels added to all events, with the format `key=value[,key=value[,...]]`.
Any labels set by application via the API will override global labels with the same keys.

NOTE: This feature requires APM Server 7.2+




[options="header"]
|============
| Default                          | Type                | Dynamic
| `<none>` | Map | false
|============


[options="header"]
|============
| Java System Properties      | Property file   | Environment
| `elastic.apm.global_labels` | `global_labels` | `ELASTIC_APM_GLOBAL_LABELS`
|============

// This file is auto generated. Please make your changes in *Configuration.java (for example CoreConfiguration.java) and execute ConfigurationExporter
[float]
[[config-classes-excluded-from-instrumentation]]
==== `classes_excluded_from_instrumentation`

Use to exclude specific classes from being instrumented. In order to exclude entire packages, 
use wildcards, as in: `com.project.exclude.*`
This option supports the wildcard `*`, which matches zero or more characters.
Examples: `/foo/*/bar/*/baz*`, `*foo*`.
Matching is case insensitive by default.
Prepending an element with `(?-i)` makes the matching case sensitive.




[options="header"]
|============
| Default                          | Type                | Dynamic
| `<none>` | List | false
|============


[options="header"]
|============
| Java System Properties      | Property file   | Environment
| `elastic.apm.classes_excluded_from_instrumentation` | `classes_excluded_from_instrumentation` | `ELASTIC_APM_CLASSES_EXCLUDED_FROM_INSTRUMENTATION`
|============

// This file is auto generated. Please make your changes in *Configuration.java (for example CoreConfiguration.java) and execute ConfigurationExporter
[float]
[[config-trace-methods]]
==== `trace_methods` (added[1.0.0,Changing this value at runtime is possible since version 1.15.0])

A list of methods for which to create a transaction or span.

If you want to monitor a large number of methods,
use  <<config-profiling-inferred-spans-enabled, `profiling_inferred_spans_enabled`>> instead.

This works by instrumenting each matching method to include code that creates a span for the method.
While creating a span is quite cheap in terms of performance,
instrumenting a whole code base or a method which is executed in a tight loop leads to significant overhead.

Using a pointcut-like syntax, you can match based on

 - Method modifier (optional) +
   Example: `public`, `protected`, `private` or `*`
 - Package and class name (wildcards include sub-packages) +
   Example: `org.example.*`
 - Method name (optional since 1.4.0) +
   Example: `myMeth*d`
 - Method argument types (optional) +
   Example: `(*lang.String, int[])`
 - Classes with a specific annotation (optional) +
   Example: `@*ApplicationScoped`
 - Classes with a specific annotation that is itself annotated with the given meta-annotation (optional) +
   Example: `@@javax.enterpr*se.context.NormalScope`

The syntax is `modifier @fully.qualified.AnnotationName fully.qualified.ClassName#methodName(fully.qualified.ParameterType)`.

A few examples:

 - `org.example.*` added[1.4.0,Omitting the method is possible since 1.4.0]
 - `org.example.*#*` (before 1.4.0, you need to specify a method matcher)
 - `org.example.MyClass#myMethod`
 - `org.example.MyClass#myMethod()`
 - `org.example.MyClass#myMethod(java.lang.String)`
 - `org.example.MyClass#myMe*od(java.lang.String, int)`
 - `private org.example.MyClass#myMe*od(java.lang.String, *)`
 - `* org.example.MyClas*#myMe*od(*.String, int[])`
 - `public org.example.services.*Service#*`
 - `public @java.inject.ApplicationScoped org.example.*`
 - `public @java.inject.* org.example.*`
 - `public @@javax.enterprise.context.NormalScope org.example.*`

NOTE: Only use wildcards if necessary.
The more methods you match the more overhead will be caused by the agent.
Also note that there is a maximum amount of spans per transaction (see <<config-transaction-max-spans, `transaction_max_spans`>>).

NOTE: The agent will create stack traces for spans which took longer than
<<config-span-frames-min-duration, `span_frames_min_duration`>>.
When tracing a large number of methods (for example by using wildcards),
this may lead to high overhead.
Consider increasing the threshold or disabling stack trace collection altogether.

Common configurations:

Trace all public methods in CDI-Annotated beans:

----
public @@javax.enterprise.context.NormalScope your.application.package.*
public @@javax.inject.Scope your.application.package.*
----
NOTE: This method is only available in the Elastic APM Java Agent.

NOTE: Changing this value at runtime can slow down the application temporarily.

<<configuration-dynamic, image:./images/dynamic-config.svg[] >>


[options="header"]
|============
| Default                          | Type                | Dynamic
| `<none>` | List | true
|============


[options="header"]
|============
| Java System Properties      | Property file   | Environment
| `elastic.apm.trace_methods` | `trace_methods` | `ELASTIC_APM_TRACE_METHODS`
|============

// This file is auto generated. Please make your changes in *Configuration.java (for example CoreConfiguration.java) and execute ConfigurationExporter
[float]
[[config-trace-methods-duration-threshold]]
==== `trace_methods_duration_threshold` (added[1.7.0])

If <<config-trace-methods, `trace_methods`>> config option is set, provides a threshold to limit spans based on 
duration. When set to a value greater than 0, spans representing methods traced based on `trace_methods` will be discarded by default.
Such methods will be traced and reported if one of the following applies:
 - This method's duration crossed the configured threshold.
 - This method ended with Exception.
 - A method executed as part of the execution of this method crossed the threshold or ended with Exception.
 - A "forcibly-traced method" (e.g. DB queries, HTTP exits, custom) was executed during the execution of this method.
Set to 0 to disable.

NOTE: Transactions are never discarded, regardless of their duration.
This configuration affects only spans.
In order not to break span references,
all spans leading to an async operation or an exit span (such as a HTTP request or a DB query) are never discarded,
regardless of their duration.

NOTE: If this option and <<config-span-min-duration,`span_min_duration`>> are both configured,
the higher of both thresholds will determine which spans will be discarded.



Supports the duration suffixes `ms`, `s` and `m`.
Example: `0ms`.
The default unit for this option is `ms`.

[options="header"]
|============
| Default                          | Type                | Dynamic
| `0ms` | TimeDuration | false
|============


[options="header"]
|============
| Java System Properties      | Property file   | Environment
| `elastic.apm.trace_methods_duration_threshold` | `trace_methods_duration_threshold` | `ELASTIC_APM_TRACE_METHODS_DURATION_THRESHOLD`
|============

// This file is auto generated. Please make your changes in *Configuration.java (for example CoreConfiguration.java) and execute ConfigurationExporter
[float]
[[config-boot-delegation-packages]]
==== `boot_delegation_packages` (added[1.7.0])

A comma-separated list of packages to be appended to the boot delegation system property. 
If set with an empty string, nothing will be appended to the boot delegation system property.
Values to set in known environments:

Nexus:

----
boot_delegation_packages=com.sun.*, javax.transaction, javax.transaction.*, javax.xml.crypto, javax.xml.crypto.*, sun.*,co.elastic.apm.agent.*
----

Pentaho and RedHat JBoss Fuse:

----
boot_delegation_packages=org.apache.karaf.jaas.boot, org.apache.karaf.jaas.boot.principal, org.apache.karaf.management.boot, sun.*, com.sun.*, javax.transaction, javax.transaction.*, javax.xml.crypto, javax.xml.crypto.*, org.apache.xerces.jaxp.datatype, org.apache.xerces.stax, org.apache.xerces.parsers, org.apache.xerces.jaxp, org.apache.xerces.jaxp.validation, org.apache.xerces.dom, co.elastic.apm.agent.*
----





[options="header"]
|============
| Default                          | Type                | Dynamic
| `co.elastic.apm.agent.*` | String | false
|============


[options="header"]
|============
| Java System Properties      | Property file   | Environment
| `elastic.apm.boot_delegation_packages` | `boot_delegation_packages` | `ELASTIC_APM_BOOT_DELEGATION_PACKAGES`
|============

// This file is auto generated. Please make your changes in *Configuration.java (for example CoreConfiguration.java) and execute ConfigurationExporter
[float]
[[config-central-config]]
==== `central_config` (added[1.8.0])

When enabled, the agent will make periodic requests to the APM Server to fetch updated configuration.

<<configuration-dynamic, image:./images/dynamic-config.svg[] >>


[options="header"]
|============
| Default                          | Type                | Dynamic
| `true` | Boolean | true
|============


[options="header"]
|============
| Java System Properties      | Property file   | Environment
| `elastic.apm.central_config` | `central_config` | `ELASTIC_APM_CENTRAL_CONFIG`
|============

// This file is auto generated. Please make your changes in *Configuration.java (for example CoreConfiguration.java) and execute ConfigurationExporter
[float]
[[config-breakdown-metrics]]
==== `breakdown_metrics` (added[1.8.0])

Disables the collection of breakdown metrics (`span.self_time`)




[options="header"]
|============
| Default                          | Type                | Dynamic
| `true` | Boolean | false
|============


[options="header"]
|============
| Java System Properties      | Property file   | Environment
| `elastic.apm.breakdown_metrics` | `breakdown_metrics` | `ELASTIC_APM_BREAKDOWN_METRICS`
|============

// This file is auto generated. Please make your changes in *Configuration.java (for example CoreConfiguration.java) and execute ConfigurationExporter
[float]
[[config-config-file]]
==== `config_file` (added[1.8.0])

Sets the path of the agent config file.
The special value `_AGENT_HOME_` is a placeholder for the folder the `elastic-apm-agent.jar` is in.
The file has to be on the file system.
You can not refer to classpath locations.

NOTE: this option can only be set via system properties, environment variables or the attacher options.




[options="header"]
|============
| Default                          | Type                | Dynamic
| `_AGENT_HOME_/elasticapm.properties` | String | false
|============


[options="header"]
|============
| Java System Properties      | Property file   | Environment
| `elastic.apm.config_file` | `config_file` | `ELASTIC_APM_CONFIG_FILE`
|============

// This file is auto generated. Please make your changes in *Configuration.java (for example CoreConfiguration.java) and execute ConfigurationExporter
[float]
[[config-use-elastic-traceparent-header]]
==== `use_elastic_traceparent_header` (added[1.14.0])

To enable {apm-overview-ref-v}/distributed-tracing.html[distributed tracing], the agent
adds trace context headers to outgoing requests (like HTTP requests, Kafka records, gRPC requests etc.).
These headers (`traceparent` and `tracestate`) are defined in the
https://www.w3.org/TR/trace-context-1/[W3C Trace Context] specification.

When this setting is `true`, the agent will also add the header `elastic-apm-traceparent`
for backwards compatibility with older versions of Elastic APM agents.

<<configuration-dynamic, image:./images/dynamic-config.svg[] >>


[options="header"]
|============
| Default                          | Type                | Dynamic
| `true` | Boolean | true
|============


[options="header"]
|============
| Java System Properties      | Property file   | Environment
| `elastic.apm.use_elastic_traceparent_header` | `use_elastic_traceparent_header` | `ELASTIC_APM_USE_ELASTIC_TRACEPARENT_HEADER`
|============

// This file is auto generated. Please make your changes in *Configuration.java (for example CoreConfiguration.java) and execute ConfigurationExporter
[float]
[[config-span-min-duration]]
==== `span_min_duration` (added[1.16.0])

Sets the minimum duration of spans.
Spans that execute faster than this threshold are attempted to be discarded.

The attempt fails if they lead up to a span that can't be discarded.
Spans that propagate the trace context to downstream services,
such as outgoing HTTP requests,
can't be discarded.
Additionally, spans that lead to an error or that may be a parent of an async operation can't be discarded.

However, external calls that don't propagate context,
such as calls to a database, can be discarded using this threshold.

<<configuration-dynamic, image:./images/dynamic-config.svg[] >>

Supports the duration suffixes `ms`, `s` and `m`.
Example: `0ms`.
The default unit for this option is `ms`.

[options="header"]
|============
| Default                          | Type                | Dynamic
| `0ms` | TimeDuration | true
|============


[options="header"]
|============
| Java System Properties      | Property file   | Environment
| `elastic.apm.span_min_duration` | `span_min_duration` | `ELASTIC_APM_SPAN_MIN_DURATION`
|============

[[config-http]]
=== HTTP configuration options
// This file is auto generated. Please make your changes in *Configuration.java (for example CoreConfiguration.java) and execute ConfigurationExporter
[float]
[[config-capture-body-content-types]]
==== `capture_body_content_types` (added[1.5.0] performance)

Configures which content types should be recorded.

The defaults end with a wildcard so that content types like `text/plain; charset=utf-8` are captured as well.

This option supports the wildcard `*`, which matches zero or more characters.
Examples: `/foo/*/bar/*/baz*`, `*foo*`.
Matching is case insensitive by default.
Prepending an element with `(?-i)` makes the matching case sensitive.

<<configuration-dynamic, image:./images/dynamic-config.svg[] >>


[options="header"]
|============
| Default                          | Type                | Dynamic
| `application/x-www-form-urlencoded*, text/*, application/json*, application/xml*` | List | true
|============


[options="header"]
|============
| Java System Properties      | Property file   | Environment
| `elastic.apm.capture_body_content_types` | `capture_body_content_types` | `ELASTIC_APM_CAPTURE_BODY_CONTENT_TYPES`
|============

// This file is auto generated. Please make your changes in *Configuration.java (for example CoreConfiguration.java) and execute ConfigurationExporter
[float]
[[config-ignore-urls]]
==== `ignore_urls`

Used to restrict requests to certain URLs from being instrumented.

This property should be set to an array containing one or more strings.
When an incoming HTTP request is detected, its URL will be tested against each element in this list.

This option supports the wildcard `*`, which matches zero or more characters.
Examples: `/foo/*/bar/*/baz*`, `*foo*`.
Matching is case insensitive by default.
Prepending an element with `(?-i)` makes the matching case sensitive.

NOTE: All errors that are captured during a request to an ignored URL are still sent to the APM Server regardless of this setting.

<<configuration-dynamic, image:./images/dynamic-config.svg[] >>


[options="header"]
|============
| Default                          | Type                | Dynamic
| `/VAADIN/*, /heartbeat*, /favicon.ico, *.js, *.css, *.jpg, *.jpeg, *.png, *.gif, *.webp, *.svg, *.woff, *.woff2` | List | true
|============


[options="header"]
|============
| Java System Properties      | Property file   | Environment
| `elastic.apm.ignore_urls` | `ignore_urls` | `ELASTIC_APM_IGNORE_URLS`
|============

// This file is auto generated. Please make your changes in *Configuration.java (for example CoreConfiguration.java) and execute ConfigurationExporter
[float]
[[config-ignore-user-agents]]
==== `ignore_user_agents`

Used to restrict requests from certain User-Agents from being instrumented.

When an incoming HTTP request is detected,
the User-Agent from the request headers will be tested against each element in this list.
Example: `curl/*`, `*pingdom*`

This option supports the wildcard `*`, which matches zero or more characters.
Examples: `/foo/*/bar/*/baz*`, `*foo*`.
Matching is case insensitive by default.
Prepending an element with `(?-i)` makes the matching case sensitive.

NOTE: All errors that are captured during a request by an ignored user agent are still sent to the APM Server regardless of this setting.

<<configuration-dynamic, image:./images/dynamic-config.svg[] >>


[options="header"]
|============
| Default                          | Type                | Dynamic
| `<none>` | List | true
|============


[options="header"]
|============
| Java System Properties      | Property file   | Environment
| `elastic.apm.ignore_user_agents` | `ignore_user_agents` | `ELASTIC_APM_IGNORE_USER_AGENTS`
|============

// This file is auto generated. Please make your changes in *Configuration.java (for example CoreConfiguration.java) and execute ConfigurationExporter
[float]
[[config-use-path-as-transaction-name]]
==== `use_path_as_transaction_name` (experimental)

NOTE: This feature is currently experimental, which means it is disabled by default and it is not guaranteed to be backwards compatible in future releases.

If set to `true`,
transaction names of unsupported Servlet API-based frameworks will be in the form of `$method $path` instead of just `$method`.

WARNING: If your URLs contain path parameters like `/user/$userId`,
you should be very careful when enabling this flag,
as it can lead to an explosion of transaction groups.
Take a look at the `url_groups` option on how to mitigate this problem by grouping URLs together.




[options="header"]
|============
| Default                          | Type                | Dynamic
| `false` | Boolean | false
|============


[options="header"]
|============
| Java System Properties      | Property file   | Environment
| `elastic.apm.use_path_as_transaction_name` | `use_path_as_transaction_name` | `ELASTIC_APM_USE_PATH_AS_TRANSACTION_NAME`
|============

// This file is auto generated. Please make your changes in *Configuration.java (for example CoreConfiguration.java) and execute ConfigurationExporter
[float]
[[config-url-groups]]
==== `url_groups`

This option is only considered, when `use_path_as_transaction_name` is active.

With this option, you can group several URL paths together by using a wildcard expression like `/user/*`.

This option supports the wildcard `*`, which matches zero or more characters.
Examples: `/foo/*/bar/*/baz*`, `*foo*`.
Matching is case insensitive by default.
Prepending an element with `(?-i)` makes the matching case sensitive.

<<configuration-dynamic, image:./images/dynamic-config.svg[] >>


[options="header"]
|============
| Default                          | Type                | Dynamic
| `<none>` | List | true
|============


[options="header"]
|============
| Java System Properties      | Property file   | Environment
| `elastic.apm.url_groups` | `url_groups` | `ELASTIC_APM_URL_GROUPS`
|============

[[config-jax-rs]]
=== JAX-RS configuration options
// This file is auto generated. Please make your changes in *Configuration.java (for example CoreConfiguration.java) and execute ConfigurationExporter
[float]
[[config-enable-jaxrs-annotation-inheritance]]
==== `enable_jaxrs_annotation_inheritance` (performance)

By default, the agent will scan for @Path annotations on the whole class hierarchy, recognizing a class as a JAX-RS resource if the class or any of its superclasses/interfaces has a class level @Path annotation.
If your application does not use @Path annotation inheritance, set this property to 'false' to only scan for direct @Path annotations. This can improve the startup time of the agent.





[options="header"]
|============
| Default                          | Type                | Dynamic
| `true` | Boolean | false
|============


[options="header"]
|============
| Java System Properties      | Property file   | Environment
| `elastic.apm.enable_jaxrs_annotation_inheritance` | `enable_jaxrs_annotation_inheritance` | `ELASTIC_APM_ENABLE_JAXRS_ANNOTATION_INHERITANCE`
|============

// This file is auto generated. Please make your changes in *Configuration.java (for example CoreConfiguration.java) and execute ConfigurationExporter
[float]
[[config-use-jaxrs-path-as-transaction-name]]
==== `use_jaxrs_path_as_transaction_name` (added[1.8.0])

By default, the agent will use `ClassName#methodName` for the transaction name of JAX-RS requests.
If you want to use the URI template from the `@Path` annotation, set the value to `true`.




[options="header"]
|============
| Default                          | Type                | Dynamic
| `false` | Boolean | false
|============


[options="header"]
|============
| Java System Properties      | Property file   | Environment
| `elastic.apm.use_jaxrs_path_as_transaction_name` | `use_jaxrs_path_as_transaction_name` | `ELASTIC_APM_USE_JAXRS_PATH_AS_TRANSACTION_NAME`
|============

[[config-jmx]]
=== JMX configuration options
// This file is auto generated. Please make your changes in *Configuration.java (for example CoreConfiguration.java) and execute ConfigurationExporter
[float]
[[config-capture-jmx-metrics]]
==== `capture_jmx_metrics` (added[1.11.0])

Report metrics from JMX to the APM Server

Can contain multiple comma separated JMX metric definitions:

----
object_name[<JMX object name pattern>] attribute[<JMX attribute>:metric_name=<optional metric name>]
----

* `object_name`:
+
For more information about the JMX object name pattern syntax,
see the https://docs.oracle.com/javase/7/docs/api/javax/management/ObjectName.html[`ObjectName` Javadocs].
* `attribute`:
+
The name of the JMX attribute.
The JMX value has to be either a `Number` or a composite where the composite items are numbers.
This element can be defined multiple times.
An attribute can contain optional properties.
The syntax for that is the same as for https://docs.oracle.com/javase/7/docs/api/javax/management/ObjectName.html[`ObjectName`].
+
** `metric_name`:
+
A property within `attribute`.
This is the name under which the metric will be stored.
Setting this is optional and will be the same as the `attribute` if not set.
Note that all JMX metric names will be prefixed with `jvm.jmx.` by the agent.

The agent creates `labels` for each link:https://docs.oracle.com/javase/7/docs/api/javax/management/ObjectName.html#getKeyPropertyList()[JMX key property] such as `type` and `name`.

The link:https://docs.oracle.com/javase/7/docs/api/javax/management/ObjectName.html[JMX object name pattern] supports wildcards.
In this example, the agent will create a metricset for each memory pool `name` (such as `G1 Old Generation` and `G1 Young Generation`)

----
object_name[java.lang:type=GarbageCollector,name=*] attribute[CollectionCount:metric_name=collection_count] attribute[CollectionTime]
----

The resulting documents in Elasticsearch look similar to these (metadata omitted for brevity):

[source,json]
----
{
  "@timestamp": "2019-08-20T16:51:07.512Z",
  "jvm": {
    "jmx": {
      "collection_count": 0,
      "CollectionTime":   0
    }
  },
  "labels": {
    "type": "GarbageCollector",
    "name": "G1 Old Generation"
  }
}
----

[source,json]
----
{
  "@timestamp": "2019-08-20T16:51:07.512Z",
  "jvm": {
    "jmx": {
      "collection_count": 2,
      "CollectionTime":  11
    }
  },
  "labels": {
    "type": "GarbageCollector",
    "name": "G1 Young Generation"
  }
}
----


The agent also supports composite values for the attribute value.
In this example, `HeapMemoryUsage` is a composite value, consisting of `committed`, `init`, `used` and `max`.
----
object_name[java.lang:type=Memory] attribute[HeapMemoryUsage:metric_name=heap] 
----

The resulting documents in Elasticsearch look similar to this:

[source,json]
----
{
  "@timestamp": "2019-08-20T16:51:07.512Z",
  "jvm": {
    "jmx": {
      "heap": {
        "max":      4294967296,
        "init":      268435456,
        "committed": 268435456,
        "used":       22404496
      }
    }
  },
  "labels": {
    "type": "Memory"
  }
}
----


<<configuration-dynamic, image:./images/dynamic-config.svg[] >>


[options="header"]
|============
| Default                          | Type                | Dynamic
| `<none>` | List | true
|============


[options="header"]
|============
| Java System Properties      | Property file   | Environment
| `elastic.apm.capture_jmx_metrics` | `capture_jmx_metrics` | `ELASTIC_APM_CAPTURE_JMX_METRICS`
|============

[[config-logging]]
=== Logging configuration options
// This file is auto generated. Please make your changes in *Configuration.java (for example CoreConfiguration.java) and execute ConfigurationExporter
[float]
[[config-log-level]]
==== `log_level`

Sets the logging level for the agent.

This option is case-insensitive.

<<configuration-dynamic, image:./images/dynamic-config.svg[] >>

Valid options: `OFF`, `ERROR`, `WARN`, `INFO`, `DEBUG`, `TRACE`

[options="header"]
|============
| Default                          | Type                | Dynamic
| `INFO` | LogLevel | true
|============


[options="header"]
|============
| Java System Properties      | Property file   | Environment
| `elastic.apm.log_level` | `log_level` | `ELASTIC_APM_LOG_LEVEL`
|============

// This file is auto generated. Please make your changes in *Configuration.java (for example CoreConfiguration.java) and execute ConfigurationExporter
[float]
[[config-log-file]]
==== `log_file`

Sets the path of the agent logs.
The special value `_AGENT_HOME_` is a placeholder for the folder the elastic-apm-agent.jar is in.
Example: `_AGENT_HOME_/logs/elastic-apm.log`

When set to the special value 'System.out',
the logs are sent to standard out.

NOTE: When logging to a file,
the log will be formatted in new-line-delimited JSON.
When logging to std out, the log will be formatted as plain-text.




[options="header"]
|============
| Default                          | Type                | Dynamic
| `System.out` | String | false
|============


[options="header"]
|============
| Java System Properties      | Property file   | Environment
| `elastic.apm.log_file` | `log_file` | `ELASTIC_APM_LOG_FILE`
|============

// This file is auto generated. Please make your changes in *Configuration.java (for example CoreConfiguration.java) and execute ConfigurationExporter
[float]
[[config-enable-log-correlation]]
==== `enable_log_correlation`

A boolean specifying if the agent should integrate into SLF4J's https://www.slf4j.org/api/org/slf4j/MDC.html[MDC] to enable trace-log correlation.
If set to `true`, the agent will set the `trace.id` and `transaction.id` for the currently active spans and transactions to the MDC.
Since version 1.16.0, the agent also adds `error.id` of captured error to the MDC just before the error message is logged.
See <<log-correlation>> for more details.

NOTE: While it's allowed to enable this setting at runtime, you can't disable it without a restart.

<<configuration-dynamic, image:./images/dynamic-config.svg[] >>


[options="header"]
|============
| Default                          | Type                | Dynamic
| `false` | Boolean | true
|============


[options="header"]
|============
| Java System Properties      | Property file   | Environment
| `elastic.apm.enable_log_correlation` | `enable_log_correlation` | `ELASTIC_APM_ENABLE_LOG_CORRELATION`
|============

// This file is auto generated. Please make your changes in *Configuration.java (for example CoreConfiguration.java) and execute ConfigurationExporter
[float]
[[config-log-file-size]]
==== `log_file_size` (added[1.17.0])

The size of the log file.

The agent always keeps one history file so that the max total log file size is twice the value of this setting.





[options="header"]
|============
| Default                          | Type                | Dynamic
| `50mb` | ByteValue | false
|============


[options="header"]
|============
| Java System Properties      | Property file   | Environment
| `elastic.apm.log_file_size` | `log_file_size` | `ELASTIC_APM_LOG_FILE_SIZE`
|============

// This file is auto generated. Please make your changes in *Configuration.java (for example CoreConfiguration.java) and execute ConfigurationExporter
[float]
[[config-log-format-sout]]
==== `log_format_sout` (added[1.17.0])

Defines the log format when logging to `System.out`.

When set to `JSON`, the agent will format the logs in an https://github.com/elastic/ecs-logging-java[ECS-compliant JSON format]
where each log event is serialized as a single line.



Valid options: `PLAIN_TEXT`, `JSON`

[options="header"]
|============
| Default                          | Type                | Dynamic
| `PLAIN_TEXT` | LogFormat | false
|============


[options="header"]
|============
| Java System Properties      | Property file   | Environment
| `elastic.apm.log_format_sout` | `log_format_sout` | `ELASTIC_APM_LOG_FORMAT_SOUT`
|============

// This file is auto generated. Please make your changes in *Configuration.java (for example CoreConfiguration.java) and execute ConfigurationExporter
[float]
[[config-log-format-file]]
==== `log_format_file` (added[1.17.0])

Defines the log format when logging to a file.

When set to `JSON`, the agent will format the logs in an https://github.com/elastic/ecs-logging-java[ECS-compliant JSON format]
where each log event is serialized as a single line.




Valid options: `PLAIN_TEXT`, `JSON`

[options="header"]
|============
| Default                          | Type                | Dynamic
| `PLAIN_TEXT` | LogFormat | false
|============


[options="header"]
|============
| Java System Properties      | Property file   | Environment
| `elastic.apm.log_format_file` | `log_format_file` | `ELASTIC_APM_LOG_FORMAT_FILE`
|============

[[config-messaging]]
=== Messaging configuration options
// This file is auto generated. Please make your changes in *Configuration.java (for example CoreConfiguration.java) and execute ConfigurationExporter
[float]
[[config-ignore-message-queues]]
==== `ignore_message_queues`

Used to filter out specific messaging queues/topics from being traced. 

This property should be set to an array containing one or more strings.
When set, sends-to and receives-from the specified queues/topic will be ignored.

This option supports the wildcard `*`, which matches zero or more characters.
Examples: `/foo/*/bar/*/baz*`, `*foo*`.
Matching is case insensitive by default.
Prepending an element with `(?-i)` makes the matching case sensitive.

<<configuration-dynamic, image:./images/dynamic-config.svg[] >>


[options="header"]
|============
| Default                          | Type                | Dynamic
| `<none>` | List | true
|============


[options="header"]
|============
| Java System Properties      | Property file   | Environment
| `elastic.apm.ignore_message_queues` | `ignore_message_queues` | `ELASTIC_APM_IGNORE_MESSAGE_QUEUES`
|============

[[config-profiling]]
=== Profiling configuration options
// This file is auto generated. Please make your changes in *Configuration.java (for example CoreConfiguration.java) and execute ConfigurationExporter
[float]
[[config-profiling-inferred-spans-enabled]]
==== `profiling_inferred_spans_enabled` (added[1.15.0] experimental)

NOTE: This feature is currently experimental, which means it is disabled by default and it is not guaranteed to be backwards compatible in future releases.

Set to `true` to make the agent create spans for method executions based on
https://github.com/jvm-profiling-tools/async-profiler[async-profiler], a sampling aka statistical profiler.

Due to the nature of how sampling profilers work,
the duration of the inferred spans are not exact, but only estimations.
The <<config-profiling-inferred-spans-sampling-interval, `profiling_inferred_spans_sampling_interval`>> lets you fine tune the trade-off between accuracy and overhead.

The inferred spans are created after a profiling session has ended.
This means there is a delay between the regular and the inferred spans being visible in the UI.

NOTE: This feature is not available on Windows

<<configuration-dynamic, image:./images/dynamic-config.svg[] >>


[options="header"]
|============
| Default                          | Type                | Dynamic
| `false` | Boolean | true
|============


[options="header"]
|============
| Java System Properties      | Property file   | Environment
| `elastic.apm.profiling_inferred_spans_enabled` | `profiling_inferred_spans_enabled` | `ELASTIC_APM_PROFILING_INFERRED_SPANS_ENABLED`
|============

// This file is auto generated. Please make your changes in *Configuration.java (for example CoreConfiguration.java) and execute ConfigurationExporter
[float]
[[config-profiling-inferred-spans-sampling-interval]]
==== `profiling_inferred_spans_sampling_interval` (added[1.15.0])

The frequency at which stack traces are gathered within a profiling session.
The lower you set it, the more accurate the durations will be.
This comes at the expense of higher overhead and more spans for potentially irrelevant operations.
The minimal duration of a profiling-inferred span is the same as the value of this setting.

<<configuration-dynamic, image:./images/dynamic-config.svg[] >>

Supports the duration suffixes `ms`, `s` and `m`.
Example: `50ms`.
The default unit for this option is `ms`.

[options="header"]
|============
| Default                          | Type                | Dynamic
| `50ms` | TimeDuration | true
|============


[options="header"]
|============
| Java System Properties      | Property file   | Environment
| `elastic.apm.profiling_inferred_spans_sampling_interval` | `profiling_inferred_spans_sampling_interval` | `ELASTIC_APM_PROFILING_INFERRED_SPANS_SAMPLING_INTERVAL`
|============

// This file is auto generated. Please make your changes in *Configuration.java (for example CoreConfiguration.java) and execute ConfigurationExporter
[float]
[[config-profiling-inferred-spans-min-duration]]
==== `profiling_inferred_spans_min_duration` (added[1.15.0])

The minimum duration of an inferred span.
Note that the min duration is also implicitly set by the sampling interval.
However, increasing the sampling interval also decreases the accuracy of the duration of inferred spans.

<<configuration-dynamic, image:./images/dynamic-config.svg[] >>

Supports the duration suffixes `ms`, `s` and `m`.
Example: `0ms`.
The default unit for this option is `ms`.

[options="header"]
|============
| Default                          | Type                | Dynamic
| `0ms` | TimeDuration | true
|============


[options="header"]
|============
| Java System Properties      | Property file   | Environment
| `elastic.apm.profiling_inferred_spans_min_duration` | `profiling_inferred_spans_min_duration` | `ELASTIC_APM_PROFILING_INFERRED_SPANS_MIN_DURATION`
|============

// This file is auto generated. Please make your changes in *Configuration.java (for example CoreConfiguration.java) and execute ConfigurationExporter
[float]
[[config-profiling-inferred-spans-included-classes]]
==== `profiling_inferred_spans_included_classes` (added[1.15.0])

If set, the agent will only create inferred spans for methods which match this list.
Setting a value may slightly reduce overhead and can reduce clutter by only creating spans for the classes you are interested in.
Example: `org.example.myapp.*`

This option supports the wildcard `*`, which matches zero or more characters.
Examples: `/foo/*/bar/*/baz*`, `*foo*`.
Matching is case insensitive by default.
Prepending an element with `(?-i)` makes the matching case sensitive.

<<configuration-dynamic, image:./images/dynamic-config.svg[] >>


[options="header"]
|============
| Default                          | Type                | Dynamic
| `*` | List | true
|============


[options="header"]
|============
| Java System Properties      | Property file   | Environment
| `elastic.apm.profiling_inferred_spans_included_classes` | `profiling_inferred_spans_included_classes` | `ELASTIC_APM_PROFILING_INFERRED_SPANS_INCLUDED_CLASSES`
|============

// This file is auto generated. Please make your changes in *Configuration.java (for example CoreConfiguration.java) and execute ConfigurationExporter
[float]
[[config-profiling-inferred-spans-excluded-classes]]
==== `profiling_inferred_spans_excluded_classes` (added[1.15.0])

Excludes classes for which no profiler-inferred spans should be created.

This option supports the wildcard `*`, which matches zero or more characters.
Examples: `/foo/*/bar/*/baz*`, `*foo*`.
Matching is case insensitive by default.
Prepending an element with `(?-i)` makes the matching case sensitive.

<<configuration-dynamic, image:./images/dynamic-config.svg[] >>


[options="header"]
|============
| Default                          | Type                | Dynamic
| `(?-i)java.*, (?-i)javax.*, (?-i)sun.*, (?-i)com.sun.*, (?-i)jdk.*, (?-i)org.apache.tomcat.*, (?-i)org.apache.catalina.*, (?-i)org.apache.coyote.*, (?-i)org.jboss.as.*, (?-i)org.glassfish.*, (?-i)org.eclipse.jetty.*, (?-i)com.ibm.websphere.*, (?-i)io.undertow.*` | List | true
|============


[options="header"]
|============
| Java System Properties      | Property file   | Environment
| `elastic.apm.profiling_inferred_spans_excluded_classes` | `profiling_inferred_spans_excluded_classes` | `ELASTIC_APM_PROFILING_INFERRED_SPANS_EXCLUDED_CLASSES`
|============

[[config-reporter]]
=== Reporter configuration options
// This file is auto generated. Please make your changes in *Configuration.java (for example CoreConfiguration.java) and execute ConfigurationExporter
[float]
[[config-secret-token]]
==== `secret_token`

This string is used to ensure that only your agents can send data to your APM server.

Both the agents and the APM server have to be configured with the same secret token.
Use if APM Server requires a token.




[options="header"]
|============
| Default                          | Type                | Dynamic
| `<none>` | String | false
|============


[options="header"]
|============
| Java System Properties      | Property file   | Environment
| `elastic.apm.secret_token` | `secret_token` | `ELASTIC_APM_SECRET_TOKEN`
|============

// This file is auto generated. Please make your changes in *Configuration.java (for example CoreConfiguration.java) and execute ConfigurationExporter
[float]
[[config-api-key]]
==== `api_key`

This string is used to ensure that only your agents can send data to your APM server.

Agents can use API keys as a replacement of secret token, APM server can have multiple API keys.
When both secret token and API key are used, API key has priority and secret token is ignored.
Use if APM Server requires an API key.




[options="header"]
|============
| Default                          | Type                | Dynamic
| `<none>` | String | false
|============


[options="header"]
|============
| Java System Properties      | Property file   | Environment
| `elastic.apm.api_key` | `api_key` | `ELASTIC_APM_API_KEY`
|============

// This file is auto generated. Please make your changes in *Configuration.java (for example CoreConfiguration.java) and execute ConfigurationExporter
[float]
[[config-server-urls]]
==== `server_urls`

The URLs must be fully qualified, including protocol (http or https) and port.

Fails over to the next APM Server URL in the event of connection errors.
Achieves load-balancing by shuffling the list of configured URLs.
When multiple agents are active, they'll tend towards spreading evenly across the set of servers due to randomization.

If outgoing HTTP traffic has to go through a proxy,you can use the Java system properties `http.proxyHost` and `http.proxyPort` to set that up.
See also [Java's proxy documentation](https://docs.oracle.com/javase/8/docs/technotes/guides/net/proxies.html) for more information.

NOTE: This configuration can only be reloaded dynamically as of 1.8.0

<<configuration-dynamic, image:./images/dynamic-config.svg[] >>


[options="header"]
|============
| Default                          | Type                | Dynamic
| `http://localhost:8200` | List | true
|============


[options="header"]
|============
| Java System Properties      | Property file   | Environment
| `elastic.apm.server_urls` | `server_urls` | `ELASTIC_APM_SERVER_URLS`
|============

// This file is auto generated. Please make your changes in *Configuration.java (for example CoreConfiguration.java) and execute ConfigurationExporter
[float]
[[config-server-timeout]]
==== `server_timeout`

If a request to the APM server takes longer than the configured timeout,
the request is cancelled and the event (exception or transaction) is discarded.
Set to 0 to disable timeouts.

WARNING: If timeouts are disabled or set to a high value, your app could experience memory issues if the APM server times out.

<<configuration-dynamic, image:./images/dynamic-config.svg[] >>

Supports the duration suffixes `ms`, `s` and `m`.
Example: `5s`.
The default unit for this option is `s`.

[options="header"]
|============
| Default                          | Type                | Dynamic
| `5s` | TimeDuration | true
|============


[options="header"]
|============
| Java System Properties      | Property file   | Environment
| `elastic.apm.server_timeout` | `server_timeout` | `ELASTIC_APM_SERVER_TIMEOUT`
|============

// This file is auto generated. Please make your changes in *Configuration.java (for example CoreConfiguration.java) and execute ConfigurationExporter
[float]
[[config-verify-server-cert]]
==== `verify_server_cert`

By default, the agent verifies the SSL certificate if you use an HTTPS connection to the APM server.

Verification can be disabled by changing this setting to false.




[options="header"]
|============
| Default                          | Type                | Dynamic
| `true` | Boolean | false
|============


[options="header"]
|============
| Java System Properties      | Property file   | Environment
| `elastic.apm.verify_server_cert` | `verify_server_cert` | `ELASTIC_APM_VERIFY_SERVER_CERT`
|============

// This file is auto generated. Please make your changes in *Configuration.java (for example CoreConfiguration.java) and execute ConfigurationExporter
[float]
[[config-max-queue-size]]
==== `max_queue_size`

The maximum size of buffered events.

Events like transactions and spans are buffered when the agent can't keep up with sending them to the APM Server or if the APM server is down.

If the queue is full, events are rejected which means you will lose transactions and spans in that case.
This guards the application from crashing in case the APM server is unavailable for a longer period of time.

A lower value will decrease the heap overhead of the agent,
while a higher value makes it less likely to lose events in case of a temporary spike in throughput.

<<configuration-dynamic, image:./images/dynamic-config.svg[] >>


[options="header"]
|============
| Default                          | Type                | Dynamic
| `512` | Integer | true
|============


[options="header"]
|============
| Java System Properties      | Property file   | Environment
| `elastic.apm.max_queue_size` | `max_queue_size` | `ELASTIC_APM_MAX_QUEUE_SIZE`
|============

// This file is auto generated. Please make your changes in *Configuration.java (for example CoreConfiguration.java) and execute ConfigurationExporter
[float]
[[config-include-process-args]]
==== `include_process_args`

Whether each transaction should have the process arguments attached.
Disabled by default to save disk space.




[options="header"]
|============
| Default                          | Type                | Dynamic
| `false` | Boolean | false
|============


[options="header"]
|============
| Java System Properties      | Property file   | Environment
| `elastic.apm.include_process_args` | `include_process_args` | `ELASTIC_APM_INCLUDE_PROCESS_ARGS`
|============

// This file is auto generated. Please make your changes in *Configuration.java (for example CoreConfiguration.java) and execute ConfigurationExporter
[float]
[[config-api-request-time]]
==== `api_request_time`

Maximum time to keep an HTTP request to the APM Server open for.

NOTE: This value has to be lower than the APM Server's `read_timeout` setting.

<<configuration-dynamic, image:./images/dynamic-config.svg[] >>

Supports the duration suffixes `ms`, `s` and `m`.
Example: `10s`.
The default unit for this option is `s`.

[options="header"]
|============
| Default                          | Type                | Dynamic
| `10s` | TimeDuration | true
|============


[options="header"]
|============
| Java System Properties      | Property file   | Environment
| `elastic.apm.api_request_time` | `api_request_time` | `ELASTIC_APM_API_REQUEST_TIME`
|============

// This file is auto generated. Please make your changes in *Configuration.java (for example CoreConfiguration.java) and execute ConfigurationExporter
[float]
[[config-api-request-size]]
==== `api_request_size`

The maximum total compressed size of the request body which is sent to the APM server intake api via a chunked encoding (HTTP streaming).
Note that a small overshoot is possible.

Allowed byte units are `b`, `kb` and `mb`. `1kb` is equal to `1024b`.

<<configuration-dynamic, image:./images/dynamic-config.svg[] >>


[options="header"]
|============
| Default                          | Type                | Dynamic
| `768kb` | ByteValue | true
|============


[options="header"]
|============
| Java System Properties      | Property file   | Environment
| `elastic.apm.api_request_size` | `api_request_size` | `ELASTIC_APM_API_REQUEST_SIZE`
|============

// This file is auto generated. Please make your changes in *Configuration.java (for example CoreConfiguration.java) and execute ConfigurationExporter
[float]
[[config-metrics-interval]]
==== `metrics_interval` (added[1.3.0])

The interval at which the agent sends metrics to the APM Server.
Must be at least `1s`.
Set to `0s` to deactivate.



Supports the duration suffixes `ms`, `s` and `m`.
Example: `30s`.
The default unit for this option is `s`.

[options="header"]
|============
| Default                          | Type                | Dynamic
| `30s` | TimeDuration | false
|============


[options="header"]
|============
| Java System Properties      | Property file   | Environment
| `elastic.apm.metrics_interval` | `metrics_interval` | `ELASTIC_APM_METRICS_INTERVAL`
|============

// This file is auto generated. Please make your changes in *Configuration.java (for example CoreConfiguration.java) and execute ConfigurationExporter
[float]
[[config-disable-metrics]]
==== `disable_metrics` (added[1.3.0])

Disables the collection of certain metrics.
If the name of a metric matches any of the wildcard expressions, it will not be collected.
Example: `foo.*,bar.*`

This option supports the wildcard `*`, which matches zero or more characters.
Examples: `/foo/*/bar/*/baz*`, `*foo*`.
Matching is case insensitive by default.
Prepending an element with `(?-i)` makes the matching case sensitive.




[options="header"]
|============
| Default                          | Type                | Dynamic
| `<none>` | List | false
|============


[options="header"]
|============
| Java System Properties      | Property file   | Environment
| `elastic.apm.disable_metrics` | `disable_metrics` | `ELASTIC_APM_DISABLE_METRICS`
|============

[[config-stacktrace]]
=== Stacktrace configuration options
// This file is auto generated. Please make your changes in *Configuration.java (for example CoreConfiguration.java) and execute ConfigurationExporter
[float]
[[config-application-packages]]
==== `application_packages`

Used to determine whether a stack trace frame is an 'in-app frame' or a 'library frame'.
This allows the APM app to collapse the stack frames of library code,
and highlight the stack frames that originate from your application.
Multiple root packages can be set as a comma-separated list;
there's no need to configure sub-packages.
Because this setting helps determine which classes to scan on startup,
setting this option can also improve startup time.

You must set this option in order to use the API annotations `@CaptureTransaction` and `@CaptureSpan`.

**Example**

Most Java projects have a root package, e.g. `com.myproject`. You can set the application package using Java system properties:
`-Delastic.apm.application_packages=com.myproject`

If you are only interested in specific subpackages, you can separate them with commas:
`-Delastic.apm.application_packages=com.myproject.api,com.myproject.impl`

<<configuration-dynamic, image:./images/dynamic-config.svg[] >>


[options="header"]
|============
| Default                          | Type                | Dynamic
| `<none>` | Collection | true
|============


[options="header"]
|============
| Java System Properties      | Property file   | Environment
| `elastic.apm.application_packages` | `application_packages` | `ELASTIC_APM_APPLICATION_PACKAGES`
|============

// This file is auto generated. Please make your changes in *Configuration.java (for example CoreConfiguration.java) and execute ConfigurationExporter
[float]
[[config-stack-trace-limit]]
==== `stack_trace_limit` (performance)

Setting it to 0 will disable stack trace collection. Any positive integer value will be used as the maximum number of frames to collect. Setting it -1 means that all frames will be collected.

<<configuration-dynamic, image:./images/dynamic-config.svg[] >>


[options="header"]
|============
| Default                          | Type                | Dynamic
| `50` | Integer | true
|============


[options="header"]
|============
| Java System Properties      | Property file   | Environment
| `elastic.apm.stack_trace_limit` | `stack_trace_limit` | `ELASTIC_APM_STACK_TRACE_LIMIT`
|============

// This file is auto generated. Please make your changes in *Configuration.java (for example CoreConfiguration.java) and execute ConfigurationExporter
[float]
[[config-span-frames-min-duration]]
==== `span_frames_min_duration` (performance)

While this is very helpful to find the exact place in your code that causes the span, collecting this stack trace does have some overhead. 
When setting this option to a negative value, like `-1ms`, stack traces will be collected for all spans. Setting it to a positive value, e.g. `5ms`, will limit stack trace collection to spans with durations equal to or longer than the given value, e.g. 5 milliseconds.

To disable stack trace collection for spans completely, set the value to `0ms`.

<<configuration-dynamic, image:./images/dynamic-config.svg[] >>

Supports the duration suffixes `ms`, `s` and `m`.
Example: `5ms`.
The default unit for this option is `ms`.

[options="header"]
|============
| Default                          | Type                | Dynamic
| `5ms` | TimeDuration | true
|============


[options="header"]
|============
| Java System Properties      | Property file   | Environment
| `elastic.apm.span_frames_min_duration` | `span_frames_min_duration` | `ELASTIC_APM_SPAN_FRAMES_MIN_DURATION`
|============



[[config-reference-properties-file]]
=== Property file reference

[source,properties]
.elasticapm.properties
----
############################################
# Circuit-Breaker                          #
############################################

# A boolean specifying whether the circuit breaker should be enabled or not. 
# When enabled, the agent periodically polls stress monitors to detect system/process/JVM stress state. 
# If ANY of the monitors detects a stress indication, the agent will become inactive, as if the 
# <<config-recording,`recording`>> configuration option has been set to `false`, thus reducing resource consumption to a minimum. 
# When inactive, the agent continues polling the same monitors in order to detect whether the stress state 
# has been relieved. If ALL monitors approve that the system/process/JVM is not under stress anymore, the 
# agent will resume and become fully functional.
#
# This setting can be changed at runtime
# Type: Boolean
# Default value: false
#
# circuit_breaker_enabled=false

# The interval at which the agent polls the stress monitors. Must be at least `1s`.
#
# This setting can not be changed at runtime. Changes require a restart of the application.
# Type: TimeDuration
# Supports the duration suffixes ms, s and m. Example: 5s.
# The default unit for this option is s.
# Default value: 5s
#
# stress_monitoring_interval=5s

# The threshold used by the GC monitor to rely on for identifying heap stress.
# The same threshold will be used for all heap pools, so that if ANY has a usage percentage that crosses it, 
# the agent will consider it as a heap stress. The GC monitor relies only on memory consumption measured 
# after a recent GC.
#
# This setting can be changed at runtime
# Type: Double
# Default value: 0.95
#
# stress_monitor_gc_stress_threshold=0.95

# The threshold used by the GC monitor to rely on for identifying when the heap is not under stress .
# If `stress_monitor_gc_stress_threshold` has been crossed, the agent will consider it a heap-stress state. 
# In order to determine that the stress state is over, percentage of occupied memory in ALL heap pools should 
# be lower than this threshold. The GC monitor relies only on memory consumption measured after a recent GC.
#
# This setting can be changed at runtime
# Type: Double
# Default value: 0.75
#
# stress_monitor_gc_relief_threshold=0.75

# The minimal time required in order to determine whether the system is 
# either currently under stress, or that the stress detected previously has been relieved. 
# All measurements during this time must be consistent in comparison to the relevant threshold in 
# order to detect a change of stress state. Must be at least `1m`.
#
# This setting can be changed at runtime
# Type: TimeDuration
# Supports the duration suffixes ms, s and m. Example: 1m.
# The default unit for this option is m.
# Default value: 1m
#
# stress_monitor_cpu_duration_threshold=1m

# The threshold used by the system CPU monitor to detect system CPU stress. 
# If the system CPU crosses this threshold for a duration of at least `stress_monitor_cpu_duration_threshold`, 
# the monitor considers this as a stress state.
#
# This setting can be changed at runtime
# Type: Double
# Default value: 0.95
#
# stress_monitor_system_cpu_stress_threshold=0.95

# The threshold used by the system CPU monitor to determine that the system is 
# not under CPU stress. If the monitor detected a CPU stress, the measured system CPU needs to be below 
# this threshold for a duration of at least `stress_monitor_cpu_duration_threshold` in order for the 
# monitor to decide that the CPU stress has been relieved.
#
# This setting can be changed at runtime
# Type: Double
# Default value: 0.8
#
# stress_monitor_system_cpu_relief_threshold=0.8

############################################
# Core                                     #
############################################

# NOTE: This option was available in older versions through the `active` key. The old key is still 
# supported in newer versions, but it is now deprecated.
# 
# A boolean specifying if the agent should be recording or not.
# When recording, the agent instruments incoming HTTP requests, tracks errors and collects and sends metrics.
# When not recording, the agent works as a noop, not collecting data and not communicating with the APM sever,
# except for polling the central configuration endpoint.
# As this is a reversible switch, agent threads are not being killed when inactivated, but they will be 
# mostly idle in this state, so the overhead should be negligible.
# 
# You can use this setting to dynamically disable Elastic APM at runtime.
#
# This setting can be changed at runtime
# Type: Boolean
# Default value: true
#
# recording=true

# A boolean specifying if the agent should instrument the application to collect performance metrics for the app. When set to false, Elastic APM will not affect your application at all.
# 
# NOTE: Both active and instrument needs to be true for instrumentation to be running.
# 
# NOTE: Changing this value at runtime can slow down the application temporarily.
#
# This setting can be changed at runtime
# Type: Boolean
# Default value: true
#
# instrument=true

# The name of your service
#
# This is used to keep all the errors and transactions of your service together
# and is the primary filter in the Elastic APM user interface.
# 
# The service name must conform to this regular expression: `^[a-zA-Z0-9 _-]+$`.
# In less regexy terms:
# Your service name must only contain characters from the ASCII alphabet, numbers, dashes, underscores and spaces.
# 
# NOTE: When relying on auto-discovery of the service name in Servlet environments (including Spring Boot),
# there is currently a caveat related to metrics.
# The consequence is that the 'Metrics' tab of a service does not show process-global metrics like CPU utilization.
# The reason is that metrics are reported with the detected default service name for the JVM,
# for example `tomcat-application`.
# That is because there may be multiple web applications deployed to a single JVM/servlet container.
# However, you can view those metrics by selecting the `tomcat-application` service name, for example.
# Future versions of the Elastic APM stack will have better support for that scenario.
# A workaround is to explicitly set the `service_name` which means all applications deployed to the same servlet container will have the same name
# or to disable the corresponding `*-service-name` detecting instrumentations via <<config-disable-instrumentations>>.
# 
# NOTE: Service name auto discovery mechanisms require APM Server 7.0+.
#
# This setting can not be changed at runtime. Changes require a restart of the application.
# Type: String
# Default value: For Spring-based application, uses the `spring.application.name` property, if set.
# For Servlet-based applications, uses the `display-name` of the `web.xml`, if available.
# Falls back to the servlet context path the application is mapped to (unless mapped to the root context).
# Falls back to the name of the main class or jar file.
# If the service name is set explicitly, it overrides all of the above.
# 
#
# service_name=

# A unique name for the service node
#
# If set, this name is used to distinguish between different nodes of a service, 
# therefore it should be unique for each JVM within a service. 
# If not set, data aggregations will be done based on a container ID (where valid) or on the reported 
# hostname (automatically discovered or manually configured through <<config-hostname, `hostname`>>). 
# 
# NOTE: JVM metrics views rely on aggregations that are based on the service node name. 
# If you have multiple JVMs installed on the same host reporting data for the same service name, 
# you must set a unique node name for each in order to view metrics at the JVM level.
# 
# NOTE: Metrics views can utilize this configuration since APM Server 7.5
#
# This setting can not be changed at runtime. Changes require a restart of the application.
# Type: String
# Default value: 
#
# service_node_name=

# A version string for the currently deployed version of the service. If you don’t version your deployments, the recommended value for this field is the commit identifier of the deployed revision, e.g. the output of git rev-parse HEAD.
#
# This setting can not be changed at runtime. Changes require a restart of the application.
# Type: String
# Default value: 
#
# service_version=

# Allows for the reported hostname to be manually specified. If unset the hostname will be looked up.
#
# This setting can not be changed at runtime. Changes require a restart of the application.
# Type: String
# Default value: 
#
# hostname=

# The name of the environment this service is deployed in, e.g. "production" or "staging".
# 
# Environments allow you to easily filter data on a global level in the APM app.
# It's important to be consistent when naming environments across agents.
# See {apm-app-ref}/filters.html#environment-selector[environment selector] in the APM app for more information.
# 
# NOTE: This feature is fully supported in the APM app in Kibana versions >= 7.2.
# You must use the query bar to filter for a specific environment in versions prior to 7.2.
#
# This setting can not be changed at runtime. Changes require a restart of the application.
# Type: String
# Default value: 
#
# environment=

# By default, the agent will sample every transaction (e.g. request to your service). To reduce overhead and storage requirements, you can set the sample rate to a value between 0.0 and 1.0. We still record overall time and the result for unsampled transactions, but no context information, labels, or spans.
#
# This setting can be changed at runtime
# Type: Double
# Default value: 1.0
#
# transaction_sample_rate=1.0

# Limits the amount of spans that are recorded per transaction.
# 
# This is helpful in cases where a transaction creates a very high amount of spans (e.g. thousands of SQL queries).
# 
# Setting an upper limit will prevent overloading the agent and the APM server with too much work for such edge cases.
# 
# A message will be logged when the max number of spans has been exceeded but only at a rate of once every 5 minutes to ensure performance is not impacted.
#
# This setting can be changed at runtime
# Type: Integer
# Default value: 500
#
# transaction_max_spans=500

# Sometimes it is necessary to sanitize the data sent to Elastic APM,
# e.g. remove sensitive data.
# 
# Configure a list of wildcard patterns of field names which should be sanitized.
# These apply for example to HTTP headers and `application/x-www-form-urlencoded` data.
# 
# This option supports the wildcard `*`, which matches zero or more characters.
# Examples: `/foo/*/bar/*/baz*`, `*foo*`.
# Matching is case insensitive by default.
# Prepending an element with `(?-i)` makes the matching case sensitive.
# 
# NOTE: Data in the query string is considered non-sensitive,
# as sensitive information should not be sent in the query string.
# See https://www.owasp.org/index.php/Information_exposure_through_query_strings_in_url for more information
# 
# NOTE: Review the data captured by Elastic APM carefully to make sure it does not capture sensitive information.
# If you do find sensitive data in the Elasticsearch index,
# you should add an additional entry to this list (make sure to also include the default entries).
#
# This setting can be changed at runtime
# Type: comma separated list
# Default value: password,passwd,pwd,secret,*key,*token*,*session*,*credit*,*card*,authorization,set-cookie
#
# sanitize_field_names=password,passwd,pwd,secret,*key,*token*,*session*,*credit*,*card*,authorization,set-cookie

# A list of instrumentations which should be disabled.
<<<<<<< HEAD
# Valid options are `annotations`, `apache-commons-exec`, `apache-httpclient`, `asynchttpclient`, `concurrent`, `elasticsearch-restclient`, `exception-handler`, `executor`, `experimental`, `grails`, `grpc`, `hibernate-search`, `http-client`, `jax-rs`, `jax-ws`, `jdbc`, `jedis`, `jms`, `jsf`, `kafka`, `lettuce`, `log4j`, `logging`, `mongodb-client`, `mule`, `okhttp`, `opentracing`, `process`, `public-api`, `quartz`, `redis`, `redisson`, `render`, `scheduled`, `servlet-api`, `servlet-api-async`, `servlet-input-stream`, `slf4j`, `spring-mvc`, `spring-resttemplate`, `spring-service-name`, `spring-view-render`, `ssl-context`, `urlconnection`.
=======
# Valid options are `annotations`, `apache-commons-exec`, `apache-httpclient`, `asynchttpclient`, `concurrent`, `dubbo`, `elasticsearch-restclient`, `exception-handler`, `executor`, `experimental`, `grails`, `grpc`, `hibernate-search`, `http-client`, `jax-rs`, `jax-ws`, `jdbc`, `jedis`, `jms`, `jsf`, `kafka`, `lettuce`, `log4j`, `logging`, `mongodb-client`, `mule`, `okhttp`, `opentracing`, `process`, `public-api`, `quartz`, `redis`, `redisson`, `render`, `scheduled`, `servlet-api`, `servlet-api-async`, `servlet-input-stream`, `slf4j`, `spring-mvc`, `spring-resttemplate`, `spring-service-name`, `spring-view-render`, `urlconnection`.
>>>>>>> c2629677
# If you want to try out experimental features, set the value to an empty string.
# 
# NOTE: Changing this value at runtime can slow down the application temporarily.
#
# This setting can be changed at runtime
# Type: comma separated list
# Default value: experimental
#
# disable_instrumentations=experimental

# When reporting exceptions,
# un-nests the exceptions matching the wildcard pattern.
# This can come in handy for Spring's `org.springframework.web.util.NestedServletException`,
# for example.
# 
# This option supports the wildcard `*`, which matches zero or more characters.
# Examples: `/foo/*/bar/*/baz*`, `*foo*`.
# Matching is case insensitive by default.
# Prepending an element with `(?-i)` makes the matching case sensitive.
#
# This setting can be changed at runtime
# Type: comma separated list
# Default value: (?-i)*Nested*Exception
#
# unnest_exceptions=(?-i)*Nested*Exception

# A list of exceptions that should be ignored and not reported as errors.
# This allows to ignore exceptions thrown in regular control flow that are not actual errors
# 
# This option supports the wildcard `*`, which matches zero or more characters.
# Examples: `/foo/*/bar/*/baz*`, `*foo*`.
# Matching is case insensitive by default.
# Prepending an element with `(?-i)` makes the matching case sensitive.
# 
# Examples:
# 
#  - `com.mycompany.ExceptionToIgnore`: using fully qualified name
#  - `*ExceptionToIgnore`: using wildcard to avoid package name
#  - `*exceptiontoignore`: case-insensitive by default
# 
# NOTE: Exception inheritance is not supported, thus you have to explicitly list all the thrown exception types
#
# This setting can be changed at runtime
# Type: comma separated list
# Default value: 
#
# ignore_exceptions=

# For transactions that are HTTP requests, the Java agent can optionally capture the request body (e.g. POST 
# variables). For transactions that are initiated by receiving a message from a message broker, the agent can 
# capture the textual message body.
# 
# If the HTTP request or the message has a body and this setting is disabled, the body will be shown as [REDACTED].
# 
# This option is case-insensitive.
# 
# NOTE: Currently, only UTF-8 encoded plain text HTTP content types are supported.
# The option <<config-capture-body-content-types>> determines which content types are captured.
# 
# WARNING: Request bodies often contain sensitive values like passwords, credit card numbers etc.
# If your service handles data like this, we advise to only enable this feature with care.
# Turning on body capturing can also significantly increase the overhead in terms of heap usage,
# network utilisation and Elasticsearch index size.
#
# Valid options: off, errors, transactions, all
# This setting can be changed at runtime
# Type: EventType
# Default value: OFF
#
# capture_body=OFF

# If set to `true`, the agent will capture HTTP request and response headers (including cookies), 
# as well as messages' headers/properties when using messaging frameworks like Kafka or JMS.
# 
# NOTE: Setting this to `false` reduces network bandwidth, disk space and object allocations.
#
# This setting can be changed at runtime
# Type: Boolean
# Default value: true
#
# capture_headers=true

# Labels added to all events, with the format `key=value[,key=value[,...]]`.
# Any labels set by application via the API will override global labels with the same keys.
# 
# NOTE: This feature requires APM Server 7.2+
#
# This setting can not be changed at runtime. Changes require a restart of the application.
# Type: Map
# Default value: 
#
# global_labels=

# Use to exclude specific classes from being instrumented. In order to exclude entire packages, 
# use wildcards, as in: `com.project.exclude.*`
# This option supports the wildcard `*`, which matches zero or more characters.
# Examples: `/foo/*/bar/*/baz*`, `*foo*`.
# Matching is case insensitive by default.
# Prepending an element with `(?-i)` makes the matching case sensitive.
#
# This setting can not be changed at runtime. Changes require a restart of the application.
# Type: comma separated list
# Default value: 
#
# classes_excluded_from_instrumentation=

# A list of methods for which to create a transaction or span.
# 
# If you want to monitor a large number of methods,
# use  <<config-profiling-inferred-spans-enabled, `profiling_inferred_spans_enabled`>> instead.
# 
# This works by instrumenting each matching method to include code that creates a span for the method.
# While creating a span is quite cheap in terms of performance,
# instrumenting a whole code base or a method which is executed in a tight loop leads to significant overhead.
# 
# Using a pointcut-like syntax, you can match based on
# 
#  - Method modifier (optional) +
#    Example: `public`, `protected`, `private` or `*`
#  - Package and class name (wildcards include sub-packages) +
#    Example: `org.example.*`
#  - Method name (optional since 1.4.0) +
#    Example: `myMeth*d`
#  - Method argument types (optional) +
#    Example: `(*lang.String, int[])`
#  - Classes with a specific annotation (optional) +
#    Example: `@*ApplicationScoped`
#  - Classes with a specific annotation that is itself annotated with the given meta-annotation (optional) +
#    Example: `@@javax.enterpr*se.context.NormalScope`
# 
# The syntax is `modifier @fully.qualified.AnnotationName fully.qualified.ClassName#methodName(fully.qualified.ParameterType)`.
# 
# A few examples:
# 
#  - `org.example.*` added[1.4.0,Omitting the method is possible since 1.4.0]
#  - `org.example.*#*` (before 1.4.0, you need to specify a method matcher)
#  - `org.example.MyClass#myMethod`
#  - `org.example.MyClass#myMethod()`
#  - `org.example.MyClass#myMethod(java.lang.String)`
#  - `org.example.MyClass#myMe*od(java.lang.String, int)`
#  - `private org.example.MyClass#myMe*od(java.lang.String, *)`
#  - `* org.example.MyClas*#myMe*od(*.String, int[])`
#  - `public org.example.services.*Service#*`
#  - `public @java.inject.ApplicationScoped org.example.*`
#  - `public @java.inject.* org.example.*`
#  - `public @@javax.enterprise.context.NormalScope org.example.*`
# 
# NOTE: Only use wildcards if necessary.
# The more methods you match the more overhead will be caused by the agent.
# Also note that there is a maximum amount of spans per transaction (see <<config-transaction-max-spans, `transaction_max_spans`>>).
# 
# NOTE: The agent will create stack traces for spans which took longer than
# <<config-span-frames-min-duration, `span_frames_min_duration`>>.
# When tracing a large number of methods (for example by using wildcards),
# this may lead to high overhead.
# Consider increasing the threshold or disabling stack trace collection altogether.
# 
# Common configurations:
# 
# Trace all public methods in CDI-Annotated beans:
# 
# ----
# public @@javax.enterprise.context.NormalScope your.application.package.*
# public @@javax.inject.Scope your.application.package.*
# ----
# NOTE: This method is only available in the Elastic APM Java Agent.
# 
# NOTE: Changing this value at runtime can slow down the application temporarily.
#
# This setting can be changed at runtime
# Type: comma separated list
# Default value: 
#
# trace_methods=

# If <<config-trace-methods, `trace_methods`>> config option is set, provides a threshold to limit spans based on 
# duration. When set to a value greater than 0, spans representing methods traced based on `trace_methods` will be discarded by default.
# Such methods will be traced and reported if one of the following applies:
#  - This method's duration crossed the configured threshold.
#  - This method ended with Exception.
#  - A method executed as part of the execution of this method crossed the threshold or ended with Exception.
#  - A "forcibly-traced method" (e.g. DB queries, HTTP exits, custom) was executed during the execution of this method.
# Set to 0 to disable.
# 
# NOTE: Transactions are never discarded, regardless of their duration.
# This configuration affects only spans.
# In order not to break span references,
# all spans leading to an async operation or an exit span (such as a HTTP request or a DB query) are never discarded,
# regardless of their duration.
# 
# NOTE: If this option and <<config-span-min-duration,`span_min_duration`>> are both configured,
# the higher of both thresholds will determine which spans will be discarded.
#
# This setting can not be changed at runtime. Changes require a restart of the application.
# Type: TimeDuration
# Supports the duration suffixes ms, s and m. Example: 0ms.
# The default unit for this option is ms.
# Default value: 0ms
#
# trace_methods_duration_threshold=0ms

# A comma-separated list of packages to be appended to the boot delegation system property. 
# If set with an empty string, nothing will be appended to the boot delegation system property.
# Values to set in known environments:
# 
# Nexus:
# 
# ----
# boot_delegation_packages=com.sun.*, javax.transaction, javax.transaction.*, javax.xml.crypto, javax.xml.crypto.*, sun.*,co.elastic.apm.agent.*
# ----
# 
# Pentaho and RedHat JBoss Fuse:
# 
# ----
# boot_delegation_packages=org.apache.karaf.jaas.boot, org.apache.karaf.jaas.boot.principal, org.apache.karaf.management.boot, sun.*, com.sun.*, javax.transaction, javax.transaction.*, javax.xml.crypto, javax.xml.crypto.*, org.apache.xerces.jaxp.datatype, org.apache.xerces.stax, org.apache.xerces.parsers, org.apache.xerces.jaxp, org.apache.xerces.jaxp.validation, org.apache.xerces.dom, co.elastic.apm.agent.*
# ----
# 
#
# This setting can not be changed at runtime. Changes require a restart of the application.
# Type: String
# Default value: co.elastic.apm.agent.*
#
# boot_delegation_packages=co.elastic.apm.agent.*

# When enabled, the agent will make periodic requests to the APM Server to fetch updated configuration.
#
# This setting can be changed at runtime
# Type: Boolean
# Default value: true
#
# central_config=true

# Disables the collection of breakdown metrics (`span.self_time`)
#
# This setting can not be changed at runtime. Changes require a restart of the application.
# Type: Boolean
# Default value: true
#
# breakdown_metrics=true

# Sets the path of the agent config file.
# The special value `_AGENT_HOME_` is a placeholder for the folder the `elastic-apm-agent.jar` is in.
# The file has to be on the file system.
# You can not refer to classpath locations.
# 
# NOTE: this option can only be set via system properties, environment variables or the attacher options.
#
# This setting can not be changed at runtime. Changes require a restart of the application.
# Type: String
# Default value: _AGENT_HOME_/elasticapm.properties
#
# config_file=_AGENT_HOME_/elasticapm.properties

# To enable {apm-overview-ref-v}/distributed-tracing.html[distributed tracing], the agent
# adds trace context headers to outgoing requests (like HTTP requests, Kafka records, gRPC requests etc.).
# These headers (`traceparent` and `tracestate`) are defined in the
# https://www.w3.org/TR/trace-context-1/[W3C Trace Context] specification.
# 
# When this setting is `true`, the agent will also add the header `elastic-apm-traceparent`
# for backwards compatibility with older versions of Elastic APM agents.
#
# This setting can be changed at runtime
# Type: Boolean
# Default value: true
#
# use_elastic_traceparent_header=true

# Sets the minimum duration of spans.
# Spans that execute faster than this threshold are attempted to be discarded.
# 
# The attempt fails if they lead up to a span that can't be discarded.
# Spans that propagate the trace context to downstream services,
# such as outgoing HTTP requests,
# can't be discarded.
# Additionally, spans that lead to an error or that may be a parent of an async operation can't be discarded.
# 
# However, external calls that don't propagate context,
# such as calls to a database, can be discarded using this threshold.
#
# This setting can be changed at runtime
# Type: TimeDuration
# Supports the duration suffixes ms, s and m. Example: 0ms.
# The default unit for this option is ms.
# Default value: 0ms
#
# span_min_duration=0ms

############################################
# HTTP                                     #
############################################

# Configures which content types should be recorded.
# 
# The defaults end with a wildcard so that content types like `text/plain; charset=utf-8` are captured as well.
# 
# This option supports the wildcard `*`, which matches zero or more characters.
# Examples: `/foo/*/bar/*/baz*`, `*foo*`.
# Matching is case insensitive by default.
# Prepending an element with `(?-i)` makes the matching case sensitive.
#
# This setting can be changed at runtime
# Type: comma separated list
# Default value: application/x-www-form-urlencoded*,text/*,application/json*,application/xml*
#
# capture_body_content_types=application/x-www-form-urlencoded*,text/*,application/json*,application/xml*

# Used to restrict requests to certain URLs from being instrumented.
# 
# This property should be set to an array containing one or more strings.
# When an incoming HTTP request is detected, its URL will be tested against each element in this list.
# 
# This option supports the wildcard `*`, which matches zero or more characters.
# Examples: `/foo/*/bar/*/baz*`, `*foo*`.
# Matching is case insensitive by default.
# Prepending an element with `(?-i)` makes the matching case sensitive.
# 
# NOTE: All errors that are captured during a request to an ignored URL are still sent to the APM Server regardless of this setting.
#
# This setting can be changed at runtime
# Type: comma separated list
# Default value: /VAADIN/*,/heartbeat*,/favicon.ico,*.js,*.css,*.jpg,*.jpeg,*.png,*.gif,*.webp,*.svg,*.woff,*.woff2
#
# ignore_urls=/VAADIN/*,/heartbeat*,/favicon.ico,*.js,*.css,*.jpg,*.jpeg,*.png,*.gif,*.webp,*.svg,*.woff,*.woff2

# Used to restrict requests from certain User-Agents from being instrumented.
# 
# When an incoming HTTP request is detected,
# the User-Agent from the request headers will be tested against each element in this list.
# Example: `curl/*`, `*pingdom*`
# 
# This option supports the wildcard `*`, which matches zero or more characters.
# Examples: `/foo/*/bar/*/baz*`, `*foo*`.
# Matching is case insensitive by default.
# Prepending an element with `(?-i)` makes the matching case sensitive.
# 
# NOTE: All errors that are captured during a request by an ignored user agent are still sent to the APM Server regardless of this setting.
#
# This setting can be changed at runtime
# Type: comma separated list
# Default value: 
#
# ignore_user_agents=

# If set to `true`,
# transaction names of unsupported Servlet API-based frameworks will be in the form of `$method $path` instead of just `$method`.
# 
# WARNING: If your URLs contain path parameters like `/user/$userId`,
# you should be very careful when enabling this flag,
# as it can lead to an explosion of transaction groups.
# Take a look at the `url_groups` option on how to mitigate this problem by grouping URLs together.
#
# This setting can not be changed at runtime. Changes require a restart of the application.
# Type: Boolean
# Default value: false
#
# use_path_as_transaction_name=false

# This option is only considered, when `use_path_as_transaction_name` is active.
# 
# With this option, you can group several URL paths together by using a wildcard expression like `/user/*`.
# 
# This option supports the wildcard `*`, which matches zero or more characters.
# Examples: `/foo/*/bar/*/baz*`, `*foo*`.
# Matching is case insensitive by default.
# Prepending an element with `(?-i)` makes the matching case sensitive.
#
# This setting can be changed at runtime
# Type: comma separated list
# Default value: 
#
# url_groups=

############################################
# JAX-RS                                   #
############################################

# By default, the agent will scan for @Path annotations on the whole class hierarchy, recognizing a class as a JAX-RS resource if the class or any of its superclasses/interfaces has a class level @Path annotation.
# If your application does not use @Path annotation inheritance, set this property to 'false' to only scan for direct @Path annotations. This can improve the startup time of the agent.
# 
#
# This setting can not be changed at runtime. Changes require a restart of the application.
# Type: Boolean
# Default value: true
#
# enable_jaxrs_annotation_inheritance=true

# By default, the agent will use `ClassName#methodName` for the transaction name of JAX-RS requests.
# If you want to use the URI template from the `@Path` annotation, set the value to `true`.
#
# This setting can not be changed at runtime. Changes require a restart of the application.
# Type: Boolean
# Default value: false
#
# use_jaxrs_path_as_transaction_name=false

############################################
# JMX                                      #
############################################

# Report metrics from JMX to the APM Server
# 
# Can contain multiple comma separated JMX metric definitions:
# 
# ----
# object_name[<JMX object name pattern>] attribute[<JMX attribute>:metric_name=<optional metric name>]
# ----
# 
# * `object_name`:
# +
# For more information about the JMX object name pattern syntax,
# see the https://docs.oracle.com/javase/7/docs/api/javax/management/ObjectName.html[`ObjectName` Javadocs].
# * `attribute`:
# +
# The name of the JMX attribute.
# The JMX value has to be either a `Number` or a composite where the composite items are numbers.
# This element can be defined multiple times.
# An attribute can contain optional properties.
# The syntax for that is the same as for https://docs.oracle.com/javase/7/docs/api/javax/management/ObjectName.html[`ObjectName`].
# +
# ** `metric_name`:
# +
# A property within `attribute`.
# This is the name under which the metric will be stored.
# Setting this is optional and will be the same as the `attribute` if not set.
# Note that all JMX metric names will be prefixed with `jvm.jmx.` by the agent.
# 
# The agent creates `labels` for each link:https://docs.oracle.com/javase/7/docs/api/javax/management/ObjectName.html#getKeyPropertyList()[JMX key property] such as `type` and `name`.
# 
# The link:https://docs.oracle.com/javase/7/docs/api/javax/management/ObjectName.html[JMX object name pattern] supports wildcards.
# In this example, the agent will create a metricset for each memory pool `name` (such as `G1 Old Generation` and `G1 Young Generation`)
# 
# ----
# object_name[java.lang:type=GarbageCollector,name=*] attribute[CollectionCount:metric_name=collection_count] attribute[CollectionTime]
# ----
# 
# The resulting documents in Elasticsearch look similar to these (metadata omitted for brevity):
# 
# [source,json]
# ----
# {
#   "@timestamp": "2019-08-20T16:51:07.512Z",
#   "jvm": {
#     "jmx": {
#       "collection_count": 0,
#       "CollectionTime":   0
#     }
#   },
#   "labels": {
#     "type": "GarbageCollector",
#     "name": "G1 Old Generation"
#   }
# }
# ----
# 
# [source,json]
# ----
# {
#   "@timestamp": "2019-08-20T16:51:07.512Z",
#   "jvm": {
#     "jmx": {
#       "collection_count": 2,
#       "CollectionTime":  11
#     }
#   },
#   "labels": {
#     "type": "GarbageCollector",
#     "name": "G1 Young Generation"
#   }
# }
# ----
# 
# 
# The agent also supports composite values for the attribute value.
# In this example, `HeapMemoryUsage` is a composite value, consisting of `committed`, `init`, `used` and `max`.
# ----
# object_name[java.lang:type=Memory] attribute[HeapMemoryUsage:metric_name=heap] 
# ----
# 
# The resulting documents in Elasticsearch look similar to this:
# 
# [source,json]
# ----
# {
#   "@timestamp": "2019-08-20T16:51:07.512Z",
#   "jvm": {
#     "jmx": {
#       "heap": {
#         "max":      4294967296,
#         "init":      268435456,
#         "committed": 268435456,
#         "used":       22404496
#       }
#     }
#   },
#   "labels": {
#     "type": "Memory"
#   }
# }
# ----
# 
#
# This setting can be changed at runtime
# Type: comma separated list
# Default value: 
#
# capture_jmx_metrics=

############################################
# Logging                                  #
############################################

# Sets the logging level for the agent.
# 
# This option is case-insensitive.
#
# Valid options: OFF, ERROR, WARN, INFO, DEBUG, TRACE
# This setting can be changed at runtime
# Type: LogLevel
# Default value: INFO
#
# log_level=INFO

# Sets the path of the agent logs.
# The special value `_AGENT_HOME_` is a placeholder for the folder the elastic-apm-agent.jar is in.
# Example: `_AGENT_HOME_/logs/elastic-apm.log`
# 
# When set to the special value 'System.out',
# the logs are sent to standard out.
# 
# NOTE: When logging to a file,
# the log will be formatted in new-line-delimited JSON.
# When logging to std out, the log will be formatted as plain-text.
#
# This setting can not be changed at runtime. Changes require a restart of the application.
# Type: String
# Default value: System.out
#
# log_file=System.out

# A boolean specifying if the agent should integrate into SLF4J's https://www.slf4j.org/api/org/slf4j/MDC.html[MDC] to enable trace-log correlation.
# If set to `true`, the agent will set the `trace.id` and `transaction.id` for the currently active spans and transactions to the MDC.
# Since version 1.16.0, the agent also adds `error.id` of captured error to the MDC just before the error message is logged.
# See <<log-correlation>> for more details.
# 
# NOTE: While it's allowed to enable this setting at runtime, you can't disable it without a restart.
#
# This setting can be changed at runtime
# Type: Boolean
# Default value: false
#
# enable_log_correlation=false

# The size of the log file.
# 
# The agent always keeps one history file so that the max total log file size is twice the value of this setting.
# 
#
# This setting can not be changed at runtime. Changes require a restart of the application.
# Type: ByteValue
# Default value: 50mb
#
# log_file_size=50mb

# Defines the log format when logging to `System.out`.
# 
# When set to `JSON`, the agent will format the logs in an https://github.com/elastic/ecs-logging-java[ECS-compliant JSON format]
# where each log event is serialized as a single line.
#
# Valid options: PLAIN_TEXT, JSON
# This setting can not be changed at runtime. Changes require a restart of the application.
# Type: LogFormat
# Default value: PLAIN_TEXT
#
# log_format_sout=PLAIN_TEXT

# Defines the log format when logging to a file.
# 
# When set to `JSON`, the agent will format the logs in an https://github.com/elastic/ecs-logging-java[ECS-compliant JSON format]
# where each log event is serialized as a single line.
# 
#
# Valid options: PLAIN_TEXT, JSON
# This setting can not be changed at runtime. Changes require a restart of the application.
# Type: LogFormat
# Default value: PLAIN_TEXT
#
# log_format_file=PLAIN_TEXT

############################################
# Messaging                                #
############################################

# Used to filter out specific messaging queues/topics from being traced. 
# 
# This property should be set to an array containing one or more strings.
# When set, sends-to and receives-from the specified queues/topic will be ignored.
# 
# This option supports the wildcard `*`, which matches zero or more characters.
# Examples: `/foo/*/bar/*/baz*`, `*foo*`.
# Matching is case insensitive by default.
# Prepending an element with `(?-i)` makes the matching case sensitive.
#
# This setting can be changed at runtime
# Type: comma separated list
# Default value: 
#
# ignore_message_queues=

############################################
# Profiling                                #
############################################

# Set to `true` to make the agent create spans for method executions based on
# https://github.com/jvm-profiling-tools/async-profiler[async-profiler], a sampling aka statistical profiler.
# 
# Due to the nature of how sampling profilers work,
# the duration of the inferred spans are not exact, but only estimations.
# The <<config-profiling-inferred-spans-sampling-interval, `profiling_inferred_spans_sampling_interval`>> lets you fine tune the trade-off between accuracy and overhead.
# 
# The inferred spans are created after a profiling session has ended.
# This means there is a delay between the regular and the inferred spans being visible in the UI.
# 
# NOTE: This feature is not available on Windows
#
# This setting can be changed at runtime
# Type: Boolean
# Default value: false
#
# profiling_inferred_spans_enabled=false

# The frequency at which stack traces are gathered within a profiling session.
# The lower you set it, the more accurate the durations will be.
# This comes at the expense of higher overhead and more spans for potentially irrelevant operations.
# The minimal duration of a profiling-inferred span is the same as the value of this setting.
#
# This setting can be changed at runtime
# Type: TimeDuration
# Supports the duration suffixes ms, s and m. Example: 50ms.
# The default unit for this option is ms.
# Default value: 50ms
#
# profiling_inferred_spans_sampling_interval=50ms

# The minimum duration of an inferred span.
# Note that the min duration is also implicitly set by the sampling interval.
# However, increasing the sampling interval also decreases the accuracy of the duration of inferred spans.
#
# This setting can be changed at runtime
# Type: TimeDuration
# Supports the duration suffixes ms, s and m. Example: 0ms.
# The default unit for this option is ms.
# Default value: 0ms
#
# profiling_inferred_spans_min_duration=0ms

# If set, the agent will only create inferred spans for methods which match this list.
# Setting a value may slightly reduce overhead and can reduce clutter by only creating spans for the classes you are interested in.
# Example: `org.example.myapp.*`
# 
# This option supports the wildcard `*`, which matches zero or more characters.
# Examples: `/foo/*/bar/*/baz*`, `*foo*`.
# Matching is case insensitive by default.
# Prepending an element with `(?-i)` makes the matching case sensitive.
#
# This setting can be changed at runtime
# Type: comma separated list
# Default value: *
#
# profiling_inferred_spans_included_classes=*

# Excludes classes for which no profiler-inferred spans should be created.
# 
# This option supports the wildcard `*`, which matches zero or more characters.
# Examples: `/foo/*/bar/*/baz*`, `*foo*`.
# Matching is case insensitive by default.
# Prepending an element with `(?-i)` makes the matching case sensitive.
#
# This setting can be changed at runtime
# Type: comma separated list
# Default value: (?-i)java.*,(?-i)javax.*,(?-i)sun.*,(?-i)com.sun.*,(?-i)jdk.*,(?-i)org.apache.tomcat.*,(?-i)org.apache.catalina.*,(?-i)org.apache.coyote.*,(?-i)org.jboss.as.*,(?-i)org.glassfish.*,(?-i)org.eclipse.jetty.*,(?-i)com.ibm.websphere.*,(?-i)io.undertow.*
#
# profiling_inferred_spans_excluded_classes=(?-i)java.*,(?-i)javax.*,(?-i)sun.*,(?-i)com.sun.*,(?-i)jdk.*,(?-i)org.apache.tomcat.*,(?-i)org.apache.catalina.*,(?-i)org.apache.coyote.*,(?-i)org.jboss.as.*,(?-i)org.glassfish.*,(?-i)org.eclipse.jetty.*,(?-i)com.ibm.websphere.*,(?-i)io.undertow.*

############################################
# Reporter                                 #
############################################

# This string is used to ensure that only your agents can send data to your APM server.
# 
# Both the agents and the APM server have to be configured with the same secret token.
# Use if APM Server requires a token.
#
# This setting can not be changed at runtime. Changes require a restart of the application.
# Type: String
# Default value: 
#
# secret_token=

# This string is used to ensure that only your agents can send data to your APM server.
# 
# Agents can use API keys as a replacement of secret token, APM server can have multiple API keys.
# When both secret token and API key are used, API key has priority and secret token is ignored.
# Use if APM Server requires an API key.
#
# This setting can not be changed at runtime. Changes require a restart of the application.
# Type: String
# Default value: 
#
# api_key=

# The URLs for your APM Servers
#
# The URLs must be fully qualified, including protocol (http or https) and port.
# 
# Fails over to the next APM Server URL in the event of connection errors.
# Achieves load-balancing by shuffling the list of configured URLs.
# When multiple agents are active, they'll tend towards spreading evenly across the set of servers due to randomization.
# 
# If outgoing HTTP traffic has to go through a proxy,you can use the Java system properties `http.proxyHost` and `http.proxyPort` to set that up.
# See also [Java's proxy documentation](https://docs.oracle.com/javase/8/docs/technotes/guides/net/proxies.html) for more information.
# 
# NOTE: This configuration can only be reloaded dynamically as of 1.8.0
#
# This setting can be changed at runtime
# Type: comma separated list
# Default value: http://localhost:8200
#
# server_urls=http://localhost:8200

# Server timeout
#
# If a request to the APM server takes longer than the configured timeout,
# the request is cancelled and the event (exception or transaction) is discarded.
# Set to 0 to disable timeouts.
# 
# WARNING: If timeouts are disabled or set to a high value, your app could experience memory issues if the APM server times out.
#
# This setting can be changed at runtime
# Type: TimeDuration
# Supports the duration suffixes ms, s and m. Example: 5s.
# The default unit for this option is s.
# Default value: 5s
#
# server_timeout=5s

# By default, the agent verifies the SSL certificate if you use an HTTPS connection to the APM server.
# 
# Verification can be disabled by changing this setting to false.
#
# This setting can not be changed at runtime. Changes require a restart of the application.
# Type: Boolean
# Default value: true
#
# verify_server_cert=true

# The maximum size of buffered events.
# 
# Events like transactions and spans are buffered when the agent can't keep up with sending them to the APM Server or if the APM server is down.
# 
# If the queue is full, events are rejected which means you will lose transactions and spans in that case.
# This guards the application from crashing in case the APM server is unavailable for a longer period of time.
# 
# A lower value will decrease the heap overhead of the agent,
# while a higher value makes it less likely to lose events in case of a temporary spike in throughput.
#
# This setting can be changed at runtime
# Type: Integer
# Default value: 512
#
# max_queue_size=512

# Whether each transaction should have the process arguments attached.
# Disabled by default to save disk space.
#
# This setting can not be changed at runtime. Changes require a restart of the application.
# Type: Boolean
# Default value: false
#
# include_process_args=false

# Maximum time to keep an HTTP request to the APM Server open for.
# 
# NOTE: This value has to be lower than the APM Server's `read_timeout` setting.
#
# This setting can be changed at runtime
# Type: TimeDuration
# Supports the duration suffixes ms, s and m. Example: 10s.
# The default unit for this option is s.
# Default value: 10s
#
# api_request_time=10s

# The maximum total compressed size of the request body which is sent to the APM server intake api via a chunked encoding (HTTP streaming).
# Note that a small overshoot is possible.
# 
# Allowed byte units are `b`, `kb` and `mb`. `1kb` is equal to `1024b`.
#
# This setting can be changed at runtime
# Type: ByteValue
# Default value: 768kb
#
# api_request_size=768kb

# The interval at which the agent sends metrics to the APM Server.
# Must be at least `1s`.
# Set to `0s` to deactivate.
#
# This setting can not be changed at runtime. Changes require a restart of the application.
# Type: TimeDuration
# Supports the duration suffixes ms, s and m. Example: 30s.
# The default unit for this option is s.
# Default value: 30s
#
# metrics_interval=30s

# Disables the collection of certain metrics.
# If the name of a metric matches any of the wildcard expressions, it will not be collected.
# Example: `foo.*,bar.*`
# 
# This option supports the wildcard `*`, which matches zero or more characters.
# Examples: `/foo/*/bar/*/baz*`, `*foo*`.
# Matching is case insensitive by default.
# Prepending an element with `(?-i)` makes the matching case sensitive.
#
# This setting can not be changed at runtime. Changes require a restart of the application.
# Type: comma separated list
# Default value: 
#
# disable_metrics=

############################################
# Stacktrace                               #
############################################

# Used to determine whether a stack trace frame is an 'in-app frame' or a 'library frame'.
# This allows the APM app to collapse the stack frames of library code,
# and highlight the stack frames that originate from your application.
# Multiple root packages can be set as a comma-separated list;
# there's no need to configure sub-packages.
# Because this setting helps determine which classes to scan on startup,
# setting this option can also improve startup time.
# 
# You must set this option in order to use the API annotations `@CaptureTransaction` and `@CaptureSpan`.
# 
# **Example**
# 
# Most Java projects have a root package, e.g. `com.myproject`. You can set the application package using Java system properties:
# `-Delastic.apm.application_packages=com.myproject`
# 
# If you are only interested in specific subpackages, you can separate them with commas:
# `-Delastic.apm.application_packages=com.myproject.api,com.myproject.impl`
#
# This setting can be changed at runtime
# Type: comma separated list
# Default value: 
#
# application_packages=

# Setting it to 0 will disable stack trace collection. Any positive integer value will be used as the maximum number of frames to collect. Setting it -1 means that all frames will be collected.
#
# This setting can be changed at runtime
# Type: Integer
# Default value: 50
#
# stack_trace_limit=50

# While this is very helpful to find the exact place in your code that causes the span, collecting this stack trace does have some overhead. 
# When setting this option to a negative value, like `-1ms`, stack traces will be collected for all spans. Setting it to a positive value, e.g. `5ms`, will limit stack trace collection to spans with durations equal to or longer than the given value, e.g. 5 milliseconds.
# 
# To disable stack trace collection for spans completely, set the value to `0ms`.
#
# This setting can be changed at runtime
# Type: TimeDuration
# Supports the duration suffixes ms, s and m. Example: 5ms.
# The default unit for this option is ms.
# Default value: 5ms
#
# span_frames_min_duration=5ms

----<|MERGE_RESOLUTION|>--- conflicted
+++ resolved
@@ -178,7 +178,7 @@
 A boolean specifying whether the circuit breaker should be enabled or not. 
 When enabled, the agent periodically polls stress monitors to detect system/process/JVM stress state. 
 If ANY of the monitors detects a stress indication, the agent will become inactive, as if the 
-<<config-recording,`recording`>> configuration option has been set to `false`, thus reducing resource consumption to a minimum. 
+<<config-recording,`recording`>> configuration option has been set to `false`, thus reducing resource consumption to a minimum.
 When inactive, the agent continues polling the same monitors in order to detect whether the stress state 
 has been relieved. If ALL monitors approve that the system/process/JVM is not under stress anymore, the 
 agent will resume and become fully functional.
@@ -364,7 +364,7 @@
 [[config-recording]]
 ==== `recording` (added[1.15.0])
 
-NOTE: This option was available in older versions through the `active` key. The old key is still 
+NOTE: This option was available in older versions through the `active` key. The old key is still
 supported in newer versions, but it is now deprecated.
 
 A boolean specifying if the agent should be recording or not.
@@ -671,11 +671,7 @@
 ==== `disable_instrumentations` (added[1.0.0,Changing this value at runtime is possible since version 1.15.0])
 
 A list of instrumentations which should be disabled.
-<<<<<<< HEAD
-Valid options are `annotations`, `apache-commons-exec`, `apache-httpclient`, `asynchttpclient`, `concurrent`, `elasticsearch-restclient`, `exception-handler`, `executor`, `experimental`, `grails`, `grpc`, `hibernate-search`, `http-client`, `jax-rs`, `jax-ws`, `jdbc`, `jedis`, `jms`, `jsf`, `kafka`, `lettuce`, `log4j`, `logging`, `mongodb-client`, `mule`, `okhttp`, `opentracing`, `process`, `public-api`, `quartz`, `redis`, `redisson`, `render`, `scheduled`, `servlet-api`, `servlet-api-async`, `servlet-input-stream`, `slf4j`, `spring-mvc`, `spring-resttemplate`, `spring-service-name`, `spring-view-render`, `ssl-context`, `urlconnection`.
-=======
-Valid options are `annotations`, `apache-commons-exec`, `apache-httpclient`, `asynchttpclient`, `concurrent`, `dubbo`, `elasticsearch-restclient`, `exception-handler`, `executor`, `experimental`, `grails`, `grpc`, `hibernate-search`, `http-client`, `jax-rs`, `jax-ws`, `jdbc`, `jedis`, `jms`, `jsf`, `kafka`, `lettuce`, `log4j`, `logging`, `mongodb-client`, `mule`, `okhttp`, `opentracing`, `process`, `public-api`, `quartz`, `redis`, `redisson`, `render`, `scheduled`, `servlet-api`, `servlet-api-async`, `servlet-input-stream`, `slf4j`, `spring-mvc`, `spring-resttemplate`, `spring-service-name`, `spring-view-render`, `urlconnection`.
->>>>>>> c2629677
+Valid options are `annotations`, `apache-commons-exec`, `apache-httpclient`, `asynchttpclient`, `concurrent`, `dubbo`, `elasticsearch-restclient`, `exception-handler`, `executor`, `experimental`, `grails`, `grpc`, `hibernate-search`, `http-client`, `jax-rs`, `jax-ws`, `jdbc`, `jedis`, `jms`, `jsf`, `kafka`, `lettuce`, `log4j`, `logging`, `mongodb-client`, `mule`, `okhttp`, `opentracing`, `process`, `public-api`, `quartz`, `redis`, `redisson`, `render`, `scheduled`, `servlet-api`, `servlet-api-async`, `servlet-input-stream`, `slf4j`, `spring-mvc`, `spring-resttemplate`, `spring-service-name`, `spring-view-render`, `ssl-context`, `urlconnection`.
 If you want to try out experimental features, set the value to an empty string.
 
 NOTE: Changing this value at runtime can slow down the application temporarily.
@@ -2292,7 +2288,7 @@
 # A boolean specifying whether the circuit breaker should be enabled or not. 
 # When enabled, the agent periodically polls stress monitors to detect system/process/JVM stress state. 
 # If ANY of the monitors detects a stress indication, the agent will become inactive, as if the 
-# <<config-recording,`recording`>> configuration option has been set to `false`, thus reducing resource consumption to a minimum. 
+# <<config-recording,`recording`>> configuration option has been set to `false`, thus reducing resource consumption to a minimum.
 # When inactive, the agent continues polling the same monitors in order to detect whether the stress state 
 # has been relieved. If ALL monitors approve that the system/process/JVM is not under stress anymore, the 
 # agent will resume and become fully functional.
@@ -2373,9 +2369,9 @@
 # Core                                     #
 ############################################
 
-# NOTE: This option was available in older versions through the `active` key. The old key is still 
+# NOTE: This option was available in older versions through the `active` key. The old key is still
 # supported in newer versions, but it is now deprecated.
-# 
+#
 # A boolean specifying if the agent should be recording or not.
 # When recording, the agent instruments incoming HTTP requests, tracks errors and collects and sends metrics.
 # When not recording, the agent works as a noop, not collecting data and not communicating with the APM sever,
@@ -2534,11 +2530,7 @@
 # sanitize_field_names=password,passwd,pwd,secret,*key,*token*,*session*,*credit*,*card*,authorization,set-cookie
 
 # A list of instrumentations which should be disabled.
-<<<<<<< HEAD
-# Valid options are `annotations`, `apache-commons-exec`, `apache-httpclient`, `asynchttpclient`, `concurrent`, `elasticsearch-restclient`, `exception-handler`, `executor`, `experimental`, `grails`, `grpc`, `hibernate-search`, `http-client`, `jax-rs`, `jax-ws`, `jdbc`, `jedis`, `jms`, `jsf`, `kafka`, `lettuce`, `log4j`, `logging`, `mongodb-client`, `mule`, `okhttp`, `opentracing`, `process`, `public-api`, `quartz`, `redis`, `redisson`, `render`, `scheduled`, `servlet-api`, `servlet-api-async`, `servlet-input-stream`, `slf4j`, `spring-mvc`, `spring-resttemplate`, `spring-service-name`, `spring-view-render`, `ssl-context`, `urlconnection`.
-=======
-# Valid options are `annotations`, `apache-commons-exec`, `apache-httpclient`, `asynchttpclient`, `concurrent`, `dubbo`, `elasticsearch-restclient`, `exception-handler`, `executor`, `experimental`, `grails`, `grpc`, `hibernate-search`, `http-client`, `jax-rs`, `jax-ws`, `jdbc`, `jedis`, `jms`, `jsf`, `kafka`, `lettuce`, `log4j`, `logging`, `mongodb-client`, `mule`, `okhttp`, `opentracing`, `process`, `public-api`, `quartz`, `redis`, `redisson`, `render`, `scheduled`, `servlet-api`, `servlet-api-async`, `servlet-input-stream`, `slf4j`, `spring-mvc`, `spring-resttemplate`, `spring-service-name`, `spring-view-render`, `urlconnection`.
->>>>>>> c2629677
+# Valid options are `annotations`, `apache-commons-exec`, `apache-httpclient`, `asynchttpclient`, `concurrent`, `dubbo`, `elasticsearch-restclient`, `exception-handler`, `executor`, `experimental`, `grails`, `grpc`, `hibernate-search`, `http-client`, `jax-rs`, `jax-ws`, `jdbc`, `jedis`, `jms`, `jsf`, `kafka`, `lettuce`, `log4j`, `logging`, `mongodb-client`, `mule`, `okhttp`, `opentracing`, `process`, `public-api`, `quartz`, `redis`, `redisson`, `render`, `scheduled`, `servlet-api`, `servlet-api-async`, `servlet-input-stream`, `slf4j`, `spring-mvc`, `spring-resttemplate`, `spring-service-name`, `spring-view-render`, `ssl-context`, `urlconnection`.
 # If you want to try out experimental features, set the value to an empty string.
 # 
 # NOTE: Changing this value at runtime can slow down the application temporarily.
