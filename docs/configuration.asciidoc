////
This file is auto generated

Please only make changes in configuration.asciidoc.ftl
////
[[configuration]]
== Configuration
To adapt the Elastic APM agent to your needs,
you can configure it using different configuration sources,
which have different naming conventions for the property key.
The first configuration sources override the configuration values of over the latter sources.

[arabic]
. Java system properties +
  All configuration keys are prefixed with `elastic.apm.`
. Environment variables +
  All configuration keys are in uppercase and prefixed with `ELASTIC_APM_`
. `elasticapm.properties` file +
  You can place a `elasticapm.properties` in the same directory the agent jar resides in.
  No prefix is required for the configuration keys.

Configuration options marked with Dynamic true can be changed at runtime
via configuration sources which support dynamic reloading.
Java system properties can be set from within the application.

In order to get started with Elastic APM,
the most important configuration options are <<config-service-name>>,
<<config-server-urls>> and <<config-application-packages>>.
So a minimal version of a configuration might look like this:

[source,bash]
.System properties
----
-Delastic.apm.service_name=my-cool-service
-Delastic.apm.application_packages=org.example,org.another.example
-Delastic.apm.server_urls=http://localhost:8200
----

[source,properties]
.elasticapm.properties
----
service_name=my-cool-service
application_packages=org.example,org.another.example
server_urls=http://localhost:8200
----

[source,bash]
.Environment variables
----
ELASTIC_APM_SERVICE_NAME=my-cool-service
ELASTIC_APM_APPLICATION_PACKAGES=org.example,org.another.example
ELASTIC_APM_SERVER_URLS=http://localhost:8200
----

[[config-core]]
=== Core configuration options
[float]
[[config-active]]
==== `active`

A boolean specifying if the agent should be active or not. If active, the agent will instrument incoming HTTP requests and track errors.

You can use this setting to dynamically disable Elastic APM at runtime.


[options="header"]
|============
| Default                          | Type                | Dynamic
| `true` | Boolean | true
|============


[options="header"]
|============
| Java System Properties      | Property file   | Environment
| `elastic.apm.active` | `active` | `ELASTIC_APM_ACTIVE`
|============

[float]
[[config-instrument]]
==== `instrument`

A boolean specifying if the agent should instrument the application to collect performance metrics for the app. When set to false, Elastic APM will not affect your application at all.

NOTE: Both active and instrument needs to be true for instrumentation to be running.


[options="header"]
|============
| Default                          | Type                | Dynamic
| `true` | Boolean | false
|============


[options="header"]
|============
| Java System Properties      | Property file   | Environment
| `elastic.apm.instrument` | `instrument` | `ELASTIC_APM_INSTRUMENT`
|============

[float]
[[config-service-name]]
==== `service_name`

This is used to keep all the errors and transactions of your service together
and is the primary filter in the Elastic APM user interface.

NOTE: The service name must conform to this regular expression: ^[a-zA-Z0-9 _-]+$. In less regexy terms: Your service name must only contain characters from the ASCII alphabet, numbers, dashes, underscores and spaces.


[options="header"]
|============
| Default                          | Type                | Dynamic
| Name of main class or jar | String | false
|============


[options="header"]
|============
| Java System Properties      | Property file   | Environment
| `elastic.apm.service_name` | `service_name` | `ELASTIC_APM_SERVICE_NAME`
|============

[float]
[[config-service-version]]
==== `service_version`

A version string for the currently deployed version of the service. If you don’t version your deployments, the recommended value for this field is the commit identifier of the deployed revision, e.g. the output of git rev-parse HEAD.


[options="header"]
|============
| Default                          | Type                | Dynamic
| `<none>` | String | false
|============


[options="header"]
|============
| Java System Properties      | Property file   | Environment
| `elastic.apm.service_version` | `service_version` | `ELASTIC_APM_SERVICE_VERSION`
|============

[float]
[[config-environment]]
==== `environment`

The name of the environment this service is deployed in, e.g. "production" or "staging".

NOTE: The APM UI does not fully support the environment setting yet.
You can use the query bar to filter for a specific environment,
but by default the environments will be mixed together.
Also keep that in mind when creating alerts.


[options="header"]
|============
| Default                          | Type                | Dynamic
| `<none>` | String | false
|============


[options="header"]
|============
| Java System Properties      | Property file   | Environment
| `elastic.apm.environment` | `environment` | `ELASTIC_APM_ENVIRONMENT`
|============

[float]
[[config-transaction-sample-rate]]
==== `transaction_sample_rate`

By default, the agent will sample every transaction (e.g. request to your service). To reduce overhead and storage requirements, you can set the sample rate to a value between 0.0 and 1.0. We still record overall time and the result for unsampled transactions, but no context information, tags, or spans.


[options="header"]
|============
| Default                          | Type                | Dynamic
| `1.0` | Double | true
|============


[options="header"]
|============
| Java System Properties      | Property file   | Environment
| `elastic.apm.transaction_sample_rate` | `transaction_sample_rate` | `ELASTIC_APM_TRANSACTION_SAMPLE_RATE`
|============

[float]
[[config-transaction-max-spans]]
==== `transaction_max_spans`

Limits the amount of spans that are recorded per transaction.

This is helpful in cases where a transaction creates a very high amount of spans (e.g. thousands of SQL queries).

Setting an upper limit will prevent overloading the agent and the APM server with too much work for such edge cases.


[options="header"]
|============
| Default                          | Type                | Dynamic
| `500` | Integer | true
|============


[options="header"]
|============
| Java System Properties      | Property file   | Environment
| `elastic.apm.transaction_max_spans` | `transaction_max_spans` | `ELASTIC_APM_TRANSACTION_MAX_SPANS`
|============

[float]
[[config-sanitize-field-names]]
==== `sanitize_field_names`

Sometimes it is necessary to sanitize the data sent to Elastic APM,
e.g. remove sensitive data.

Configure a list of wildcard patterns of field names which should be sanitized.
These apply for example to HTTP headers and `application/x-www-form-urlencoded` data.

This option supports the wildcard `*`, which matches zero or more characters.
Examples: `/foo/*/bar/*/baz*`, `*foo*`.
Matching is case insensitive by default.
Prepending an element with `(?-i)` makes the matching case sensitive.

NOTE: Data in the query string is considered non-sensitive,
as sensitive information should not be sent in the query string.
See https://www.owasp.org/index.php/Information_exposure_through_query_strings_in_url for more information

NOTE: Review the data captured by Elastic APM carefully to make sure it does not capture sensitive information.
If you do find sensitive data in the Elasticsearch index,
you should add an additional entry to this list (make sure to also include the default entries).


[options="header"]
|============
| Default                          | Type                | Dynamic
| `password, passwd, pwd, secret, *key, *token*, *session*, *credit*, *card*, authorization, set-cookie` | List | true
|============


[options="header"]
|============
| Java System Properties      | Property file   | Environment
| `elastic.apm.sanitize_field_names` | `sanitize_field_names` | `ELASTIC_APM_SANITIZE_FIELD_NAMES`
|============

[float]
[[config-disable-instrumentations]]
==== `disable_instrumentations`

A list of instrumentations which should be disabled.
Valid options are `annotations`, `apache-httpclient`, `dispatcher-servlet`, `elasticsearch-restclient`, `http-client`, `incubating`, `jax-rs`, `jax-rs-annotations`, `jdbc`, `okhttp`, `opentracing`, `public-api`, `render`, `servlet-api`, `servlet-api-async`, `spring-mvc`, `spring-resttemplate`.
If you want to try out incubating features,
set the value to an empty string.


[options="header"]
|============
| Default                          | Type                | Dynamic
| `incubating` | Collection | false
|============


[options="header"]
|============
| Java System Properties      | Property file   | Environment
| `elastic.apm.disable_instrumentations` | `disable_instrumentations` | `ELASTIC_APM_DISABLE_INSTRUMENTATIONS`
|============

[float]
[[config-unnest-exceptions]]
==== `unnest_exceptions`

When reporting exceptions,
un-nests the exceptions matching the wildcard pattern.
This can come in handy for Spring's `org.springframework.web.util.NestedServletException`,
for example.

This option supports the wildcard `*`, which matches zero or more characters.
Examples: `/foo/*/bar/*/baz*`, `*foo*`.
Matching is case insensitive by default.
Prepending an element with `(?-i)` makes the matching case sensitive.


[options="header"]
|============
| Default                          | Type                | Dynamic
| `(?-i)*Nested*Exception` | List | true
|============


[options="header"]
|============
| Java System Properties      | Property file   | Environment
| `elastic.apm.unnest_exceptions` | `unnest_exceptions` | `ELASTIC_APM_UNNEST_EXCEPTIONS`
|============

[float]
[[config-trace-methods]]
==== `trace_methods`

A list of methods for with to create a transaction or span.

The syntax is `modifier fully.qualified.class.Name#methodName(fully.qualified.parameter.Type)`.
You can use wildcards for the class name, the method name and the parameter types.
The `*` wildcard matches zero or more characters.
Specifying the parameter types is optional.
The `modifier` can be omitted or one of `public`, `protected`, `private` or `*`.

A few examples:

<<<<<<< HEAD
 - `org.example.*` (omitting the method is possible since 1.4.0)
 - `org.example.*#*` (before 1.4.0, you need to specify a method matcher)
=======
 - `org.example.*#*`
>>>>>>> 40109794
 - `org.example.MyClass#myMethod`
 - `org.example.MyClass#myMethod()`
 - `org.example.MyClass#myMethod(java.lang.String)`
 - `org.example.MyClass#myMe*od(java.lang.String, int)`
 - `private org.example.MyClass#myMe*od(java.lang.String, *)`
 - `* org.example.MyClas*#myMe*od(*.String, int[])`
 - `public org.example.services.*.*Service#*`

NOTE: Only use wildcards if necessary.
The more methods you match to more overhead will be caused by the agent.
Also note that there is a maximum amount of spans per transaction (see <<config-transaction-max-spans, `transaction_max_spans`>>).

<<<<<<< HEAD
Since 1.3.0
=======
NOTE: A method matcher is always required even if you are trying to trace every method in a package.
This means that `org.example.*` is invalid, while `org.example.*#*` works.
>>>>>>> 40109794


[options="header"]
|============
| Default                          | Type                | Dynamic
| `<none>` | List | false
|============


[options="header"]
|============
| Java System Properties      | Property file   | Environment
| `elastic.apm.trace_methods` | `trace_methods` | `ELASTIC_APM_TRACE_METHODS`
|============

[[config-http]]
=== HTTP configuration options
[float]
[[config-capture-body]]
==== `capture_body`

For transactions that are HTTP requests, the Java agent can optionally capture the request body (e.g. POST variables).

If the request has a body and this setting is disabled, the body will be shown as [REDACTED].

This option is case-insensitive.

NOTE: Currently, only `application/x-www-form-urlencoded` (form parameters) are supported.
Forms which include a file upload (`multipart/form-data`) are not supported.

WARNING: request bodies often contain sensitive values like passwords, credit card numbers etc.If your service handles data like this, we advise to only enable this feature with care.

Valid options: `off`, `errors`, `transactions`, `all`

[options="header"]
|============
| Default                          | Type                | Dynamic
| `OFF` | EventType | true
|============


[options="header"]
|============
| Java System Properties      | Property file   | Environment
| `elastic.apm.capture_body` | `capture_body` | `ELASTIC_APM_CAPTURE_BODY`
|============

[float]
[[config-capture-headers]]
==== `capture_headers`

If set to `true`,
the agent will capture request and response headers, including cookies.

NOTE: Setting this to `false` reduces network bandwidth, disk space and object allocations.


[options="header"]
|============
| Default                          | Type                | Dynamic
| `true` | Boolean | true
|============


[options="header"]
|============
| Java System Properties      | Property file   | Environment
| `elastic.apm.capture_headers` | `capture_headers` | `ELASTIC_APM_CAPTURE_HEADERS`
|============

[float]
[[config-ignore-urls]]
==== `ignore_urls`

Used to restrict requests to certain URLs from being instrumented.

This property should be set to an array containing one or more strings.
When an incoming HTTP request is detected, its URL will be tested against each element in this list.

This option supports the wildcard `*`, which matches zero or more characters.
Examples: `/foo/*/bar/*/baz*`, `*foo*`.
Matching is case insensitive by default.
Prepending an element with `(?-i)` makes the matching case sensitive.

NOTE: All errors that are captured during a request to an ignored URL are still sent to the APM Server regardless of this setting.


[options="header"]
|============
| Default                          | Type                | Dynamic
| `/VAADIN/*, /heartbeat*, /favicon.ico, *.js, *.css, *.jpg, *.jpeg, *.png, *.gif, *.webp, *.svg, *.woff, *.woff2` | List | true
|============


[options="header"]
|============
| Java System Properties      | Property file   | Environment
| `elastic.apm.ignore_urls` | `ignore_urls` | `ELASTIC_APM_IGNORE_URLS`
|============

[float]
[[config-ignore-user-agents]]
==== `ignore_user_agents`

Used to restrict requests from certain User-Agents from being instrumented.

When an incoming HTTP request is detected,
the User-Agent from the request headers will be tested against each element in this list.
Example: `curl/*`, `*pingdom*`

This option supports the wildcard `*`, which matches zero or more characters.
Examples: `/foo/*/bar/*/baz*`, `*foo*`.
Matching is case insensitive by default.
Prepending an element with `(?-i)` makes the matching case sensitive.

NOTE: All errors that are captured during a request by an ignored user agent are still sent to the APM Server regardless of this setting.


[options="header"]
|============
| Default                          | Type                | Dynamic
| `<none>` | List | true
|============


[options="header"]
|============
| Java System Properties      | Property file   | Environment
| `elastic.apm.ignore_user_agents` | `ignore_user_agents` | `ELASTIC_APM_IGNORE_USER_AGENTS`
|============

[float]
[[config-use-path-as-transaction-name]]
==== `use_path_as_transaction_name`

If set to `true`,
transaction names of unsupported Servlet API-based frameworks will be in the form of `$method $path` instead of just `$method`.

WARNING: If your URLs contain path parameters like `/user/$userId`,
you should be very careful when enabling this flag,
as it can lead to an explosion of transaction groups.
Take a look at the `url_groups` option on how to mitigate this problem by grouping URLs together.


[options="header"]
|============
| Default                          | Type                | Dynamic
| `false` | Boolean | false
|============


[options="header"]
|============
| Java System Properties      | Property file   | Environment
| `elastic.apm.use_path_as_transaction_name` | `use_path_as_transaction_name` | `ELASTIC_APM_USE_PATH_AS_TRANSACTION_NAME`
|============

[float]
[[config-url-groups]]
==== `url_groups`

This option is only considered, when `use_path_as_transaction_name` is active.

With this option, you can group several URL paths together by using a wildcard expression like `/user/*`.

This option supports the wildcard `*`, which matches zero or more characters.
Examples: `/foo/*/bar/*/baz*`, `*foo*`.
Matching is case insensitive by default.
Prepending an element with `(?-i)` makes the matching case sensitive.


[options="header"]
|============
| Default                          | Type                | Dynamic
| `<none>` | List | true
|============


[options="header"]
|============
| Java System Properties      | Property file   | Environment
| `elastic.apm.url_groups` | `url_groups` | `ELASTIC_APM_URL_GROUPS`
|============

[[config-logging]]
=== Logging configuration options
[float]
[[config-log-level]]
==== `log_level`

Sets the logging level for the agent.

This option is case-insensitive.

Valid options: `ERROR`, `WARN`, `INFO`, `DEBUG`, `TRACE`

[options="header"]
|============
| Default                          | Type                | Dynamic
| `INFO` | Level | true
|============


[options="header"]
|============
| Java System Properties      | Property file   | Environment
| `elastic.apm.log_level` | `log_level` | `ELASTIC_APM_LOG_LEVEL`
|============

[float]
[[config-log-file]]
==== `log_file`

Sets the path of the agent logs.
The special value `_AGENT_HOME_` is a placeholder for the folder the elastic-apm-agent.jar is in.
Example: `_AGENT_HOME_/logs/elastic-apm.log`

When set to the special value 'System.out',
the logs are sent to standard out.

NOTE: When logging to a file,
it's content is deleted when the application starts.


[options="header"]
|============
| Default                          | Type                | Dynamic
| `System.out` | String | false
|============


[options="header"]
|============
| Java System Properties      | Property file   | Environment
| `elastic.apm.log_file` | `log_file` | `ELASTIC_APM_LOG_FILE`
|============

[float]
[[config-enable-log-correlation]]
==== `enable_log_correlation`

A boolean specifying if the agent should integrate into SLF4J's MDC to enable trace-log correlation.
If set to `true`, the agent will set the `spanId` and `traceId` for the currently active spans and transactions to the MDC.
You can then use the pattern format of your logging implementation to write the MDC values to your log file.
With the help of Filebeat and Logstash or an Elasticsearch ingest pipeline,
you can index your log files and correlate them with APM traces.
With this integration you can get all logs belonging to a particular trace and vice-versa:
for a specific log, see in which context it has been logged and which parameters the user provided. 
While it's allowed to enable this setting at runtime, you can't disable it without a restart.

NOTE: This is an incubating feature and the MDC key names might change.


[options="header"]
|============
| Default                          | Type                | Dynamic
| `false` | Boolean | true
|============


[options="header"]
|============
| Java System Properties      | Property file   | Environment
| `elastic.apm.enable_log_correlation` | `enable_log_correlation` | `ELASTIC_APM_ENABLE_LOG_CORRELATION`
|============

[[config-reporter]]
=== Reporter configuration options
[float]
[[config-secret-token]]
==== `secret_token`

This string is used to ensure that only your agents can send data to your APM server.

Both the agents and the APM server have to be configured with the same secret token.
Use if APM Server requires a token.


[options="header"]
|============
| Default                          | Type                | Dynamic
| `<none>` | String | false
|============


[options="header"]
|============
| Java System Properties      | Property file   | Environment
| `elastic.apm.secret_token` | `secret_token` | `ELASTIC_APM_SECRET_TOKEN`
|============

[float]
[[config-server-urls]]
==== `server_urls`

The URLs must be fully qualified, including protocol (http or https) and port.

NOTE: Providing multiple URLs only works if intake API v2 is enabled.


[options="header"]
|============
| Default                          | Type                | Dynamic
| `http://localhost:8200` | List | false
|============


[options="header"]
|============
| Java System Properties      | Property file   | Environment
| `elastic.apm.server_urls` | `server_urls` | `ELASTIC_APM_SERVER_URLS`
|============

[float]
[[config-server-timeout]]
==== `server_timeout`

If a request to the APM server takes longer than the configured timeout,
the request is cancelled and the event (exception or transaction) is discarded.
Set to 0 to disable timeouts.

WARNING: If timeouts are disabled or set to a high value, your app could experience memory issues if the APM server times out.

Supports the duration suffixes `ms`, `s` and `m`.
Example: `5s`.
The default unit for this option is `s`

[options="header"]
|============
| Default                          | Type                | Dynamic
| `5s` | TimeDuration | false
|============


[options="header"]
|============
| Java System Properties      | Property file   | Environment
| `elastic.apm.server_timeout` | `server_timeout` | `ELASTIC_APM_SERVER_TIMEOUT`
|============

[float]
[[config-verify-server-cert]]
==== `verify_server_cert`

By default, the agent verifies the SSL certificate if you use an HTTPS connection to the APM server.

Verification can be disabled by changing this setting to false.


[options="header"]
|============
| Default                          | Type                | Dynamic
| `true` | Boolean | false
|============


[options="header"]
|============
| Java System Properties      | Property file   | Environment
| `elastic.apm.verify_server_cert` | `verify_server_cert` | `ELASTIC_APM_VERIFY_SERVER_CERT`
|============

[float]
[[config-flush-interval]]
==== `flush_interval`

Interval with which transactions should be sent to the APM server.

A lower value will increase the load on your APM server,
while a higher value can increase the memory pressure on your app.

A higher value also impacts the time until transactions are indexed and searchable in Elasticsearch.

Supports the duration suffixes `ms`, `s` and `m`.
Example: `1s`.
The default unit for this option is `s`

[options="header"]
|============
| Default                          | Type                | Dynamic
| `1s` | TimeDuration | false
|============


[options="header"]
|============
| Java System Properties      | Property file   | Environment
| `elastic.apm.flush_interval` | `flush_interval` | `ELASTIC_APM_FLUSH_INTERVAL`
|============

[float]
[[config-max-queue-size]]
==== `max_queue_size`

The maximum size of buffered events.

Events like transactions and spans are buffered when the agent can't keep up with sending them to the APM Server or if the APM server is down.

If the queue is full, events are rejected which means you will lose transactions and spans in that case.
This guards the application from crashing in case the APM server is unavailable for a longer period of time.

A lower value will decrease the heap overhead of the agent,
while a higher value makes it less likely to lose events in case of a temporary spike in throughput.


[options="header"]
|============
| Default                          | Type                | Dynamic
| `512` | Integer | true
|============


[options="header"]
|============
| Java System Properties      | Property file   | Environment
| `elastic.apm.max_queue_size` | `max_queue_size` | `ELASTIC_APM_MAX_QUEUE_SIZE`
|============

[float]
[[config-include-process-args]]
==== `include_process_args`

Whether each transaction should have the process arguments attached.
Disabled by default to save disk space.


[options="header"]
|============
| Default                          | Type                | Dynamic
| `false` | Boolean | false
|============


[options="header"]
|============
| Java System Properties      | Property file   | Environment
| `elastic.apm.include_process_args` | `include_process_args` | `ELASTIC_APM_INCLUDE_PROCESS_ARGS`
|============

[float]
[[config-api-request-time]]
==== `api_request_time`

Maximum time to keep an HTTP request to the APM Server open for.

Supports the duration suffixes `ms`, `s` and `m`.
Example: `10s`.
The default unit for this option is `s`

[options="header"]
|============
| Default                          | Type                | Dynamic
| `10s` | TimeDuration | false
|============


[options="header"]
|============
| Java System Properties      | Property file   | Environment
| `elastic.apm.api_request_time` | `api_request_time` | `ELASTIC_APM_API_REQUEST_TIME`
|============

[float]
[[config-api-request-size]]
==== `api_request_size`

The maximum total compressed size of the request body which is sent to the APM server intake api via a chunked encoding (HTTP streaming).
Note that a small overshoot is possible.

Allowed byte units are `b`, `kb` and `mb`. `1kb` is equal to `1024b`.


[options="header"]
|============
| Default                          | Type                | Dynamic
| `768kb` | ByteValue | false
|============


[options="header"]
|============
| Java System Properties      | Property file   | Environment
| `elastic.apm.api_request_size` | `api_request_size` | `ELASTIC_APM_API_REQUEST_SIZE`
|============

[float]
[[config-metrics-interval]]
==== `metrics_interval`

The interval at which the agent sends metrics to the APM Server.
Must be at least `1s`.
Set to `0s` to deactivate.

Supports the duration suffixes `ms`, `s` and `m`.
Example: `30s`.
The default unit for this option is `s`

[options="header"]
|============
| Default                          | Type                | Dynamic
| `30s` | TimeDuration | false
|============


[options="header"]
|============
| Java System Properties      | Property file   | Environment
| `elastic.apm.metrics_interval` | `metrics_interval` | `ELASTIC_APM_METRICS_INTERVAL`
|============

[[config-stacktrace]]
=== Stacktrace configuration options
[float]
[[config-application-packages]]
==== `application_packages`

Used to determine whether a stack trace frame is an 'in-app frame' or a 'library frame'.
Multiple packages can be set as a comma-separated list.
Setting this option can also improve the startup time.

In order to be able to use the API annotations @CaptureTransaction and @CaptureSpan,
it is required to set these options.


[options="header"]
|============
| Default                          | Type                | Dynamic
| `<none>` | Collection | true
|============


[options="header"]
|============
| Java System Properties      | Property file   | Environment
| `elastic.apm.application_packages` | `application_packages` | `ELASTIC_APM_APPLICATION_PACKAGES`
|============

[float]
[[config-stack-trace-limit]]
==== `stack_trace_limit`

Setting it to 0 will disable stack trace collection. Any positive integer value will be used as the maximum number of frames to collect. Setting it -1 means that all frames will be collected.


[options="header"]
|============
| Default                          | Type                | Dynamic
| `50` | Integer | true
|============


[options="header"]
|============
| Java System Properties      | Property file   | Environment
| `elastic.apm.stack_trace_limit` | `stack_trace_limit` | `ELASTIC_APM_STACK_TRACE_LIMIT`
|============

[float]
[[config-span-frames-min-duration]]
==== `span_frames_min_duration`

In its default settings, the APM agent will collect a stack trace with every recorded span.
While this is very helpful to find the exact place in your code that causes the span, collecting this stack trace does have some overhead. 
When setting this option to `-1`, stack traces will be collected for all spans. Setting it to a positive value, e.g. `5ms`, will limit stack trace collection to spans with durations equal or longer than the given value, e.g. 5 milliseconds.

To disable stack trace collection for spans completely, set the value to 0.

Supports the duration suffixes `ms`, `s` and `m`.
Example: `5ms`.
The default unit for this option is `ms`

[options="header"]
|============
| Default                          | Type                | Dynamic
| `5ms` | TimeDuration | true
|============


[options="header"]
|============
| Java System Properties      | Property file   | Environment
| `elastic.apm.span_frames_min_duration` | `span_frames_min_duration` | `ELASTIC_APM_SPAN_FRAMES_MIN_DURATION`
|============



[[config-reference-properties-file]]
=== Property file reference

[source,properties]
.elasticapm.properties
----
############################################
# Core                                     #
############################################

# A boolean specifying if the agent should be active or not. If active, the agent will instrument incoming HTTP requests and track errors.
# 
# You can use this setting to dynamically disable Elastic APM at runtime.
#
# This setting can be changed at runtime
# Type: Boolean
# Default value: true
#
# active=true

# A boolean specifying if the agent should instrument the application to collect performance metrics for the app. When set to false, Elastic APM will not affect your application at all.
# 
# NOTE: Both active and instrument needs to be true for instrumentation to be running.
#
# This setting can not be changed at runtime. Changes require a restart of the application.
# Type: Boolean
# Default value: true
#
# instrument=true

# The name of your service
#
# This is used to keep all the errors and transactions of your service together
# and is the primary filter in the Elastic APM user interface.
# 
# NOTE: The service name must conform to this regular expression: ^[a-zA-Z0-9 _-]+$. In less regexy terms: Your service name must only contain characters from the ASCII alphabet, numbers, dashes, underscores and spaces.
#
# This setting can not be changed at runtime. Changes require a restart of the application.
# Type: String
# Default value: Name of main class or jar
#
# service_name=Name of main class or jar

# A version string for the currently deployed version of the service. If you don’t version your deployments, the recommended value for this field is the commit identifier of the deployed revision, e.g. the output of git rev-parse HEAD.
#
# This setting can not be changed at runtime. Changes require a restart of the application.
# Type: String
# Default value: 
#
# service_version=

# The name of the environment this service is deployed in, e.g. "production" or "staging".
# 
# NOTE: The APM UI does not fully support the environment setting yet.
# You can use the query bar to filter for a specific environment,
# but by default the environments will be mixed together.
# Also keep that in mind when creating alerts.
#
# This setting can not be changed at runtime. Changes require a restart of the application.
# Type: String
# Default value: 
#
# environment=

# By default, the agent will sample every transaction (e.g. request to your service). To reduce overhead and storage requirements, you can set the sample rate to a value between 0.0 and 1.0. We still record overall time and the result for unsampled transactions, but no context information, tags, or spans.
#
# This setting can be changed at runtime
# Type: Double
# Default value: 1.0
#
# transaction_sample_rate=1.0

# Limits the amount of spans that are recorded per transaction.
# 
# This is helpful in cases where a transaction creates a very high amount of spans (e.g. thousands of SQL queries).
# 
# Setting an upper limit will prevent overloading the agent and the APM server with too much work for such edge cases.
#
# This setting can be changed at runtime
# Type: Integer
# Default value: 500
#
# transaction_max_spans=500

# Sometimes it is necessary to sanitize the data sent to Elastic APM,
# e.g. remove sensitive data.
# 
# Configure a list of wildcard patterns of field names which should be sanitized.
# These apply for example to HTTP headers and `application/x-www-form-urlencoded` data.
# 
# This option supports the wildcard `*`, which matches zero or more characters.
# Examples: `/foo/*/bar/*/baz*`, `*foo*`.
# Matching is case insensitive by default.
# Prepending an element with `(?-i)` makes the matching case sensitive.
# 
# NOTE: Data in the query string is considered non-sensitive,
# as sensitive information should not be sent in the query string.
# See https://www.owasp.org/index.php/Information_exposure_through_query_strings_in_url for more information
# 
# NOTE: Review the data captured by Elastic APM carefully to make sure it does not capture sensitive information.
# If you do find sensitive data in the Elasticsearch index,
# you should add an additional entry to this list (make sure to also include the default entries).
#
# This setting can be changed at runtime
# Type: comma separated list
# Default value: password,passwd,pwd,secret,*key,*token*,*session*,*credit*,*card*,authorization,set-cookie
#
# sanitize_field_names=password,passwd,pwd,secret,*key,*token*,*session*,*credit*,*card*,authorization,set-cookie

# A list of instrumentations which should be disabled.
# Valid options are `annotations`, `apache-httpclient`, `dispatcher-servlet`, `elasticsearch-restclient`, `http-client`, `incubating`, `jax-rs`, `jax-rs-annotations`, `jdbc`, `okhttp`, `opentracing`, `public-api`, `render`, `servlet-api`, `servlet-api-async`, `spring-mvc`, `spring-resttemplate`.
# If you want to try out incubating features,
# set the value to an empty string.
#
# This setting can not be changed at runtime. Changes require a restart of the application.
# Type: comma separated list
# Default value: incubating
#
# disable_instrumentations=incubating

# When reporting exceptions,
# un-nests the exceptions matching the wildcard pattern.
# This can come in handy for Spring's `org.springframework.web.util.NestedServletException`,
# for example.
# 
# This option supports the wildcard `*`, which matches zero or more characters.
# Examples: `/foo/*/bar/*/baz*`, `*foo*`.
# Matching is case insensitive by default.
# Prepending an element with `(?-i)` makes the matching case sensitive.
#
# This setting can be changed at runtime
# Type: comma separated list
# Default value: (?-i)*Nested*Exception
#
# unnest_exceptions=(?-i)*Nested*Exception

# A list of methods for with to create a transaction or span.
# 
# The syntax is `modifier fully.qualified.class.Name#methodName(fully.qualified.parameter.Type)`.
# You can use wildcards for the class name, the method name and the parameter types.
# The `*` wildcard matches zero or more characters.
# Specifying the parameter types is optional.
# The `modifier` can be omitted or one of `public`, `protected`, `private` or `*`.
# 
# A few examples:
# 
<<<<<<< HEAD
#  - `org.example.*` (omitting the method is possible since 1.4.0)
#  - `org.example.*#*` (before 1.4.0, you need to specify a method matcher)
=======
#  - `org.example.*#*`
>>>>>>> 40109794
#  - `org.example.MyClass#myMethod`
#  - `org.example.MyClass#myMethod()`
#  - `org.example.MyClass#myMethod(java.lang.String)`
#  - `org.example.MyClass#myMe*od(java.lang.String, int)`
#  - `private org.example.MyClass#myMe*od(java.lang.String, *)`
#  - `* org.example.MyClas*#myMe*od(*.String, int[])`
#  - `public org.example.services.*.*Service#*`
# 
# NOTE: Only use wildcards if necessary.
# The more methods you match to more overhead will be caused by the agent.
# Also note that there is a maximum amount of spans per transaction (see <<config-transaction-max-spans, `transaction_max_spans`>>).
# 
<<<<<<< HEAD
# Since 1.3.0
=======
# NOTE: A method matcher is always required even if you are trying to trace every method in a package.
# This means that `org.example.*` is invalid, while `org.example.*#*` works.
>>>>>>> 40109794
#
# This setting can not be changed at runtime. Changes require a restart of the application.
# Type: comma separated list
# Default value: 
#
# trace_methods=

############################################
# HTTP                                     #
############################################

# For transactions that are HTTP requests, the Java agent can optionally capture the request body (e.g. POST variables).
# 
# If the request has a body and this setting is disabled, the body will be shown as [REDACTED].
# 
# This option is case-insensitive.
# 
# NOTE: Currently, only `application/x-www-form-urlencoded` (form parameters) are supported.
# Forms which include a file upload (`multipart/form-data`) are not supported.
# 
# WARNING: request bodies often contain sensitive values like passwords, credit card numbers etc.If your service handles data like this, we advise to only enable this feature with care.
#
# Valid options: off, errors, transactions, all
# This setting can be changed at runtime
# Type: EventType
# Default value: OFF
#
# capture_body=OFF

# If set to `true`,
# the agent will capture request and response headers, including cookies.
# 
# NOTE: Setting this to `false` reduces network bandwidth, disk space and object allocations.
#
# This setting can be changed at runtime
# Type: Boolean
# Default value: true
#
# capture_headers=true

# Used to restrict requests to certain URLs from being instrumented.
# 
# This property should be set to an array containing one or more strings.
# When an incoming HTTP request is detected, its URL will be tested against each element in this list.
# 
# This option supports the wildcard `*`, which matches zero or more characters.
# Examples: `/foo/*/bar/*/baz*`, `*foo*`.
# Matching is case insensitive by default.
# Prepending an element with `(?-i)` makes the matching case sensitive.
# 
# NOTE: All errors that are captured during a request to an ignored URL are still sent to the APM Server regardless of this setting.
#
# This setting can be changed at runtime
# Type: comma separated list
# Default value: /VAADIN/*,/heartbeat*,/favicon.ico,*.js,*.css,*.jpg,*.jpeg,*.png,*.gif,*.webp,*.svg,*.woff,*.woff2
#
# ignore_urls=/VAADIN/*,/heartbeat*,/favicon.ico,*.js,*.css,*.jpg,*.jpeg,*.png,*.gif,*.webp,*.svg,*.woff,*.woff2

# Used to restrict requests from certain User-Agents from being instrumented.
# 
# When an incoming HTTP request is detected,
# the User-Agent from the request headers will be tested against each element in this list.
# Example: `curl/*`, `*pingdom*`
# 
# This option supports the wildcard `*`, which matches zero or more characters.
# Examples: `/foo/*/bar/*/baz*`, `*foo*`.
# Matching is case insensitive by default.
# Prepending an element with `(?-i)` makes the matching case sensitive.
# 
# NOTE: All errors that are captured during a request by an ignored user agent are still sent to the APM Server regardless of this setting.
#
# This setting can be changed at runtime
# Type: comma separated list
# Default value: 
#
# ignore_user_agents=

# If set to `true`,
# transaction names of unsupported Servlet API-based frameworks will be in the form of `$method $path` instead of just `$method`.
# 
# WARNING: If your URLs contain path parameters like `/user/$userId`,
# you should be very careful when enabling this flag,
# as it can lead to an explosion of transaction groups.
# Take a look at the `url_groups` option on how to mitigate this problem by grouping URLs together.
#
# This setting can not be changed at runtime. Changes require a restart of the application.
# Type: Boolean
# Default value: false
#
# use_path_as_transaction_name=false

# This option is only considered, when `use_path_as_transaction_name` is active.
# 
# With this option, you can group several URL paths together by using a wildcard expression like `/user/*`.
# 
# This option supports the wildcard `*`, which matches zero or more characters.
# Examples: `/foo/*/bar/*/baz*`, `*foo*`.
# Matching is case insensitive by default.
# Prepending an element with `(?-i)` makes the matching case sensitive.
#
# This setting can be changed at runtime
# Type: comma separated list
# Default value: 
#
# url_groups=

############################################
# Logging                                  #
############################################

# Sets the logging level for the agent.
# 
# This option is case-insensitive.
#
# Valid options: ERROR, WARN, INFO, DEBUG, TRACE
# This setting can be changed at runtime
# Type: Level
# Default value: INFO
#
# log_level=INFO

# Sets the path of the agent logs.
# The special value `_AGENT_HOME_` is a placeholder for the folder the elastic-apm-agent.jar is in.
# Example: `_AGENT_HOME_/logs/elastic-apm.log`
# 
# When set to the special value 'System.out',
# the logs are sent to standard out.
# 
# NOTE: When logging to a file,
# it's content is deleted when the application starts.
#
# This setting can not be changed at runtime. Changes require a restart of the application.
# Type: String
# Default value: System.out
#
# log_file=System.out

# A boolean specifying if the agent should integrate into SLF4J's MDC to enable trace-log correlation.
# If set to `true`, the agent will set the `spanId` and `traceId` for the currently active spans and transactions to the MDC.
# You can then use the pattern format of your logging implementation to write the MDC values to your log file.
# With the help of Filebeat and Logstash or an Elasticsearch ingest pipeline,
# you can index your log files and correlate them with APM traces.
# With this integration you can get all logs belonging to a particular trace and vice-versa:
# for a specific log, see in which context it has been logged and which parameters the user provided. 
# While it's allowed to enable this setting at runtime, you can't disable it without a restart.
# 
# NOTE: This is an incubating feature and the MDC key names might change.
#
# This setting can be changed at runtime
# Type: Boolean
# Default value: false
#
# enable_log_correlation=false

############################################
# Reporter                                 #
############################################

# This string is used to ensure that only your agents can send data to your APM server.
# 
# Both the agents and the APM server have to be configured with the same secret token.
# Use if APM Server requires a token.
#
# This setting can not be changed at runtime. Changes require a restart of the application.
# Type: String
# Default value: 
#
# secret_token=

# The URLs for your APM Servers
#
# The URLs must be fully qualified, including protocol (http or https) and port.
# 
# NOTE: Providing multiple URLs only works if intake API v2 is enabled.
#
# This setting can not be changed at runtime. Changes require a restart of the application.
# Type: comma separated list
# Default value: http://localhost:8200
#
# server_urls=http://localhost:8200

# Server timeout
#
# If a request to the APM server takes longer than the configured timeout,
# the request is cancelled and the event (exception or transaction) is discarded.
# Set to 0 to disable timeouts.
# 
# WARNING: If timeouts are disabled or set to a high value, your app could experience memory issues if the APM server times out.
#
# This setting can not be changed at runtime. Changes require a restart of the application.
# Type: TimeDuration
# Supports the duration suffixes ms, s and m. Example: 5s.
# The default unit for this option is s.
# Default value: 5s
#
# server_timeout=5s

# By default, the agent verifies the SSL certificate if you use an HTTPS connection to the APM server.
# 
# Verification can be disabled by changing this setting to false.
#
# This setting can not be changed at runtime. Changes require a restart of the application.
# Type: Boolean
# Default value: true
#
# verify_server_cert=true

# Interval with which transactions should be sent to the APM server.
# 
# A lower value will increase the load on your APM server,
# while a higher value can increase the memory pressure on your app.
# 
# A higher value also impacts the time until transactions are indexed and searchable in Elasticsearch.
#
# This setting can not be changed at runtime. Changes require a restart of the application.
# Type: TimeDuration
# Supports the duration suffixes ms, s and m. Example: 1s.
# The default unit for this option is s.
# Default value: 1s
#
# flush_interval=1s

# The maximum size of buffered events.
# 
# Events like transactions and spans are buffered when the agent can't keep up with sending them to the APM Server or if the APM server is down.
# 
# If the queue is full, events are rejected which means you will lose transactions and spans in that case.
# This guards the application from crashing in case the APM server is unavailable for a longer period of time.
# 
# A lower value will decrease the heap overhead of the agent,
# while a higher value makes it less likely to lose events in case of a temporary spike in throughput.
#
# This setting can be changed at runtime
# Type: Integer
# Default value: 512
#
# max_queue_size=512

# Whether each transaction should have the process arguments attached.
# Disabled by default to save disk space.
#
# This setting can not be changed at runtime. Changes require a restart of the application.
# Type: Boolean
# Default value: false
#
# include_process_args=false

# Maximum time to keep an HTTP request to the APM Server open for.
#
# This setting can not be changed at runtime. Changes require a restart of the application.
# Type: TimeDuration
# Supports the duration suffixes ms, s and m. Example: 10s.
# The default unit for this option is s.
# Default value: 10s
#
# api_request_time=10s

# The maximum total compressed size of the request body which is sent to the APM server intake api via a chunked encoding (HTTP streaming).
# Note that a small overshoot is possible.
# 
# Allowed byte units are `b`, `kb` and `mb`. `1kb` is equal to `1024b`.
#
# This setting can not be changed at runtime. Changes require a restart of the application.
# Type: ByteValue
# Default value: 768kb
#
# api_request_size=768kb

# The interval at which the agent sends metrics to the APM Server.
# Must be at least `1s`.
# Set to `0s` to deactivate.
#
# This setting can not be changed at runtime. Changes require a restart of the application.
# Type: TimeDuration
# Supports the duration suffixes ms, s and m. Example: 30s.
# The default unit for this option is s.
# Default value: 30s
#
# metrics_interval=30s

############################################
# Stacktrace                               #
############################################

# Used to determine whether a stack trace frame is an 'in-app frame' or a 'library frame'.
# Multiple packages can be set as a comma-separated list.
# Setting this option can also improve the startup time.
# 
# In order to be able to use the API annotations @CaptureTransaction and @CaptureSpan,
# it is required to set these options.
#
# This setting can be changed at runtime
# Type: comma separated list
# Default value: 
#
# application_packages=

# Setting it to 0 will disable stack trace collection. Any positive integer value will be used as the maximum number of frames to collect. Setting it -1 means that all frames will be collected.
#
# This setting can be changed at runtime
# Type: Integer
# Default value: 50
#
# stack_trace_limit=50

# In its default settings, the APM agent will collect a stack trace with every recorded span.
# While this is very helpful to find the exact place in your code that causes the span, collecting this stack trace does have some overhead. 
# When setting this option to `-1`, stack traces will be collected for all spans. Setting it to a positive value, e.g. `5ms`, will limit stack trace collection to spans with durations equal or longer than the given value, e.g. 5 milliseconds.
# 
# To disable stack trace collection for spans completely, set the value to 0.
#
# This setting can be changed at runtime
# Type: TimeDuration
# Supports the duration suffixes ms, s and m. Example: 5ms.
# The default unit for this option is ms.
# Default value: 5ms
#
# span_frames_min_duration=5ms

----<|MERGE_RESOLUTION|>--- conflicted
+++ resolved
@@ -312,12 +312,8 @@
 
 A few examples:
 
-<<<<<<< HEAD
  - `org.example.*` (omitting the method is possible since 1.4.0)
  - `org.example.*#*` (before 1.4.0, you need to specify a method matcher)
-=======
- - `org.example.*#*`
->>>>>>> 40109794
  - `org.example.MyClass#myMethod`
  - `org.example.MyClass#myMethod()`
  - `org.example.MyClass#myMethod(java.lang.String)`
@@ -330,12 +326,7 @@
 The more methods you match to more overhead will be caused by the agent.
 Also note that there is a maximum amount of spans per transaction (see <<config-transaction-max-spans, `transaction_max_spans`>>).
 
-<<<<<<< HEAD
 Since 1.3.0
-=======
-NOTE: A method matcher is always required even if you are trying to trace every method in a package.
-This means that `org.example.*` is invalid, while `org.example.*#*` works.
->>>>>>> 40109794
 
 
 [options="header"]
@@ -1068,12 +1059,8 @@
 # 
 # A few examples:
 # 
-<<<<<<< HEAD
 #  - `org.example.*` (omitting the method is possible since 1.4.0)
 #  - `org.example.*#*` (before 1.4.0, you need to specify a method matcher)
-=======
-#  - `org.example.*#*`
->>>>>>> 40109794
 #  - `org.example.MyClass#myMethod`
 #  - `org.example.MyClass#myMethod()`
 #  - `org.example.MyClass#myMethod(java.lang.String)`
@@ -1086,12 +1073,7 @@
 # The more methods you match to more overhead will be caused by the agent.
 # Also note that there is a maximum amount of spans per transaction (see <<config-transaction-max-spans, `transaction_max_spans`>>).
 # 
-<<<<<<< HEAD
 # Since 1.3.0
-=======
-# NOTE: A method matcher is always required even if you are trying to trace every method in a package.
-# This means that `org.example.*` is invalid, while `org.example.*#*` works.
->>>>>>> 40109794
 #
 # This setting can not be changed at runtime. Changes require a restart of the application.
 # Type: comma separated list
