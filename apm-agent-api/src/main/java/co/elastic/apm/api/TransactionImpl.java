/*
 * Licensed to Elasticsearch B.V. under one or more contributor
 * license agreements. See the NOTICE file distributed with
 * this work for additional information regarding copyright
 * ownership. Elasticsearch B.V. licenses this file to you under
 * the Apache License, Version 2.0 (the "License"); you may
 * not use this file except in compliance with the License.
 * You may obtain a copy of the License at
 *
 *   http://www.apache.org/licenses/LICENSE-2.0
 *
 * Unless required by applicable law or agreed to in writing,
 * software distributed under the License is distributed on an
 * "AS IS" BASIS, WITHOUT WARRANTIES OR CONDITIONS OF ANY
 * KIND, either express or implied.  See the License for the
 * specific language governing permissions and limitations
 * under the License.
 */
package co.elastic.apm.api;

import javax.annotation.Nonnull;
import javax.annotation.Nullable;

/**
 * If the agent is active, it injects the implementation from
 * co.elastic.apm.agent.plugin.api.TransactionInstrumentation
 * into this class.
 * <p>
 * Otherwise, this class is a noop.
 * </p>
 */
class TransactionImpl extends AbstractSpanImpl implements Transaction {

    TransactionImpl(@Nonnull Object transaction) {
        super(transaction);
    }

    @Nonnull
    @Override
    public Transaction setName(String name) {
        doSetName(name);
        return this;
    }

    @Nonnull
    @Override
    public Transaction setFrameworkName(String frameworkName) {
        // co.elastic.apm.agent.pluginapi.TransactionInstrumentation$SetFrameworkNameInstrumentation
        return this;
    }

    @Nonnull
    @Override
    public Transaction setType(String type) {
        doSetType(type);
        return this;
    }

    @Nonnull
    @Override
    public Transaction setServiceInfo(String serviceName, String serviceVersion) {
        // co.elastic.apm.agent.pluginapi.TransactionInstrumentation$SetServiceInfoInstrumentation
        return this;
    }

    @Nonnull
    @Override
    public Transaction useServiceInfoForClassLoader(ClassLoader classLoader) {
        // co.elastic.apm.agent.pluginapi.TransactionInstrumentation$UseServiceInfoForClassLoaderInstrumentation
        return this;
    }

    @Nonnull
    @Deprecated
    @Override
    public Transaction addTag(String key, String value) {
        doAddTag(key, value);
        return this;
    }

    @Nonnull
    @Deprecated
    @Override
    public Transaction addLabel(String key, String value) {
        doAddStringLabel(key, value);
        return this;
    }

    @Nonnull
    @Deprecated
    @Override
    public Transaction addLabel(String key, Number value) {
        doAddNumberLabel(key, value);
        return this;
    }

    @Nonnull
    @Deprecated
    @Override
    public Transaction addLabel(String key, boolean value) {
        doAddBooleanLabel(key, value);
        return this;
    }

    @Nonnull
    @Override
    public Transaction setLabel(String key, String value) {
        doAddStringLabel(key, value);
        return this;
    }

    @Nonnull
    @Override
    public Transaction setLabel(String key, Number value) {
        doAddNumberLabel(key, value);
        return this;
    }

    @Nonnull
    @Override
    public Transaction setLabel(String key, boolean value) {
        doAddBooleanLabel(key, value);
        return this;
    }

    @Nonnull
    @Override
    public Transaction addCustomContext(String key, String value) {
        // co.elastic.apm.agent.pluginapi.TransactionInstrumentation$AddCustomContextInstrumentation
        return this;
    }

    @Nonnull
    @Override
    public Transaction addCustomContext(String key, Number value) {
        // co.elastic.apm.agent.pluginapi.TransactionInstrumentation$AddCustomContextInstrumentation
        return this;
    }

    @Nonnull
    @Override
    public Transaction addCustomContext(String key, boolean value) {
        // co.elastic.apm.agent.pluginapi.TransactionInstrumentation$AddCustomContextInstrumentation
        return this;
    }

    @Override
    public Transaction setUser(String id, String email, String username) {
        // co.elastic.apm.agent.pluginapi.TransactionInstrumentation$SetUserInstrumentation.setUser
        return this;
    }

    @Override
    public Transaction setUser(String id, String email, String username, String domain) {
        // co.elastic.apm.agent.pluginapi.TransactionInstrumentation$SetUserInstrumentation.setUser
        return this;
    }

    @Override
    public Transaction setResult(String result) {
        // co.elastic.apm.agent.pluginapi.TransactionInstrumentation.SetResultInstrumentation
        return this;
    }

    @Nonnull
    @Override
    public String ensureParentId() {
        // co.elastic.apm.agent.pluginapi.TransactionInstrumentation.EnsureParentIdInstrumentation
        return "";
    }

    @Override
    public Transaction setStartTimestamp(long epochMicros) {
        doSetStartTimestamp(epochMicros);
        return this;
    }

    @Override
    public Transaction setOutcome(Outcome outcome) {
        doSetOutcome(outcome);
        return this;
    }

    /**
     * @deprecated - used only for {@link co.elastic.apm.api.Span}
     */
    @Nonnull
    @Override
    @Deprecated
    public Transaction setDestinationAddress(@Nullable String address, int port) {
        throw new UnsupportedOperationException();
    }

    /**
     * @deprecated - used only for {@link co.elastic.apm.api.Span}
     */
    @Nonnull
    @Override
    @Deprecated
    public Transaction setDestinationService(@Nullable String resource) {
        throw new UnsupportedOperationException();
    }

<<<<<<< HEAD
    /**
     * @deprecated - used only for {@link co.elastic.apm.api.Span}
     */
    @Nonnull
    @Override
    public Span setServiceTarget(@Nullable String type, @Nullable String name) {
        throw new UnsupportedOperationException();
=======
    @Nonnull
    @Override
    public Span setNonDiscardable() {
        doSetNonDiscardable();
        return this;
>>>>>>> 6c8dd536
    }
}<|MERGE_RESOLUTION|>--- conflicted
+++ resolved
@@ -201,7 +201,7 @@
         throw new UnsupportedOperationException();
     }
 
-<<<<<<< HEAD
+
     /**
      * @deprecated - used only for {@link co.elastic.apm.api.Span}
      */
@@ -209,12 +209,12 @@
     @Override
     public Span setServiceTarget(@Nullable String type, @Nullable String name) {
         throw new UnsupportedOperationException();
-=======
+    }
+
     @Nonnull
     @Override
     public Span setNonDiscardable() {
         doSetNonDiscardable();
         return this;
->>>>>>> 6c8dd536
     }
 }