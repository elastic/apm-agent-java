--- conflicted
+++ resolved
@@ -98,11 +98,7 @@
     }
 
     void doAddNumberLabel(String key, Number value) {
-<<<<<<< HEAD
-        // co.elastic.apm.agent.pluginapi.AbstractSpanInstrumentation$AddNumberTagInstrumentation
-=======
         // co.elastic.apm.agent.plugin.api.AbstractSpanInstrumentation$AddNumberLabelInstrumentation
->>>>>>> e266b981
     }
 
     void doAddBooleanLabel(String key, Boolean value) {
