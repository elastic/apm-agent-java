/*
 * Licensed to Elasticsearch B.V. under one or more contributor
 * license agreements. See the NOTICE file distributed with
 * this work for additional information regarding copyright
 * ownership. Elasticsearch B.V. licenses this file to you under
 * the Apache License, Version 2.0 (the "License"); you may
 * not use this file except in compliance with the License.
 * You may obtain a copy of the License at
 *
 *   http://www.apache.org/licenses/LICENSE-2.0
 *
 * Unless required by applicable law or agreed to in writing,
 * software distributed under the License is distributed on an
 * "AS IS" BASIS, WITHOUT WARRANTIES OR CONDITIONS OF ANY
 * KIND, either express or implied.  See the License for the
 * specific language governing permissions and limitations
 * under the License.
 */
package co.elastic.apm.api;

import javax.annotation.Nonnull;
import javax.annotation.Nullable;

enum NoopSpan implements Span {
    INSTANCE;

    @Nonnull
    @Override
    public Span setName(String name) {
        // noop
        return this;
    }

    @Nonnull
    @Override
    public Span setType(String type) {
        // noop
        return this;
    }

    @Nonnull
    @Deprecated
    @Override
    public Span addTag(String key, String value) {
        // noop
        return this;
    }

    @Nonnull
    @Deprecated
    @Override
    public Span addLabel(String key, String value) {
        return this;
    }

    @Nonnull
    @Deprecated
    @Override
    public Span addLabel(String key, Number value) {
        return this;
    }

    @Nonnull
    @Deprecated
    @Override
    public Span addLabel(String key, boolean value) {
        return this;
    }

    @Nonnull
    @Override
    public Span setLabel(String key, String value) {
        return this;
    }

    @Nonnull
    @Override
    public Span setLabel(String key, Number value) {
        return this;
    }

    @Nonnull
    @Override
    public Span setLabel(String key, boolean value) {
        return this;
    }

    @Override
    public void end() {
        // noop
    }

    @Override
    public void end(long epochMicros) {
        // noop
    }

    @Override
    public String captureException(Throwable throwable) {
        // co.elastic.apm.agent.pluginapi.CaptureExceptionInstrumentation
        return "";
    }

    @Nonnull
    @Override
    public String getId() {
        return "";
    }

    @Nonnull
    @Override
    public String getTraceId() {
        return "";
    }

    @Override
    public Scope activate() {
        return NoopScope.INSTANCE;
    }

    @Override
    public boolean isSampled() {
        return false;
    }

    @Nonnull
    @Override
    public Span createSpan() {
        // noop
        return this;
    }

    @Nonnull
    @Override
    public Span startSpan(String type, @Nullable String subtype, @Nullable String action) {
        return INSTANCE;
    }

    @Nonnull
    @Override
    public Span startExitSpan(String type, String subtype, @Nullable String action) {
        return INSTANCE;
    }

    @Nonnull
    @Override
    public Span startSpan() {
        // noop
        return this;
    }

    @Override
    public Span setStartTimestamp(long epochMicros) {
        // noop
        return this;
    }

    @Override
    public Span setOutcome(Outcome outcome) {
        // noop
        return this;
    }

    @Override
    public void injectTraceHeaders(HeaderInjector headerInjector) {
        // noop
    }

    @Nonnull
    @Override
    public Span setDestinationAddress(@Nullable String address, int port) {
        return this;
    }

    @Nonnull
    @Override
    public Span setDestinationService(@Nullable String resource) {
        return this;
    }

<<<<<<< HEAD
    @Nonnull
    @Override
    public Span setServiceTarget(@Nullable String type, @Nullable String name) {
=======
    @Override
    @Nonnull
    public Span setNonDiscardable() {
>>>>>>> 6c8dd536
        return this;
    }
}<|MERGE_RESOLUTION|>--- conflicted
+++ resolved
@@ -178,15 +178,15 @@
         return this;
     }
 
-<<<<<<< HEAD
     @Nonnull
     @Override
     public Span setServiceTarget(@Nullable String type, @Nullable String name) {
-=======
+        return this;
+    }
+
     @Override
     @Nonnull
     public Span setNonDiscardable() {
->>>>>>> 6c8dd536
         return this;
     }
 }