--- conflicted
+++ resolved
@@ -1,7 +1,7 @@
 # Next
 
 ## Features
-<<<<<<< HEAD
+ * Add ability to manually specify reported [hostname](https://www.elastic.co/guide/en/apm/agent/java/current/config-core.html#config-hostname)
  * Applying new logic for JMS polling APIs (`javax.jms.MessageConsumer#receive` and `javax.jms.MessageConsumer#receiveNoWait`) 
    so that, in addition for the transaction created for the polling method itself (ie from `receive` start to end), 
    the agent will also create a transaction attempting to capture the code executed during actual message handling.
@@ -9,9 +9,6 @@
    In such cases, two transactions will be created for each Message read from the queue/topic - one of type 
    `message-polling` and one of type `message-handling`.
    
-=======
- * Add ability to manually specify reported [hostname](https://www.elastic.co/guide/en/apm/agent/java/current/config-core.html#config-hostname)
->>>>>>> 7ecadf8f
 ## Bug Fixes
  * JMS creates polling transactions even when the API invocations return without a message
  
