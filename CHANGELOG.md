# 1.11.0 (Next)

## Features
 * Add the ability to configure a unique name for a JVM within a service through the [`service_node_name` config option](
 * Add ability to ignore some exceptions to be reported as errors [ignore_exceptions](https://www.elastic.co/guide/en/apm/agent/java/master/config-core.html#config-ignore_exceptions
 * Applying new logic for JMS `javax.jms.MessageConsumer#receive` so that, instead of the transaction created for the 
   polling method itself (ie from `receive` start to end), the agent will create a transaction attempting to capture 
   the code executed during actual message handling.
   This logic is suitable for environments where polling APIs are invoked within dedicated polling threads.
   This polling transaction creation strategy can be reversed through a configuration option (`message_polling_transaction_strategy`) 
   that is not exposed in the properties file by default.  
 * Send IP obtained through `javax.servlet.ServletRequest#getRemoteAddr()` in `context.request.socket.remote_address` 
   instead of parsing from headers (#889)
 * Added `ElasticApmAttacher.attach(String propertiesLocation)` to specify a custom properties location
 * Logs message when `transaction_max_spans` has been exceeded (#849)
 * Report the number of affected rows by a SQL statement (UPDATE,DELETE,INSERT) in 'affected_rows' span attribute (#707)
<<<<<<< HEAD
 * Report JMS destination as a span/transaction context field (#906)
=======
 * Add [`@Traced`](https://www.elastic.co/guide/en/apm/agent/java/master/public-api.html#api-traced) annotation which either creates a span or a transaction, depending on the context
>>>>>>> 35e25f88

## Bug Fixes
 * JMS creates polling transactions even when the API invocations return without a message

# 1.10.0

## Features
 * Add ability to manually specify reported [hostname](https://www.elastic.co/guide/en/apm/agent/java/master/config-core.html#config-hostname)
 * Add support for [Redis Jedis client](https://www.elastic.co/guide/en/apm/agent/java/master/supported-technologies-details.html#supported-databases)
 * Add support for identifying target JVM to attach apm agent to using JMV property. See also the documentation of the [`--include` and `--exclude` flags](https://www.elastic.co/guide/en/apm/agent/java/master/setup-attach-cli.html#setup-attach-cli-usage-list)
 * Added [`capture_jmx_metrics`](https://www.elastic.co/guide/en/apm/agent/java/master/config-jmx.html#config-capture-jmx-metrics) configuration option
 * Improve servlet error capture (#812)
  Among others, now also takes Spring MVC `@ExceptionHandler`s into account 
 * Instrument Logger#error(String, Throwable) (#821)
  Automatically captures exceptions when calling `logger.error("message", exception)`
 * Easier log correlation with https://github.com/elastic/java-ecs-logging. See [docs](https://www.elastic.co/guide/en/apm/agent/java/master/log-correlation.html).
 * Avoid creating a temp agent file for each attachment (#859)
 * Instrument `View#render` instead of `DispatcherServlet#render` (#829)
  This makes the transaction breakdown graph more useful. Instead of `dispatcher-servlet`, the graph now shows a type which is based on the view name, for example, `FreeMarker` or `Thymeleaf`.

## Bug Fixes
 * Error in log when setting [server_urls](https://www.elastic.co/guide/en/apm/agent/java/current/config-reporter.html#config-server-urls) 
 to an empty string - `co.elastic.apm.agent.configuration.ApmServerConfigurationSource - Expected previousException not to be null`
 * Avoid terminating the TCP connection to APM Server when polling for configuration updates (#823)
 * Fixes potential segfault if attaching the agent with long arguments (#865)
 
# 1.9.0

## Features
 * Supporting OpenTracing version 0.33 
 * Added annotation and meta-annotation matching support for `trace_methods`

## Bug Fixes
 * A warning in logs saying APM server is not available when using 1.8 with APM server 6.x
 * `ApacheHttpAsyncClientInstrumentation` matching increases startup time considerably
 * Log correlation feature is active when `active==false`
 * The runtime attachment now also works when the `tools.jar` or the `jdk.attach` module is not available.
   This means you don't need a full JDK installation - the JRE is sufficient.
   This makes the runtime attachment work in more environments such as minimal Docker containers.
   Note that the runtime attachment currently does not work for OSGi containers like those used in many application servers such as JBoss and WildFly.
   See the [documentation](https://www.elastic.co/guide/en/apm/agent/java/master/setup-attach-cli.html) for more information.
 * JDBC statement map is leaking in Tomcat if the application that first used it is udeployed/redeployed. See [this 
   related discussion](https://discuss.elastic.co/t/elastic-apm-agent-jdbchelper-seems-to-use-a-lot-of-memory/195295).

# Breaking Changes
 * The `apm-agent-attach.jar` is not executable anymore.
   Use `apm-agent-attach-standalone.jar` instead. 

# 1.8.0

## Features
 * Added support for tracking [time spent by span type](https://www.elastic.co/guide/en/kibana/7.3/transactions.html).
   Can be disabled by setting [`breakdown_metrics`](https://www.elastic.co/guide/en/apm/agent/java/7.3/config-core.html#config-breakdown-metrics) to `false`. 
 * Added support for [central configuration](https://www.elastic.co/guide/en/kibana/7.3/agent-configuration.html).
   Can be disabled by setting [`central_config`](https://www.elastic.co/guide/en/apm/agent/java/current/config-core.html#config-central-config) to `false`.
 * Added support for Spring's JMS flavor - instrumenting `org.springframework.jms.listener.SessionAwareMessageListener`
 * Added support to legacy ApacheHttpClient APIs (which adds support to Axis2 configured to use ApacheHttpClient)
 * Added support for setting [`server_urls`](https://www.elastic.co/guide/en/apm/agent/java/1.x/config-reporter.html#config-server-urls) dynamically via properties file [#723](https://github.com/elastic/apm-agent-java/issues/723)
 * Added [`config_file`](https://www.elastic.co/guide/en/apm/agent/java/current/config-core.html#config-config-file) option 
 * Added option to use `@javax.ws.rs.Path` value as transaction name [`use_jaxrs_path_as_transaction_name`](https://www.elastic.co/guide/en/apm/agent/java/current/config-jax-rs.html#config-use-jaxrs-path-as-transaction-name)
 * Instrument quartz jobs ([docs](https://www.elastic.co/guide/en/apm/agent/java/current/supported-technologies-details.html#supported-scheduling-frameworks))
 * SQL parsing improvements (#696)
 * Introduce priorities for transaction name (#748)
 
   Now uses the path as transaction name if [`use_path_as_transaction_name`](https://www.elastic.co/guide/en/apm/agent/java/current/config-http.html#config-use-path-as-transaction-name) is set to `true`
   rather than `ServletClass#doGet`.
   But if a name can be determined from a high level framework,
   like Spring MVC, that takes precedence.
   User-supplied names from the API always take precedence over any others.
 * Use JSP path name as transaction name as opposed to the generated servlet class name (#751)


## Bug Fixes
 * Some JMS Consumers and Producers are filtered due to class name filtering in instrumentation matching
 * Jetty: When no display name is set and context path is "/" transaction service names will now correctly fall back to configured values
 * JDBC's `executeBatch` is not traced
 * Drops non-String labels when connected to APM Server < 6.7 to avoid validation errors (#687)
 * Parsing container ID in cloud foundry garden (#695)
 * Automatic instrumentation should not override manual results (#752)

## Breaking changes
 * The log correlation feature does not add `span.id` to the MDC anymore but only `trace.id` and `transaction.id` (see #742).

# 1.7.0

## Features
 * Added the `trace_methods_duration_threshold` config option. When using the `trace_methods` config option with wild cards, this 
 enables considerable reduction of overhead by limiting the number of spans captured and reported (see more details in config 
 documentation).
 NOTE: Using wildcards is still not the recommended approach for the `trace_methods` feature
 * Add `Transaction#addCustomContext(String key, String|Number|boolean value)` to public API
 * Added support for AsyncHttpClient 2.x
 * Added [`global_labels`](https://www.elastic.co/guide/en/apm/agent/java/current/config-core.html#global-labels) configuration option.
   This requires APM Server 7.2+.
 * Added basic support for JMS- distributed tracing for basic scenarios of `send`, `receive`, `receiveNoWait` and 
   `onMessage`. Both Queues and Topics are supported. Async `send` APIs are not supported in this version. 
   NOTE: This feature is currently marked as "Incubating" and is disabled by default. In order to enable, it is 
   required to set the [`disable_instrumentations`](https://www.elastic.co/guide/en/apm/agent/java/1.x/config-core.html#config-disable-instrumentations) 
   configuration property to an empty string.

## Bug Fixes
 * ClassCastException related to async instrumentation of Pilotfish Executor causing thread hang (applied workaround)
 * NullPointerException when computing Servlet transaction name with null HTTP method name
 * FileNotFoundException when trying to find implementation version of jar with encoded URL
 * NullPointerException when closing Apache AsyncHttpClient request producer

# 1.6.1

## Bug Fixes
 * Fixes transaction name for non-sampled transactions [#581](https://github.com/elastic/apm-agent-java/issues/581)
 * Makes log_file option work again [#594](https://github.com/elastic/apm-agent-java/issues/594)
 * Async context propagation fixes
    * Fixing some async mechanisms lifecycle issues [#605](https://github.com/elastic/apm-agent-java/issues/605)
    * Fixes exceptions when using WildFly managed executor services [#589](https://github.com/elastic/apm-agent-java/issues/589)
    * Exclude glassfish Executor which does not permit wrapped runnables [#596](https://github.com/elastic/apm-agent-java/issues/596)
    * Exclude DumbExecutor [#598](https://github.com/elastic/apm-agent-java/issues/598)
 * Fixes Manifest version reading error to support `jar:file` protocol [#601](https://github.com/elastic/apm-agent-java/issues/601)
 * Fixes transaction name for non-sampled transactions [#597](https://github.com/elastic/apm-agent-java/issues/597)
 * Fixes potential classloader deadlock by preloading `FileSystems.getDefault()` [#603](https://github.com/elastic/apm-agent-java/issues/603)

# 1.6.0

## Related Announcements
 * Java APM Agent became part of the Cloud Foundry Java Buildpack as of [Release v4.19](https://github.com/cloudfoundry/java-buildpack/releases/tag/v4.19)
 
## Features
 * Support Apache HttpAsyncClient - span creation and cross-service trace context propagation
 * Added the `jvm.thread.count` metric, indicating the number of live threads in the JVM (daemon and non-daemon) 
 * Added support for WebLogic
 * Added support for Spring `@Scheduled` and EJB `@Schedule` annotations - [#569](https://github.com/elastic/apm-agent-java/pull/569)

## Bug Fixes
 * Avoid that the agent blocks server shutdown in case the APM Server is not available - [#554](https://github.com/elastic/apm-agent-java/pull/554)
 * Public API annotations improper retention prevents it from being used with Groovy - [#567](https://github.com/elastic/apm-agent-java/pull/567)
 * Eliminate side effects of class loading related to Instrumentation matching mechanism

# 1.5.0

## Potentially breaking changes
 * If you didn't explicitly set the [`service_name`](https://www.elastic.co/guide/en/apm/agent/java/master/config-core.html#config-service-name)
   previously and you are dealing with a servlet-based application (including Spring Boot),
   your `service_name` will change.
   See the documentation for [`service_name`](https://www.elastic.co/guide/en/apm/agent/java/master/config-core.html#config-service-name)
   and the corresponding section in _Features_ for more information.
   Note: this requires APM Server 7.0+. If using previous versions, nothing will change.

## Features
 * Added property "allow_path_on_hierarchy" to JAX-RS plugin, to lookup inherited usage of `@path`
 * Support for number and boolean labels in the public API (#497).
   This change also renames `tag` to `label` on the API level to be compliant with the [Elastic Common Schema (ECS)](https://github.com/elastic/ecs#-base-fields).
   The `addTag(String, String)` method is still supported but deprecated in favor of `addLabel(String, String)`.
   As of version 7.x of the stack, labels will be stored under `labels` in Elasticsearch.
   Previously, they were stored under `context.tags`.
 * Support async queries made by Elasticsearch REST client 
 * Added `setStartTimestamp(long epochMicros)` and `end(long epochMicros)` API methods to `Span` and `Transaction`,
   allowing to set custom start and end timestamps.
 * Auto-detection of the `service_name` based on the `<display-name>` element of the `web.xml` with a fallback to the servlet context path.
   If you are using a spring-based application, the agent will use the setting for `spring.application.name` for its `service_name`.
   See the documentation for [`service_name`](https://www.elastic.co/guide/en/apm/agent/java/master/config-core.html#config-service-name)
   for more information.
   Note: this requires APM Server 7.0+. If using previous versions, nothing will change.
 * Previously, enabling [`capture_body`](https://www.elastic.co/guide/en/apm/agent/java/master/config-http.html#config-capture-body) could only capture form parameters.
   Now it supports all UTF-8 encoded plain-text content types.
   The option [`capture_body_content_types`](https://www.elastic.co/guide/en/apm/agent/java/master/config-http.html#config-capture-body-content-types)
   controls which `Content-Type`s should be captured.
 * Support async calls made by OkHttp client (`Call#enqueue`)
 * Added support for providing config options on agent attach.
   * CLI example: `--config server_urls=http://localhost:8200,http://localhost:8201`
   * API example: `ElasticApmAttacher.attach(Map.of("server_urls", "http://localhost:8200,http://localhost:8201"));`

## Bug Fixes
 * Logging integration through MDC is not working properly - [#499](https://github.com/elastic/apm-agent-java/issues/499)
 * ClassCastException with adoptopenjdk/openjdk11-openj9 - [#505](https://github.com/elastic/apm-agent-java/issues/505)
 * Span count limitation is not working properly - reported [in our forum](https://discuss.elastic.co/t/kibana-apm-not-showing-spans-which-are-visible-in-discover-too-many-spans/171690)
 * Java agent causes Exceptions in Alfresco cluster environment due to failure in the instrumentation of Hazelcast `Executor`s - reported [in our forum](https://discuss.elastic.co/t/cant-run-apm-java-agent-in-alfresco-cluster-environment/172962)

# 1.4.0

## Features
 * Added support for sync calls of OkHttp client
 * Added support for context propagation for `java.util.concurrent.ExecutorService`s
 * The `trace_methods` configuration now allows to omit the method matcher.
   Example: `com.example.*` traces all classes and methods within the `com.example` package and sub-packages.
 * Added support for JSF. Tested on WildFly, WebSphere Liberty and Payara with embedded JSF implementation and on Tomcat and Jetty with
 MyFaces 2.2 and 2.3
 * Introduces a new configuration option `disable_metrics` which disables the collection of metrics via a wildcard expression.
 * Support for HttpUrlConnection
 * Adds `subtype` and `action` to spans. This replaces former typing mechanism where type, subtype and action were all set through
   the type in an hierarchical dotted-syntax. In order to support existing API usages, dotted types are parsed into subtype and action, 
   however `Span.createSpan` and `Span.setType` are deprecated starting this version. Instead, type-less spans can be created using the new 
   `Span.startSpan` API and typed spans can be created using the new `Span.startSpan(String type, String subtype, String action)` API
 * Support for JBoss EAP 6.4, 7.0, 7.1 and 7.2
 * Improved startup times
 * Support for SOAP (JAX-WS).
   SOAP client create spans and propagate context.
   Transactions are created for `@WebService` classes and `@WebMethod` methods.  

## Bug Fixes
 * Fixes a failure in BitBucket when agent deployed ([#349](https://github.com/elastic/apm-agent-java/issues/349))
 * Fixes increased CPU consumption ([#443](https://github.com/elastic/apm-agent-java/issues/443) and [#453](https://github.com/elastic/apm-agent-java/issues/453))
 * Fixed some OpenTracing bridge functionalities that were not working when auto-instrumentation is disabled
 * Fixed an error occurring when ending an OpenTracing span before deactivating
 * Sending proper `null` for metrics that have a NaN value
 * Fixes JVM crash with Java 7 ([#458](https://github.com/elastic/apm-agent-java/issues/458))
 * Fixes an application deployment failure when using EclipseLink and `trace_methods` configuration ([#474](https://github.com/elastic/apm-agent-java/issues/474))

# 1.3.0

## Features
 * The agent now collects system and JVM metrics ([#360](https://github.com/elastic/apm-agent-java/pull/360))
 * Add API methods `ElasticApm#startTransactionWithRemoteParent` and `Span#injectTraceHeaders` to allow for manual context propagation ([#396](https://github.com/elastic/apm-agent-java/pull/396)).
 * Added `trace_methods` configuration option which lets you define which methods in your project or 3rd party libraries should be traced.
   To create spans for all `public` methods of classes whose name ends in `Service` which are in a sub-package of `org.example.services` use this matcher:
   `public org.example.services.*.*Service#*` ([#398](https://github.com/elastic/apm-agent-java/pull/398))
 * Added span for `DispatcherServlet#render` ([#409](https://github.com/elastic/apm-agent-java/pull/409)).
 * Flush reporter on shutdown to make sure all recorded Spans are sent to the server before the programm exits ([#397](https://github.com/elastic/apm-agent-java/pull/397))
 * Adds Kubernetes ([#383](https://github.com/elastic/apm-agent-java/issues/383)) and Docker metadata to, enabling correlation with the Kibana Infra UI.
 * Improved error handling of the Servlet Async API ([#399](https://github.com/elastic/apm-agent-java/issues/399))

## Bug Fixes
 * Fixing a potential memory leak when there is no connection with APM server
 * Fixes NoSuchMethodError CharBuffer.flip() which occurs when using the Elasticsearch RestClient and Java 7 or 8 ([#401](https://github.com/elastic/apm-agent-java/pull/401))

 
# 1.2.0

## Features
 * Added `capture_headers` configuration option.
   Set to `false` to disable capturing request and response headers.
   This will reduce the allocation rate of the agent and can save you network bandwidth and disk space.
 * Makes the API methods `addTag`, `setName`, `setType`, `setUser` and `setResult` fluent, so that calls can be chained. 

## Bug Fixes
 * Catch all errors thrown within agent injected code
 * Enable public APIs and OpenTracing bridge to work properly in OSGi systems, fixes [this WildFly issue](https://github.com/elastic/apm-agent-java/issues/362)
 * Remove module-info.java to enable agent working on early Tomcat 8.5 versions
 * Fix [async Servlet API issue](https://github.com/elastic/apm-agent-java/issues/371)

# 1.1.0

## Features
 * Some memory allocation improvements
 * Enabling bootdelegation for agent classes in Atlassian OSGI systems

## Bug Fixes
 * Update dsl-json which fixes a memory leak.
 See [ngs-doo/dsl-json#102](https://github.com/ngs-doo/dsl-json/pull/102) for details. 
 * Avoid `VerifyError`s by non instrumenting classes compiled for Java 4 or earlier
 * Enable APM Server URL configuration with path (fixes #339)
 * Reverse `system.hostname` and `system.platform` order sent to APM server

# 1.0.1

## Bug Fixes
 * Fixes NoSuchMethodError CharBuffer.flip() which occurs when using the Elasticsearch RestClient and Java 7 or 8 (#313)

# 1.0.0

## Breaking changes
 * Remove intake v1 support. This version requires APM Server 6.5.0+ which supports the intake api v2.
   Until the time the APM Server 6.5.0 is officially released,
   you can test with docker by pulling the APM Server image via
   `docker pull docker.elastic.co/apm/apm-server:6.5.0-SNAPSHOT`. 

## Features
 * Adds `@CaptureTransaction` and `@CaptureSpan` annotations which let you declaratively add custom transactions and spans.
   Note that it is required to configure the `application_packages` for this to work.
   See the [documentation](https://www.elastic.co/guide/en/apm/agent/java/master/public-api.html#api-annotation) for more information.
 * The public API now supports to activate a span on the current thread.
   This makes the span available via `ElasticApm#currentSpan()`
   Refer to the [documentation](https://www.elastic.co/guide/en/apm/agent/java/master/public-api.html#api-span-activate) for more details.
 * Capturing of Elasticsearch RestClient 5.0.2+ calls.
   Currently, the `*Async` methods are not supported, only their synchronous counterparts.
 * Added API methods to enable correlating the spans created from the JavaScrip Real User Monitoring agent with the Java agent transaction.
   More information can be found in the [documentation](https://www.elastic.co/guide/en/apm/agent/java/master/public-api.html#api-ensure-parent-id).
 * Added `Transaction.isSampled()` and `Span.isSampled()` methods to the public API
 * Added `Transaction#setResult` to the public API (#293)

## Bug Fixes
 * Fix for situations where status code is reported as `200`, even though it actually was `500` (#225)
 * Capturing the username now properly works when using Spring security (#183)

# 1.0.0.RC1

## Breaking changes
 * Remove intake v1 support. This version requires APM Server 6.5.0+ which supports the intake api v2.
   Until the time the APM Server 6.5.0 is officially released,
   you can test with docker by pulling the APM Server image via
   `docker pull docker.elastic.co/apm/apm-server:6.5.0-SNAPSHOT`. 

## Features
 * Adds `@CaptureTransaction` and `@CaptureSpan` annotations which let you declaratively add custom transactions and spans.
   Note that it is required to configure the `application_packages` for this to work.
   See the [documentation](https://www.elastic.co/guide/en/apm/agent/java/master/public-api.html#api-annotation) for more information.
 * The public API now supports to activate a span on the current thread.
   This makes the span available via `ElasticApm#currentSpan()`
   Refer to the [documentation](https://www.elastic.co/guide/en/apm/agent/java/master/public-api.html#api-span-activate) for more details.
 * Capturing of Elasticsearch RestClient 5.0.2+ calls.
   Currently, the `*Async` methods are not supported, only their synchronous counterparts.
 * Added API methods to enable correlating the spans created from the JavaScrip Real User Monitoring agent with the Java agent transaction.
   More information can be found in the [documentation](https://www.elastic.co/guide/en/apm/agent/java/master/public-api.html#api-ensure-parent-id).
 * Microsecond accurate timestamps (#261)

## Bug Fixes
 * Fix for situations where status code is reported as `200`, even though it actually was `500` (#225)

# 0.8.0

## Breaking changes
 * Wildcard patterns are case insensitive by default. Prepend `(?-i)` to make the matching case sensitive.

## Features
 * Wildcard patterns are now not limited to only one wildcard in the middle and can be arbitrarily complex now.
   Example: `*foo*bar*baz`.
 * Support for JAX-RS annotations.
   Transactions are named based on your resources (`ResourceClass#resourceMethod`).

## Bug Fixes

# 0.7.0

## Breaking changes
 * Removed `ElasticApm.startSpan`. Spans can now only be created from their transactions via `Transaction#createSpan`.
 * `ElasticApm.startTransaction` and `Transaction#createSpan` don't activate the transaction and spans
   and are thus not available via `ElasticApm.activeTransaction` and `ElasticApm.activeSpan`.

## Features
 * Public API
    * Add `Span#captureException` and `Transaction#captureException` to public API.
      `ElasticApm.captureException` is deprecated now. Use `ElasticApm.currentSpan().captureException(exception)` instead.
    * Added `Transaction.getId` and `Span.getId` methods 
 * Added support for async servlet requests
 * Added support for Payara/Glassfish
 * Incubating support for Apache HttpClient
 * Support for Spring RestTemplate
 * Added configuration options `use_path_as_transaction_name` and `url_groups`,
   which allow to use the URL path as the transaction name.
   As that could contain path parameters, like `/user/$userId` however,
   You can set the `url_groups` option to define a wildcard pattern, like `/user/*`,
   to group those paths together.
   This is especially helpful when using an unsupported Servlet API-based framework. 
 * Support duration suffixes (`ms`, `s` and `m`) for duration configuration options.
   Not using the duration suffix logs out a deprecation warning and will not be supported in future versions.
 * Add ability to add multiple APM server URLs, which enables client-side load balancing.
   The configuration option `server_url` has been renamed to `server_urls` to reflect this change.
   However, `server_url` still works for backwards compatibility.
 * The configuration option `service_name` is now optional.
   It defaults to the main class name,
   the name of the executed jar file (removing the version number),
   or the application server name (for example `tomcat-application`).
   In a lot of cases,
   you will still want to set the `service_name` explicitly.
   But it helps getting started and seeing data easier,
   as there are no required configuration options anymore.
   In the future we will most likely determine more useful application names for Servlet API-based applications.

## Bug Fixes<|MERGE_RESOLUTION|>--- conflicted
+++ resolved
@@ -14,11 +14,8 @@
  * Added `ElasticApmAttacher.attach(String propertiesLocation)` to specify a custom properties location
  * Logs message when `transaction_max_spans` has been exceeded (#849)
  * Report the number of affected rows by a SQL statement (UPDATE,DELETE,INSERT) in 'affected_rows' span attribute (#707)
-<<<<<<< HEAD
+ * Add [`@Traced`](https://www.elastic.co/guide/en/apm/agent/java/master/public-api.html#api-traced) annotation which either creates a span or a transaction, depending on the context
  * Report JMS destination as a span/transaction context field (#906)
-=======
- * Add [`@Traced`](https://www.elastic.co/guide/en/apm/agent/java/master/public-api.html#api-traced) annotation which either creates a span or a transaction, depending on the context
->>>>>>> 35e25f88
 
 ## Bug Fixes
  * JMS creates polling transactions even when the API invocations return without a message
