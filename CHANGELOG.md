--- conflicted
+++ resolved
@@ -9,13 +9,10 @@
 ## Features
  * Supporting OpenTracing version 0.33 
  * Added annotation and meta-annotation matching support for `trace_methods`
-<<<<<<< HEAD
- * Automatically captures exceptions for `logger.error("message", exception)` calls
-=======
  * Improved servlet exception capture via attributes: `javax.servlet.error.exception`, `exception`, `org.springframework.web.servlet.DispatcherServlet.EXCEPTION`, `co.elastic.apm.exception`.
    Added instrumentation for DispatcherServlet#processHandlerException.
->>>>>>> 9606e746
-
+ * Automatically captures exceptions for `logger.error("message", exception)` calls
+ 
 ## Bug Fixes
  * A warning in logs saying APM server is not available when using 1.8 with APM server 6.x
  * `ApacheHttpAsyncClientInstrumentation` matching increases startup time considerably
