# Next (1.9.0)

## Features
<<<<<<< HEAD
 * Added annotation and meta-annotation matching support for `trace_methods`
=======
 * Supporting OpenTracing version 0.33 
>>>>>>> 32639e63

## Bug Fixes
 * A warning in logs saying APM server is not available when using 1.8 with APM server 6.x
 * `ApacheHttpAsyncClientInstrumentation` matching increases startup time considerably
 * Log correlation feature is active when `active==false`

# 1.8.0

## Features
 * Added support for tracking [time spent by span type](https://www.elastic.co/guide/en/kibana/7.3/transactions.html).
   Can be disabled by setting [`breakdown_metrics`](https://www.elastic.co/guide/en/apm/agent/java/7.3/config-core.html#config-breakdown-metrics) to `false`. 
 * Added support for [central configuration](https://www.elastic.co/guide/en/kibana/7.3/agent-configuration.html).
   Can be disabled by setting [`central_config`](https://www.elastic.co/guide/en/apm/agent/java/current/config-core.html#config-central-config) to `false`.
 * Added support for Spring's JMS flavor - instrumenting `org.springframework.jms.listener.SessionAwareMessageListener`
 * Added support to legacy ApacheHttpClient APIs (which adds support to Axis2 configured to use ApacheHttpClient)
 * Added support for setting [`server_urls`](https://www.elastic.co/guide/en/apm/agent/java/1.x/config-reporter.html#config-server-urls) dynamically via properties file [#723](https://github.com/elastic/apm-agent-java/issues/723)
 * Added [`config_file`](https://www.elastic.co/guide/en/apm/agent/java/current/config-core.html#config-config-file) option 
 * Added option to use `@javax.ws.rs.Path` value as transaction name [`use_jaxrs_path_as_transaction_name`](https://www.elastic.co/guide/en/apm/agent/java/current/config-jax-rs.html#config-use-jaxrs-path-as-transaction-name)
 * Instrument quartz jobs ([docs](https://www.elastic.co/guide/en/apm/agent/java/current/supported-technologies-details.html#supported-scheduling-frameworks))
 * SQL parsing improvements (#696)
 * Introduce priorities for transaction name (#748)
 
   Now uses the path as transaction name if [`use_path_as_transaction_name`](https://www.elastic.co/guide/en/apm/agent/java/current/config-http.html#config-use-path-as-transaction-name) is set to `true`
   rather than `ServletClass#doGet`.
   But if a name can be determined from a high level framework,
   like Spring MVC, that takes precedence.
   User-supplied names from the API always take precedence over any others.
 * Use JSP path name as transaction name as opposed to the generated servlet class name (#751)


## Bug Fixes
 * Some JMS Consumers and Producers are filtered due to class name filtering in instrumentation matching
 * Jetty: When no display name is set and context path is "/" transaction service names will now correctly fall back to configured values
 * JDBC's `executeBatch` is not traced
 * Drops non-String labels when connected to APM Server < 6.7 to avoid validation errors (#687)
 * Parsing container ID in cloud foundry garden (#695)
 * Automatic instrumentation should not override manual results (#752)

## Breaking changes
 * The log correlation feature does not add `span.id` to the MDC anymore but only `trace.id` and `transaction.id` (see #742).

# 1.7.0

## Features
 * Added the `trace_methods_duration_threshold` config option. When using the `trace_methods` config option with wild cards, this 
 enables considerable reduction of overhead by limiting the number of spans captured and reported (see more details in config 
 documentation).
 NOTE: Using wildcards is still not the recommended approach for the `trace_methods` feature
 * Add `Transaction#addCustomContext(String key, String|Number|boolean value)` to public API
 * Added support for AsyncHttpClient 2.x
 * Added [`global_labels`](https://www.elastic.co/guide/en/apm/agent/java/current/config-core.html#global-labels) configuration option.
   This requires APM Server 7.2+.
 * Added basic support for JMS- distributed tracing for basic scenarios of `send`, `receive`, `receiveNoWait` and 
   `onMessage`. Both Queues and Topics are supported. Async `send` APIs are not supported in this version. 
   NOTE: This feature is currently marked as "Incubating" and is disabled by default. In order to enable, it is 
   required to set the [`disable_instrumentations`](https://www.elastic.co/guide/en/apm/agent/java/1.x/config-core.html#config-disable-instrumentations) 
   configuration property to an empty string.

## Bug Fixes
 * ClassCastException related to async instrumentation of Pilotfish Executor causing thread hang (applied workaround)
 * NullPointerException when computing Servlet transaction name with null HTTP method name
 * FileNotFoundException when trying to find implementation version of jar with encoded URL
 * NullPointerException when closing Apache AsyncHttpClient request producer

# 1.6.1

## Bug Fixes
 * Fixes transaction name for non-sampled transactions [#581](https://github.com/elastic/apm-agent-java/issues/581)
 * Makes log_file option work again [#594](https://github.com/elastic/apm-agent-java/issues/594)
 * Async context propagation fixes
    * Fixing some async mechanisms lifecycle issues [#605](https://github.com/elastic/apm-agent-java/issues/605)
    * Fixes exceptions when using WildFly managed executor services [#589](https://github.com/elastic/apm-agent-java/issues/589)
    * Exclude glassfish Executor which does not permit wrapped runnables [#596](https://github.com/elastic/apm-agent-java/issues/596)
    * Exclude DumbExecutor [#598](https://github.com/elastic/apm-agent-java/issues/598)
 * Fixes Manifest version reading error to support `jar:file` protocol [#601](https://github.com/elastic/apm-agent-java/issues/601)
 * Fixes transaction name for non-sampled transactions [#597](https://github.com/elastic/apm-agent-java/issues/597)
 * Fixes potential classloader deadlock by preloading `FileSystems.getDefault()` [#603](https://github.com/elastic/apm-agent-java/issues/603)

# 1.6.0

## Related Announcements
 * Java APM Agent became part of the Cloud Foundry Java Buildpack as of [Release v4.19](https://github.com/cloudfoundry/java-buildpack/releases/tag/v4.19)
 
## Features
 * Support Apache HttpAsyncClient - span creation and cross-service trace context propagation
 * Added the `jvm.thread.count` metric, indicating the number of live threads in the JVM (daemon and non-daemon) 
 * Added support for WebLogic
 * Added support for Spring `@Scheduled` and EJB `@Schedule` annotations - [#569](https://github.com/elastic/apm-agent-java/pull/569)

## Bug Fixes
 * Avoid that the agent blocks server shutdown in case the APM Server is not available - [#554](https://github.com/elastic/apm-agent-java/pull/554)
 * Public API annotations improper retention prevents it from being used with Groovy - [#567](https://github.com/elastic/apm-agent-java/pull/567)
 * Eliminate side effects of class loading related to Instrumentation matching mechanism

# 1.5.0

## Potentially breaking changes
 * If you didn't explicitly set the [`service_name`](https://www.elastic.co/guide/en/apm/agent/java/master/config-core.html#config-service-name)
   previously and you are dealing with a servlet-based application (including Spring Boot),
   your `service_name` will change.
   See the documentation for [`service_name`](https://www.elastic.co/guide/en/apm/agent/java/master/config-core.html#config-service-name)
   and the corresponding section in _Features_ for more information.
   Note: this requires APM Server 7.0+. If using previous versions, nothing will change.

## Features
 * Added property "allow_path_on_hierarchy" to JAX-RS plugin, to lookup inherited usage of `@path`
 * Support for number and boolean labels in the public API (#497).
   This change also renames `tag` to `label` on the API level to be compliant with the [Elastic Common Schema (ECS)](https://github.com/elastic/ecs#-base-fields).
   The `addTag(String, String)` method is still supported but deprecated in favor of `addLabel(String, String)`.
   As of version 7.x of the stack, labels will be stored under `labels` in Elasticsearch.
   Previously, they were stored under `context.tags`.
 * Support async queries made by Elasticsearch REST client 
 * Added `setStartTimestamp(long epochMicros)` and `end(long epochMicros)` API methods to `Span` and `Transaction`,
   allowing to set custom start and end timestamps.
 * Auto-detection of the `service_name` based on the `<display-name>` element of the `web.xml` with a fallback to the servlet context path.
   If you are using a spring-based application, the agent will use the setting for `spring.application.name` for its `service_name`.
   See the documentation for [`service_name`](https://www.elastic.co/guide/en/apm/agent/java/master/config-core.html#config-service-name)
   for more information.
   Note: this requires APM Server 7.0+. If using previous versions, nothing will change.
 * Previously, enabling [`capture_body`](https://www.elastic.co/guide/en/apm/agent/java/master/config-http.html#config-capture-body) could only capture form parameters.
   Now it supports all UTF-8 encoded plain-text content types.
   The option [`capture_body_content_types`](https://www.elastic.co/guide/en/apm/agent/java/master/config-http.html#config-capture-body-content-types)
   controls which `Content-Type`s should be captured.
 * Support async calls made by OkHttp client (`Call#enqueue`)
 * Added support for providing config options on agent attach.
   * CLI example: `--config server_urls=http://localhost:8200,http://localhost:8201`
   * API example: `ElasticApmAttacher.attach(Map.of("server_urls", "http://localhost:8200,http://localhost:8201"));`

## Bug Fixes
 * Logging integration through MDC is not working properly - [#499](https://github.com/elastic/apm-agent-java/issues/499)
 * ClassCastException with adoptopenjdk/openjdk11-openj9 - [#505](https://github.com/elastic/apm-agent-java/issues/505)
 * Span count limitation is not working properly - reported [in our forum](https://discuss.elastic.co/t/kibana-apm-not-showing-spans-which-are-visible-in-discover-too-many-spans/171690)
 * Java agent causes Exceptions in Alfresco cluster environment due to failure in the instrumentation of Hazelcast `Executor`s - reported [in our forum](https://discuss.elastic.co/t/cant-run-apm-java-agent-in-alfresco-cluster-environment/172962)

# 1.4.0

## Features
 * Added support for sync calls of OkHttp client
 * Added support for context propagation for `java.util.concurrent.ExecutorService`s
 * The `trace_methods` configuration now allows to omit the method matcher.
   Example: `com.example.*` traces all classes and methods within the `com.example` package and sub-packages.
 * Added support for JSF. Tested on WildFly, WebSphere Liberty and Payara with embedded JSF implementation and on Tomcat and Jetty with
 MyFaces 2.2 and 2.3
 * Introduces a new configuration option `disable_metrics` which disables the collection of metrics via a wildcard expression.
 * Support for HttpUrlConnection
 * Adds `subtype` and `action` to spans. This replaces former typing mechanism where type, subtype and action were all set through
   the type in an hierarchical dotted-syntax. In order to support existing API usages, dotted types are parsed into subtype and action, 
   however `Span.createSpan` and `Span.setType` are deprecated starting this version. Instead, type-less spans can be created using the new 
   `Span.startSpan` API and typed spans can be created using the new `Span.startSpan(String type, String subtype, String action)` API
 * Support for JBoss EAP 6.4, 7.0, 7.1 and 7.2
 * Improved startup times
 * Support for SOAP (JAX-WS).
   SOAP client create spans and propagate context.
   Transactions are created for `@WebService` classes and `@WebMethod` methods.  

## Bug Fixes
 * Fixes a failure in BitBucket when agent deployed ([#349](https://github.com/elastic/apm-agent-java/issues/349))
 * Fixes increased CPU consumption ([#443](https://github.com/elastic/apm-agent-java/issues/443) and [#453](https://github.com/elastic/apm-agent-java/issues/453))
 * Fixed some OpenTracing bridge functionalities that were not working when auto-instrumentation is disabled
 * Fixed an error occurring when ending an OpenTracing span before deactivating
 * Sending proper `null` for metrics that have a NaN value
 * Fixes JVM crash with Java 7 ([#458](https://github.com/elastic/apm-agent-java/issues/458))
 * Fixes an application deployment failure when using EclipseLink and `trace_methods` configuration ([#474](https://github.com/elastic/apm-agent-java/issues/474))

# 1.3.0

## Features
 * The agent now collects system and JVM metrics ([#360](https://github.com/elastic/apm-agent-java/pull/360))
 * Add API methods `ElasticApm#startTransactionWithRemoteParent` and `Span#injectTraceHeaders` to allow for manual context propagation ([#396](https://github.com/elastic/apm-agent-java/pull/396)).
 * Added `trace_methods` configuration option which lets you define which methods in your project or 3rd party libraries should be traced.
   To create spans for all `public` methods of classes whose name ends in `Service` which are in a sub-package of `org.example.services` use this matcher:
   `public org.example.services.*.*Service#*` ([#398](https://github.com/elastic/apm-agent-java/pull/398))
 * Added span for `DispatcherServlet#render` ([#409](https://github.com/elastic/apm-agent-java/pull/409)).
 * Flush reporter on shutdown to make sure all recorded Spans are sent to the server before the programm exits ([#397](https://github.com/elastic/apm-agent-java/pull/397))
 * Adds Kubernetes ([#383](https://github.com/elastic/apm-agent-java/issues/383)) and Docker metadata to, enabling correlation with the Kibana Infra UI.
 * Improved error handling of the Servlet Async API ([#399](https://github.com/elastic/apm-agent-java/issues/399))

## Bug Fixes
 * Fixing a potential memory leak when there is no connection with APM server
 * Fixes NoSuchMethodError CharBuffer.flip() which occurs when using the Elasticsearch RestClient and Java 7 or 8 ([#401](https://github.com/elastic/apm-agent-java/pull/401))

 
# 1.2.0

## Features
 * Added `capture_headers` configuration option.
   Set to `false` to disable capturing request and response headers.
   This will reduce the allocation rate of the agent and can save you network bandwidth and disk space.
 * Makes the API methods `addTag`, `setName`, `setType`, `setUser` and `setResult` fluent, so that calls can be chained. 

## Bug Fixes
 * Catch all errors thrown within agent injected code
 * Enable public APIs and OpenTracing bridge to work properly in OSGi systems, fixes [this WildFly issue](https://github.com/elastic/apm-agent-java/issues/362)
 * Remove module-info.java to enable agent working on early Tomcat 8.5 versions
 * Fix [async Servlet API issue](https://github.com/elastic/apm-agent-java/issues/371)

# 1.1.0

## Features
 * Some memory allocation improvements
 * Enabling bootdelegation for agent classes in Atlassian OSGI systems

## Bug Fixes
 * Update dsl-json which fixes a memory leak.
 See [ngs-doo/dsl-json#102](https://github.com/ngs-doo/dsl-json/pull/102) for details. 
 * Avoid `VerifyError`s by non instrumenting classes compiled for Java 4 or earlier
 * Enable APM Server URL configuration with path (fixes #339)
 * Reverse `system.hostname` and `system.platform` order sent to APM server

# 1.0.1

## Bug Fixes
 * Fixes NoSuchMethodError CharBuffer.flip() which occurs when using the Elasticsearch RestClient and Java 7 or 8 (#313)

# 1.0.0

## Breaking changes
 * Remove intake v1 support. This version requires APM Server 6.5.0+ which supports the intake api v2.
   Until the time the APM Server 6.5.0 is officially released,
   you can test with docker by pulling the APM Server image via
   `docker pull docker.elastic.co/apm/apm-server:6.5.0-SNAPSHOT`. 

## Features
 * Adds `@CaptureTransaction` and `@CaptureSpan` annotations which let you declaratively add custom transactions and spans.
   Note that it is required to configure the `application_packages` for this to work.
   See the [documentation](https://www.elastic.co/guide/en/apm/agent/java/master/public-api.html#api-annotation) for more information.
 * The public API now supports to activate a span on the current thread.
   This makes the span available via `ElasticApm#currentSpan()`
   Refer to the [documentation](https://www.elastic.co/guide/en/apm/agent/java/master/public-api.html#api-span-activate) for more details.
 * Capturing of Elasticsearch RestClient 5.0.2+ calls.
   Currently, the `*Async` methods are not supported, only their synchronous counterparts.
 * Added API methods to enable correlating the spans created from the JavaScrip Real User Monitoring agent with the Java agent transaction.
   More information can be found in the [documentation](https://www.elastic.co/guide/en/apm/agent/java/master/public-api.html#api-ensure-parent-id).
 * Added `Transaction.isSampled()` and `Span.isSampled()` methods to the public API
 * Added `Transaction#setResult` to the public API (#293)

## Bug Fixes
 * Fix for situations where status code is reported as `200`, even though it actually was `500` (#225)
 * Capturing the username now properly works when using Spring security (#183)

# 1.0.0.RC1

## Breaking changes
 * Remove intake v1 support. This version requires APM Server 6.5.0+ which supports the intake api v2.
   Until the time the APM Server 6.5.0 is officially released,
   you can test with docker by pulling the APM Server image via
   `docker pull docker.elastic.co/apm/apm-server:6.5.0-SNAPSHOT`. 

## Features
 * Adds `@CaptureTransaction` and `@CaptureSpan` annotations which let you declaratively add custom transactions and spans.
   Note that it is required to configure the `application_packages` for this to work.
   See the [documentation](https://www.elastic.co/guide/en/apm/agent/java/master/public-api.html#api-annotation) for more information.
 * The public API now supports to activate a span on the current thread.
   This makes the span available via `ElasticApm#currentSpan()`
   Refer to the [documentation](https://www.elastic.co/guide/en/apm/agent/java/master/public-api.html#api-span-activate) for more details.
 * Capturing of Elasticsearch RestClient 5.0.2+ calls.
   Currently, the `*Async` methods are not supported, only their synchronous counterparts.
 * Added API methods to enable correlating the spans created from the JavaScrip Real User Monitoring agent with the Java agent transaction.
   More information can be found in the [documentation](https://www.elastic.co/guide/en/apm/agent/java/master/public-api.html#api-ensure-parent-id).
 * Microsecond accurate timestamps (#261)

## Bug Fixes
 * Fix for situations where status code is reported as `200`, even though it actually was `500` (#225)

# 0.8.0

## Breaking changes
 * Wildcard patterns are case insensitive by default. Prepend `(?-i)` to make the matching case sensitive.

## Features
 * Wildcard patterns are now not limited to only one wildcard in the middle and can be arbitrarily complex now.
   Example: `*foo*bar*baz`.
 * Support for JAX-RS annotations.
   Transactions are named based on your resources (`ResourceClass#resourceMethod`).

## Bug Fixes

# 0.7.0

## Breaking changes
 * Removed `ElasticApm.startSpan`. Spans can now only be created from their transactions via `Transaction#createSpan`.
 * `ElasticApm.startTransaction` and `Transaction#createSpan` don't activate the transaction and spans
   and are thus not available via `ElasticApm.activeTransaction` and `ElasticApm.activeSpan`.

## Features
 * Public API
    * Add `Span#captureException` and `Transaction#captureException` to public API.
      `ElasticApm.captureException` is deprecated now. Use `ElasticApm.currentSpan().captureException(exception)` instead.
    * Added `Transaction.getId` and `Span.getId` methods 
 * Added support for async servlet requests
 * Added support for Payara/Glassfish
 * Incubating support for Apache HttpClient
 * Support for Spring RestTemplate
 * Added configuration options `use_path_as_transaction_name` and `url_groups`,
   which allow to use the URL path as the transaction name.
   As that could contain path parameters, like `/user/$userId` however,
   You can set the `url_groups` option to define a wildcard pattern, like `/user/*`,
   to group those paths together.
   This is especially helpful when using an unsupported Servlet API-based framework. 
 * Support duration suffixes (`ms`, `s` and `m`) for duration configuration options.
   Not using the duration suffix logs out a deprecation warning and will not be supported in future versions.
 * Add ability to add multiple APM server URLs, which enables client-side load balancing.
   The configuration option `server_url` has been renamed to `server_urls` to reflect this change.
   However, `server_url` still works for backwards compatibility.
 * The configuration option `service_name` is now optional.
   It defaults to the main class name,
   the name of the executed jar file (removing the version number),
   or the application server name (for example `tomcat-application`).
   In a lot of cases,
   you will still want to set the `service_name` explicitly.
   But it helps getting started and seeing data easier,
   as there are no required configuration options anymore.
   In the future we will most likely determine more useful application names for Servlet API-based applications.

## Bug Fixes<|MERGE_RESOLUTION|>--- conflicted
+++ resolved
@@ -1,11 +1,8 @@
 # Next (1.9.0)
 
 ## Features
-<<<<<<< HEAD
+ * Supporting OpenTracing version 0.33 
  * Added annotation and meta-annotation matching support for `trace_methods`
-=======
- * Supporting OpenTracing version 0.33 
->>>>>>> 32639e63
 
 ## Bug Fixes
  * A warning in logs saying APM server is not available when using 1.8 with APM server 6.x
