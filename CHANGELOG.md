# next

## Features

## Bug Fixes
<<<<<<< HEAD
 * Avoid `VerifyError`s by non instrumenting classes compiled for Java 4 or earlier
=======
 * Update dsl-json which fixes a memory leak.
 See [ngs-doo/dsl-json#102](https://github.com/ngs-doo/dsl-json/pull/102) for details.
>>>>>>> 93779a8a

# 1.0.1

## Bug Fixes
 * Fixes NoSuchMethodError CharBuffer.flip() which occurs when using the Elasticsearch RestClient and Java 7 or 8 (#313)

# 1.0.0

## Breaking changes
 * Remove intake v1 support. This version requires APM Server 6.5.0+ which supports the intake api v2.
   Until the time the APM Server 6.5.0 is officially released,
   you can test with docker by pulling the APM Server image via
   `docker pull docker.elastic.co/apm/apm-server:6.5.0-SNAPSHOT`. 

## Features
 * Adds `@CaptureTransaction` and `@CaptureSpan` annotations which let you declaratively add custom transactions and spans.
   Note that it is required to configure the `application_packages` for this to work.
   See the [documentation](https://www.elastic.co/guide/en/apm/agent/java/master/public-api.html#api-annotation) for more information.
 * The public API now supports to activate a span on the current thread.
   This makes the span available via `ElasticApm#currentSpan()`
   Refer to the [documentation](https://www.elastic.co/guide/en/apm/agent/java/master/public-api.html#api-span-activate) for more details.
 * Capturing of Elasticsearch RestClient 5.0.2+ calls.
   Currently, the `*Async` methods are not supported, only their synchronous counterparts.
 * Added API methods to enable correlating the spans created from the JavaScrip Real User Monitoring agent with the Java agent transaction.
   More information can be found in the [documentation](https://www.elastic.co/guide/en/apm/agent/java/master/public-api.html#api-ensure-parent-id).
 * Added `Transaction.isSampled()` and `Span.isSampled()` methods to the public API
 * Added `Transaction#setResult` to the public API (#293)

## Bug Fixes
 * Fix for situations where status code is reported as `200`, even though it actually was `500` (#225)
 * Capturing the username now properly works when using Spring security (#183)

# 1.0.0.RC1

## Breaking changes
 * Remove intake v1 support. This version requires APM Server 6.5.0+ which supports the intake api v2.
   Until the time the APM Server 6.5.0 is officially released,
   you can test with docker by pulling the APM Server image via
   `docker pull docker.elastic.co/apm/apm-server:6.5.0-SNAPSHOT`. 

## Features
 * Adds `@CaptureTransaction` and `@CaptureSpan` annotations which let you declaratively add custom transactions and spans.
   Note that it is required to configure the `application_packages` for this to work.
   See the [documentation](https://www.elastic.co/guide/en/apm/agent/java/master/public-api.html#api-annotation) for more information.
 * The public API now supports to activate a span on the current thread.
   This makes the span available via `ElasticApm#currentSpan()`
   Refer to the [documentation](https://www.elastic.co/guide/en/apm/agent/java/master/public-api.html#api-span-activate) for more details.
 * Capturing of Elasticsearch RestClient 5.0.2+ calls.
   Currently, the `*Async` methods are not supported, only their synchronous counterparts.
 * Added API methods to enable correlating the spans created from the JavaScrip Real User Monitoring agent with the Java agent transaction.
   More information can be found in the [documentation](https://www.elastic.co/guide/en/apm/agent/java/master/public-api.html#api-ensure-parent-id).
 * Microsecond accurate timestamps (#261)

## Bug Fixes
 * Fix for situations where status code is reported as `200`, even though it actually was `500` (#225)

# 0.8.0

## Breaking changes
 * Wildcard patterns are case insensitive by default. Prepend `(?-i)` to make the matching case sensitive.

## Features
 * Wildcard patterns are now not limited to only one wildcard in the middle and can be arbitrarily complex now.
   Example: `*foo*bar*baz`.
 * Support for JAX-RS annotations.
   Transactions are named based on your resources (`ResourceClass#resourceMethod`).

## Bug Fixes

# 0.7.0

## Breaking changes
 * Removed `ElasticApm.startSpan`. Spans can now only be created from their transactions via `Transaction#createSpan`.
 * `ElasticApm.startTransaction` and `Transaction#createSpan` don't activate the transaction and spans
   and are thus not available via `ElasticApm.activeTransaction` and `ElasticApm.activeSpan`.

## Features
 * Public API
    * Add `Span#captureException` and `Transaction#captureException` to public API.
      `ElasticApm.captureException` is deprecated now. Use `ElasticApm.currentSpan().captureException(exception)` instead.
    * Added `Transaction.getId` and `Span.getId` methods 
 * Added support for async servlet requests
 * Added support for Payara/Glassfish
 * Incubating support for Apache HttpClient
 * Support for Spring RestTemplate
 * Added configuration options `use_path_as_transaction_name` and `url_groups`,
   which allow to use the URL path as the transaction name.
   As that could contain path parameters, like `/user/$userId` however,
   You can set the `url_groups` option to define a wildcard pattern, like `/user/*`,
   to group those paths together.
   This is especially helpful when using an unsupported Servlet API-based framework. 
 * Support duration suffixes (`ms`, `s` and `m`) for duration configuration options.
   Not using the duration suffix logs out a deprecation warning and will not be supported in future versions.
 * Add ability to add multiple APM server URLs, which enables client-side load balancing.
   The configuration option `server_url` has been renamed to `server_urls` to reflect this change.
   However, `server_url` still works for backwards compatibility.
 * The configuration option `service_name` is now optional.
   It defaults to the main class name,
   the name of the executed jar file (removing the version number),
   or the application server name (for example `tomcat-application`).
   In a lot of cases,
   you will still want to set the `service_name` explicitly.
   But it helps getting started and seeing data easier,
   as there are no required configuration options anymore.
   In the future we will most likely determine more useful application names for Servlet API-based applications.

## Bug Fixes<|MERGE_RESOLUTION|>--- conflicted
+++ resolved
@@ -3,12 +3,9 @@
 ## Features
 
 ## Bug Fixes
-<<<<<<< HEAD
+ * Update dsl-json which fixes a memory leak.
+ See [ngs-doo/dsl-json#102](https://github.com/ngs-doo/dsl-json/pull/102) for details. 
  * Avoid `VerifyError`s by non instrumenting classes compiled for Java 4 or earlier
-=======
- * Update dsl-json which fixes a memory leak.
- See [ngs-doo/dsl-json#102](https://github.com/ngs-doo/dsl-json/pull/102) for details.
->>>>>>> 93779a8a
 
 # 1.0.1
 
