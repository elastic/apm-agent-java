# next (1.8.0)

## Features
 * Add support for Spring's JMS flavor - instrumenting `org.springframework.jms.listener.SessionAwareMessageListener`
 * Add support to legacy ApacheHttpClient APIs (which adds support to Axis2 configured to use ApacheHttpClient)
 * Added support for setting `server_urls` dynamically via properties file [#723](https://github.com/elastic/apm-agent-java/issues/723)

## Bug Fixes
 * Some JMS Consumers and Producers are filtered due to class name filtering in instrumentation matching
 * Jetty: When no display name is set and context path is "/" transaction service names will now correctly fall back to configured values
<<<<<<< HEAD
 * JDBC's `executeBatch` is not traced
=======
 * Drops non-String labels when connected to APM Server < 6.7 to avoid validation errors (#687)
>>>>>>> b796ce27

# 1.7.0

## Features
 * Added the `trace_methods_duration_threshold` config option. When using the `trace_methods` config option with wild cards, this 
 enables considerable reduction of overhead by limiting the number of spans captured and reported (see more details in config 
 documentation).
 NOTE: Using wildcards is still not the recommended approach for the `trace_methods` feature
 * Add `Transaction#addCustomContext(String key, String|Number|boolean value)` to public API
 * Added support for AsyncHttpClient 2.x
 * Added [`global_labels`](https://www.elastic.co/guide/en/apm/agent/java/current/config-core.html#global-labels) configuration option.
   This requires APM Server 7.2+.
 * Added basic support for JMS- distributed tracing for basic scenarios of `send`, `receive`, `receiveNoWait` and 
   `onMessage`. Both Queues and Topics are supported. Async `send` APIs are not supported in this version. 
   NOTE: This feature is currently marked as "Incubating" and is disabled by default. In order to enable, it is 
   required to set the [`disable_instrumentations`](https://www.elastic.co/guide/en/apm/agent/java/1.x/config-core.html#config-disable-instrumentations) 
   configuration property to an empty string.

## Bug Fixes
 * ClassCastException related to async instrumentation of Pilotfish Executor causing thread hang (applied workaround)
 * NullPointerException when computing Servlet transaction name with null HTTP method name
 * FileNotFoundException when trying to find implementation version of jar with encoded URL
 * NullPointerException when closing Apache AsyncHttpClient request producer

# 1.6.1

## Bug Fixes
 * Fixes transaction name for non-sampled transactions [#581](https://github.com/elastic/apm-agent-java/issues/581)
 * Makes log_file option work again [#594](https://github.com/elastic/apm-agent-java/issues/594)
 * Async context propagation fixes
    * Fixing some async mechanisms lifecycle issues [#605](https://github.com/elastic/apm-agent-java/issues/605)
    * Fixes exceptions when using WildFly managed executor services [#589](https://github.com/elastic/apm-agent-java/issues/589)
    * Exclude glassfish Executor which does not permit wrapped runnables [#596](https://github.com/elastic/apm-agent-java/issues/596)
    * Exclude DumbExecutor [#598](https://github.com/elastic/apm-agent-java/issues/598)
 * Fixes Manifest version reading error to support `jar:file` protocol [#601](https://github.com/elastic/apm-agent-java/issues/601)
 * Fixes transaction name for non-sampled transactions [#597](https://github.com/elastic/apm-agent-java/issues/597)
 * Fixes potential classloader deadlock by preloading `FileSystems.getDefault()` [#603](https://github.com/elastic/apm-agent-java/issues/603)

# 1.6.0

## Related Announcements
 * Java APM Agent became part of the Cloud Foundry Java Buildpack as of [Release v4.19](https://github.com/cloudfoundry/java-buildpack/releases/tag/v4.19)
 
## Features
 * Support Apache HttpAsyncClient - span creation and cross-service trace context propagation
 * Added the `jvm.thread.count` metric, indicating the number of live threads in the JVM (daemon and non-daemon) 
 * Added support for WebLogic
 * Added support for Spring `@Scheduled` and EJB `@Schedule` annotations - [#569](https://github.com/elastic/apm-agent-java/pull/569)

## Bug Fixes
 * Avoid that the agent blocks server shutdown in case the APM Server is not available - [#554](https://github.com/elastic/apm-agent-java/pull/554)
 * Public API annotations improper retention prevents it from being used with Groovy - [#567](https://github.com/elastic/apm-agent-java/pull/567)
 * Eliminate side effects of class loading related to Instrumentation matching mechanism

# 1.5.0

## Potentially breaking changes
 * If you didn't explicitly set the [`service_name`](https://www.elastic.co/guide/en/apm/agent/java/master/config-core.html#config-service-name)
   previously and you are dealing with a servlet-based application (including Spring Boot),
   your `service_name` will change.
   See the documentation for [`service_name`](https://www.elastic.co/guide/en/apm/agent/java/master/config-core.html#config-service-name)
   and the corresponding section in _Features_ for more information.
   Note: this requires APM Server 7.0+. If using previous versions, nothing will change.

## Features
 * Added property "allow_path_on_hierarchy" to JAX-RS plugin, to lookup inherited usage of `@path`
 * Support for number and boolean labels in the public API (#497).
   This change also renames `tag` to `label` on the API level to be compliant with the [Elastic Common Schema (ECS)](https://github.com/elastic/ecs#-base-fields).
   The `addTag(String, String)` method is still supported but deprecated in favor of `addLabel(String, String)`.
   As of version 7.x of the stack, labels will be stored under `labels` in Elasticsearch.
   Previously, they were stored under `context.tags`.
 * Support async queries made by Elasticsearch REST client 
 * Added `setStartTimestamp(long epochMicros)` and `end(long epochMicros)` API methods to `Span` and `Transaction`,
   allowing to set custom start and end timestamps.
 * Auto-detection of the `service_name` based on the `<display-name>` element of the `web.xml` with a fallback to the servlet context path.
   If you are using a spring-based application, the agent will use the setting for `spring.application.name` for its `service_name`.
   See the documentation for [`service_name`](https://www.elastic.co/guide/en/apm/agent/java/master/config-core.html#config-service-name)
   for more information.
   Note: this requires APM Server 7.0+. If using previous versions, nothing will change.
 * Previously, enabling [`capture_body`](https://www.elastic.co/guide/en/apm/agent/java/master/config-http.html#config-capture-body) could only capture form parameters.
   Now it supports all UTF-8 encoded plain-text content types.
   The option [`capture_body_content_types`](https://www.elastic.co/guide/en/apm/agent/java/master/config-http.html#config-capture-body-content-types)
   controls which `Content-Type`s should be captured.
 * Support async calls made by OkHttp client (`Call#enqueue`)
 * Added support for providing config options on agent attach.
   * CLI example: `--config server_urls=http://localhost:8200,http://localhost:8201`
   * API example: `ElasticApmAttacher.attach(Map.of("server_urls", "http://localhost:8200,http://localhost:8201"));`

## Bug Fixes
 * Logging integration through MDC is not working properly - [#499](https://github.com/elastic/apm-agent-java/issues/499)
 * ClassCastException with adoptopenjdk/openjdk11-openj9 - [#505](https://github.com/elastic/apm-agent-java/issues/505)
 * Span count limitation is not working properly - reported [in our forum](https://discuss.elastic.co/t/kibana-apm-not-showing-spans-which-are-visible-in-discover-too-many-spans/171690)
 * Java agent causes Exceptions in Alfresco cluster environment due to failure in the instrumentation of Hazelcast `Executor`s - reported [in our forum](https://discuss.elastic.co/t/cant-run-apm-java-agent-in-alfresco-cluster-environment/172962)

# 1.4.0

## Features
 * Added support for sync calls of OkHttp client
 * Added support for context propagation for `java.util.concurrent.ExecutorService`s
 * The `trace_methods` configuration now allows to omit the method matcher.
   Example: `com.example.*` traces all classes and methods within the `com.example` package and sub-packages.
 * Added support for JSF. Tested on WildFly, WebSphere Liberty and Payara with embedded JSF implementation and on Tomcat and Jetty with
 MyFaces 2.2 and 2.3
 * Introduces a new configuration option `disable_metrics` which disables the collection of metrics via a wildcard expression.
 * Support for HttpUrlConnection
 * Adds `subtype` and `action` to spans. This replaces former typing mechanism where type, subtype and action were all set through
   the type in an hierarchical dotted-syntax. In order to support existing API usages, dotted types are parsed into subtype and action, 
   however `Span.createSpan` and `Span.setType` are deprecated starting this version. Instead, type-less spans can be created using the new 
   `Span.startSpan` API and typed spans can be created using the new `Span.startSpan(String type, String subtype, String action)` API
 * Support for JBoss EAP 6.4, 7.0, 7.1 and 7.2
 * Improved startup times
 * Support for SOAP (JAX-WS).
   SOAP client create spans and propagate context.
   Transactions are created for `@WebService` classes and `@WebMethod` methods.  

## Bug Fixes
 * Fixes a failure in BitBucket when agent deployed ([#349](https://github.com/elastic/apm-agent-java/issues/349))
 * Fixes increased CPU consumption ([#443](https://github.com/elastic/apm-agent-java/issues/443) and [#453](https://github.com/elastic/apm-agent-java/issues/453))
 * Fixed some OpenTracing bridge functionalities that were not working when auto-instrumentation is disabled
 * Fixed an error occurring when ending an OpenTracing span before deactivating
 * Sending proper `null` for metrics that have a NaN value
 * Fixes JVM crash with Java 7 ([#458](https://github.com/elastic/apm-agent-java/issues/458))
 * Fixes an application deployment failure when using EclipseLink and `trace_methods` configuration ([#474](https://github.com/elastic/apm-agent-java/issues/474))

# 1.3.0

## Features
 * The agent now collects system and JVM metrics ([#360](https://github.com/elastic/apm-agent-java/pull/360))
 * Add API methods `ElasticApm#startTransactionWithRemoteParent` and `Span#injectTraceHeaders` to allow for manual context propagation ([#396](https://github.com/elastic/apm-agent-java/pull/396)).
 * Added `trace_methods` configuration option which lets you define which methods in your project or 3rd party libraries should be traced.
   To create spans for all `public` methods of classes whose name ends in `Service` which are in a sub-package of `org.example.services` use this matcher:
   `public org.example.services.*.*Service#*` ([#398](https://github.com/elastic/apm-agent-java/pull/398))
 * Added span for `DispatcherServlet#render` ([#409](https://github.com/elastic/apm-agent-java/pull/409)).
 * Flush reporter on shutdown to make sure all recorded Spans are sent to the server before the programm exits ([#397](https://github.com/elastic/apm-agent-java/pull/397))
 * Adds Kubernetes ([#383](https://github.com/elastic/apm-agent-java/issues/383)) and Docker metadata to, enabling correlation with the Kibana Infra UI.
 * Improved error handling of the Servlet Async API ([#399](https://github.com/elastic/apm-agent-java/issues/399))

## Bug Fixes
 * Fixing a potential memory leak when there is no connection with APM server
 * Fixes NoSuchMethodError CharBuffer.flip() which occurs when using the Elasticsearch RestClient and Java 7 or 8 ([#401](https://github.com/elastic/apm-agent-java/pull/401))

 
# 1.2.0

## Features
 * Added `capture_headers` configuration option.
   Set to `false` to disable capturing request and response headers.
   This will reduce the allocation rate of the agent and can save you network bandwidth and disk space.
 * Makes the API methods `addTag`, `setName`, `setType`, `setUser` and `setResult` fluent, so that calls can be chained. 

## Bug Fixes
 * Catch all errors thrown within agent injected code
 * Enable public APIs and OpenTracing bridge to work properly in OSGi systems, fixes [this WildFly issue](https://github.com/elastic/apm-agent-java/issues/362)
 * Remove module-info.java to enable agent working on early Tomcat 8.5 versions
 * Fix [async Servlet API issue](https://github.com/elastic/apm-agent-java/issues/371)

# 1.1.0

## Features
 * Some memory allocation improvements
 * Enabling bootdelegation for agent classes in Atlassian OSGI systems

## Bug Fixes
 * Update dsl-json which fixes a memory leak.
 See [ngs-doo/dsl-json#102](https://github.com/ngs-doo/dsl-json/pull/102) for details. 
 * Avoid `VerifyError`s by non instrumenting classes compiled for Java 4 or earlier
 * Enable APM Server URL configuration with path (fixes #339)
 * Reverse `system.hostname` and `system.platform` order sent to APM server

# 1.0.1

## Bug Fixes
 * Fixes NoSuchMethodError CharBuffer.flip() which occurs when using the Elasticsearch RestClient and Java 7 or 8 (#313)

# 1.0.0

## Breaking changes
 * Remove intake v1 support. This version requires APM Server 6.5.0+ which supports the intake api v2.
   Until the time the APM Server 6.5.0 is officially released,
   you can test with docker by pulling the APM Server image via
   `docker pull docker.elastic.co/apm/apm-server:6.5.0-SNAPSHOT`. 

## Features
 * Adds `@CaptureTransaction` and `@CaptureSpan` annotations which let you declaratively add custom transactions and spans.
   Note that it is required to configure the `application_packages` for this to work.
   See the [documentation](https://www.elastic.co/guide/en/apm/agent/java/master/public-api.html#api-annotation) for more information.
 * The public API now supports to activate a span on the current thread.
   This makes the span available via `ElasticApm#currentSpan()`
   Refer to the [documentation](https://www.elastic.co/guide/en/apm/agent/java/master/public-api.html#api-span-activate) for more details.
 * Capturing of Elasticsearch RestClient 5.0.2+ calls.
   Currently, the `*Async` methods are not supported, only their synchronous counterparts.
 * Added API methods to enable correlating the spans created from the JavaScrip Real User Monitoring agent with the Java agent transaction.
   More information can be found in the [documentation](https://www.elastic.co/guide/en/apm/agent/java/master/public-api.html#api-ensure-parent-id).
 * Added `Transaction.isSampled()` and `Span.isSampled()` methods to the public API
 * Added `Transaction#setResult` to the public API (#293)

## Bug Fixes
 * Fix for situations where status code is reported as `200`, even though it actually was `500` (#225)
 * Capturing the username now properly works when using Spring security (#183)

# 1.0.0.RC1

## Breaking changes
 * Remove intake v1 support. This version requires APM Server 6.5.0+ which supports the intake api v2.
   Until the time the APM Server 6.5.0 is officially released,
   you can test with docker by pulling the APM Server image via
   `docker pull docker.elastic.co/apm/apm-server:6.5.0-SNAPSHOT`. 

## Features
 * Adds `@CaptureTransaction` and `@CaptureSpan` annotations which let you declaratively add custom transactions and spans.
   Note that it is required to configure the `application_packages` for this to work.
   See the [documentation](https://www.elastic.co/guide/en/apm/agent/java/master/public-api.html#api-annotation) for more information.
 * The public API now supports to activate a span on the current thread.
   This makes the span available via `ElasticApm#currentSpan()`
   Refer to the [documentation](https://www.elastic.co/guide/en/apm/agent/java/master/public-api.html#api-span-activate) for more details.
 * Capturing of Elasticsearch RestClient 5.0.2+ calls.
   Currently, the `*Async` methods are not supported, only their synchronous counterparts.
 * Added API methods to enable correlating the spans created from the JavaScrip Real User Monitoring agent with the Java agent transaction.
   More information can be found in the [documentation](https://www.elastic.co/guide/en/apm/agent/java/master/public-api.html#api-ensure-parent-id).
 * Microsecond accurate timestamps (#261)

## Bug Fixes
 * Fix for situations where status code is reported as `200`, even though it actually was `500` (#225)

# 0.8.0

## Breaking changes
 * Wildcard patterns are case insensitive by default. Prepend `(?-i)` to make the matching case sensitive.

## Features
 * Wildcard patterns are now not limited to only one wildcard in the middle and can be arbitrarily complex now.
   Example: `*foo*bar*baz`.
 * Support for JAX-RS annotations.
   Transactions are named based on your resources (`ResourceClass#resourceMethod`).

## Bug Fixes

# 0.7.0

## Breaking changes
 * Removed `ElasticApm.startSpan`. Spans can now only be created from their transactions via `Transaction#createSpan`.
 * `ElasticApm.startTransaction` and `Transaction#createSpan` don't activate the transaction and spans
   and are thus not available via `ElasticApm.activeTransaction` and `ElasticApm.activeSpan`.

## Features
 * Public API
    * Add `Span#captureException` and `Transaction#captureException` to public API.
      `ElasticApm.captureException` is deprecated now. Use `ElasticApm.currentSpan().captureException(exception)` instead.
    * Added `Transaction.getId` and `Span.getId` methods 
 * Added support for async servlet requests
 * Added support for Payara/Glassfish
 * Incubating support for Apache HttpClient
 * Support for Spring RestTemplate
 * Added configuration options `use_path_as_transaction_name` and `url_groups`,
   which allow to use the URL path as the transaction name.
   As that could contain path parameters, like `/user/$userId` however,
   You can set the `url_groups` option to define a wildcard pattern, like `/user/*`,
   to group those paths together.
   This is especially helpful when using an unsupported Servlet API-based framework. 
 * Support duration suffixes (`ms`, `s` and `m`) for duration configuration options.
   Not using the duration suffix logs out a deprecation warning and will not be supported in future versions.
 * Add ability to add multiple APM server URLs, which enables client-side load balancing.
   The configuration option `server_url` has been renamed to `server_urls` to reflect this change.
   However, `server_url` still works for backwards compatibility.
 * The configuration option `service_name` is now optional.
   It defaults to the main class name,
   the name of the executed jar file (removing the version number),
   or the application server name (for example `tomcat-application`).
   In a lot of cases,
   you will still want to set the `service_name` explicitly.
   But it helps getting started and seeing data easier,
   as there are no required configuration options anymore.
   In the future we will most likely determine more useful application names for Servlet API-based applications.

## Bug Fixes<|MERGE_RESOLUTION|>--- conflicted
+++ resolved
@@ -8,11 +8,8 @@
 ## Bug Fixes
  * Some JMS Consumers and Producers are filtered due to class name filtering in instrumentation matching
  * Jetty: When no display name is set and context path is "/" transaction service names will now correctly fall back to configured values
-<<<<<<< HEAD
  * JDBC's `executeBatch` is not traced
-=======
  * Drops non-String labels when connected to APM Server < 6.7 to avoid validation errors (#687)
->>>>>>> b796ce27
 
 # 1.7.0
 
