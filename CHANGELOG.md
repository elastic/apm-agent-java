--- conflicted
+++ resolved
@@ -8,12 +8,7 @@
  * Added support for JSF. Tested on WildFly, WebSphere Liberty and Payara with embedded JSF implementation and on Tomcat and Jetty with
  MyFaces 2.2 and 2.3
  * Introduces a new configuration option `disable_metrics` which disables the collection of metrics via a wildcard expression.
-<<<<<<< HEAD
-=======
-   The default is set to `jvm.gc.*` to circumvent a bug in the APM UI in Kibana 6.6.0.
-   You can remove the default value once you are on Kibana 6.6.1 or higher.
  * Support for HttpUrlConnection
->>>>>>> 9962e2dd
 
 ## Bug Fixes
 
