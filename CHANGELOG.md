--- conflicted
+++ resolved
@@ -2,12 +2,8 @@
 
 ## Features
  * Add ability to manually specify reported [hostname](https://www.elastic.co/guide/en/apm/agent/java/current/config-core.html#config-hostname)
-<<<<<<< HEAD
  * Add support for Redis Jedis client
- 
-=======
-
->>>>>>> 4dab33c6
+
 ## Bug Fixes
  * Error in log when setting [server_urls](https://www.elastic.co/guide/en/apm/agent/java/current/config-reporter.html#config-server-urls) 
  to an empty string - `co.elastic.apm.agent.configuration.ApmServerConfigurationSource - Expected previousException not to be null`
