# 1.11.0 (Next)

## Features
 * Add the ability to configure a unique name for a JVM within a service through the [`service_node_name` config option](
 * Add ability to ignore some exceptions to be reported as errors [ignore_exceptions](https://www.elastic.co/guide/en/apm/agent/java/master/config-core.html#config-ignore_exceptions
<<<<<<< HEAD
 * Report the number of affected rows by a SQL statement (UPDATE,DELETE,INSERT) in 'affected_rows' span attribute (#707)
=======
 * Applying new logic for JMS `javax.jms.MessageConsumer#receive` so that, instead of the transaction created for the 
   polling method itself (ie from `receive` start to end), the agent will create a transaction attempting to capture 
   the code executed during actual message handling.
   This logic is suitable for environments where polling APIs are invoked within dedicated polling threads.
   This polling transaction creation strategy can be reversed through a configuration option (`message_polling_transaction_strategy`) 
   that is not exposed in the properties file by default.  
 * Send IP obtained through `javax.servlet.ServletRequest#getRemoteAddr()` in `context.request.socket.remote_address` 
   instead of parsing from headers (#889)
 * Added `ElasticApmAttacher.attach(String propertiesLocation)` to specify a custom properties location
 * Logs message when `transaction_max_spans` has been exceeded (#849)
>>>>>>> c8309f82

## Bug Fixes
 * JMS creates polling transactions even when the API invocations return without a message

# 1.10.0

## Features
 * Add ability to manually specify reported [hostname](https://www.elastic.co/guide/en/apm/agent/java/master/config-core.html#config-hostname)
 * Add support for [Redis Jedis client](https://www.elastic.co/guide/en/apm/agent/java/master/supported-technologies-details.html#supported-databases)
 * Add support for identifying target JVM to attach apm agent to using JMV property. See also the documentation of the [`--include` and `--exclude` flags](https://www.elastic.co/guide/en/apm/agent/java/master/setup-attach-cli.html#setup-attach-cli-usage-list)
 * Added [`capture_jmx_metrics`](https://www.elastic.co/guide/en/apm/agent/java/master/config-jmx.html#config-capture-jmx-metrics) configuration option
 * Improve servlet error capture (#812)
  Among others, now also takes Spring MVC `@ExceptionHandler`s into account 
 * Instrument Logger#error(String, Throwable) (#821)
  Automatically captures exceptions when calling `logger.error("message", exception)`
 * Easier log correlation with https://github.com/elastic/java-ecs-logging. See [docs](https://www.elastic.co/guide/en/apm/agent/java/master/log-correlation.html).
 * Avoid creating a temp agent file for each attachment (#859)
 * Instrument `View#render` instead of `DispatcherServlet#render` (#829)
  This makes the transaction breakdown graph more useful. Instead of `dispatcher-servlet`, the graph now shows a type which is based on the view name, for example, `FreeMarker` or `Thymeleaf`.

## Bug Fixes
 * Error in log when setting [server_urls](https://www.elastic.co/guide/en/apm/agent/java/current/config-reporter.html#config-server-urls) 
 to an empty string - `co.elastic.apm.agent.configuration.ApmServerConfigurationSource - Expected previousException not to be null`
 * Avoid terminating the TCP connection to APM Server when polling for configuration updates (#823)
 * Fixes potential segfault if attaching the agent with long arguments (#865)
 
# 1.9.0

## Features
 * Supporting OpenTracing version 0.33 
 * Added annotation and meta-annotation matching support for `trace_methods`

## Bug Fixes
 * A warning in logs saying APM server is not available when using 1.8 with APM server 6.x
 * `ApacheHttpAsyncClientInstrumentation` matching increases startup time considerably
 * Log correlation feature is active when `active==false`
 * The runtime attachment now also works when the `tools.jar` or the `jdk.attach` module is not available.
   This means you don't need a full JDK installation - the JRE is sufficient.
   This makes the runtime attachment work in more environments such as minimal Docker containers.
   Note that the runtime attachment currently does not work for OSGi containers like those used in many application servers such as JBoss and WildFly.
   See the [documentation](https://www.elastic.co/guide/en/apm/agent/java/master/setup-attach-cli.html) for more information.
 * JDBC statement map is leaking in Tomcat if the application that first used it is udeployed/redeployed. See [this 
   related discussion](https://discuss.elastic.co/t/elastic-apm-agent-jdbchelper-seems-to-use-a-lot-of-memory/195295).

# Breaking Changes
 * The `apm-agent-attach.jar` is not executable anymore.
   Use `apm-agent-attach-standalone.jar` instead. 

# 1.8.0

## Features
 * Added support for tracking [time spent by span type](https://www.elastic.co/guide/en/kibana/7.3/transactions.html).
   Can be disabled by setting [`breakdown_metrics`](https://www.elastic.co/guide/en/apm/agent/java/7.3/config-core.html#config-breakdown-metrics) to `false`. 
 * Added support for [central configuration](https://www.elastic.co/guide/en/kibana/7.3/agent-configuration.html).
   Can be disabled by setting [`central_config`](https://www.elastic.co/guide/en/apm/agent/java/current/config-core.html#config-central-config) to `false`.
 * Added support for Spring's JMS flavor - instrumenting `org.springframework.jms.listener.SessionAwareMessageListener`
 * Added support to legacy ApacheHttpClient APIs (which adds support to Axis2 configured to use ApacheHttpClient)
 * Added support for setting [`server_urls`](https://www.elastic.co/guide/en/apm/agent/java/1.x/config-reporter.html#config-server-urls) dynamically via properties file [#723](https://github.com/elastic/apm-agent-java/issues/723)
 * Added [`config_file`](https://www.elastic.co/guide/en/apm/agent/java/current/config-core.html#config-config-file) option 
 * Added option to use `@javax.ws.rs.Path` value as transaction name [`use_jaxrs_path_as_transaction_name`](https://www.elastic.co/guide/en/apm/agent/java/current/config-jax-rs.html#config-use-jaxrs-path-as-transaction-name)
 * Instrument quartz jobs ([docs](https://www.elastic.co/guide/en/apm/agent/java/current/supported-technologies-details.html#supported-scheduling-frameworks))
 * SQL parsing improvements (#696)
 * Introduce priorities for transaction name (#748)
 
   Now uses the path as transaction name if [`use_path_as_transaction_name`](https://www.elastic.co/guide/en/apm/agent/java/current/config-http.html#config-use-path-as-transaction-name) is set to `true`
   rather than `ServletClass#doGet`.
   But if a name can be determined from a high level framework,
   like Spring MVC, that takes precedence.
   User-supplied names from the API always take precedence over any others.
 * Use JSP path name as transaction name as opposed to the generated servlet class name (#751)


## Bug Fixes
 * Some JMS Consumers and Producers are filtered due to class name filtering in instrumentation matching
 * Jetty: When no display name is set and context path is "/" transaction service names will now correctly fall back to configured values
 * JDBC's `executeBatch` is not traced
 * Drops non-String labels when connected to APM Server < 6.7 to avoid validation errors (#687)
 * Parsing container ID in cloud foundry garden (#695)
 * Automatic instrumentation should not override manual results (#752)

## Breaking changes
 * The log correlation feature does not add `span.id` to the MDC anymore but only `trace.id` and `transaction.id` (see #742).

# 1.7.0

## Features
 * Added the `trace_methods_duration_threshold` config option. When using the `trace_methods` config option with wild cards, this 
 enables considerable reduction of overhead by limiting the number of spans captured and reported (see more details in config 
 documentation).
 NOTE: Using wildcards is still not the recommended approach for the `trace_methods` feature
 * Add `Transaction#addCustomContext(String key, String|Number|boolean value)` to public API
 * Added support for AsyncHttpClient 2.x
 * Added [`global_labels`](https://www.elastic.co/guide/en/apm/agent/java/current/config-core.html#global-labels) configuration option.
   This requires APM Server 7.2+.
 * Added basic support for JMS- distributed tracing for basic scenarios of `send`, `receive`, `receiveNoWait` and 
   `onMessage`. Both Queues and Topics are supported. Async `send` APIs are not supported in this version. 
   NOTE: This feature is currently marked as "Incubating" and is disabled by default. In order to enable, it is 
   required to set the [`disable_instrumentations`](https://www.elastic.co/guide/en/apm/agent/java/1.x/config-core.html#config-disable-instrumentations) 
   configuration property to an empty string.

## Bug Fixes
 * ClassCastException related to async instrumentation of Pilotfish Executor causing thread hang (applied workaround)
 * NullPointerException when computing Servlet transaction name with null HTTP method name
 * FileNotFoundException when trying to find implementation version of jar with encoded URL
 * NullPointerException when closing Apache AsyncHttpClient request producer

# 1.6.1

## Bug Fixes
 * Fixes transaction name for non-sampled transactions [#581](https://github.com/elastic/apm-agent-java/issues/581)
 * Makes log_file option work again [#594](https://github.com/elastic/apm-agent-java/issues/594)
 * Async context propagation fixes
    * Fixing some async mechanisms lifecycle issues [#605](https://github.com/elastic/apm-agent-java/issues/605)
    * Fixes exceptions when using WildFly managed executor services [#589](https://github.com/elastic/apm-agent-java/issues/589)
    * Exclude glassfish Executor which does not permit wrapped runnables [#596](https://github.com/elastic/apm-agent-java/issues/596)
    * Exclude DumbExecutor [#598](https://github.com/elastic/apm-agent-java/issues/598)
 * Fixes Manifest version reading error to support `jar:file` protocol [#601](https://github.com/elastic/apm-agent-java/issues/601)
 * Fixes transaction name for non-sampled transactions [#597](https://github.com/elastic/apm-agent-java/issues/597)
 * Fixes potential classloader deadlock by preloading `FileSystems.getDefault()` [#603](https://github.com/elastic/apm-agent-java/issues/603)

# 1.6.0

## Related Announcements
 * Java APM Agent became part of the Cloud Foundry Java Buildpack as of [Release v4.19](https://github.com/cloudfoundry/java-buildpack/releases/tag/v4.19)
 
## Features
 * Support Apache HttpAsyncClient - span creation and cross-service trace context propagation
 * Added the `jvm.thread.count` metric, indicating the number of live threads in the JVM (daemon and non-daemon) 
 * Added support for WebLogic
 * Added support for Spring `@Scheduled` and EJB `@Schedule` annotations - [#569](https://github.com/elastic/apm-agent-java/pull/569)

## Bug Fixes
 * Avoid that the agent blocks server shutdown in case the APM Server is not available - [#554](https://github.com/elastic/apm-agent-java/pull/554)
 * Public API annotations improper retention prevents it from being used with Groovy - [#567](https://github.com/elastic/apm-agent-java/pull/567)
 * Eliminate side effects of class loading related to Instrumentation matching mechanism

# 1.5.0

## Potentially breaking changes
 * If you didn't explicitly set the [`service_name`](https://www.elastic.co/guide/en/apm/agent/java/master/config-core.html#config-service-name)
   previously and you are dealing with a servlet-based application (including Spring Boot),
   your `service_name` will change.
   See the documentation for [`service_name`](https://www.elastic.co/guide/en/apm/agent/java/master/config-core.html#config-service-name)
   and the corresponding section in _Features_ for more information.
   Note: this requires APM Server 7.0+. If using previous versions, nothing will change.

## Features
 * Added property "allow_path_on_hierarchy" to JAX-RS plugin, to lookup inherited usage of `@path`
 * Support for number and boolean labels in the public API (#497).
   This change also renames `tag` to `label` on the API level to be compliant with the [Elastic Common Schema (ECS)](https://github.com/elastic/ecs#-base-fields).
   The `addTag(String, String)` method is still supported but deprecated in favor of `addLabel(String, String)`.
   As of version 7.x of the stack, labels will be stored under `labels` in Elasticsearch.
   Previously, they were stored under `context.tags`.
 * Support async queries made by Elasticsearch REST client 
 * Added `setStartTimestamp(long epochMicros)` and `end(long epochMicros)` API methods to `Span` and `Transaction`,
   allowing to set custom start and end timestamps.
 * Auto-detection of the `service_name` based on the `<display-name>` element of the `web.xml` with a fallback to the servlet context path.
   If you are using a spring-based application, the agent will use the setting for `spring.application.name` for its `service_name`.
   See the documentation for [`service_name`](https://www.elastic.co/guide/en/apm/agent/java/master/config-core.html#config-service-name)
   for more information.
   Note: this requires APM Server 7.0+. If using previous versions, nothing will change.
 * Previously, enabling [`capture_body`](https://www.elastic.co/guide/en/apm/agent/java/master/config-http.html#config-capture-body) could only capture form parameters.
   Now it supports all UTF-8 encoded plain-text content types.
   The option [`capture_body_content_types`](https://www.elastic.co/guide/en/apm/agent/java/master/config-http.html#config-capture-body-content-types)
   controls which `Content-Type`s should be captured.
 * Support async calls made by OkHttp client (`Call#enqueue`)
 * Added support for providing config options on agent attach.
   * CLI example: `--config server_urls=http://localhost:8200,http://localhost:8201`
   * API example: `ElasticApmAttacher.attach(Map.of("server_urls", "http://localhost:8200,http://localhost:8201"));`

## Bug Fixes
 * Logging integration through MDC is not working properly - [#499](https://github.com/elastic/apm-agent-java/issues/499)
 * ClassCastException with adoptopenjdk/openjdk11-openj9 - [#505](https://github.com/elastic/apm-agent-java/issues/505)
 * Span count limitation is not working properly - reported [in our forum](https://discuss.elastic.co/t/kibana-apm-not-showing-spans-which-are-visible-in-discover-too-many-spans/171690)
 * Java agent causes Exceptions in Alfresco cluster environment due to failure in the instrumentation of Hazelcast `Executor`s - reported [in our forum](https://discuss.elastic.co/t/cant-run-apm-java-agent-in-alfresco-cluster-environment/172962)

# 1.4.0

## Features
 * Added support for sync calls of OkHttp client
 * Added support for context propagation for `java.util.concurrent.ExecutorService`s
 * The `trace_methods` configuration now allows to omit the method matcher.
   Example: `com.example.*` traces all classes and methods within the `com.example` package and sub-packages.
 * Added support for JSF. Tested on WildFly, WebSphere Liberty and Payara with embedded JSF implementation and on Tomcat and Jetty with
 MyFaces 2.2 and 2.3
 * Introduces a new configuration option `disable_metrics` which disables the collection of metrics via a wildcard expression.
 * Support for HttpUrlConnection
 * Adds `subtype` and `action` to spans. This replaces former typing mechanism where type, subtype and action were all set through
   the type in an hierarchical dotted-syntax. In order to support existing API usages, dotted types are parsed into subtype and action, 
   however `Span.createSpan` and `Span.setType` are deprecated starting this version. Instead, type-less spans can be created using the new 
   `Span.startSpan` API and typed spans can be created using the new `Span.startSpan(String type, String subtype, String action)` API
 * Support for JBoss EAP 6.4, 7.0, 7.1 and 7.2
 * Improved startup times
 * Support for SOAP (JAX-WS).
   SOAP client create spans and propagate context.
   Transactions are created for `@WebService` classes and `@WebMethod` methods.  

## Bug Fixes
 * Fixes a failure in BitBucket when agent deployed ([#349](https://github.com/elastic/apm-agent-java/issues/349))
 * Fixes increased CPU consumption ([#443](https://github.com/elastic/apm-agent-java/issues/443) and [#453](https://github.com/elastic/apm-agent-java/issues/453))
 * Fixed some OpenTracing bridge functionalities that were not working when auto-instrumentation is disabled
 * Fixed an error occurring when ending an OpenTracing span before deactivating
 * Sending proper `null` for metrics that have a NaN value
 * Fixes JVM crash with Java 7 ([#458](https://github.com/elastic/apm-agent-java/issues/458))
 * Fixes an application deployment failure when using EclipseLink and `trace_methods` configuration ([#474](https://github.com/elastic/apm-agent-java/issues/474))

# 1.3.0

## Features
 * The agent now collects system and JVM metrics ([#360](https://github.com/elastic/apm-agent-java/pull/360))
 * Add API methods `ElasticApm#startTransactionWithRemoteParent` and `Span#injectTraceHeaders` to allow for manual context propagation ([#396](https://github.com/elastic/apm-agent-java/pull/396)).
 * Added `trace_methods` configuration option which lets you define which methods in your project or 3rd party libraries should be traced.
   To create spans for all `public` methods of classes whose name ends in `Service` which are in a sub-package of `org.example.services` use this matcher:
   `public org.example.services.*.*Service#*` ([#398](https://github.com/elastic/apm-agent-java/pull/398))
 * Added span for `DispatcherServlet#render` ([#409](https://github.com/elastic/apm-agent-java/pull/409)).
 * Flush reporter on shutdown to make sure all recorded Spans are sent to the server before the programm exits ([#397](https://github.com/elastic/apm-agent-java/pull/397))
 * Adds Kubernetes ([#383](https://github.com/elastic/apm-agent-java/issues/383)) and Docker metadata to, enabling correlation with the Kibana Infra UI.
 * Improved error handling of the Servlet Async API ([#399](https://github.com/elastic/apm-agent-java/issues/399))

## Bug Fixes
 * Fixing a potential memory leak when there is no connection with APM server
 * Fixes NoSuchMethodError CharBuffer.flip() which occurs when using the Elasticsearch RestClient and Java 7 or 8 ([#401](https://github.com/elastic/apm-agent-java/pull/401))

 
# 1.2.0

## Features
 * Added `capture_headers` configuration option.
   Set to `false` to disable capturing request and response headers.
   This will reduce the allocation rate of the agent and can save you network bandwidth and disk space.
 * Makes the API methods `addTag`, `setName`, `setType`, `setUser` and `setResult` fluent, so that calls can be chained. 

## Bug Fixes
 * Catch all errors thrown within agent injected code
 * Enable public APIs and OpenTracing bridge to work properly in OSGi systems, fixes [this WildFly issue](https://github.com/elastic/apm-agent-java/issues/362)
 * Remove module-info.java to enable agent working on early Tomcat 8.5 versions
 * Fix [async Servlet API issue](https://github.com/elastic/apm-agent-java/issues/371)

# 1.1.0

## Features
 * Some memory allocation improvements
 * Enabling bootdelegation for agent classes in Atlassian OSGI systems

## Bug Fixes
 * Update dsl-json which fixes a memory leak.
 See [ngs-doo/dsl-json#102](https://github.com/ngs-doo/dsl-json/pull/102) for details. 
 * Avoid `VerifyError`s by non instrumenting classes compiled for Java 4 or earlier
 * Enable APM Server URL configuration with path (fixes #339)
 * Reverse `system.hostname` and `system.platform` order sent to APM server

# 1.0.1

## Bug Fixes
 * Fixes NoSuchMethodError CharBuffer.flip() which occurs when using the Elasticsearch RestClient and Java 7 or 8 (#313)

# 1.0.0

## Breaking changes
 * Remove intake v1 support. This version requires APM Server 6.5.0+ which supports the intake api v2.
   Until the time the APM Server 6.5.0 is officially released,
   you can test with docker by pulling the APM Server image via
   `docker pull docker.elastic.co/apm/apm-server:6.5.0-SNAPSHOT`. 

## Features
 * Adds `@CaptureTransaction` and `@CaptureSpan` annotations which let you declaratively add custom transactions and spans.
   Note that it is required to configure the `application_packages` for this to work.
   See the [documentation](https://www.elastic.co/guide/en/apm/agent/java/master/public-api.html#api-annotation) for more information.
 * The public API now supports to activate a span on the current thread.
   This makes the span available via `ElasticApm#currentSpan()`
   Refer to the [documentation](https://www.elastic.co/guide/en/apm/agent/java/master/public-api.html#api-span-activate) for more details.
 * Capturing of Elasticsearch RestClient 5.0.2+ calls.
   Currently, the `*Async` methods are not supported, only their synchronous counterparts.
 * Added API methods to enable correlating the spans created from the JavaScrip Real User Monitoring agent with the Java agent transaction.
   More information can be found in the [documentation](https://www.elastic.co/guide/en/apm/agent/java/master/public-api.html#api-ensure-parent-id).
 * Added `Transaction.isSampled()` and `Span.isSampled()` methods to the public API
 * Added `Transaction#setResult` to the public API (#293)

## Bug Fixes
 * Fix for situations where status code is reported as `200`, even though it actually was `500` (#225)
 * Capturing the username now properly works when using Spring security (#183)

# 1.0.0.RC1

## Breaking changes
 * Remove intake v1 support. This version requires APM Server 6.5.0+ which supports the intake api v2.
   Until the time the APM Server 6.5.0 is officially released,
   you can test with docker by pulling the APM Server image via
   `docker pull docker.elastic.co/apm/apm-server:6.5.0-SNAPSHOT`. 

## Features
 * Adds `@CaptureTransaction` and `@CaptureSpan` annotations which let you declaratively add custom transactions and spans.
   Note that it is required to configure the `application_packages` for this to work.
   See the [documentation](https://www.elastic.co/guide/en/apm/agent/java/master/public-api.html#api-annotation) for more information.
 * The public API now supports to activate a span on the current thread.
   This makes the span available via `ElasticApm#currentSpan()`
   Refer to the [documentation](https://www.elastic.co/guide/en/apm/agent/java/master/public-api.html#api-span-activate) for more details.
 * Capturing of Elasticsearch RestClient 5.0.2+ calls.
   Currently, the `*Async` methods are not supported, only their synchronous counterparts.
 * Added API methods to enable correlating the spans created from the JavaScrip Real User Monitoring agent with the Java agent transaction.
   More information can be found in the [documentation](https://www.elastic.co/guide/en/apm/agent/java/master/public-api.html#api-ensure-parent-id).
 * Microsecond accurate timestamps (#261)

## Bug Fixes
 * Fix for situations where status code is reported as `200`, even though it actually was `500` (#225)

# 0.8.0

## Breaking changes
 * Wildcard patterns are case insensitive by default. Prepend `(?-i)` to make the matching case sensitive.

## Features
 * Wildcard patterns are now not limited to only one wildcard in the middle and can be arbitrarily complex now.
   Example: `*foo*bar*baz`.
 * Support for JAX-RS annotations.
   Transactions are named based on your resources (`ResourceClass#resourceMethod`).

## Bug Fixes

# 0.7.0

## Breaking changes
 * Removed `ElasticApm.startSpan`. Spans can now only be created from their transactions via `Transaction#createSpan`.
 * `ElasticApm.startTransaction` and `Transaction#createSpan` don't activate the transaction and spans
   and are thus not available via `ElasticApm.activeTransaction` and `ElasticApm.activeSpan`.

## Features
 * Public API
    * Add `Span#captureException` and `Transaction#captureException` to public API.
      `ElasticApm.captureException` is deprecated now. Use `ElasticApm.currentSpan().captureException(exception)` instead.
    * Added `Transaction.getId` and `Span.getId` methods 
 * Added support for async servlet requests
 * Added support for Payara/Glassfish
 * Incubating support for Apache HttpClient
 * Support for Spring RestTemplate
 * Added configuration options `use_path_as_transaction_name` and `url_groups`,
   which allow to use the URL path as the transaction name.
   As that could contain path parameters, like `/user/$userId` however,
   You can set the `url_groups` option to define a wildcard pattern, like `/user/*`,
   to group those paths together.
   This is especially helpful when using an unsupported Servlet API-based framework. 
 * Support duration suffixes (`ms`, `s` and `m`) for duration configuration options.
   Not using the duration suffix logs out a deprecation warning and will not be supported in future versions.
 * Add ability to add multiple APM server URLs, which enables client-side load balancing.
   The configuration option `server_url` has been renamed to `server_urls` to reflect this change.
   However, `server_url` still works for backwards compatibility.
 * The configuration option `service_name` is now optional.
   It defaults to the main class name,
   the name of the executed jar file (removing the version number),
   or the application server name (for example `tomcat-application`).
   In a lot of cases,
   you will still want to set the `service_name` explicitly.
   But it helps getting started and seeing data easier,
   as there are no required configuration options anymore.
   In the future we will most likely determine more useful application names for Servlet API-based applications.

## Bug Fixes<|MERGE_RESOLUTION|>--- conflicted
+++ resolved
@@ -3,9 +3,6 @@
 ## Features
  * Add the ability to configure a unique name for a JVM within a service through the [`service_node_name` config option](
  * Add ability to ignore some exceptions to be reported as errors [ignore_exceptions](https://www.elastic.co/guide/en/apm/agent/java/master/config-core.html#config-ignore_exceptions
-<<<<<<< HEAD
- * Report the number of affected rows by a SQL statement (UPDATE,DELETE,INSERT) in 'affected_rows' span attribute (#707)
-=======
  * Applying new logic for JMS `javax.jms.MessageConsumer#receive` so that, instead of the transaction created for the 
    polling method itself (ie from `receive` start to end), the agent will create a transaction attempting to capture 
    the code executed during actual message handling.
@@ -16,7 +13,7 @@
    instead of parsing from headers (#889)
  * Added `ElasticApmAttacher.attach(String propertiesLocation)` to specify a custom properties location
  * Logs message when `transaction_max_spans` has been exceeded (#849)
->>>>>>> c8309f82
+ * Report the number of affected rows by a SQL statement (UPDATE,DELETE,INSERT) in 'affected_rows' span attribute (#707)
 
 ## Bug Fixes
  * JMS creates polling transactions even when the API invocations return without a message
