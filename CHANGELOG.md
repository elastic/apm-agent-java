# next version


## Breaking changes
 * Removed `ElasticApm.startSpan`. Spans can now only be created from their transactions via `Transaction#createSpan`.
 * `ElasticApm.startTransaction` and `Transaction#createSpan` don't activate the transaction and spans
   and are thus not available via `ElasticApm.activeTransaction` and `ElasticApm.activeSpan`.

## Features
 * Public API
    * Add `Span#captureException` and `Transaction#captureException` to public API.
      `ElasticApm.captureException` is deprecated now. Use `ElasticApm.currentSpan().captureException(exception)` instead.
    * Added `Transaction.getId` and `Span.getId` methods 
 * Added support for async servlet requests
 * Added support for Payara/Glassfish
 * Incubating support for Apache HttpClient
 * Support for Spring RestTemplate
 * Added configuration options `use_path_as_transaction_name` and `url_groups`,
   which allow to use the URL path as the transaction name.
   As that could contain path parameters, like `/user/$userId` however,
   You can set the `url_groups` option to define a wildcard pattern, like `/user/*`,
   to group those paths together.
   This is especially helpful when using an unsupported Servlet API-based framework. 
<<<<<<< HEAD
 * Add ability to add multiple APM server URLs, which enables client-side load balancing.
   The configuration option `server_url` has been renamed to `server_urls` to reflect this change.
   However, `server_url` still works for backwards compatibility.
=======
 * Support duration suffixes (`ms`, `s` and `m`) for duration configuration options.
   Not using the duration suffix logs out a deprecation warning and will not be supported in future versions.
>>>>>>> a73e8f21

## Bug Fixes<|MERGE_RESOLUTION|>--- conflicted
+++ resolved
@@ -21,13 +21,10 @@
    You can set the `url_groups` option to define a wildcard pattern, like `/user/*`,
    to group those paths together.
    This is especially helpful when using an unsupported Servlet API-based framework. 
-<<<<<<< HEAD
+ * Support duration suffixes (`ms`, `s` and `m`) for duration configuration options.
+   Not using the duration suffix logs out a deprecation warning and will not be supported in future versions.
  * Add ability to add multiple APM server URLs, which enables client-side load balancing.
    The configuration option `server_url` has been renamed to `server_urls` to reflect this change.
    However, `server_url` still works for backwards compatibility.
-=======
- * Support duration suffixes (`ms`, `s` and `m`) for duration configuration options.
-   Not using the duration suffix logs out a deprecation warning and will not be supported in future versions.
->>>>>>> a73e8f21
 
 ## Bug Fixes