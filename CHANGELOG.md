# next (1.8.0)

## Features
 * Add support for Spring's JMS flavor - instrumenting `org.springframework.jms.listener.SessionAwareMessageListener`
<<<<<<< HEAD
 * Added support for setting `server_urls` dynamically via properties file [#723](https://github.com/elastic/apm-agent-java/issues/723)
=======
 * Add support to legacy ApacheHttpClient APIs (which adds support to Axis2 configured to use ApacheHttpClient)
>>>>>>> 15f57f4d

## Bug Fixes
 * Some JMS Consumers and Producers are filtered due to class name filtering in instrumentation matching
 * Jetty: When no display name is set and context path is "/" transaction service names will now correctly fall back to configured values

# 1.7.0

## Features
 * Added the `trace_methods_duration_threshold` config option. When using the `trace_methods` config option with wild cards, this 
 enables considerable reduction of overhead by limiting the number of spans captured and reported (see more details in config 
 documentation).
 NOTE: Using wildcards is still not the recommended approach for the `trace_methods` feature
 * Add `Transaction#addCustomContext(String key, String|Number|boolean value)` to public API
 * Added support for AsyncHttpClient 2.x
 * Added [`global_labels`](https://www.elastic.co/guide/en/apm/agent/java/current/config-core.html#global-labels) configuration option.
   This requires APM Server 7.2+.
 * Added basic support for JMS- distributed tracing for basic scenarios of `send`, `receive`, `receiveNoWait` and 
   `onMessage`. Both Queues and Topics are supported. Async `send` APIs are not supported in this version. 
   NOTE: This feature is currently marked as "Incubating" and is disabled by default. In order to enable, it is 
   required to set the [`disable_instrumentations`](https://www.elastic.co/guide/en/apm/agent/java/1.x/config-core.html#config-disable-instrumentations) 
   configuration property to an empty string.

## Bug Fixes
 * ClassCastException related to async instrumentation of Pilotfish Executor causing thread hang (applied workaround)
 * NullPointerException when computing Servlet transaction name with null HTTP method name
 * FileNotFoundException when trying to find implementation version of jar with encoded URL
 * NullPointerException when closing Apache AsyncHttpClient request producer

# 1.6.1

## Bug Fixes
 * Fixes transaction name for non-sampled transactions [#581](https://github.com/elastic/apm-agent-java/issues/581)
 * Makes log_file option work again [#594](https://github.com/elastic/apm-agent-java/issues/594)
 * Async context propagation fixes
    * Fixing some async mechanisms lifecycle issues [#605](https://github.com/elastic/apm-agent-java/issues/605)
    * Fixes exceptions when using WildFly managed executor services [#589](https://github.com/elastic/apm-agent-java/issues/589)
    * Exclude glassfish Executor which does not permit wrapped runnables [#596](https://github.com/elastic/apm-agent-java/issues/596)
    * Exclude DumbExecutor [#598](https://github.com/elastic/apm-agent-java/issues/598)
 * Fixes Manifest version reading error to support `jar:file` protocol [#601](https://github.com/elastic/apm-agent-java/issues/601)
 * Fixes transaction name for non-sampled transactions [#597](https://github.com/elastic/apm-agent-java/issues/597)
 * Fixes potential classloader deadlock by preloading `FileSystems.getDefault()` [#603](https://github.com/elastic/apm-agent-java/issues/603)

# 1.6.0

## Related Announcements
 * Java APM Agent became part of the Cloud Foundry Java Buildpack as of [Release v4.19](https://github.com/cloudfoundry/java-buildpack/releases/tag/v4.19)
 
## Features
 * Support Apache HttpAsyncClient - span creation and cross-service trace context propagation
 * Added the `jvm.thread.count` metric, indicating the number of live threads in the JVM (daemon and non-daemon) 
 * Added support for WebLogic
 * Added support for Spring `@Scheduled` and EJB `@Schedule` annotations - [#569](https://github.com/elastic/apm-agent-java/pull/569)

## Bug Fixes
 * Avoid that the agent blocks server shutdown in case the APM Server is not available - [#554](https://github.com/elastic/apm-agent-java/pull/554)
 * Public API annotations improper retention prevents it from being used with Groovy - [#567](https://github.com/elastic/apm-agent-java/pull/567)
 * Eliminate side effects of class loading related to Instrumentation matching mechanism

# 1.5.0

## Potentially breaking changes
 * If you didn't explicitly set the [`service_name`](https://www.elastic.co/guide/en/apm/agent/java/master/config-core.html#config-service-name)
   previously and you are dealing with a servlet-based application (including Spring Boot),
   your `service_name` will change.
   See the documentation for [`service_name`](https://www.elastic.co/guide/en/apm/agent/java/master/config-core.html#config-service-name)
   and the corresponding section in _Features_ for more information.
   Note: this requires APM Server 7.0+. If using previous versions, nothing will change.

## Features
 * Added property "allow_path_on_hierarchy" to JAX-RS plugin, to lookup inherited usage of `@path`
 * Support for number and boolean labels in the public API (#497).
   This change also renames `tag` to `label` on the API level to be compliant with the [Elastic Common Schema (ECS)](https://github.com/elastic/ecs#-base-fields).
   The `addTag(String, String)` method is still supported but deprecated in favor of `addLabel(String, String)`.
   As of version 7.x of the stack, labels will be stored under `labels` in Elasticsearch.
   Previously, they were stored under `context.tags`.
 * Support async queries made by Elasticsearch REST client 
 * Added `setStartTimestamp(long epochMicros)` and `end(long epochMicros)` API methods to `Span` and `Transaction`,
   allowing to set custom start and end timestamps.
 * Auto-detection of the `service_name` based on the `<display-name>` element of the `web.xml` with a fallback to the servlet context path.
   If you are using a spring-based application, the agent will use the setting for `spring.application.name` for its `service_name`.
   See the documentation for [`service_name`](https://www.elastic.co/guide/en/apm/agent/java/master/config-core.html#config-service-name)
   for more information.
   Note: this requires APM Server 7.0+. If using previous versions, nothing will change.
 * Previously, enabling [`capture_body`](https://www.elastic.co/guide/en/apm/agent/java/master/config-http.html#config-capture-body) could only capture form parameters.
   Now it supports all UTF-8 encoded plain-text content types.
   The option [`capture_body_content_types`](https://www.elastic.co/guide/en/apm/agent/java/master/config-http.html#config-capture-body-content-types)
   controls which `Content-Type`s should be captured.
 * Support async calls made by OkHttp client (`Call#enqueue`)
 * Added support for providing config options on agent attach.
   * CLI example: `--config server_urls=http://localhost:8200,http://localhost:8201`
   * API example: `ElasticApmAttacher.attach(Map.of("server_urls", "http://localhost:8200,http://localhost:8201"));`

## Bug Fixes
 * Logging integration through MDC is not working properly - [#499](https://github.com/elastic/apm-agent-java/issues/499)
 * ClassCastException with adoptopenjdk/openjdk11-openj9 - [#505](https://github.com/elastic/apm-agent-java/issues/505)
 * Span count limitation is not working properly - reported [in our forum](https://discuss.elastic.co/t/kibana-apm-not-showing-spans-which-are-visible-in-discover-too-many-spans/171690)
 * Java agent causes Exceptions in Alfresco cluster environment due to failure in the instrumentation of Hazelcast `Executor`s - reported [in our forum](https://discuss.elastic.co/t/cant-run-apm-java-agent-in-alfresco-cluster-environment/172962)

# 1.4.0

## Features
 * Added support for sync calls of OkHttp client
 * Added support for context propagation for `java.util.concurrent.ExecutorService`s
 * The `trace_methods` configuration now allows to omit the method matcher.
   Example: `com.example.*` traces all classes and methods within the `com.example` package and sub-packages.
 * Added support for JSF. Tested on WildFly, WebSphere Liberty and Payara with embedded JSF implementation and on Tomcat and Jetty with
 MyFaces 2.2 and 2.3
 * Introduces a new configuration option `disable_metrics` which disables the collection of metrics via a wildcard expression.
 * Support for HttpUrlConnection
 * Adds `subtype` and `action` to spans. This replaces former typing mechanism where type, subtype and action were all set through
   the type in an hierarchical dotted-syntax. In order to support existing API usages, dotted types are parsed into subtype and action, 
   however `Span.createSpan` and `Span.setType` are deprecated starting this version. Instead, type-less spans can be created using the new 
   `Span.startSpan` API and typed spans can be created using the new `Span.startSpan(String type, String subtype, String action)` API
 * Support for JBoss EAP 6.4, 7.0, 7.1 and 7.2
 * Improved startup times
 * Support for SOAP (JAX-WS).
   SOAP client create spans and propagate context.
   Transactions are created for `@WebService` classes and `@WebMethod` methods.  

## Bug Fixes
 * Fixes a failure in BitBucket when agent deployed ([#349](https://github.com/elastic/apm-agent-java/issues/349))
 * Fixes increased CPU consumption ([#443](https://github.com/elastic/apm-agent-java/issues/443) and [#453](https://github.com/elastic/apm-agent-java/issues/453))
 * Fixed some OpenTracing bridge functionalities that were not working when auto-instrumentation is disabled
 * Fixed an error occurring when ending an OpenTracing span before deactivating
 * Sending proper `null` for metrics that have a NaN value
 * Fixes JVM crash with Java 7 ([#458](https://github.com/elastic/apm-agent-java/issues/458))
 * Fixes an application deployment failure when using EclipseLink and `trace_methods` configuration ([#474](https://github.com/elastic/apm-agent-java/issues/474))

# 1.3.0

## Features
 * The agent now collects system and JVM metrics ([#360](https://github.com/elastic/apm-agent-java/pull/360))
 * Add API methods `ElasticApm#startTransactionWithRemoteParent` and `Span#injectTraceHeaders` to allow for manual context propagation ([#396](https://github.com/elastic/apm-agent-java/pull/396)).
 * Added `trace_methods` configuration option which lets you define which methods in your project or 3rd party libraries should be traced.
   To create spans for all `public` methods of classes whose name ends in `Service` which are in a sub-package of `org.example.services` use this matcher:
   `public org.example.services.*.*Service#*` ([#398](https://github.com/elastic/apm-agent-java/pull/398))
 * Added span for `DispatcherServlet#render` ([#409](https://github.com/elastic/apm-agent-java/pull/409)).
 * Flush reporter on shutdown to make sure all recorded Spans are sent to the server before the programm exits ([#397](https://github.com/elastic/apm-agent-java/pull/397))
 * Adds Kubernetes ([#383](https://github.com/elastic/apm-agent-java/issues/383)) and Docker metadata to, enabling correlation with the Kibana Infra UI.
 * Improved error handling of the Servlet Async API ([#399](https://github.com/elastic/apm-agent-java/issues/399))

## Bug Fixes
 * Fixing a potential memory leak when there is no connection with APM server
 * Fixes NoSuchMethodError CharBuffer.flip() which occurs when using the Elasticsearch RestClient and Java 7 or 8 ([#401](https://github.com/elastic/apm-agent-java/pull/401))

 
# 1.2.0

## Features
 * Added `capture_headers` configuration option.
   Set to `false` to disable capturing request and response headers.
   This will reduce the allocation rate of the agent and can save you network bandwidth and disk space.
 * Makes the API methods `addTag`, `setName`, `setType`, `setUser` and `setResult` fluent, so that calls can be chained. 

## Bug Fixes
 * Catch all errors thrown within agent injected code
 * Enable public APIs and OpenTracing bridge to work properly in OSGi systems, fixes [this WildFly issue](https://github.com/elastic/apm-agent-java/issues/362)
 * Remove module-info.java to enable agent working on early Tomcat 8.5 versions
 * Fix [async Servlet API issue](https://github.com/elastic/apm-agent-java/issues/371)

# 1.1.0

## Features
 * Some memory allocation improvements
 * Enabling bootdelegation for agent classes in Atlassian OSGI systems

## Bug Fixes
 * Update dsl-json which fixes a memory leak.
 See [ngs-doo/dsl-json#102](https://github.com/ngs-doo/dsl-json/pull/102) for details. 
 * Avoid `VerifyError`s by non instrumenting classes compiled for Java 4 or earlier
 * Enable APM Server URL configuration with path (fixes #339)
 * Reverse `system.hostname` and `system.platform` order sent to APM server

# 1.0.1

## Bug Fixes
 * Fixes NoSuchMethodError CharBuffer.flip() which occurs when using the Elasticsearch RestClient and Java 7 or 8 (#313)

# 1.0.0

## Breaking changes
 * Remove intake v1 support. This version requires APM Server 6.5.0+ which supports the intake api v2.
   Until the time the APM Server 6.5.0 is officially released,
   you can test with docker by pulling the APM Server image via
   `docker pull docker.elastic.co/apm/apm-server:6.5.0-SNAPSHOT`. 

## Features
 * Adds `@CaptureTransaction` and `@CaptureSpan` annotations which let you declaratively add custom transactions and spans.
   Note that it is required to configure the `application_packages` for this to work.
   See the [documentation](https://www.elastic.co/guide/en/apm/agent/java/master/public-api.html#api-annotation) for more information.
 * The public API now supports to activate a span on the current thread.
   This makes the span available via `ElasticApm#currentSpan()`
   Refer to the [documentation](https://www.elastic.co/guide/en/apm/agent/java/master/public-api.html#api-span-activate) for more details.
 * Capturing of Elasticsearch RestClient 5.0.2+ calls.
   Currently, the `*Async` methods are not supported, only their synchronous counterparts.
 * Added API methods to enable correlating the spans created from the JavaScrip Real User Monitoring agent with the Java agent transaction.
   More information can be found in the [documentation](https://www.elastic.co/guide/en/apm/agent/java/master/public-api.html#api-ensure-parent-id).
 * Added `Transaction.isSampled()` and `Span.isSampled()` methods to the public API
 * Added `Transaction#setResult` to the public API (#293)

## Bug Fixes
 * Fix for situations where status code is reported as `200`, even though it actually was `500` (#225)
 * Capturing the username now properly works when using Spring security (#183)

# 1.0.0.RC1

## Breaking changes
 * Remove intake v1 support. This version requires APM Server 6.5.0+ which supports the intake api v2.
   Until the time the APM Server 6.5.0 is officially released,
   you can test with docker by pulling the APM Server image via
   `docker pull docker.elastic.co/apm/apm-server:6.5.0-SNAPSHOT`. 

## Features
 * Adds `@CaptureTransaction` and `@CaptureSpan` annotations which let you declaratively add custom transactions and spans.
   Note that it is required to configure the `application_packages` for this to work.
   See the [documentation](https://www.elastic.co/guide/en/apm/agent/java/master/public-api.html#api-annotation) for more information.
 * The public API now supports to activate a span on the current thread.
   This makes the span available via `ElasticApm#currentSpan()`
   Refer to the [documentation](https://www.elastic.co/guide/en/apm/agent/java/master/public-api.html#api-span-activate) for more details.
 * Capturing of Elasticsearch RestClient 5.0.2+ calls.
   Currently, the `*Async` methods are not supported, only their synchronous counterparts.
 * Added API methods to enable correlating the spans created from the JavaScrip Real User Monitoring agent with the Java agent transaction.
   More information can be found in the [documentation](https://www.elastic.co/guide/en/apm/agent/java/master/public-api.html#api-ensure-parent-id).
 * Microsecond accurate timestamps (#261)

## Bug Fixes
 * Fix for situations where status code is reported as `200`, even though it actually was `500` (#225)

# 0.8.0

## Breaking changes
 * Wildcard patterns are case insensitive by default. Prepend `(?-i)` to make the matching case sensitive.

## Features
 * Wildcard patterns are now not limited to only one wildcard in the middle and can be arbitrarily complex now.
   Example: `*foo*bar*baz`.
 * Support for JAX-RS annotations.
   Transactions are named based on your resources (`ResourceClass#resourceMethod`).

## Bug Fixes

# 0.7.0

## Breaking changes
 * Removed `ElasticApm.startSpan`. Spans can now only be created from their transactions via `Transaction#createSpan`.
 * `ElasticApm.startTransaction` and `Transaction#createSpan` don't activate the transaction and spans
   and are thus not available via `ElasticApm.activeTransaction` and `ElasticApm.activeSpan`.

## Features
 * Public API
    * Add `Span#captureException` and `Transaction#captureException` to public API.
      `ElasticApm.captureException` is deprecated now. Use `ElasticApm.currentSpan().captureException(exception)` instead.
    * Added `Transaction.getId` and `Span.getId` methods 
 * Added support for async servlet requests
 * Added support for Payara/Glassfish
 * Incubating support for Apache HttpClient
 * Support for Spring RestTemplate
 * Added configuration options `use_path_as_transaction_name` and `url_groups`,
   which allow to use the URL path as the transaction name.
   As that could contain path parameters, like `/user/$userId` however,
   You can set the `url_groups` option to define a wildcard pattern, like `/user/*`,
   to group those paths together.
   This is especially helpful when using an unsupported Servlet API-based framework. 
 * Support duration suffixes (`ms`, `s` and `m`) for duration configuration options.
   Not using the duration suffix logs out a deprecation warning and will not be supported in future versions.
 * Add ability to add multiple APM server URLs, which enables client-side load balancing.
   The configuration option `server_url` has been renamed to `server_urls` to reflect this change.
   However, `server_url` still works for backwards compatibility.
 * The configuration option `service_name` is now optional.
   It defaults to the main class name,
   the name of the executed jar file (removing the version number),
   or the application server name (for example `tomcat-application`).
   In a lot of cases,
   you will still want to set the `service_name` explicitly.
   But it helps getting started and seeing data easier,
   as there are no required configuration options anymore.
   In the future we will most likely determine more useful application names for Servlet API-based applications.

## Bug Fixes<|MERGE_RESOLUTION|>--- conflicted
+++ resolved
@@ -2,11 +2,8 @@
 
 ## Features
  * Add support for Spring's JMS flavor - instrumenting `org.springframework.jms.listener.SessionAwareMessageListener`
-<<<<<<< HEAD
+ * Add support to legacy ApacheHttpClient APIs (which adds support to Axis2 configured to use ApacheHttpClient)
  * Added support for setting `server_urls` dynamically via properties file [#723](https://github.com/elastic/apm-agent-java/issues/723)
-=======
- * Add support to legacy ApacheHttpClient APIs (which adds support to Axis2 configured to use ApacheHttpClient)
->>>>>>> 15f57f4d
 
 ## Bug Fixes
  * Some JMS Consumers and Producers are filtered due to class name filtering in instrumentation matching
