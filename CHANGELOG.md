--- conflicted
+++ resolved
@@ -1,12 +1,9 @@
 # next (1.4.0)
 
 ## Features
-<<<<<<< HEAD
+ * Added support for sync calls of OkHttp client
  * The `trace_methods` configuration now allows to omit the method matcher.
    Example: `com.example.*` traces all classes and methods within the `com.example` package and sub-packages.
-=======
- * Added support for sync calls of OkHttp client
->>>>>>> 40109794
 
 ## Bug Fixes
 
