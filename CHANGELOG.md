--- conflicted
+++ resolved
@@ -5,12 +5,9 @@
  enables considerable reduction of overhead by limiting the number of spans captured and reported (see more details in config 
  documentation).
  NOTE: Using wildcards is still not the recommended approach for the `trace_methods` feature
-<<<<<<< HEAD
  * Add `Transaction#addCustomContext(String key, String|Number|boolean value)` to public API
-
-=======
  * Added support for AsyncHttpClient 2.x
->>>>>>> 5c1b1c90
+
 ## Bug Fixes
 
 # 1.6.1
