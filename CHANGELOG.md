# next (1.5.0)

## Potentially breaking changes
 * If you didn't explicitly set the [`service_name`](https://www.elastic.co/guide/en/apm/agent/java/master/config-core.html#config-service-name)
   previously and you are dealing with a servlet-based application (including Spring Boot),
   your `service_name` will change.
   See the documentation for [`service_name`](https://www.elastic.co/guide/en/apm/agent/java/master/config-core.html#config-service-name)
   and the corresponding section in _Features_ for more information.
   Note: this requires APM Server 7.0+. If using previous versions, nothing will change.

## Features
 * Support for number and boolean labels in the public API (#497).
   This change also renames `tag` to `label` on the API level to be compliant with the [Elastic Common Schema (ECS)](https://github.com/elastic/ecs#-base-fields).
   The `addTag(String, String)` method is still supported but deprecated in favor of `addLabel(String, String)`.
   As of version 7.x of the stack, labels will be stored under `labels` in Elasticsearch.
   Previously, they were stored under `context.tags`.
 * Support async queries made by Elasticsearch REST client 
<<<<<<< HEAD
 * Auto-detection of the `service_name` based on the `<display-name>` element of the `web.xml` with a fallback to the servlet context path.
   If you are using a spring-based application, the agent will use the setting for `spring.application.name` for its `service_name`.
   See the documentation for [`service_name`](https://www.elastic.co/guide/en/apm/agent/java/master/config-core.html#config-service-name)
   for more information.
   Note: this requires APM Server 7.0+. If using previous versions, nothing will change.
=======
 * Added `setStartTimestamp(long epochMicros)` and `end(long epochMicros)` API methods to `Span` and `Transaction`,
   allowing to set custom start and end timestamps.
>>>>>>> 700b9e66

## Bug Fixes

# 1.4.0

## Features
 * Added support for sync calls of OkHttp client
 * Added support for context propagation for `java.util.concurrent.ExecutorService`s
 * The `trace_methods` configuration now allows to omit the method matcher.
   Example: `com.example.*` traces all classes and methods within the `com.example` package and sub-packages.
 * Added support for JSF. Tested on WildFly, WebSphere Liberty and Payara with embedded JSF implementation and on Tomcat and Jetty with
 MyFaces 2.2 and 2.3
 * Introduces a new configuration option `disable_metrics` which disables the collection of metrics via a wildcard expression.
 * Support for HttpUrlConnection
 * Adds `subtype` and `action` to spans. This replaces former typing mechanism where type, subtype and action were all set through
   the type in an hierarchical dotted-syntax. In order to support existing API usages, dotted types are parsed into subtype and action, 
   however `Span.createSpan` and `Span.setType` are deprecated starting this version. Instead, type-less spans can be created using the new 
   `Span.startSpan` API and typed spans can be created using the new `Span.startSpan(String type, String subtype, String action)` API
 * Support for JBoss EAP 6.4, 7.0, 7.1 and 7.2
 * Improved startup times
 * Support for SOAP (JAX-WS).
   SOAP client create spans and propagate context.
   Transactions are created for `@WebService` classes and `@WebMethod` methods.  

## Bug Fixes
 * Fixes a failure in BitBucket when agent deployed ([#349](https://github.com/elastic/apm-agent-java/issues/349))
 * Fixes increased CPU consumption ([#443](https://github.com/elastic/apm-agent-java/issues/443) and [#453](https://github.com/elastic/apm-agent-java/issues/453))
 * Fixed some OpenTracing bridge functionalities that were not working when auto-instrumentation is disabled
 * Fixed an error occurring when ending an OpenTracing span before deactivating
 * Sending proper `null` for metrics that have a NaN value
 * Fixes JVM crash with Java 7 ([#458](https://github.com/elastic/apm-agent-java/issues/458))
 * Fixes an application deployment failure when using EclipseLink and `trace_methods` configuration ([#474](https://github.com/elastic/apm-agent-java/issues/474))

# 1.3.0

## Features
 * The agent now collects system and JVM metrics ([#360](https://github.com/elastic/apm-agent-java/pull/360))
 * Add API methods `ElasticApm#startTransactionWithRemoteParent` and `Span#injectTraceHeaders` to allow for manual context propagation ([#396](https://github.com/elastic/apm-agent-java/pull/396)).
 * Added `trace_methods` configuration option which lets you define which methods in your project or 3rd party libraries should be traced.
   To create spans for all `public` methods of classes whose name ends in `Service` which are in a sub-package of `org.example.services` use this matcher:
   `public org.example.services.*.*Service#*` ([#398](https://github.com/elastic/apm-agent-java/pull/398))
 * Added span for `DispatcherServlet#render` ([#409](https://github.com/elastic/apm-agent-java/pull/409)).
 * Flush reporter on shutdown to make sure all recorded Spans are sent to the server before the programm exits ([#397](https://github.com/elastic/apm-agent-java/pull/397))
 * Adds Kubernetes ([#383](https://github.com/elastic/apm-agent-java/issues/383)) and Docker metadata to, enabling correlation with the Kibana Infra UI.
 * Improved error handling of the Servlet Async API ([#399](https://github.com/elastic/apm-agent-java/issues/399))

## Bug Fixes
 * Fixing a potential memory leak when there is no connection with APM server
 * Fixes NoSuchMethodError CharBuffer.flip() which occurs when using the Elasticsearch RestClient and Java 7 or 8 ([#401](https://github.com/elastic/apm-agent-java/pull/401))

 
# 1.2.0

## Features
 * Added `capture_headers` configuration option.
   Set to `false` to disable capturing request and response headers.
   This will reduce the allocation rate of the agent and can save you network bandwidth and disk space.
 * Makes the API methods `addTag`, `setName`, `setType`, `setUser` and `setResult` fluent, so that calls can be chained. 

## Bug Fixes
 * Catch all errors thrown within agent injected code
 * Enable public APIs and OpenTracing bridge to work properly in OSGi systems, fixes [this WildFly issue](https://github.com/elastic/apm-agent-java/issues/362)
 * Remove module-info.java to enable agent working on early Tomcat 8.5 versions
 * Fix [async Servlet API issue](https://github.com/elastic/apm-agent-java/issues/371)

# 1.1.0

## Features
 * Some memory allocation improvements
 * Enabling bootdelegation for agent classes in Atlassian OSGI systems

## Bug Fixes
 * Update dsl-json which fixes a memory leak.
 See [ngs-doo/dsl-json#102](https://github.com/ngs-doo/dsl-json/pull/102) for details. 
 * Avoid `VerifyError`s by non instrumenting classes compiled for Java 4 or earlier
 * Enable APM Server URL configuration with path (fixes #339)
 * Reverse `system.hostname` and `system.platform` order sent to APM server

# 1.0.1

## Bug Fixes
 * Fixes NoSuchMethodError CharBuffer.flip() which occurs when using the Elasticsearch RestClient and Java 7 or 8 (#313)

# 1.0.0

## Breaking changes
 * Remove intake v1 support. This version requires APM Server 6.5.0+ which supports the intake api v2.
   Until the time the APM Server 6.5.0 is officially released,
   you can test with docker by pulling the APM Server image via
   `docker pull docker.elastic.co/apm/apm-server:6.5.0-SNAPSHOT`. 

## Features
 * Adds `@CaptureTransaction` and `@CaptureSpan` annotations which let you declaratively add custom transactions and spans.
   Note that it is required to configure the `application_packages` for this to work.
   See the [documentation](https://www.elastic.co/guide/en/apm/agent/java/master/public-api.html#api-annotation) for more information.
 * The public API now supports to activate a span on the current thread.
   This makes the span available via `ElasticApm#currentSpan()`
   Refer to the [documentation](https://www.elastic.co/guide/en/apm/agent/java/master/public-api.html#api-span-activate) for more details.
 * Capturing of Elasticsearch RestClient 5.0.2+ calls.
   Currently, the `*Async` methods are not supported, only their synchronous counterparts.
 * Added API methods to enable correlating the spans created from the JavaScrip Real User Monitoring agent with the Java agent transaction.
   More information can be found in the [documentation](https://www.elastic.co/guide/en/apm/agent/java/master/public-api.html#api-ensure-parent-id).
 * Added `Transaction.isSampled()` and `Span.isSampled()` methods to the public API
 * Added `Transaction#setResult` to the public API (#293)

## Bug Fixes
 * Fix for situations where status code is reported as `200`, even though it actually was `500` (#225)
 * Capturing the username now properly works when using Spring security (#183)

# 1.0.0.RC1

## Breaking changes
 * Remove intake v1 support. This version requires APM Server 6.5.0+ which supports the intake api v2.
   Until the time the APM Server 6.5.0 is officially released,
   you can test with docker by pulling the APM Server image via
   `docker pull docker.elastic.co/apm/apm-server:6.5.0-SNAPSHOT`. 

## Features
 * Adds `@CaptureTransaction` and `@CaptureSpan` annotations which let you declaratively add custom transactions and spans.
   Note that it is required to configure the `application_packages` for this to work.
   See the [documentation](https://www.elastic.co/guide/en/apm/agent/java/master/public-api.html#api-annotation) for more information.
 * The public API now supports to activate a span on the current thread.
   This makes the span available via `ElasticApm#currentSpan()`
   Refer to the [documentation](https://www.elastic.co/guide/en/apm/agent/java/master/public-api.html#api-span-activate) for more details.
 * Capturing of Elasticsearch RestClient 5.0.2+ calls.
   Currently, the `*Async` methods are not supported, only their synchronous counterparts.
 * Added API methods to enable correlating the spans created from the JavaScrip Real User Monitoring agent with the Java agent transaction.
   More information can be found in the [documentation](https://www.elastic.co/guide/en/apm/agent/java/master/public-api.html#api-ensure-parent-id).
 * Microsecond accurate timestamps (#261)

## Bug Fixes
 * Fix for situations where status code is reported as `200`, even though it actually was `500` (#225)

# 0.8.0

## Breaking changes
 * Wildcard patterns are case insensitive by default. Prepend `(?-i)` to make the matching case sensitive.

## Features
 * Wildcard patterns are now not limited to only one wildcard in the middle and can be arbitrarily complex now.
   Example: `*foo*bar*baz`.
 * Support for JAX-RS annotations.
   Transactions are named based on your resources (`ResourceClass#resourceMethod`).

## Bug Fixes

# 0.7.0

## Breaking changes
 * Removed `ElasticApm.startSpan`. Spans can now only be created from their transactions via `Transaction#createSpan`.
 * `ElasticApm.startTransaction` and `Transaction#createSpan` don't activate the transaction and spans
   and are thus not available via `ElasticApm.activeTransaction` and `ElasticApm.activeSpan`.

## Features
 * Public API
    * Add `Span#captureException` and `Transaction#captureException` to public API.
      `ElasticApm.captureException` is deprecated now. Use `ElasticApm.currentSpan().captureException(exception)` instead.
    * Added `Transaction.getId` and `Span.getId` methods 
 * Added support for async servlet requests
 * Added support for Payara/Glassfish
 * Incubating support for Apache HttpClient
 * Support for Spring RestTemplate
 * Added configuration options `use_path_as_transaction_name` and `url_groups`,
   which allow to use the URL path as the transaction name.
   As that could contain path parameters, like `/user/$userId` however,
   You can set the `url_groups` option to define a wildcard pattern, like `/user/*`,
   to group those paths together.
   This is especially helpful when using an unsupported Servlet API-based framework. 
 * Support duration suffixes (`ms`, `s` and `m`) for duration configuration options.
   Not using the duration suffix logs out a deprecation warning and will not be supported in future versions.
 * Add ability to add multiple APM server URLs, which enables client-side load balancing.
   The configuration option `server_url` has been renamed to `server_urls` to reflect this change.
   However, `server_url` still works for backwards compatibility.
 * The configuration option `service_name` is now optional.
   It defaults to the main class name,
   the name of the executed jar file (removing the version number),
   or the application server name (for example `tomcat-application`).
   In a lot of cases,
   you will still want to set the `service_name` explicitly.
   But it helps getting started and seeing data easier,
   as there are no required configuration options anymore.
   In the future we will most likely determine more useful application names for Servlet API-based applications.

## Bug Fixes<|MERGE_RESOLUTION|>--- conflicted
+++ resolved
@@ -15,16 +15,13 @@
    As of version 7.x of the stack, labels will be stored under `labels` in Elasticsearch.
    Previously, they were stored under `context.tags`.
  * Support async queries made by Elasticsearch REST client 
-<<<<<<< HEAD
+ * Added `setStartTimestamp(long epochMicros)` and `end(long epochMicros)` API methods to `Span` and `Transaction`,
+   allowing to set custom start and end timestamps.
  * Auto-detection of the `service_name` based on the `<display-name>` element of the `web.xml` with a fallback to the servlet context path.
    If you are using a spring-based application, the agent will use the setting for `spring.application.name` for its `service_name`.
    See the documentation for [`service_name`](https://www.elastic.co/guide/en/apm/agent/java/master/config-core.html#config-service-name)
    for more information.
    Note: this requires APM Server 7.0+. If using previous versions, nothing will change.
-=======
- * Added `setStartTimestamp(long epochMicros)` and `end(long epochMicros)` API methods to `Span` and `Transaction`,
-   allowing to set custom start and end timestamps.
->>>>>>> 700b9e66
 
 ## Bug Fixes
 
