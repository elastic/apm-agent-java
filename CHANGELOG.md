--- conflicted
+++ resolved
@@ -14,12 +14,9 @@
  * Added `ElasticApmAttacher.attach(String propertiesLocation)` to specify a custom properties location
  * Logs message when `transaction_max_spans` has been exceeded (#849)
  * Report the number of affected rows by a SQL statement (UPDATE,DELETE,INSERT) in 'affected_rows' span attribute (#707)
-<<<<<<< HEAD
- * Added [`capture_jmx_metrics`](https://www.elastic.co/guide/en/apm/agent/java/master/config-jmx.html#config-capture-jmx-metrics) configuration option
-=======
  * Add [`@Traced`](https://www.elastic.co/guide/en/apm/agent/java/master/public-api.html#api-traced) annotation which either creates a span or a transaction, depending on the context
  * Report JMS destination as a span/transaction context field (#906)
->>>>>>> 67515c23
+ * Added [`capture_jmx_metrics`](https://www.elastic.co/guide/en/apm/agent/java/master/config-jmx.html#config-capture-jmx-metrics) configuration option
 
 ## Bug Fixes
  * JMS creates polling transactions even when the API invocations return without a message
