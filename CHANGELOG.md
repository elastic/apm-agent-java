# next version


## Breaking changes
 * Removed `ElasticApm.startSpan`. Spans can now only be created from their transactions via `Transaction#createSpan`.
 * `ElasticApm.startTransaction` and `Transaction#createSpan` don't activate the transaction and spans
   and are thus not available via `ElasticApm.activeTransaction` and `ElasticApm.activeSpan`.

## Features
 * Public API
    * Add `Span#captureException` and `Transaction#captureException` to public API.
      `ElasticApm.captureException` is deprecated now. Use `ElasticApm.currentSpan().captureException(exception)` instead.
    * Added `Transaction.getId` and `Span.getId` methods 
 * Added support for async servlet requests
 * Added support for Payara/Glassfish
 * Incubating support for Apache HttpClient
 * Support for Spring RestTemplate
<<<<<<< HEAD
 * Support duration suffixes (`ms`, `s` and `m`) for duration configuration options
=======
 * Added configuration options `use_path_as_transaction_name` and `url_groups`,
   which allow to use the URL path as the transaction name.
   As that could contain path parameters, like `/user/$userId` however,
   You can set the `url_groups` option to define a wildcard pattern, like `/user/*`,
   to group those paths together.
   This is especially helpful when using an unsupported Servlet API-based framework. 
>>>>>>> 539ae13a

## Bug Fixes<|MERGE_RESOLUTION|>--- conflicted
+++ resolved
@@ -15,15 +15,12 @@
  * Added support for Payara/Glassfish
  * Incubating support for Apache HttpClient
  * Support for Spring RestTemplate
-<<<<<<< HEAD
- * Support duration suffixes (`ms`, `s` and `m`) for duration configuration options
-=======
  * Added configuration options `use_path_as_transaction_name` and `url_groups`,
    which allow to use the URL path as the transaction name.
    As that could contain path parameters, like `/user/$userId` however,
    You can set the `url_groups` option to define a wildcard pattern, like `/user/*`,
    to group those paths together.
    This is especially helpful when using an unsupported Servlet API-based framework. 
->>>>>>> 539ae13a
+ * Support duration suffixes (`ms`, `s` and `m`) for duration configuration options
 
 ## Bug Fixes