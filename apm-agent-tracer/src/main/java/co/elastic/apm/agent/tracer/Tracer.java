/*
 * Licensed to Elasticsearch B.V. under one or more contributor
 * license agreements. See the NOTICE file distributed with
 * this work for additional information regarding copyright
 * ownership. Elasticsearch B.V. licenses this file to you under
 * the Apache License, Version 2.0 (the "License"); you may
 * not use this file except in compliance with the License.
 * You may obtain a copy of the License at
 *
 *   http://www.apache.org/licenses/LICENSE-2.0
 *
 * Unless required by applicable law or agreed to in writing,
 * software distributed under the License is distributed on an
 * "AS IS" BASIS, WITHOUT WARRANTIES OR CONDITIONS OF ANY
 * KIND, either express or implied.  See the License for the
 * specific language governing permissions and limitations
 * under the License.
 */
package co.elastic.apm.agent.tracer;

import co.elastic.apm.agent.tracer.dispatch.HeaderGetter;
import co.elastic.apm.agent.tracer.pooling.ObjectPoolFactory;
import co.elastic.apm.agent.tracer.reference.ReferenceCounted;
import co.elastic.apm.agent.tracer.reference.ReferenceCountedMap;

import javax.annotation.Nullable;
import java.util.Set;

public interface Tracer {

    boolean isRunning();

    @Nullable
    <T extends Tracer> T probe(Class<T> type);

    <T extends Tracer> T require(Class<T> type);

    <T> T getConfig(Class<T> configuration);

    ObjectPoolFactory getObjectPoolFactory();

    <K, V extends ReferenceCounted> ReferenceCountedMap<K, V> newReferenceCountedMap();

    Set<String> getTraceHeaderNames();

    ElasticContext<?> currentContext();

    @Nullable
    AbstractSpan<?> getActive();

    @Nullable
    Transaction<?> currentTransaction();

    @Nullable
    ErrorCapture getActiveError();

    /**
     * Starts a trace-root transaction
     *
     * @param initiatingClassLoader the class loader corresponding to the service which initiated the creation of the transaction.
     *                              Used to determine the service name.
     * @return a transaction that will be the root of the current trace if the agent is currently RUNNING; null otherwise
     */
    @Nullable
    Transaction<?> startRootTransaction(@Nullable ClassLoader initiatingClassLoader);

    /**
     * Starts a transaction as a child of the context headers obtained through the provided {@link HeaderGetter}.
     * If the created transaction cannot be started as a child transaction (for example - if no parent context header is
     * available), then it will be started as the root transaction of the trace.
     *
     * @param headerCarrier         the Object from which context headers can be obtained, typically a request or a message
     * @param textHeadersGetter     provides the trace context headers required in order to create a child transaction
     * @param initiatingClassLoader the class loader corresponding to the service which initiated the creation of the transaction.
     *                              Used to determine the service name.
     * @return a transaction which is a child of the provided parent if the agent is currently RUNNING; null otherwise
     */
    @Nullable
    <T, C> Transaction<?> startChildTransaction(@Nullable C headerCarrier, HeaderGetter<T, C> textHeadersGetter, @Nullable ClassLoader initiatingClassLoader);

<<<<<<< HEAD
    /**
     * Starts a transaction as a child of the context headers obtained through the provided {@link HeaderGetter}.
     * If the created transaction cannot be started as a child transaction (for example - if no parent context header is
     * available), then it will be started as the root transaction of the trace.
     *
     * @param headerCarrier         the Object from which context headers can be obtained, typically a request or a message
     * @param binaryHeadersGetter   provides the trace context headers required in order to create a child transaction
     * @param initiatingClassLoader the class loader corresponding to the service which initiated the creation of the transaction.
     *                              Used to determine the service name.
     * @return a transaction which is a child of the provided parent if the agent is currently RUNNING; null otherwise
     */
    @Nullable
    <C> Transaction<?> startChildTransaction(@Nullable C headerCarrier, BinaryHeaderGetter<C> binaryHeadersGetter, @Nullable ClassLoader initiatingClassLoader);

    @Nullable
    ErrorCapture captureException(@Nullable Throwable e, @Nullable ClassLoader initiatingClassLoader);
=======
>>>>>>> 30f5f3d1
}<|MERGE_RESOLUTION|>--- conflicted
+++ resolved
@@ -78,23 +78,6 @@
     @Nullable
     <T, C> Transaction<?> startChildTransaction(@Nullable C headerCarrier, HeaderGetter<T, C> textHeadersGetter, @Nullable ClassLoader initiatingClassLoader);
 
-<<<<<<< HEAD
-    /**
-     * Starts a transaction as a child of the context headers obtained through the provided {@link HeaderGetter}.
-     * If the created transaction cannot be started as a child transaction (for example - if no parent context header is
-     * available), then it will be started as the root transaction of the trace.
-     *
-     * @param headerCarrier         the Object from which context headers can be obtained, typically a request or a message
-     * @param binaryHeadersGetter   provides the trace context headers required in order to create a child transaction
-     * @param initiatingClassLoader the class loader corresponding to the service which initiated the creation of the transaction.
-     *                              Used to determine the service name.
-     * @return a transaction which is a child of the provided parent if the agent is currently RUNNING; null otherwise
-     */
-    @Nullable
-    <C> Transaction<?> startChildTransaction(@Nullable C headerCarrier, BinaryHeaderGetter<C> binaryHeadersGetter, @Nullable ClassLoader initiatingClassLoader);
-
     @Nullable
     ErrorCapture captureException(@Nullable Throwable e, @Nullable ClassLoader initiatingClassLoader);
-=======
->>>>>>> 30f5f3d1
 }