/*
 * Licensed to Elasticsearch B.V. under one or more contributor
 * license agreements. See the NOTICE file distributed with
 * this work for additional information regarding copyright
 * ownership. Elasticsearch B.V. licenses this file to you under
 * the Apache License, Version 2.0 (the "License"); you may
 * not use this file except in compliance with the License.
 * You may obtain a copy of the License at
 *
 *   http://www.apache.org/licenses/LICENSE-2.0
 *
 * Unless required by applicable law or agreed to in writing,
 * software distributed under the License is distributed on an
 * "AS IS" BASIS, WITHOUT WARRANTIES OR CONDITIONS OF ANY
 * KIND, either express or implied.  See the License for the
 * specific language governing permissions and limitations
 * under the License.
 */
package co.elastic.apm.agent.tracer;

import co.elastic.apm.agent.tracer.dispatch.HeaderGetter;
import co.elastic.apm.agent.tracer.metrics.DoubleSupplier;
import co.elastic.apm.agent.tracer.metrics.Labels;
import co.elastic.apm.agent.tracer.pooling.ObjectPoolFactory;
import co.elastic.apm.agent.tracer.reference.ReferenceCounted;
import co.elastic.apm.agent.tracer.reference.ReferenceCountedMap;
import co.elastic.apm.agent.tracer.service.Service;
import com.dslplatform.json.JsonWriter;

import javax.annotation.Nullable;
import java.util.Set;
import java.util.concurrent.TimeUnit;

public class GlobalTracer implements Tracer {

    private static final GlobalTracer INSTANCE = new GlobalTracer();
    private volatile Tracer tracer = NoopTracer.INSTANCE;

    private GlobalTracer() {
    }

    public static Tracer get() {
        return INSTANCE;
    }

    public static synchronized void setNoop() {
        boolean running = INSTANCE.tracer.isRunning();
        if (running) {
            throw new IllegalStateException("Can't override tracer as current tracer is already running");
        }
        INSTANCE.tracer = NoopTracer.INSTANCE;
    }

    public static synchronized void init(Tracer tracer) {
        if (!isNoop()) {
            throw new IllegalStateException("Tracer is already initialized");
        }
        INSTANCE.tracer = tracer;
    }

    public static boolean isNoop() {
        return INSTANCE.tracer == NoopTracer.INSTANCE;
    }

    @Override
    public boolean isRunning() {
        return tracer.isRunning();
    }

    @Nullable
    @Override
    public <T extends Tracer> T probe(Class<T> type) {
        return tracer.probe(type);
    }

    @Override
    public <T extends Tracer> T require(Class<T> type) {
        return tracer.require(type);
    }

    @Override
    public <T> T getConfig(Class<T> configuration) {
        return tracer.getConfig(configuration);
    }

    @Override
    public ObjectPoolFactory getObjectPoolFactory() {
        return tracer.getObjectPoolFactory();
    }

    @Override
    public <K, V extends ReferenceCounted> ReferenceCountedMap<K, V> newReferenceCountedMap() {
        return tracer.newReferenceCountedMap();
    }

    @Override
    public Set<String> getTraceHeaderNames() {
        return tracer.getTraceHeaderNames();
    }

    @Override
    public ElasticContext<?> currentContext() {
        return tracer.currentContext();
    }

    @Nullable
    @Override
    public AbstractSpan<?> getActive() {
        return tracer.getActive();
    }

    @Nullable
    @Override
    public Transaction<?> currentTransaction() {
        return tracer.currentTransaction();
    }

    @Nullable
    @Override
    public ErrorCapture getActiveError() {
        return tracer.getActiveError();
    }

    @Nullable
    @Override
    public Transaction<?> startRootTransaction(@Nullable ClassLoader initiatingClassLoader) {
        return tracer.startRootTransaction(initiatingClassLoader);
    }

    @Nullable
    @Override
    public <T, C> Transaction<?> startChildTransaction(@Nullable C headerCarrier, HeaderGetter<T, C> textHeadersGetter, @Nullable ClassLoader initiatingClassLoader) {
        return tracer.startChildTransaction(headerCarrier, textHeadersGetter, initiatingClassLoader);
    }

    @Nullable
    @Override
    public ErrorCapture captureException(@Nullable Throwable e, @Nullable ClassLoader initiatingClassLoader) {
        return tracer.captureException(e, initiatingClassLoader);
    }

    @Override
    public void reportLog(String log) {
        tracer.reportLog(log);
    }

    @Override
    public void reportLog(byte[] log) {
        tracer.reportLog(log);
    }

    @Nullable
    @Override
    public Service createService(String ephemeralId) {
        return tracer.createService(ephemeralId);
    }

    @Nullable
    @Override
    public Throwable redactExceptionIfRequired(@Nullable Throwable original) {
        return tracer.redactExceptionIfRequired(original);
    }

    @Override
    public void flush() {
        tracer.flush();
    }

    @Override
    public void completeMetaData(String name, String version, String id, String region) {
        tracer.completeMetaData(name, version, id, region);
    }
<<<<<<< HEAD

    @Override
    public void removeGauge(String name, Labels.Immutable labels) {
        tracer.removeGauge(name, labels);
    }

    @Override
    public void addGauge(String name, Labels.Immutable labels, DoubleSupplier supplier) {
        tracer.addGauge(name, labels, supplier);
    }

    @Override
    public void submit(Runnable job) {
        tracer.submit(job);
    }

    @Override
    public void schedule(Runnable job, long interval, TimeUnit timeUnit) {
        tracer.schedule(job, interval, timeUnit);
    }

    @Override
    public void addShutdownHook(AutoCloseable hook) {
        tracer.addShutdownHook(hook);
    }

    @Override
    public void reportMetric(JsonWriter metrics) {
        tracer.reportMetric(metrics);
    }
=======
>>>>>>> 464b9c13
}<|MERGE_RESOLUTION|>--- conflicted
+++ resolved
@@ -170,7 +170,6 @@
     public void completeMetaData(String name, String version, String id, String region) {
         tracer.completeMetaData(name, version, id, region);
     }
-<<<<<<< HEAD
 
     @Override
     public void removeGauge(String name, Labels.Immutable labels) {
@@ -201,6 +200,5 @@
     public void reportMetric(JsonWriter metrics) {
         tracer.reportMetric(metrics);
     }
-=======
->>>>>>> 464b9c13
+
 }