/*
 * Licensed to Elasticsearch B.V. under one or more contributor
 * license agreements. See the NOTICE file distributed with
 * this work for additional information regarding copyright
 * ownership. Elasticsearch B.V. licenses this file to you under
 * the Apache License, Version 2.0 (the "License"); you may
 * not use this file except in compliance with the License.
 * You may obtain a copy of the License at
 *
 *   http://www.apache.org/licenses/LICENSE-2.0
 *
 * Unless required by applicable law or agreed to in writing,
 * software distributed under the License is distributed on an
 * "AS IS" BASIS, WITHOUT WARRANTIES OR CONDITIONS OF ANY
 * KIND, either express or implied.  See the License for the
 * specific language governing permissions and limitations
 * under the License.
 */
package co.elastic.apm.agent.tracer;

import co.elastic.apm.agent.tracer.dispatch.HeaderGetter;
import co.elastic.apm.agent.tracer.metrics.DoubleSupplier;
import co.elastic.apm.agent.tracer.metrics.Labels;
import co.elastic.apm.agent.tracer.pooling.ObjectPoolFactory;
import co.elastic.apm.agent.tracer.reference.ReferenceCounted;
import co.elastic.apm.agent.tracer.reference.ReferenceCountedMap;
import co.elastic.apm.agent.tracer.service.Service;
import com.dslplatform.json.JsonWriter;

import javax.annotation.Nullable;
import java.util.Set;
import java.util.concurrent.TimeUnit;

public class GlobalTracer implements Tracer {

    private static final GlobalTracer INSTANCE = new GlobalTracer();
    private volatile Tracer tracer = NoopTracer.INSTANCE;

    private GlobalTracer() {
    }

    public static Tracer get() {
        return INSTANCE;
    }

    public static synchronized void setNoop() {
        boolean running = INSTANCE.tracer.isRunning();
        if (running) {
            throw new IllegalStateException("Can't override tracer as current tracer is already running");
        }
        INSTANCE.tracer = NoopTracer.INSTANCE;
    }

    public static synchronized void init(Tracer tracer) {
        if (!isNoop()) {
            throw new IllegalStateException("Tracer is already initialized");
        }
        INSTANCE.tracer = tracer;
    }

    public static boolean isNoop() {
        return INSTANCE.tracer == NoopTracer.INSTANCE;
    }

    @Override
    public boolean isRunning() {
        return tracer.isRunning();
    }

    @Nullable
    @Override
    public <T extends Tracer> T probe(Class<T> type) {
        return tracer.probe(type);
    }

    @Override
    public <T extends Tracer> T require(Class<T> type) {
        return tracer.require(type);
    }

    @Override
    public <T> T getConfig(Class<T> configuration) {
        return tracer.getConfig(configuration);
    }

    @Override
    public ObjectPoolFactory getObjectPoolFactory() {
        return tracer.getObjectPoolFactory();
    }

    @Override
    public <K, V extends ReferenceCounted> ReferenceCountedMap<K, V> newReferenceCountedMap() {
        return tracer.newReferenceCountedMap();
    }

    @Override
    public Set<String> getTraceHeaderNames() {
        return tracer.getTraceHeaderNames();
    }

    @Override
    public ElasticContext<?> currentContext() {
        return tracer.currentContext();
    }

    @Nullable
    @Override
    public AbstractSpan<?> getActive() {
        return tracer.getActive();
    }

    @Nullable
    @Override
    public Transaction<?> currentTransaction() {
        return tracer.currentTransaction();
    }

    @Nullable
    @Override
    public ErrorCapture getActiveError() {
        return tracer.getActiveError();
    }

    @Nullable
    @Override
    public Transaction<?> startRootTransaction(@Nullable ClassLoader initiatingClassLoader) {
        return tracer.startRootTransaction(initiatingClassLoader);
    }

    @Nullable
    @Override
    public <T, C> Transaction<?> startChildTransaction(@Nullable C headerCarrier, HeaderGetter<T, C> textHeadersGetter, @Nullable ClassLoader initiatingClassLoader) {
        return tracer.startChildTransaction(headerCarrier, textHeadersGetter, initiatingClassLoader);
    }

    @Nullable
    @Override
    public ErrorCapture captureException(@Nullable Throwable e, @Nullable ClassLoader initiatingClassLoader) {
        return tracer.captureException(e, initiatingClassLoader);
    }

    @Override
    public void reportLog(String log) {
        tracer.reportLog(log);
    }

    @Override
    public void reportLog(byte[] log) {
        tracer.reportLog(log);
    }

    @Nullable
    @Override
    public Service createService(String ephemeralId) {
        return tracer.createService(ephemeralId);
    }

<<<<<<< HEAD
=======
    @Nullable
    @Override
    public Throwable redactExceptionIfRequired(@Nullable Throwable original) {
        return tracer.redactExceptionIfRequired(original);
    }

>>>>>>> b2192d88
    @Override
    public void flush() {
        tracer.flush();
    }

    @Override
    public void completeMetaData(String name, String version, String id, String region) {
        tracer.completeMetaData(name, version, id, region);
    }
<<<<<<< HEAD

    @Override
    public void removeGauge(String name, Labels.Immutable labels) {
        tracer.removeGauge(name, labels);
    }

    @Override
    public void addGauge(String name, Labels.Immutable labels, DoubleSupplier supplier) {
        tracer.addGauge(name, labels, supplier);
    }

    @Override
    public void submit(Runnable job) {
        tracer.submit(job);
    }

    @Override
    public void schedule(Runnable job, long interval, TimeUnit timeUnit) {
        tracer.schedule(job, interval, timeUnit);
    }

    @Override
    public void addShutdownHook(AutoCloseable hook) {
        tracer.addShutdownHook(hook);
    }

    @Override
    public void reportMetric(JsonWriter metrics) {
        tracer.reportMetric(metrics);
    }
=======
>>>>>>> b2192d88
}<|MERGE_RESOLUTION|>--- conflicted
+++ resolved
@@ -155,15 +155,12 @@
         return tracer.createService(ephemeralId);
     }
 
-<<<<<<< HEAD
-=======
     @Nullable
     @Override
     public Throwable redactExceptionIfRequired(@Nullable Throwable original) {
         return tracer.redactExceptionIfRequired(original);
     }
 
->>>>>>> b2192d88
     @Override
     public void flush() {
         tracer.flush();
@@ -173,7 +170,6 @@
     public void completeMetaData(String name, String version, String id, String region) {
         tracer.completeMetaData(name, version, id, region);
     }
-<<<<<<< HEAD
 
     @Override
     public void removeGauge(String name, Labels.Immutable labels) {
@@ -204,6 +200,4 @@
     public void reportMetric(JsonWriter metrics) {
         tracer.reportMetric(metrics);
     }
-=======
->>>>>>> b2192d88
 }