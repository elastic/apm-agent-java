--- conflicted
+++ resolved
@@ -20,22 +20,14 @@
 
 import co.elastic.apm.agent.httpclient.HttpClientHelper;
 import co.elastic.apm.agent.sdk.ElasticApmInstrumentation;
+import co.elastic.apm.agent.sdk.internal.util.LoggerUtils;
 import co.elastic.apm.agent.sdk.logging.Logger;
 import co.elastic.apm.agent.sdk.logging.LoggerFactory;
-<<<<<<< HEAD
 import co.elastic.apm.agent.tracer.ElasticContext;
-import co.elastic.apm.agent.tracer.Outcome;
-import co.elastic.apm.agent.tracer.Span;
-import co.elastic.apm.agent.util.LoggerUtils;
-=======
-import co.elastic.apm.agent.tracer.AbstractSpan;
 import co.elastic.apm.agent.tracer.GlobalTracer;
 import co.elastic.apm.agent.tracer.Outcome;
 import co.elastic.apm.agent.tracer.Span;
 import co.elastic.apm.agent.tracer.Tracer;
-import co.elastic.apm.agent.tracer.dispatch.HeaderUtils;
-import co.elastic.apm.agent.sdk.internal.util.LoggerUtils;
->>>>>>> 48d2a231
 import net.bytebuddy.asm.Advice;
 import net.bytebuddy.description.method.MethodDescription;
 import net.bytebuddy.description.type.TypeDescription;
@@ -92,7 +84,6 @@
         @Advice.OnMethodEnter(suppress = Throwable.class, inline = false)
         public static Object onEnter(@Advice.Argument(0) HttpMethod httpMethod,
                                      @Advice.FieldValue(value = "hostConfiguration") HostConfiguration hostConfiguration) {
-<<<<<<< HEAD
             Span<?> span = startClientSpan(httpMethod, hostConfiguration);
             if (span != null) {
                 span.activate();
@@ -104,12 +95,8 @@
 
         @Nullable
         private static Span<?> startClientSpan(HttpMethod httpMethod, HostConfiguration hostConfiguration) {
-            final ElasticContext<?> activeContext = TracerAwareInstrumentation.tracer.currentContext();
+            final ElasticContext<?> activeContext = tracer.currentContext();
             if (activeContext.getSpan() == null) {
-=======
-            final AbstractSpan<?> parent = tracer.getActive();
-            if (parent == null) {
->>>>>>> 48d2a231
                 return null;
             }
 
