--- conflicted
+++ resolved
@@ -409,7 +409,6 @@
         verifyPollSpanContents(pollSpans, sendReplySpan0, sendReplySpan1);
     }
 
-<<<<<<< HEAD
     private void verifyPollSpanContents(List<Span> pollSpans, Span... sendSpans) {
         List<TraceContext> spanLinks = new ArrayList<>();
         // collecting Reply-Topic polling spans that returned with records
@@ -418,8 +417,9 @@
             assertThat(pollSpan.getSubtype()).isEqualTo("kafka");
             assertThat(pollSpan.getAction()).isEqualTo("poll");
             assertThat(pollSpan.getNameAsString()).isEqualTo("KafkaConsumer#poll");
-            Destination.Service service = pollSpan.getContext().getDestination().getService();
-            assertThat(service.getResource().toString()).isEqualTo("kafka");
+            assertThat(pollSpan.getContext().getServiceTarget())
+                .hasType("kafka")
+                .hasNoName();
             spanLinks.addAll(pollSpan.getSpanLinks());
         });
         verifySpanLinks(spanLinks, sendSpans);
@@ -430,17 +430,6 @@
         Arrays.stream(sendSpans).forEach(
             sendSpan -> assertThat(spanLinks.stream()).anyMatch(link -> link.getParentId().equals(sendSpan.getTraceContext().getId()))
         );
-=======
-    private void verifyPollSpanContents(Span pollSpan) {
-        assertThat(pollSpan.getType()).isEqualTo("messaging");
-        assertThat(pollSpan.getSubtype()).isEqualTo("kafka");
-        assertThat(pollSpan.getAction()).isEqualTo("poll");
-        assertThat(pollSpan.getNameAsString()).isEqualTo("KafkaConsumer#poll");
-
-        assertThat(pollSpan.getContext().getServiceTarget())
-            .hasType("kafka")
-            .hasNoName();
->>>>>>> d1aca85c
     }
 
     private void verifySendSpanContents(Span sendSpan, String topicName) {
