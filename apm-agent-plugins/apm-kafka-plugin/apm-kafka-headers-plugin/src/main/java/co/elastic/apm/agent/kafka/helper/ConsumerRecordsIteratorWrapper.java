--- conflicted
+++ resolved
@@ -18,12 +18,9 @@
  */
 package co.elastic.apm.agent.kafka.helper;
 
-<<<<<<< HEAD
 import co.elastic.apm.agent.impl.transaction.TraceContext;
-=======
 import co.elastic.apm.agent.configuration.CoreConfiguration;
 import co.elastic.apm.agent.configuration.MessagingConfiguration;
->>>>>>> a6cf7151
 import co.elastic.apm.agent.tracer.Tracer;
 import co.elastic.apm.agent.tracer.Transaction;
 import co.elastic.apm.agent.tracer.configuration.CoreConfiguration;
@@ -97,13 +94,8 @@
                     if (transaction.isSampled() && coreConfiguration.isCaptureHeaders()) {
                         for (Header header : record.headers()) {
                             String key = header.key();
-<<<<<<< HEAD
-                            if (!TraceContext.TRACE_PARENT_BINARY_HEADER_NAME.equals(key) &&
+                            if (!binaryTraceHeaders.contains(key) &&
                                 Matcher.anyMatch(coreConfiguration.getSanitizeFieldNames(), key) == null) {
-=======
-                            if (!binaryTraceHeaders.contains(key) &&
-                                WildcardMatcher.anyMatch(coreConfiguration.getSanitizeFieldNames(), key) == null) {
->>>>>>> a6cf7151
                                 message.addHeader(key, header.value());
                             }
                         }
