--- conflicted
+++ resolved
@@ -4,11 +4,7 @@
     <parent>
         <artifactId>apm-kafka-plugin</artifactId>
         <groupId>co.elastic.apm</groupId>
-<<<<<<< HEAD
-        <version>1.14.0-SNAPSHOT</version>
-=======
         <version>1.14.1-SNAPSHOT</version>
->>>>>>> 21c16e6c
     </parent>
     <modelVersion>4.0.0</modelVersion>
 
