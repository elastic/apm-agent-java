--- conflicted
+++ resolved
@@ -48,11 +48,8 @@
         <module>apm-process-plugin</module>
         <module>apm-kafka-plugin</module>
         <module>apm-profiling-plugin</module>
-<<<<<<< HEAD
+        <module>apm-grpc</module>
         <module>apm-dubbo-plugin</module>
-=======
-        <module>apm-grpc</module>
->>>>>>> 54a0f46d
     </modules>
 
     <dependencies>
