<?xml version="1.0" encoding="UTF-8"?>
<project xmlns="http://maven.apache.org/POM/4.0.0" xmlns:xsi="http://www.w3.org/2001/XMLSchema-instance" xsi:schemaLocation="http://maven.apache.org/POM/4.0.0 http://maven.apache.org/xsd/maven-4.0.0.xsd">
    <modelVersion>4.0.0</modelVersion>

    <parent>
        <artifactId>apm-agent-parent</artifactId>
        <groupId>co.elastic.apm</groupId>
        <version>1.26.1-SNAPSHOT</version>
    </parent>

    <artifactId>apm-agent-plugins</artifactId>
    <packaging>pom</packaging>
    <name>${project.groupId}:${project.artifactId}</name>

    <properties>
        <maven-deploy-plugin.skip>true</maven-deploy-plugin.skip>
        <apm-agent-parent.base.dir>${project.basedir}/..</apm-agent-parent.base.dir>
    </properties>

    <modules>
        <module>apm-jaxrs-plugin</module>
        <module>apm-jdbc-plugin</module>
        <module>apm-jsf-plugin</module>
        <module>apm-opentracing-plugin</module>
        <module>apm-servlet-plugin</module>
        <module>apm-spring-webmvc-plugin</module>
        <module>apm-spring-webflux</module>
        <module>apm-reactor-plugin</module>
        <module>apm-api-plugin</module>
        <module>apm-apache-httpclient-plugin</module>
        <module>apm-spring-resttemplate</module>
        <module>apm-httpclient-core</module>
        <module>apm-log-correlation-plugin</module>
        <module>apm-log-shader-plugin</module>
        <module>apm-log-shipper-plugin</module>
        <module>apm-es-restclient-plugin</module>
        <module>apm-okhttp-plugin</module>
        <module>apm-java-concurrent-plugin</module>
        <module>apm-urlconnection-plugin</module>
        <module>apm-jaxws-plugin</module>
        <module>apm-scheduled-annotation-plugin</module>
        <module>apm-quartz-job-plugin</module>
        <module>apm-asynchttpclient-plugin</module>
        <module>apm-jms-plugin</module>
        <module>apm-hibernate-search-plugin</module>
        <module>apm-redis-plugin</module>
        <module>apm-scala-concurrent-plugin</module>
        <module>apm-error-logging-plugin</module>
        <module>apm-jmx-plugin</module>
        <module>apm-mongoclient-plugin</module>
        <module>apm-process-plugin</module>
        <module>apm-kafka-plugin</module>
        <module>apm-profiling-plugin</module>
        <module>apm-grpc</module>
        <module>apm-grails-plugin</module>
        <module>apm-dubbo-plugin</module>
        <module>apm-micrometer-plugin</module>
        <module>apm-jdk-httpclient-plugin</module>
        <module>apm-jdk-httpserver-plugin</module>
        <module>apm-rabbitmq</module>
        <module>apm-okhttp-test</module>
        <module>apm-cassandra</module>
        <module>apm-struts-plugin</module>
        <module>apm-vertx</module>
        <module>apm-sparkjava-plugin</module>
        <module>apm-javalin-plugin</module>
        <module>apm-servlet-jakarta-test</module>
        <module>apm-jaxws-plugin-jakartaee-test</module>
<<<<<<< HEAD
        <module>apm-scheduled-annotation-plugin-jakartaee-test</module>
=======
        <module>apm-jaxrs-plugin-jakartaee-test</module>
>>>>>>> c0754095
    </modules>

    <dependencies>
        <dependency>
            <groupId>${project.groupId}</groupId>
            <artifactId>apm-agent-core</artifactId>
            <version>${project.version}</version>
            <exclusions>
                <!--
                Plugins shouldn't be aware of the logging implementation
                In fact, plugins are disallowed to load log4j classes from the agent CL
                so that they can instrument the log4j that comes with the application
                -->
                <exclusion>
                    <groupId>org.apache.logging.log4j</groupId>
                    <artifactId>*</artifactId>
                </exclusion>
            </exclusions>
        </dependency>
        <dependency>
            <groupId>${project.groupId}</groupId>
            <artifactId>apm-agent-core</artifactId>
            <version>${project.version}</version>
            <type>test-jar</type>
            <scope>test</scope>
            <exclusions>
                <!-- exclude jetty server, otherwise jetty is available in every module test classpath -->
                <exclusion>
                    <groupId>org.eclipse.jetty</groupId>
                    <artifactId>jetty-server</artifactId>
                </exclusion>
                <exclusion>
                    <groupId>org.eclipse.jetty</groupId>
                    <artifactId>jetty-util</artifactId>
                </exclusion>
            </exclusions>
        </dependency>
    </dependencies>

</project><|MERGE_RESOLUTION|>--- conflicted
+++ resolved
@@ -66,11 +66,8 @@
         <module>apm-javalin-plugin</module>
         <module>apm-servlet-jakarta-test</module>
         <module>apm-jaxws-plugin-jakartaee-test</module>
-<<<<<<< HEAD
+        <module>apm-jaxrs-plugin-jakartaee-test</module>
         <module>apm-scheduled-annotation-plugin-jakartaee-test</module>
-=======
-        <module>apm-jaxrs-plugin-jakartaee-test</module>
->>>>>>> c0754095
     </modules>
 
     <dependencies>
