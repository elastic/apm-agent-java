--- conflicted
+++ resolved
@@ -64,11 +64,8 @@
         <module>apm-vertx</module>
         <module>apm-sparkjava-plugin</module>
         <module>apm-javalin-plugin</module>
-<<<<<<< HEAD
         <module>apm-awslambda-plugin</module>
-=======
         <module>apm-servlet-jakarta-test</module>
->>>>>>> a8876477
     </modules>
 
     <dependencies>
