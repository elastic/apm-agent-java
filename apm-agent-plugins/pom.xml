--- conflicted
+++ resolved
@@ -64,12 +64,9 @@
         <module>apm-struts-plugin</module>
         <module>apm-vertx</module>
         <module>apm-sparkjava-plugin</module>
-<<<<<<< HEAD
+        <module>apm-javalin-plugin</module>
         <module>apm-jetty-httpclient-plugin</module>
         <module>apm-jetty-httpclient-test</module>
-=======
-        <module>apm-javalin-plugin</module>
->>>>>>> 849b1f55
     </modules>
 
     <dependencies>
