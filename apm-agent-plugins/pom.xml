--- conflicted
+++ resolved
@@ -69,11 +69,7 @@
         <module>apm-jaxws-plugin-jakartaee-test</module>
         <module>apm-jaxrs-plugin-jakartaee-test</module>
         <module>apm-scheduled-annotation-plugin-jakartaee-test</module>
-<<<<<<< HEAD
-        <module>apm-java-ldap-plugin</module>
         <module>apm-jakarta-websocket-plugin</module>
-=======
->>>>>>> cdca2a23
     </modules>
 
     <dependencies>
