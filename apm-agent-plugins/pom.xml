--- conflicted
+++ resolved
@@ -41,13 +41,10 @@
         <module>apm-jms-plugin</module>
         <module>apm-hibernate-search-plugin</module>
         <module>apm-redis-plugin</module>
-<<<<<<< HEAD
-        <module>apm-netty-plugin</module>
-=======
         <module>apm-error-logging-plugin</module>
         <module>apm-jmx-plugin</module>
         <module>apm-mule4-plugin</module>
->>>>>>> 0fe2e282
+        <module>apm-netty-plugin</module>
     </modules>
 
     <dependencies>
