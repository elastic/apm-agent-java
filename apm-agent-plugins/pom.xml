<?xml version="1.0" encoding="UTF-8"?>
<project xmlns="http://maven.apache.org/POM/4.0.0" xmlns:xsi="http://www.w3.org/2001/XMLSchema-instance" xsi:schemaLocation="http://maven.apache.org/POM/4.0.0 http://maven.apache.org/xsd/maven-4.0.0.xsd">
    <modelVersion>4.0.0</modelVersion>

    <parent>
        <artifactId>apm-agent-parent</artifactId>
        <groupId>co.elastic.apm</groupId>
        <version>1.12.1-SNAPSHOT</version>
    </parent>

    <artifactId>apm-agent-plugins</artifactId>
    <packaging>pom</packaging>
    <name>${project.groupId}:${project.artifactId}</name>

    <properties>
        <maven-deploy-plugin.skip>true</maven-deploy-plugin.skip>
        <apm-agent-parent.base.dir>${project.basedir}/..</apm-agent-parent.base.dir>
    </properties>

    <modules>
        <module>apm-jaxrs-plugin</module>
        <module>apm-jdbc-plugin</module>
        <module>apm-jsf-plugin</module>
        <module>apm-opentracing-plugin</module>
        <module>apm-servlet-plugin</module>
        <module>apm-spring-webmvc-plugin</module>
        <module>apm-api-plugin</module>
        <module>apm-apache-httpclient-plugin</module>
        <module>apm-spring-resttemplate-plugin</module>
        <module>apm-httpclient-core</module>
        <module>apm-slf4j-plugin</module>
        <module>apm-es-restclient-plugin</module>
        <module>apm-okhttp-plugin</module>
        <module>apm-java-concurrent-plugin</module>
        <module>apm-urlconnection-plugin</module>
        <module>apm-jaxws-plugin</module>
        <module>apm-scheduled-annotation-plugin</module>
        <module>apm-quartz-job-plugin</module>
        <module>apm-asynchttpclient-plugin</module>
        <module>apm-jms-plugin</module>
        <module>apm-hibernate-search-plugin</module>
        <module>apm-redis-plugin</module>
        <module>apm-error-logging-plugin</module>
        <module>apm-jmx-plugin</module>
        <module>apm-mule4-plugin</module>
        <module>apm-mongoclient-plugin</module>
<<<<<<< HEAD
        <module>apm-kafka-plugin</module>
=======
        <module>apm-process-plugin</module>
>>>>>>> f2eff5e2
    </modules>

    <dependencies>
        <dependency>
            <groupId>${project.groupId}</groupId>
            <artifactId>apm-agent-core</artifactId>
            <version>${project.version}</version>
        </dependency>
        <dependency>
            <groupId>${project.groupId}</groupId>
            <artifactId>apm-agent-core</artifactId>
            <type>test-jar</type>
            <version>${project.version}</version>
            <scope>test</scope>
        </dependency>
    </dependencies>

</project><|MERGE_RESOLUTION|>--- conflicted
+++ resolved
@@ -44,11 +44,8 @@
         <module>apm-jmx-plugin</module>
         <module>apm-mule4-plugin</module>
         <module>apm-mongoclient-plugin</module>
-<<<<<<< HEAD
+        <module>apm-process-plugin</module>
         <module>apm-kafka-plugin</module>
-=======
-        <module>apm-process-plugin</module>
->>>>>>> f2eff5e2
     </modules>
 
     <dependencies>
