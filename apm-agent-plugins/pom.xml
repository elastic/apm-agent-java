<?xml version="1.0" encoding="UTF-8"?>
<project xmlns="http://maven.apache.org/POM/4.0.0" xmlns:xsi="http://www.w3.org/2001/XMLSchema-instance" xsi:schemaLocation="http://maven.apache.org/POM/4.0.0 http://maven.apache.org/xsd/maven-4.0.0.xsd">
    <modelVersion>4.0.0</modelVersion>

    <parent>
        <artifactId>apm-agent-parent</artifactId>
        <groupId>co.elastic.apm</groupId>
        <version>1.14.1-SNAPSHOT</version>
    </parent>

    <artifactId>apm-agent-plugins</artifactId>
    <packaging>pom</packaging>
    <name>${project.groupId}:${project.artifactId}</name>

    <properties>
        <maven-deploy-plugin.skip>true</maven-deploy-plugin.skip>
        <apm-agent-parent.base.dir>${project.basedir}/..</apm-agent-parent.base.dir>
    </properties>

    <modules>
        <module>apm-jaxrs-plugin</module>
        <module>apm-jdbc-plugin</module>
        <module>apm-jsf-plugin</module>
        <module>apm-opentracing-plugin</module>
        <module>apm-servlet-plugin</module>
        <module>apm-spring-webmvc-plugin</module>
        <module>apm-api-plugin</module>
        <module>apm-apache-httpclient-plugin</module>
        <module>apm-spring-resttemplate-plugin</module>
        <module>apm-httpclient-core</module>
        <module>apm-log-correlation-plugin</module>
        <module>apm-es-restclient-plugin</module>
        <module>apm-okhttp-plugin</module>
        <module>apm-java-concurrent-plugin</module>
        <module>apm-urlconnection-plugin</module>
        <module>apm-jaxws-plugin</module>
        <module>apm-scheduled-annotation-plugin</module>
        <module>apm-quartz-job-plugin</module>
        <module>apm-asynchttpclient-plugin</module>
        <module>apm-jms-plugin</module>
        <module>apm-hibernate-search-plugin</module>
        <module>apm-redis-plugin</module>
        <module>apm-error-logging-plugin</module>
        <module>apm-jmx-plugin</module>
        <module>apm-mule4-plugin</module>
        <module>apm-mongoclient-plugin</module>
        <module>apm-process-plugin</module>
        <module>apm-kafka-plugin</module>
        <module>apm-profiling-plugin</module>
<<<<<<< HEAD
        <module>apm-rocketmq-plugin</module>
=======
        <module>apm-grpc</module>
>>>>>>> 279e7ffd
    </modules>

    <dependencies>
        <dependency>
            <groupId>${project.groupId}</groupId>
            <artifactId>apm-agent-core</artifactId>
            <version>${project.version}</version>
        </dependency>
        <dependency>
            <groupId>${project.groupId}</groupId>
            <artifactId>apm-agent-core</artifactId>
            <type>test-jar</type>
            <version>${project.version}</version>
            <scope>test</scope>
        </dependency>
    </dependencies>

</project><|MERGE_RESOLUTION|>--- conflicted
+++ resolved
@@ -47,11 +47,8 @@
         <module>apm-process-plugin</module>
         <module>apm-kafka-plugin</module>
         <module>apm-profiling-plugin</module>
-<<<<<<< HEAD
+        <module>apm-grpc</module>
         <module>apm-rocketmq-plugin</module>
-=======
-        <module>apm-grpc</module>
->>>>>>> 279e7ffd
     </modules>
 
     <dependencies>
