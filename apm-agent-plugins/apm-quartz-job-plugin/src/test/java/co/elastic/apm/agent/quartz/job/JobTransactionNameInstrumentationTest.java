/*-
 * #%L
 * Elastic APM Java agent
 * %%
 * Copyright (C) 2018 - 2019 Elastic and contributors
 * %%
 * Licensed to Elasticsearch B.V. under one or more contributor
 * license agreements. See the NOTICE file distributed with
 * this work for additional information regarding copyright
 * ownership. Elasticsearch B.V. licenses this file to you under
 * the Apache License, Version 2.0 (the "License"); you may
 * not use this file except in compliance with the License.
 * You may obtain a copy of the License at
 * 
 *   http://www.apache.org/licenses/LICENSE-2.0
 * 
 * Unless required by applicable law or agreed to in writing,
 * software distributed under the License is distributed on an
 * "AS IS" BASIS, WITHOUT WARRANTIES OR CONDITIONS OF ANY
 * KIND, either express or implied.  See the License for the
 * specific language governing permissions and limitations
 * under the License.
 * #L%
 */
package co.elastic.apm.agent.quartz.job;

import java.util.Collections;
import java.util.concurrent.atomic.AtomicInteger;
import java.util.concurrent.CompletableFuture;
import java.util.concurrent.ExecutionException;

import org.junit.BeforeClass;
import org.junit.jupiter.api.AfterAll;
import org.junit.jupiter.api.AfterEach;
import org.junit.jupiter.api.BeforeAll;
import org.junit.jupiter.api.BeforeEach;
import org.junit.jupiter.api.Disabled;
import org.junit.jupiter.api.Test;
import org.quartz.Job;
import org.quartz.JobBuilder;
import org.quartz.JobDetail;
import org.quartz.JobExecutionContext;
import org.quartz.JobExecutionException;
import org.quartz.Scheduler;
import org.quartz.SchedulerException;
import org.quartz.SchedulerFactory;
import org.quartz.SimpleScheduleBuilder;
import org.quartz.Trigger;
import org.quartz.TriggerBuilder;
import org.quartz.impl.JobDetailImpl;
import org.quartz.impl.JobExecutionContextImpl;
import org.quartz.impl.StdSchedulerFactory;

import co.elastic.apm.agent.MockReporter;
import co.elastic.apm.agent.bci.ElasticApmAgent;
import co.elastic.apm.agent.configuration.SpyConfiguration;
import co.elastic.apm.agent.impl.ElasticApmTracer;
import co.elastic.apm.agent.impl.ElasticApmTracerBuilder;
import co.elastic.apm.agent.quartz.job.JobTransactionNameInstrumentation;
import co.elastic.apm.agent.report.ApmServerReporter;
import net.bytebuddy.agent.ByteBuddyAgent;
import org.springframework.scheduling.quartz.QuartzJobBean;

import static org.assertj.core.api.Assertions.assertThat;


class JobTransactionNameInstrumentationTest {

    private static MockReporter reporter;
    private static ElasticApmTracer tracer;
    private static Scheduler scheduler = null;
    private static CompletableFuture<Boolean> responseFuture;

    @BeforeAll
    static void setUpAll() {
        reporter = new MockReporter();
        tracer = new ElasticApmTracerBuilder()
                .configurationRegistry(SpyConfiguration.createSpyConfig())
                .reporter(reporter)
                .build();
        ElasticApmAgent.initInstrumentation(tracer, ByteBuddyAgent.install(),
                Collections.singletonList(new JobTransactionNameInstrumentation(tracer)));
    }
<<<<<<< HEAD
    void verifyJobDetails(JobDetail job) {
=======
    
    void assertTests(JobDetail job) {
>>>>>>> c5c39c65
    	assertThat(reporter.getTransactions().size()).isEqualTo(1);
    	assertThat(reporter.getTransactions().get(0).getType()).isEqualToIgnoringCase("quartz");
        assertThat(reporter.getTransactions().get(0).getName())
        	.isEqualToIgnoringCase(String.format("%s.%s", job.getKey().getGroup(), job.getKey().getName()));
    }
    
    @Test
    void testJobWithGroup() throws SchedulerException, InterruptedException, ExecutionException {
        JobDetail job = JobBuilder.newJob(TestJob.class)
    			.withIdentity("dummyJobName", "group1").build();
        Trigger trigger = TriggerBuilder
        		.newTrigger()
        		.withIdentity("myTrigger")
        		.withSchedule(
        				SimpleScheduleBuilder.repeatSecondlyForTotalCount(1, 1))
        		.build();
        scheduler.scheduleJob(job, trigger);
        scheduler.start();
        responseFuture.get();
        Thread.sleep(5);
        scheduler.deleteJob(job.getKey());
        verifyJobDetails(job);
    }

    @Test
    void testJobWithoutGroup() throws SchedulerException, InterruptedException, ExecutionException {
        JobDetail job = JobBuilder.newJob(TestJob.class)
    			.withIdentity("dummyJobName").build();
        Trigger trigger = TriggerBuilder
        		.newTrigger()
        		.withIdentity("myTrigger")
        		.withSchedule(
        				SimpleScheduleBuilder.repeatSecondlyForTotalCount(1, 1))
        		.build();
        scheduler.scheduleJob(job, trigger);
        scheduler.start();
        responseFuture.get();
        Thread.sleep(5);
        scheduler.deleteJob(job.getKey());
        verifyJobDetails(job);
    }
    
    @Test
	void testJobManualCall() throws SchedulerException, InterruptedException {
        TestJob job=new TestJob();
        job.execute(null);
        assertThat(reporter.getTransactions().size()).isEqualTo(1);
        assertThat(reporter.getTransactions().get(0).getName()).isEqualToIgnoringCase("TestJob#execute");
    }

    @Test
    void testSpringJob() throws SchedulerException, InterruptedException, ExecutionException {
        JobDetail job = JobBuilder.newJob(TestSpringJob.class)
    			.withIdentity("dummyJobName", "group1").build();
        Trigger trigger = TriggerBuilder
        		.newTrigger()
        		.withIdentity("myTrigger")
        		.withSchedule(
        				SimpleScheduleBuilder.repeatSecondlyForTotalCount(1, 1))
        		.build();
        scheduler.scheduleJob(job, trigger);
        scheduler.start();
        responseFuture.get();
        Thread.sleep(5);
        scheduler.deleteJob(job.getKey());
        verifyJobDetails(job);
    }

    @Test
    void testJobWithResult() throws SchedulerException, InterruptedException, ExecutionException {
        JobDetail job = JobBuilder.newJob(TestJobWithResult.class)
    			.withIdentity("dummyJobName").build();
        Trigger trigger = TriggerBuilder
        		.newTrigger()
        		.withIdentity("myTrigger")
        		.withSchedule(
        			SimpleScheduleBuilder.repeatSecondlyForTotalCount(1, 1))
        		.build();
        scheduler.scheduleJob(job, trigger);
        scheduler.start();
        responseFuture.get();
        Thread.sleep(5);
        scheduler.deleteJob(job.getKey());
        verifyJobDetails(job);
        assertThat(reporter.getTransactions().get(0).getResult()).isEqualTo("this is the result");
    }

    @BeforeAll
    private static void ini() throws SchedulerException {
    	scheduler=new StdSchedulerFactory().getScheduler();
    }
    @BeforeEach
    private void reset() throws SchedulerException {
    	reporter.reset();
    	responseFuture = new CompletableFuture<>();
    }
    @AfterAll
    private static void cleanup() throws SchedulerException {
    	scheduler.shutdown();
    }
    public static class TestJob implements Job {
		@Override
		public void execute(JobExecutionContext context) throws JobExecutionException {
			responseFuture.complete(Boolean.TRUE);
		}
    }
    public static class TestJobWithResult implements Job {
		@Override
		public void execute(JobExecutionContext context) throws JobExecutionException {
			context.setResult("this is the result");
			responseFuture.complete(Boolean.TRUE);
		}
    }
    public static class TestSpringJob extends QuartzJobBean {

		@Override
		protected void executeInternal(JobExecutionContext context) throws JobExecutionException {
			responseFuture.complete(Boolean.TRUE);
		}

    }
}<|MERGE_RESOLUTION|>--- conflicted
+++ resolved
@@ -81,12 +81,8 @@
         ElasticApmAgent.initInstrumentation(tracer, ByteBuddyAgent.install(),
                 Collections.singletonList(new JobTransactionNameInstrumentation(tracer)));
     }
-<<<<<<< HEAD
+    
     void verifyJobDetails(JobDetail job) {
-=======
-    
-    void assertTests(JobDetail job) {
->>>>>>> c5c39c65
     	assertThat(reporter.getTransactions().size()).isEqualTo(1);
     	assertThat(reporter.getTransactions().get(0).getType()).isEqualToIgnoringCase("quartz");
         assertThat(reporter.getTransactions().get(0).getName())
