--- conflicted
+++ resolved
@@ -66,7 +66,12 @@
     @VisibleForAdvice
     public static final WeakConcurrentMap<AsyncHandler<?>, Span> handlerSpanMap = new WeakConcurrentMap.WithInlinedExpunction<>();
 
-<<<<<<< HEAD
+    @VisibleForAdvice
+    public static final List<Class<? extends ElasticApmInstrumentation>> ASYNC_HANDLER_INSTRUMENTATIONS = Arrays.<Class<? extends ElasticApmInstrumentation>>asList(
+        AsyncHandlerOnCompletedInstrumentation.class,
+        AsyncHandlerOnThrowableInstrumentation.class,
+        AsyncHandlerOnStatusReceivedInstrumentation.class);
+
     public AbstractAsyncHttpClientInstrumentation(ElasticApmTracer tracer) {
         if (headerSetterManager == null) {
             synchronized (AbstractAsyncHandlerInstrumentation.class) {
@@ -78,13 +83,6 @@
             }
         }
     }
-=======
-    @VisibleForAdvice
-    public static final List<Class<? extends ElasticApmInstrumentation>> ASYNC_HANDLER_INSTRUMENTATIONS = Arrays.<Class<? extends ElasticApmInstrumentation>>asList(
-        AsyncHandlerOnCompletedInstrumentation.class,
-        AsyncHandlerOnThrowableInstrumentation.class,
-        AsyncHandlerOnStatusReceivedInstrumentation.class);
->>>>>>> a8db8c86
 
     @Override
     public Collection<String> getInstrumentationGroupNames() {
