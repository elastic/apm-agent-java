--- conflicted
+++ resolved
@@ -11,9 +11,9 @@
  * the Apache License, Version 2.0 (the "License"); you may
  * not use this file except in compliance with the License.
  * You may obtain a copy of the License at
- * 
+ *
  *   http://www.apache.org/licenses/LICENSE-2.0
- * 
+ *
  * Unless required by applicable law or agreed to in writing,
  * software distributed under the License is distributed on an
  * "AS IS" BASIS, WITHOUT WARRANTIES OR CONDITIONS OF ANY
@@ -42,11 +42,7 @@
 /**
  */
 @javax.annotation.Generated(
-<<<<<<< HEAD
-    value = "by gRPC proto compiler (version 1.30.1)",
-=======
     value = "by gRPC proto compiler (version 1.30.2)",
->>>>>>> e6737ac0
     comments = "Source: rpc.proto")
 public final class HelloGrpc {
 
