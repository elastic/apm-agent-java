/*
 * Licensed to Elasticsearch B.V. under one or more contributor
 * license agreements. See the NOTICE file distributed with
 * this work for additional information regarding copyright
 * ownership. Elasticsearch B.V. licenses this file to you under
 * the Apache License, Version 2.0 (the "License"); you may
 * not use this file except in compliance with the License.
 * You may obtain a copy of the License at
 *
 *   http://www.apache.org/licenses/LICENSE-2.0
 *
 * Unless required by applicable law or agreed to in writing,
 * software distributed under the License is distributed on an
 * "AS IS" BASIS, WITHOUT WARRANTIES OR CONDITIONS OF ANY
 * KIND, either express or implied.  See the License for the
 * specific language governing permissions and limitations
 * under the License.
 */
package co.elastic.apm.agent.grpc.latest.testapp.generated;

import static io.grpc.MethodDescriptor.generateFullMethodName;

/**
 */
@javax.annotation.Generated(
<<<<<<< HEAD
    value = "by gRPC proto compiler (version 1.41.0)",
=======
    value = "by gRPC proto compiler (version 1.42.0)",
>>>>>>> 44bcbe12
    comments = "Source: rpc.proto")
@io.grpc.stub.annotations.GrpcGenerated
public final class HelloGrpc {

  private HelloGrpc() {}

  public static final String SERVICE_NAME = "helloworld.Hello";

  // Static method descriptors that strictly reflect the proto.
  private static volatile io.grpc.MethodDescriptor<co.elastic.apm.agent.grpc.latest.testapp.generated.HelloRequest,
      co.elastic.apm.agent.grpc.latest.testapp.generated.HelloReply> getSayHelloMethod;

  @io.grpc.stub.annotations.RpcMethod(
      fullMethodName = SERVICE_NAME + '/' + "SayHello",
      requestType = co.elastic.apm.agent.grpc.latest.testapp.generated.HelloRequest.class,
      responseType = co.elastic.apm.agent.grpc.latest.testapp.generated.HelloReply.class,
      methodType = io.grpc.MethodDescriptor.MethodType.UNARY)
  public static io.grpc.MethodDescriptor<co.elastic.apm.agent.grpc.latest.testapp.generated.HelloRequest,
      co.elastic.apm.agent.grpc.latest.testapp.generated.HelloReply> getSayHelloMethod() {
    io.grpc.MethodDescriptor<co.elastic.apm.agent.grpc.latest.testapp.generated.HelloRequest, co.elastic.apm.agent.grpc.latest.testapp.generated.HelloReply> getSayHelloMethod;
    if ((getSayHelloMethod = HelloGrpc.getSayHelloMethod) == null) {
      synchronized (HelloGrpc.class) {
        if ((getSayHelloMethod = HelloGrpc.getSayHelloMethod) == null) {
          HelloGrpc.getSayHelloMethod = getSayHelloMethod =
              io.grpc.MethodDescriptor.<co.elastic.apm.agent.grpc.latest.testapp.generated.HelloRequest, co.elastic.apm.agent.grpc.latest.testapp.generated.HelloReply>newBuilder()
              .setType(io.grpc.MethodDescriptor.MethodType.UNARY)
              .setFullMethodName(generateFullMethodName(SERVICE_NAME, "SayHello"))
              .setSampledToLocalTracing(true)
              .setRequestMarshaller(io.grpc.protobuf.ProtoUtils.marshaller(
                  co.elastic.apm.agent.grpc.latest.testapp.generated.HelloRequest.getDefaultInstance()))
              .setResponseMarshaller(io.grpc.protobuf.ProtoUtils.marshaller(
                  co.elastic.apm.agent.grpc.latest.testapp.generated.HelloReply.getDefaultInstance()))
              .setSchemaDescriptor(new HelloMethodDescriptorSupplier("SayHello"))
              .build();
        }
      }
    }
    return getSayHelloMethod;
  }

  private static volatile io.grpc.MethodDescriptor<co.elastic.apm.agent.grpc.latest.testapp.generated.HelloRequest,
      co.elastic.apm.agent.grpc.latest.testapp.generated.HelloReply> getSayManyHelloMethod;

  @io.grpc.stub.annotations.RpcMethod(
      fullMethodName = SERVICE_NAME + '/' + "SayManyHello",
      requestType = co.elastic.apm.agent.grpc.latest.testapp.generated.HelloRequest.class,
      responseType = co.elastic.apm.agent.grpc.latest.testapp.generated.HelloReply.class,
      methodType = io.grpc.MethodDescriptor.MethodType.CLIENT_STREAMING)
  public static io.grpc.MethodDescriptor<co.elastic.apm.agent.grpc.latest.testapp.generated.HelloRequest,
      co.elastic.apm.agent.grpc.latest.testapp.generated.HelloReply> getSayManyHelloMethod() {
    io.grpc.MethodDescriptor<co.elastic.apm.agent.grpc.latest.testapp.generated.HelloRequest, co.elastic.apm.agent.grpc.latest.testapp.generated.HelloReply> getSayManyHelloMethod;
    if ((getSayManyHelloMethod = HelloGrpc.getSayManyHelloMethod) == null) {
      synchronized (HelloGrpc.class) {
        if ((getSayManyHelloMethod = HelloGrpc.getSayManyHelloMethod) == null) {
          HelloGrpc.getSayManyHelloMethod = getSayManyHelloMethod =
              io.grpc.MethodDescriptor.<co.elastic.apm.agent.grpc.latest.testapp.generated.HelloRequest, co.elastic.apm.agent.grpc.latest.testapp.generated.HelloReply>newBuilder()
              .setType(io.grpc.MethodDescriptor.MethodType.CLIENT_STREAMING)
              .setFullMethodName(generateFullMethodName(SERVICE_NAME, "SayManyHello"))
              .setSampledToLocalTracing(true)
              .setRequestMarshaller(io.grpc.protobuf.ProtoUtils.marshaller(
                  co.elastic.apm.agent.grpc.latest.testapp.generated.HelloRequest.getDefaultInstance()))
              .setResponseMarshaller(io.grpc.protobuf.ProtoUtils.marshaller(
                  co.elastic.apm.agent.grpc.latest.testapp.generated.HelloReply.getDefaultInstance()))
              .setSchemaDescriptor(new HelloMethodDescriptorSupplier("SayManyHello"))
              .build();
        }
      }
    }
    return getSayManyHelloMethod;
  }

  private static volatile io.grpc.MethodDescriptor<co.elastic.apm.agent.grpc.latest.testapp.generated.HelloRequest,
      co.elastic.apm.agent.grpc.latest.testapp.generated.HelloReply> getSayHelloManyMethod;

  @io.grpc.stub.annotations.RpcMethod(
      fullMethodName = SERVICE_NAME + '/' + "SayHelloMany",
      requestType = co.elastic.apm.agent.grpc.latest.testapp.generated.HelloRequest.class,
      responseType = co.elastic.apm.agent.grpc.latest.testapp.generated.HelloReply.class,
      methodType = io.grpc.MethodDescriptor.MethodType.SERVER_STREAMING)
  public static io.grpc.MethodDescriptor<co.elastic.apm.agent.grpc.latest.testapp.generated.HelloRequest,
      co.elastic.apm.agent.grpc.latest.testapp.generated.HelloReply> getSayHelloManyMethod() {
    io.grpc.MethodDescriptor<co.elastic.apm.agent.grpc.latest.testapp.generated.HelloRequest, co.elastic.apm.agent.grpc.latest.testapp.generated.HelloReply> getSayHelloManyMethod;
    if ((getSayHelloManyMethod = HelloGrpc.getSayHelloManyMethod) == null) {
      synchronized (HelloGrpc.class) {
        if ((getSayHelloManyMethod = HelloGrpc.getSayHelloManyMethod) == null) {
          HelloGrpc.getSayHelloManyMethod = getSayHelloManyMethod =
              io.grpc.MethodDescriptor.<co.elastic.apm.agent.grpc.latest.testapp.generated.HelloRequest, co.elastic.apm.agent.grpc.latest.testapp.generated.HelloReply>newBuilder()
              .setType(io.grpc.MethodDescriptor.MethodType.SERVER_STREAMING)
              .setFullMethodName(generateFullMethodName(SERVICE_NAME, "SayHelloMany"))
              .setSampledToLocalTracing(true)
              .setRequestMarshaller(io.grpc.protobuf.ProtoUtils.marshaller(
                  co.elastic.apm.agent.grpc.latest.testapp.generated.HelloRequest.getDefaultInstance()))
              .setResponseMarshaller(io.grpc.protobuf.ProtoUtils.marshaller(
                  co.elastic.apm.agent.grpc.latest.testapp.generated.HelloReply.getDefaultInstance()))
              .setSchemaDescriptor(new HelloMethodDescriptorSupplier("SayHelloMany"))
              .build();
        }
      }
    }
    return getSayHelloManyMethod;
  }

  private static volatile io.grpc.MethodDescriptor<co.elastic.apm.agent.grpc.latest.testapp.generated.HelloRequest,
      co.elastic.apm.agent.grpc.latest.testapp.generated.HelloReply> getSayHelloStreamMethod;

  @io.grpc.stub.annotations.RpcMethod(
      fullMethodName = SERVICE_NAME + '/' + "SayHelloStream",
      requestType = co.elastic.apm.agent.grpc.latest.testapp.generated.HelloRequest.class,
      responseType = co.elastic.apm.agent.grpc.latest.testapp.generated.HelloReply.class,
      methodType = io.grpc.MethodDescriptor.MethodType.BIDI_STREAMING)
  public static io.grpc.MethodDescriptor<co.elastic.apm.agent.grpc.latest.testapp.generated.HelloRequest,
      co.elastic.apm.agent.grpc.latest.testapp.generated.HelloReply> getSayHelloStreamMethod() {
    io.grpc.MethodDescriptor<co.elastic.apm.agent.grpc.latest.testapp.generated.HelloRequest, co.elastic.apm.agent.grpc.latest.testapp.generated.HelloReply> getSayHelloStreamMethod;
    if ((getSayHelloStreamMethod = HelloGrpc.getSayHelloStreamMethod) == null) {
      synchronized (HelloGrpc.class) {
        if ((getSayHelloStreamMethod = HelloGrpc.getSayHelloStreamMethod) == null) {
          HelloGrpc.getSayHelloStreamMethod = getSayHelloStreamMethod =
              io.grpc.MethodDescriptor.<co.elastic.apm.agent.grpc.latest.testapp.generated.HelloRequest, co.elastic.apm.agent.grpc.latest.testapp.generated.HelloReply>newBuilder()
              .setType(io.grpc.MethodDescriptor.MethodType.BIDI_STREAMING)
              .setFullMethodName(generateFullMethodName(SERVICE_NAME, "SayHelloStream"))
              .setSampledToLocalTracing(true)
              .setRequestMarshaller(io.grpc.protobuf.ProtoUtils.marshaller(
                  co.elastic.apm.agent.grpc.latest.testapp.generated.HelloRequest.getDefaultInstance()))
              .setResponseMarshaller(io.grpc.protobuf.ProtoUtils.marshaller(
                  co.elastic.apm.agent.grpc.latest.testapp.generated.HelloReply.getDefaultInstance()))
              .setSchemaDescriptor(new HelloMethodDescriptorSupplier("SayHelloStream"))
              .build();
        }
      }
    }
    return getSayHelloStreamMethod;
  }

  /**
   * Creates a new async stub that supports all call types for the service
   */
  public static HelloStub newStub(io.grpc.Channel channel) {
    io.grpc.stub.AbstractStub.StubFactory<HelloStub> factory =
      new io.grpc.stub.AbstractStub.StubFactory<HelloStub>() {
        @java.lang.Override
        public HelloStub newStub(io.grpc.Channel channel, io.grpc.CallOptions callOptions) {
          return new HelloStub(channel, callOptions);
        }
      };
    return HelloStub.newStub(factory, channel);
  }

  /**
   * Creates a new blocking-style stub that supports unary and streaming output calls on the service
   */
  public static HelloBlockingStub newBlockingStub(
      io.grpc.Channel channel) {
    io.grpc.stub.AbstractStub.StubFactory<HelloBlockingStub> factory =
      new io.grpc.stub.AbstractStub.StubFactory<HelloBlockingStub>() {
        @java.lang.Override
        public HelloBlockingStub newStub(io.grpc.Channel channel, io.grpc.CallOptions callOptions) {
          return new HelloBlockingStub(channel, callOptions);
        }
      };
    return HelloBlockingStub.newStub(factory, channel);
  }

  /**
   * Creates a new ListenableFuture-style stub that supports unary calls on the service
   */
  public static HelloFutureStub newFutureStub(
      io.grpc.Channel channel) {
    io.grpc.stub.AbstractStub.StubFactory<HelloFutureStub> factory =
      new io.grpc.stub.AbstractStub.StubFactory<HelloFutureStub>() {
        @java.lang.Override
        public HelloFutureStub newStub(io.grpc.Channel channel, io.grpc.CallOptions callOptions) {
          return new HelloFutureStub(channel, callOptions);
        }
      };
    return HelloFutureStub.newStub(factory, channel);
  }

  /**
   */
  public static abstract class HelloImplBase implements io.grpc.BindableService {

    /**
     * <pre>
     * unary method call
     * </pre>
     */
    public void sayHello(co.elastic.apm.agent.grpc.latest.testapp.generated.HelloRequest request,
        io.grpc.stub.StreamObserver<co.elastic.apm.agent.grpc.latest.testapp.generated.HelloReply> responseObserver) {
      io.grpc.stub.ServerCalls.asyncUnimplementedUnaryCall(getSayHelloMethod(), responseObserver);
    }

    /**
     * <pre>
     * client streaming
     * </pre>
     */
    public io.grpc.stub.StreamObserver<co.elastic.apm.agent.grpc.latest.testapp.generated.HelloRequest> sayManyHello(
        io.grpc.stub.StreamObserver<co.elastic.apm.agent.grpc.latest.testapp.generated.HelloReply> responseObserver) {
      return io.grpc.stub.ServerCalls.asyncUnimplementedStreamingCall(getSayManyHelloMethod(), responseObserver);
    }

    /**
     * <pre>
     * server streaming
     * </pre>
     */
    public void sayHelloMany(co.elastic.apm.agent.grpc.latest.testapp.generated.HelloRequest request,
        io.grpc.stub.StreamObserver<co.elastic.apm.agent.grpc.latest.testapp.generated.HelloReply> responseObserver) {
      io.grpc.stub.ServerCalls.asyncUnimplementedUnaryCall(getSayHelloManyMethod(), responseObserver);
    }

    /**
     * <pre>
     * bidi streaming
     * </pre>
     */
    public io.grpc.stub.StreamObserver<co.elastic.apm.agent.grpc.latest.testapp.generated.HelloRequest> sayHelloStream(
        io.grpc.stub.StreamObserver<co.elastic.apm.agent.grpc.latest.testapp.generated.HelloReply> responseObserver) {
      return io.grpc.stub.ServerCalls.asyncUnimplementedStreamingCall(getSayHelloStreamMethod(), responseObserver);
    }

    @java.lang.Override public final io.grpc.ServerServiceDefinition bindService() {
      return io.grpc.ServerServiceDefinition.builder(getServiceDescriptor())
          .addMethod(
            getSayHelloMethod(),
            io.grpc.stub.ServerCalls.asyncUnaryCall(
              new MethodHandlers<
                co.elastic.apm.agent.grpc.latest.testapp.generated.HelloRequest,
                co.elastic.apm.agent.grpc.latest.testapp.generated.HelloReply>(
                  this, METHODID_SAY_HELLO)))
          .addMethod(
            getSayManyHelloMethod(),
            io.grpc.stub.ServerCalls.asyncClientStreamingCall(
              new MethodHandlers<
                co.elastic.apm.agent.grpc.latest.testapp.generated.HelloRequest,
                co.elastic.apm.agent.grpc.latest.testapp.generated.HelloReply>(
                  this, METHODID_SAY_MANY_HELLO)))
          .addMethod(
            getSayHelloManyMethod(),
            io.grpc.stub.ServerCalls.asyncServerStreamingCall(
              new MethodHandlers<
                co.elastic.apm.agent.grpc.latest.testapp.generated.HelloRequest,
                co.elastic.apm.agent.grpc.latest.testapp.generated.HelloReply>(
                  this, METHODID_SAY_HELLO_MANY)))
          .addMethod(
            getSayHelloStreamMethod(),
            io.grpc.stub.ServerCalls.asyncBidiStreamingCall(
              new MethodHandlers<
                co.elastic.apm.agent.grpc.latest.testapp.generated.HelloRequest,
                co.elastic.apm.agent.grpc.latest.testapp.generated.HelloReply>(
                  this, METHODID_SAY_HELLO_STREAM)))
          .build();
    }
  }

  /**
   */
  public static final class HelloStub extends io.grpc.stub.AbstractAsyncStub<HelloStub> {
    private HelloStub(
        io.grpc.Channel channel, io.grpc.CallOptions callOptions) {
      super(channel, callOptions);
    }

    @java.lang.Override
    protected HelloStub build(
        io.grpc.Channel channel, io.grpc.CallOptions callOptions) {
      return new HelloStub(channel, callOptions);
    }

    /**
     * <pre>
     * unary method call
     * </pre>
     */
    public void sayHello(co.elastic.apm.agent.grpc.latest.testapp.generated.HelloRequest request,
        io.grpc.stub.StreamObserver<co.elastic.apm.agent.grpc.latest.testapp.generated.HelloReply> responseObserver) {
      io.grpc.stub.ClientCalls.asyncUnaryCall(
          getChannel().newCall(getSayHelloMethod(), getCallOptions()), request, responseObserver);
    }

    /**
     * <pre>
     * client streaming
     * </pre>
     */
    public io.grpc.stub.StreamObserver<co.elastic.apm.agent.grpc.latest.testapp.generated.HelloRequest> sayManyHello(
        io.grpc.stub.StreamObserver<co.elastic.apm.agent.grpc.latest.testapp.generated.HelloReply> responseObserver) {
      return io.grpc.stub.ClientCalls.asyncClientStreamingCall(
          getChannel().newCall(getSayManyHelloMethod(), getCallOptions()), responseObserver);
    }

    /**
     * <pre>
     * server streaming
     * </pre>
     */
    public void sayHelloMany(co.elastic.apm.agent.grpc.latest.testapp.generated.HelloRequest request,
        io.grpc.stub.StreamObserver<co.elastic.apm.agent.grpc.latest.testapp.generated.HelloReply> responseObserver) {
      io.grpc.stub.ClientCalls.asyncServerStreamingCall(
          getChannel().newCall(getSayHelloManyMethod(), getCallOptions()), request, responseObserver);
    }

    /**
     * <pre>
     * bidi streaming
     * </pre>
     */
    public io.grpc.stub.StreamObserver<co.elastic.apm.agent.grpc.latest.testapp.generated.HelloRequest> sayHelloStream(
        io.grpc.stub.StreamObserver<co.elastic.apm.agent.grpc.latest.testapp.generated.HelloReply> responseObserver) {
      return io.grpc.stub.ClientCalls.asyncBidiStreamingCall(
          getChannel().newCall(getSayHelloStreamMethod(), getCallOptions()), responseObserver);
    }
  }

  /**
   */
  public static final class HelloBlockingStub extends io.grpc.stub.AbstractBlockingStub<HelloBlockingStub> {
    private HelloBlockingStub(
        io.grpc.Channel channel, io.grpc.CallOptions callOptions) {
      super(channel, callOptions);
    }

    @java.lang.Override
    protected HelloBlockingStub build(
        io.grpc.Channel channel, io.grpc.CallOptions callOptions) {
      return new HelloBlockingStub(channel, callOptions);
    }

    /**
     * <pre>
     * unary method call
     * </pre>
     */
    public co.elastic.apm.agent.grpc.latest.testapp.generated.HelloReply sayHello(co.elastic.apm.agent.grpc.latest.testapp.generated.HelloRequest request) {
      return io.grpc.stub.ClientCalls.blockingUnaryCall(
          getChannel(), getSayHelloMethod(), getCallOptions(), request);
    }

    /**
     * <pre>
     * server streaming
     * </pre>
     */
    public java.util.Iterator<co.elastic.apm.agent.grpc.latest.testapp.generated.HelloReply> sayHelloMany(
        co.elastic.apm.agent.grpc.latest.testapp.generated.HelloRequest request) {
      return io.grpc.stub.ClientCalls.blockingServerStreamingCall(
          getChannel(), getSayHelloManyMethod(), getCallOptions(), request);
    }
  }

  /**
   */
  public static final class HelloFutureStub extends io.grpc.stub.AbstractFutureStub<HelloFutureStub> {
    private HelloFutureStub(
        io.grpc.Channel channel, io.grpc.CallOptions callOptions) {
      super(channel, callOptions);
    }

    @java.lang.Override
    protected HelloFutureStub build(
        io.grpc.Channel channel, io.grpc.CallOptions callOptions) {
      return new HelloFutureStub(channel, callOptions);
    }

    /**
     * <pre>
     * unary method call
     * </pre>
     */
    public com.google.common.util.concurrent.ListenableFuture<co.elastic.apm.agent.grpc.latest.testapp.generated.HelloReply> sayHello(
        co.elastic.apm.agent.grpc.latest.testapp.generated.HelloRequest request) {
      return io.grpc.stub.ClientCalls.futureUnaryCall(
          getChannel().newCall(getSayHelloMethod(), getCallOptions()), request);
    }
  }

  private static final int METHODID_SAY_HELLO = 0;
  private static final int METHODID_SAY_HELLO_MANY = 1;
  private static final int METHODID_SAY_MANY_HELLO = 2;
  private static final int METHODID_SAY_HELLO_STREAM = 3;

  private static final class MethodHandlers<Req, Resp> implements
      io.grpc.stub.ServerCalls.UnaryMethod<Req, Resp>,
      io.grpc.stub.ServerCalls.ServerStreamingMethod<Req, Resp>,
      io.grpc.stub.ServerCalls.ClientStreamingMethod<Req, Resp>,
      io.grpc.stub.ServerCalls.BidiStreamingMethod<Req, Resp> {
    private final HelloImplBase serviceImpl;
    private final int methodId;

    MethodHandlers(HelloImplBase serviceImpl, int methodId) {
      this.serviceImpl = serviceImpl;
      this.methodId = methodId;
    }

    @java.lang.Override
    @java.lang.SuppressWarnings("unchecked")
    public void invoke(Req request, io.grpc.stub.StreamObserver<Resp> responseObserver) {
      switch (methodId) {
        case METHODID_SAY_HELLO:
          serviceImpl.sayHello((co.elastic.apm.agent.grpc.latest.testapp.generated.HelloRequest) request,
              (io.grpc.stub.StreamObserver<co.elastic.apm.agent.grpc.latest.testapp.generated.HelloReply>) responseObserver);
          break;
        case METHODID_SAY_HELLO_MANY:
          serviceImpl.sayHelloMany((co.elastic.apm.agent.grpc.latest.testapp.generated.HelloRequest) request,
              (io.grpc.stub.StreamObserver<co.elastic.apm.agent.grpc.latest.testapp.generated.HelloReply>) responseObserver);
          break;
        default:
          throw new AssertionError();
      }
    }

    @java.lang.Override
    @java.lang.SuppressWarnings("unchecked")
    public io.grpc.stub.StreamObserver<Req> invoke(
        io.grpc.stub.StreamObserver<Resp> responseObserver) {
      switch (methodId) {
        case METHODID_SAY_MANY_HELLO:
          return (io.grpc.stub.StreamObserver<Req>) serviceImpl.sayManyHello(
              (io.grpc.stub.StreamObserver<co.elastic.apm.agent.grpc.latest.testapp.generated.HelloReply>) responseObserver);
        case METHODID_SAY_HELLO_STREAM:
          return (io.grpc.stub.StreamObserver<Req>) serviceImpl.sayHelloStream(
              (io.grpc.stub.StreamObserver<co.elastic.apm.agent.grpc.latest.testapp.generated.HelloReply>) responseObserver);
        default:
          throw new AssertionError();
      }
    }
  }

  private static abstract class HelloBaseDescriptorSupplier
      implements io.grpc.protobuf.ProtoFileDescriptorSupplier, io.grpc.protobuf.ProtoServiceDescriptorSupplier {
    HelloBaseDescriptorSupplier() {}

    @java.lang.Override
    public com.google.protobuf.Descriptors.FileDescriptor getFileDescriptor() {
      return co.elastic.apm.agent.grpc.latest.testapp.generated.Rpc.getDescriptor();
    }

    @java.lang.Override
    public com.google.protobuf.Descriptors.ServiceDescriptor getServiceDescriptor() {
      return getFileDescriptor().findServiceByName("Hello");
    }
  }

  private static final class HelloFileDescriptorSupplier
      extends HelloBaseDescriptorSupplier {
    HelloFileDescriptorSupplier() {}
  }

  private static final class HelloMethodDescriptorSupplier
      extends HelloBaseDescriptorSupplier
      implements io.grpc.protobuf.ProtoMethodDescriptorSupplier {
    private final String methodName;

    HelloMethodDescriptorSupplier(String methodName) {
      this.methodName = methodName;
    }

    @java.lang.Override
    public com.google.protobuf.Descriptors.MethodDescriptor getMethodDescriptor() {
      return getServiceDescriptor().findMethodByName(methodName);
    }
  }

  private static volatile io.grpc.ServiceDescriptor serviceDescriptor;

  public static io.grpc.ServiceDescriptor getServiceDescriptor() {
    io.grpc.ServiceDescriptor result = serviceDescriptor;
    if (result == null) {
      synchronized (HelloGrpc.class) {
        result = serviceDescriptor;
        if (result == null) {
          serviceDescriptor = result = io.grpc.ServiceDescriptor.newBuilder(SERVICE_NAME)
              .setSchemaDescriptor(new HelloFileDescriptorSupplier())
              .addMethod(getSayHelloMethod())
              .addMethod(getSayManyHelloMethod())
              .addMethod(getSayHelloManyMethod())
              .addMethod(getSayHelloStreamMethod())
              .build();
        }
      }
    }
    return result;
  }
}<|MERGE_RESOLUTION|>--- conflicted
+++ resolved
@@ -23,11 +23,7 @@
 /**
  */
 @javax.annotation.Generated(
-<<<<<<< HEAD
-    value = "by gRPC proto compiler (version 1.41.0)",
-=======
     value = "by gRPC proto compiler (version 1.42.0)",
->>>>>>> 44bcbe12
     comments = "Source: rpc.proto")
 @io.grpc.stub.annotations.GrpcGenerated
 public final class HelloGrpc {
