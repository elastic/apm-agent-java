<?xml version="1.0" encoding="UTF-8"?>
<project xmlns="http://maven.apache.org/POM/4.0.0" xmlns:xsi="http://www.w3.org/2001/XMLSchema-instance" xsi:schemaLocation="http://maven.apache.org/POM/4.0.0 http://maven.apache.org/xsd/maven-4.0.0.xsd">
    <modelVersion>4.0.0</modelVersion>

    <parent>
        <groupId>co.elastic.apm</groupId>
        <artifactId>apm-grpc</artifactId>
<<<<<<< HEAD
        <version>1.20.1-SNAPSHOT</version>
=======
        <version>1.21.1-SNAPSHOT</version>
>>>>>>> 1cce82a0
    </parent>

    <artifactId>apm-grpc-test-latest</artifactId>
    <name>${project.groupId}:${project.artifactId}</name>

    <properties>
        <!-- for licence header plugin -->
        <apm-agent-parent.base.dir>${project.basedir}/../../..</apm-agent-parent.base.dir>
        <!-- test module, thus reusing same java version as other tests -->
        <maven.compiler.target>${maven.compiler.testTarget}</maven.compiler.target>

        <grpc.version>[1.29.0,)</grpc.version>
        <protobuf.version>3.11.0</protobuf.version>
    </properties>

    <build>
        <plugins>
            <!-- provide a standalone test app to use for testing -->
            <plugin>
                <artifactId>maven-assembly-plugin</artifactId>
                <executions>
                    <execution>
                        <phase>package</phase>
                        <goals>
                            <goal>single</goal>
                        </goals>
                    </execution>
                </executions>
                <configuration>
                    <finalName>testapp-grpc</finalName>
                    <appendAssemblyId>false</appendAssemblyId>
                    <archive>
                        <manifest>
                            <mainClass>co.elastic.apm.agent.grpc.latest.testapp.MainImpl</mainClass>
                        </manifest>
                    </archive>
                    <descriptors>
                        <descriptor>${project.basedir}/../assembly-testapp.xml</descriptor>
                    </descriptors>
                </configuration>
            </plugin>
        </plugins>
    </build>

    <dependencies>
        <dependency>
            <groupId>co.elastic.apm</groupId>
            <artifactId>apm-grpc-plugin</artifactId>
            <version>${project.version}</version>
            <scope>test</scope>
        </dependency>
        <dependency>
            <groupId>co.elastic.apm</groupId>
            <artifactId>apm-grpc-plugin</artifactId>
            <version>${project.version}</version>
            <type>test-jar</type>
            <scope>test</scope>
        </dependency>
        <dependency>
            <groupId>io.grpc</groupId>
            <artifactId>grpc-api</artifactId>
            <version>${grpc.version}</version>
        </dependency>
        <dependency>
            <groupId>io.grpc</groupId>
            <artifactId>grpc-protobuf</artifactId>
            <version>${grpc.version}</version>
        </dependency>
        <dependency>
            <groupId>io.grpc</groupId>
            <artifactId>grpc-stub</artifactId>
            <version>${grpc.version}</version>
        </dependency>
        <dependency>
            <groupId>io.grpc</groupId>
            <artifactId>grpc-netty-shaded</artifactId>
            <version>${grpc.version}</version>
        </dependency>
        <dependency>
            <groupId>javax.annotation</groupId>
            <artifactId>javax.annotation-api</artifactId>
            <version>1.3.2</version>
        </dependency>
    </dependencies>

</project><|MERGE_RESOLUTION|>--- conflicted
+++ resolved
@@ -5,11 +5,7 @@
     <parent>
         <groupId>co.elastic.apm</groupId>
         <artifactId>apm-grpc</artifactId>
-<<<<<<< HEAD
-        <version>1.20.1-SNAPSHOT</version>
-=======
         <version>1.21.1-SNAPSHOT</version>
->>>>>>> 1cce82a0
     </parent>
 
     <artifactId>apm-grpc-test-latest</artifactId>
