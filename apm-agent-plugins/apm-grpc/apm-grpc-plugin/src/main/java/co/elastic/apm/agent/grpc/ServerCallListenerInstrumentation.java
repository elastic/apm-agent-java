/*-
 * #%L
 * Elastic APM Java agent
 * %%
 * Copyright (C) 2018 - 2020 Elastic and contributors
 * %%
 * Licensed to Elasticsearch B.V. under one or more contributor
 * license agreements. See the NOTICE file distributed with
 * this work for additional information regarding copyright
 * ownership. Elasticsearch B.V. licenses this file to you under
 * the Apache License, Version 2.0 (the "License"); you may
 * not use this file except in compliance with the License.
 * You may obtain a copy of the License at
 *
 *   http://www.apache.org/licenses/LICENSE-2.0
 *
 * Unless required by applicable law or agreed to in writing,
 * software distributed under the License is distributed on an
 * "AS IS" BASIS, WITHOUT WARRANTIES OR CONDITIONS OF ANY
 * KIND, either express or implied.  See the License for the
 * specific language governing permissions and limitations
 * under the License.
 * #L%
 */
package co.elastic.apm.agent.grpc;

import co.elastic.apm.agent.grpc.helper.GrpcHelper;
import co.elastic.apm.agent.impl.ElasticApmTracer;
import co.elastic.apm.agent.impl.transaction.Transaction;
import io.grpc.ServerCall;
import net.bytebuddy.asm.Advice;
import net.bytebuddy.description.NamedElement;
import net.bytebuddy.description.method.MethodDescription;
import net.bytebuddy.description.type.TypeDescription;
import net.bytebuddy.matcher.ElementMatcher;

import javax.annotation.Nullable;

import static net.bytebuddy.matcher.ElementMatchers.hasSuperType;
import static net.bytebuddy.matcher.ElementMatchers.nameContains;
import static net.bytebuddy.matcher.ElementMatchers.nameStartsWith;
import static net.bytebuddy.matcher.ElementMatchers.named;

/**
 * Instruments implementations of {@link io.grpc.ServerCall.Listener} for runtime exceptions and transaction activation
<<<<<<< HEAD
 * <br/>
=======
 * <br>
>>>>>>> 544e3e71
 * Implementation is split in two classes {@link FinalMethodCall} and {@link NonFinalMethodCall}
 * <ul>
 *     <li>{@link io.grpc.ServerCall.Listener#onMessage(Object)} ({@link NonFinalMethodCall})</li>
 *     <li>{@link io.grpc.ServerCall.Listener#onHalfClose()} ({@link NonFinalMethodCall})</li>
 *     <li>{@link io.grpc.ServerCall.Listener#onCancel()} ({@link FinalMethodCall})</li>
 *     <li>{@link io.grpc.ServerCall.Listener#onComplete()} ({@link FinalMethodCall})</li>
 * </ul>
 */
public abstract class ServerCallListenerInstrumentation extends BaseInstrumentation {

    public ServerCallListenerInstrumentation(ElasticApmTracer tracer) {
        super(tracer);
    }

    @Override
    public ElementMatcher<? super NamedElement> getTypeMatcherPreFilter() {
        return nameStartsWith("io.grpc")
            .and(nameContains("Unary"));
    }

    @Override
    public ElementMatcher<? super TypeDescription> getTypeMatcher() {
        // pre-filtering is used to make this quite fast and limited to gRPC packages
        return hasSuperType(named("io.grpc.ServerCall$Listener"));
    }

    /**
     * Instruments implementations of {@link io.grpc.ServerCall.Listener}
     * <ul>
     *     <li>{@link io.grpc.ServerCall.Listener#onMessage(Object)}</li>
     *     <li>{@link io.grpc.ServerCall.Listener#onHalfClose()}</li>
     * </ul>
     */
    public static class NonFinalMethodCall extends ServerCallListenerInstrumentation {

        public NonFinalMethodCall(ElasticApmTracer tracer) {
            super(tracer);
        }

        @Override
        public ElementMatcher<? super MethodDescription> getMethodMatcher() {
            // message received --> indicates RPC start for unary call
            // actual method invocation is delayed until 'half close'
            return named("onMessage")
                //
                // client completed all message sending, but can still cancel the call
                // --> for unary calls, actual method invocation is done here (but it's an impl. detail)
                .or(named("onHalfClose"));
        }

        @Advice.OnMethodEnter(suppress = Throwable.class)
        private static void onEnter(@Advice.This ServerCall.Listener<?> listener,
                                    @Advice.Local("transaction") Transaction transaction) {

            if (null == tracer || grpcHelperManager == null) {
                return;
            }

            GrpcHelper helper = grpcHelperManager.getForClassLoaderOfClass(ServerCall.Listener.class);
            if (helper == null) {
                return;
            }

            transaction = helper.enterServerListenerMethod(listener);
        }

        @Advice.OnMethodExit(suppress = Throwable.class, onThrowable = Throwable.class)
        private static void onExit(@Advice.Thrown @Nullable Throwable thrown,
                                   @Advice.This ServerCall.Listener<?> listener,
                                   @Advice.Local("transaction") @Nullable Transaction transaction) {

            if (null == tracer || grpcHelperManager == null || transaction == null) {
                return;
            }

            GrpcHelper helper = grpcHelperManager.getForClassLoaderOfClass(ServerCall.Listener.class);
            if (helper == null) {
                return;
            }

            helper.exitServerListenerMethod(thrown, listener, transaction, false);
        }
    }

    /**
     * Instruments implementations of {@link io.grpc.ServerCall.Listener}
     * <ul>
     *     <li>{@link io.grpc.ServerCall.Listener#onCancel()}</li>
     *     <li>{@link io.grpc.ServerCall.Listener#onComplete()}</li>
     * </ul>
     * <p>
     * If one of those methods is called, the other one is guaranteed to not be called, hence the 'final'.
     */
    public static class FinalMethodCall extends ServerCallListenerInstrumentation {

        public FinalMethodCall(ElasticApmTracer tracer) {
            super(tracer);
        }

        @Override
        public ElementMatcher<? super MethodDescription> getMethodMatcher() {
            // call cancelled by client (or network issue)
            // --> end of unary call (error)
            return named("onCancel")
                //
                // call complete (but client not guaranteed to get all messages)
                // --> end of unary call (success)
                .or(named("onComplete"));
        }

        @Advice.OnMethodEnter(suppress = Throwable.class)
        private static void onEnter(@Advice.This ServerCall.Listener<?> listener,
                                    @Advice.Local("transaction") Transaction transaction) {

            if (null == tracer || grpcHelperManager == null) {
                return;
            }

            GrpcHelper helper = grpcHelperManager.getForClassLoaderOfClass(ServerCall.Listener.class);
            if (helper == null) {
                return;
            }

            transaction = helper.enterServerListenerMethod(listener);
        }

        @Advice.OnMethodExit(suppress = Throwable.class, onThrowable = Throwable.class)
        private static void onExit(@Advice.Thrown @Nullable Throwable thrown,
                                   @Advice.This ServerCall.Listener<?> listener,
                                   @Advice.Local("transaction") @Nullable Transaction transaction) {

            if (null == tracer || grpcHelperManager == null || transaction == null) {
                return;
            }

            GrpcHelper helper = grpcHelperManager.getForClassLoaderOfClass(ServerCall.Listener.class);
            if (helper == null) {
                return;
            }

            helper.exitServerListenerMethod(thrown, listener, transaction, true);
        }
    }

}<|MERGE_RESOLUTION|>--- conflicted
+++ resolved
@@ -43,11 +43,7 @@
 
 /**
  * Instruments implementations of {@link io.grpc.ServerCall.Listener} for runtime exceptions and transaction activation
-<<<<<<< HEAD
- * <br/>
-=======
  * <br>
->>>>>>> 544e3e71
  * Implementation is split in two classes {@link FinalMethodCall} and {@link NonFinalMethodCall}
  * <ul>
  *     <li>{@link io.grpc.ServerCall.Listener#onMessage(Object)} ({@link NonFinalMethodCall})</li>
