--- conflicted
+++ resolved
@@ -51,22 +51,17 @@
 @SuppressWarnings("unused")
 public class GrpcHelperImpl implements GrpcHelper {
 
-<<<<<<< HEAD
+    private static final String FRAMEWORK_NAME = "gRPC";
+
+    /**
+     * Map of all in-flight {@link Transaction} with {@link ClientCall} instance as key.
+     */
     private static final WeakConcurrentMap<ClientCall<?, ?>, Span> clientCallSpans;
+
+    /**
+     * Map of all in-flight {@link Transaction} with {@link ClientCall.Listener} instance as key.
+     */
     private static final WeakConcurrentMap<ClientCall.Listener<?>, Span> clientCallListenerSpans;
-=======
-    private static final String FRAMEWORK_NAME = "gRPC";
-
-    /**
-     * Map of all in-flight spans, is only used by client part.
-     * Key is {@link ClientCall}, value is {@link Span}.
-     */
-    private static final WeakConcurrentMap<ClientCall<?, ?>, Span> inFlightClientSpans;
-    /**
-     * Map of all in-flight {@link ClientCall} instances with the {@link ClientCall.Listener} instance as key
-     */
-    private static final WeakConcurrentMap<ClientCall.Listener<?>, ClientCall<?, ?>> inFlightClientListeners;
->>>>>>> 2e388a51
 
     /**
      * Map of all in-flight {@link Transaction} with {@link ServerCall.Listener} instance as key.
@@ -117,24 +112,11 @@
         }
 
         transaction.withName(methodDescriptor.getFullMethodName())
-            .withType("request");
-
-<<<<<<< HEAD
+            .withType("request")
+            .setFrameworkName(FRAMEWORK_NAME);
+
         serverCallTransactions.put(serverCall, transaction);
         serverListenerTransactions.put(listener, transaction);
-=======
-        transaction.setFrameworkName(FRAMEWORK_NAME);
-
-        return transaction;
-    }
-
-    @Override
-    public void registerTransactionAndDeactivate(@Nullable Transaction transaction, ServerCall<?, ?> serverCall, ServerCall.Listener<?> listener) {
-        if (null == transaction) {
-            return;
-        }
->>>>>>> 2e388a51
-
     }
 
     @Override
