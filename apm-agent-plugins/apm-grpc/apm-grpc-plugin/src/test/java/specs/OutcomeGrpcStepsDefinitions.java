--- conflicted
+++ resolved
@@ -27,15 +27,9 @@
 
 public class OutcomeGrpcStepsDefinitions {
 
-<<<<<<< HEAD
-    private final SpecTracerState state;
-
-    public OutcomeGrpcStepsDefinitions(SpecTracerState state) {
-=======
     private final ScenarioState state;
 
     public OutcomeGrpcStepsDefinitions(ScenarioState state) {
->>>>>>> 15e68036
         this.state = state;
     }
 
@@ -50,7 +44,7 @@
 
     @Given("a gRPC call is received that returns {string}")
     public void grpcTransaction(String grpcStatus) {
-        state.startRootTransaction()
+        state.startTransaction()
             .withName(String.format("gRPC transaction %s", grpcStatus))
             .withOutcome(getOutcome(grpcStatus, GrpcHelper::toServerOutcome));
     }
