/*-
 * #%L
 * Elastic APM Java agent
 * %%
 * Copyright (C) 2018 - 2020 Elastic and contributors
 * %%
 * Licensed to Elasticsearch B.V. under one or more contributor
 * license agreements. See the NOTICE file distributed with
 * this work for additional information regarding copyright
 * ownership. Elasticsearch B.V. licenses this file to you under
 * the Apache License, Version 2.0 (the "License"); you may
 * not use this file except in compliance with the License.
 * You may obtain a copy of the License at
 *
 *   http://www.apache.org/licenses/LICENSE-2.0
 *
 * Unless required by applicable law or agreed to in writing,
 * software distributed under the License is distributed on an
 * "AS IS" BASIS, WITHOUT WARRANTIES OR CONDITIONS OF ANY
 * KIND, either express or implied.  See the License for the
 * specific language governing permissions and limitations
 * under the License.
 * #L%
 */
package co.elastic.apm.agent.rabbitmq;

import co.elastic.apm.agent.impl.ElasticApmTracer;
import co.elastic.apm.agent.impl.GlobalTracer;
import net.bytebuddy.description.type.TypeDescription;
import net.bytebuddy.matcher.ElementMatcher;

import java.util.Collection;
import java.util.Collections;

import static co.elastic.apm.agent.bci.bytebuddy.CustomElementMatchers.classLoaderCanLoadClass;
import static net.bytebuddy.matcher.ElementMatchers.hasSuperType;
import static net.bytebuddy.matcher.ElementMatchers.isBootstrapClassLoader;
import static net.bytebuddy.matcher.ElementMatchers.isInterface;
import static net.bytebuddy.matcher.ElementMatchers.named;
import static net.bytebuddy.matcher.ElementMatchers.not;

public abstract class SpringBaseInstrumentation extends AbstractBaseInstrumentation {

    @Override
    public ElementMatcher<? super TypeDescription> getTypeMatcher() {
        return not(isInterface()).and(hasSuperType(named("org.springframework.amqp.core.MessageListener")));
    }

    @Override
    public Collection<String> getInstrumentationGroupNames() {
        return Collections.singletonList("spring-amqp");
    }

    @Override
    public ElementMatcher.Junction<ClassLoader> getClassLoaderMatcher() {
        return not(isBootstrapClassLoader())
            .and(classLoaderCanLoadClass("org.springframework.amqp.core.MessageListener"));
    }

    static class BaseAdvice {
<<<<<<< HEAD
        protected static final MessageBatchHelper messageBatchHelper;
        protected static final SpringAmqpTransactionHelper transactionHelper;
=======
        protected static final SpringAmqpTransactionHelperImpl transactionHelper;
>>>>>>> 49b171c6

        static {
            ElasticApmTracer elasticApmTracer = GlobalTracer.requireTracerImpl();
            transactionHelper = new SpringAmqpTransactionHelperImpl(elasticApmTracer);
<<<<<<< HEAD
            messageBatchHelper = new MessageBatchHelperImpl(elasticApmTracer, transactionHelper);
=======
>>>>>>> 49b171c6
        }
    }
}<|MERGE_RESOLUTION|>--- conflicted
+++ resolved
@@ -58,20 +58,11 @@
     }
 
     static class BaseAdvice {
-<<<<<<< HEAD
-        protected static final MessageBatchHelper messageBatchHelper;
-        protected static final SpringAmqpTransactionHelper transactionHelper;
-=======
         protected static final SpringAmqpTransactionHelperImpl transactionHelper;
->>>>>>> 49b171c6
 
         static {
             ElasticApmTracer elasticApmTracer = GlobalTracer.requireTracerImpl();
             transactionHelper = new SpringAmqpTransactionHelperImpl(elasticApmTracer);
-<<<<<<< HEAD
-            messageBatchHelper = new MessageBatchHelperImpl(elasticApmTracer, transactionHelper);
-=======
->>>>>>> 49b171c6
         }
     }
 }