/*
 * Licensed to Elasticsearch B.V. under one or more contributor
 * license agreements. See the NOTICE file distributed with
 * this work for additional information regarding copyright
 * ownership. Elasticsearch B.V. licenses this file to you under
 * the Apache License, Version 2.0 (the "License"); you may
 * not use this file except in compliance with the License.
 * You may obtain a copy of the License at
 *
 *   http://www.apache.org/licenses/LICENSE-2.0
 *
 * Unless required by applicable law or agreed to in writing,
 * software distributed under the License is distributed on an
 * "AS IS" BASIS, WITHOUT WARRANTIES OR CONDITIONS OF ANY
 * KIND, either express or implied.  See the License for the
 * specific language governing permissions and limitations
 * under the License.
 */
package co.elastic.apm.agent.rabbitmq;

import co.elastic.apm.agent.impl.ElasticApmTracer;
import co.elastic.apm.agent.impl.GlobalTracer;
import net.bytebuddy.description.type.TypeDescription;
import net.bytebuddy.matcher.ElementMatcher;

import java.util.Collection;
import java.util.Collections;

import static co.elastic.apm.agent.bci.bytebuddy.CustomElementMatchers.classLoaderCanLoadClass;
import static net.bytebuddy.matcher.ElementMatchers.hasSuperType;
import static net.bytebuddy.matcher.ElementMatchers.isBootstrapClassLoader;
import static net.bytebuddy.matcher.ElementMatchers.isInterface;
import static net.bytebuddy.matcher.ElementMatchers.named;
import static net.bytebuddy.matcher.ElementMatchers.not;

public abstract class SpringBaseInstrumentation extends AbstractBaseInstrumentation {

    @Override
    public ElementMatcher<? super TypeDescription> getTypeMatcher() {
        return not(isInterface()).and(hasSuperType(named("org.springframework.amqp.core.MessageListener")));
    }

    @Override
    public Collection<String> getInstrumentationGroupNames() {
        return Collections.singletonList("spring-amqp");
    }

    @Override
    public ElementMatcher.Junction<ClassLoader> getClassLoaderMatcher() {
        return not(isBootstrapClassLoader())
            .and(classLoaderCanLoadClass("org.springframework.amqp.core.MessageListener"));
    }

    static class BaseAdvice {
<<<<<<< HEAD
        protected static final SpringAmqpTransactionHelperImpl transactionHelper;

        static {
            ElasticApmTracer elasticApmTracer = GlobalTracer.requireTracerImpl();
            transactionHelper = new SpringAmqpTransactionHelperImpl(elasticApmTracer);
=======
        protected static final SpringAmqpTransactionHelper transactionHelper;

        static {
            ElasticApmTracer elasticApmTracer = GlobalTracer.requireTracerImpl();
            transactionHelper = new SpringAmqpTransactionHelper(elasticApmTracer);
>>>>>>> 780fbda1
        }
    }
}<|MERGE_RESOLUTION|>--- conflicted
+++ resolved
@@ -52,19 +52,11 @@
     }
 
     static class BaseAdvice {
-<<<<<<< HEAD
-        protected static final SpringAmqpTransactionHelperImpl transactionHelper;
-
-        static {
-            ElasticApmTracer elasticApmTracer = GlobalTracer.requireTracerImpl();
-            transactionHelper = new SpringAmqpTransactionHelperImpl(elasticApmTracer);
-=======
         protected static final SpringAmqpTransactionHelper transactionHelper;
 
         static {
             ElasticApmTracer elasticApmTracer = GlobalTracer.requireTracerImpl();
             transactionHelper = new SpringAmqpTransactionHelper(elasticApmTracer);
->>>>>>> 780fbda1
         }
     }
 }