/*-
 * #%L
 * Elastic APM Java agent
 * %%
 * Copyright (C) 2018 - 2021 Elastic and contributors
 * %%
 * Licensed to Elasticsearch B.V. under one or more contributor
 * license agreements. See the NOTICE file distributed with
 * this work for additional information regarding copyright
 * ownership. Elasticsearch B.V. licenses this file to you under
 * the Apache License, Version 2.0 (the "License"); you may
 * not use this file except in compliance with the License.
 * You may obtain a copy of the License at
 *
 *   http://www.apache.org/licenses/LICENSE-2.0
 *
 * Unless required by applicable law or agreed to in writing,
 * software distributed under the License is distributed on an
 * "AS IS" BASIS, WITHOUT WARRANTIES OR CONDITIONS OF ANY
 * KIND, either express or implied.  See the License for the
 * specific language governing permissions and limitations
 * under the License.
 * #L%
 */
package co.elastic.apm.agent.rabbitmq;

import co.elastic.apm.agent.impl.transaction.Transaction;
import net.bytebuddy.asm.Advice;
import net.bytebuddy.description.method.MethodDescription;
import net.bytebuddy.description.type.TypeDescription;
import net.bytebuddy.matcher.ElementMatcher;
import org.springframework.amqp.core.Message;
import org.springframework.amqp.core.MessageListener;
import org.springframework.amqp.core.MessageProperties;

import javax.annotation.Nullable;

import static co.elastic.apm.agent.bci.bytebuddy.CustomElementMatchers.classLoaderCanLoadClass;
import static net.bytebuddy.matcher.ElementMatchers.hasSuperType;
import static net.bytebuddy.matcher.ElementMatchers.isBootstrapClassLoader;
import static net.bytebuddy.matcher.ElementMatchers.isInterface;
import static net.bytebuddy.matcher.ElementMatchers.isPublic;
import static net.bytebuddy.matcher.ElementMatchers.named;
import static net.bytebuddy.matcher.ElementMatchers.not;
import static net.bytebuddy.matcher.ElementMatchers.takesArgument;

public class SpringAmqpMessageListenerInstrumentation extends SpringBaseInstrumentation {

    @Override
    public ElementMatcher.Junction<ClassLoader> getClassLoaderMatcher() {
        return not(isBootstrapClassLoader()).and(classLoaderCanLoadClass("org.springframework.amqp.core.MessageListener"));
    }

    @Override
    public ElementMatcher<? super TypeDescription> getTypeMatcher() {
        return not(isInterface()).and(hasSuperType(named("org.springframework.amqp.core.MessageListener")));
    }

    @Override
    public ElementMatcher<? super MethodDescription> getMethodMatcher() {
        return named("onMessage")
            .and(takesArgument(0, hasSuperType(named("org.springframework.amqp.core.Message")))).and(isPublic());
    }

    @Override
    public String getAdviceClassName() {
        return "co.elastic.apm.agent.rabbitmq.SpringAmqpMessageListenerInstrumentation$SpringAmqpMessageListenerAdvice";
    }

    public static class SpringAmqpMessageListenerAdvice extends BaseAdvice {

        @Nullable
        @Advice.OnMethodEnter(suppress = Throwable.class, inline = false)
        public static Object beforeMessageHandle(@Advice.This MessageListener listener,
                                                 @Advice.Argument(value = 0) @Nullable final Message message) {
            if (message == null) {
                return null;
            }
            MessageProperties messageProperties = message.getMessageProperties();
<<<<<<< HEAD
            if (messageProperties == null) {
                return null;
            }
=======
>>>>>>> 49b171c6
            return transactionHelper.createTransaction(message, messageProperties, SpringAmqpTransactionNameUtil.getTransactionNamePrefix(listener));
        }

        @Advice.OnMethodExit(onThrowable = Throwable.class, suppress = Throwable.class, inline = false)
        public static void afterMessageHandle(@Advice.Enter @Nullable final Object transactionObject,
                                              @Advice.Thrown @Nullable final Throwable throwable) {
            if (transactionObject instanceof Transaction) {
                Transaction transaction = (Transaction) transactionObject;
                transaction.captureException(throwable)
                    .deactivate()
                    .end();
            }
        }
    }

}<|MERGE_RESOLUTION|>--- conflicted
+++ resolved
@@ -77,12 +77,6 @@
                 return null;
             }
             MessageProperties messageProperties = message.getMessageProperties();
-<<<<<<< HEAD
-            if (messageProperties == null) {
-                return null;
-            }
-=======
->>>>>>> 49b171c6
             return transactionHelper.createTransaction(message, messageProperties, SpringAmqpTransactionNameUtil.getTransactionNamePrefix(listener));
         }
 
