--- conflicted
+++ resolved
@@ -56,21 +56,14 @@
     @Advice.OnMethodEnter
     private static void onBeforeExecute(@Advice.Argument(0) Request request,
                                         @Advice.Local("span") Span span) {
-<<<<<<< HEAD
-        if (tracer == null || tracer.activeSpan() == null || !tracer.activeSpan().isSampled()) {
-            return;
-        }
-        span = tracer.activeSpan().createSpan()
-=======
         if (tracer == null) {
             return;
         }
-        final AbstractSpan<?> activeSpan = tracer.getActive();
+        final AbstractSpan<?> activeSpan = tracer.activeSpan();
         if (activeSpan == null || !activeSpan.isSampled()) {
             return;
         }
         span = activeSpan.createSpan()
->>>>>>> 289945e6
             .withType(SPAN_TYPE)
             .appendToName("Elasticsearch: ").appendToName(request.getMethod()).appendToName(" ").appendToName(request.getEndpoint());
         span.getContext().getDb().withType(DB_CONTEXT_TYPE);
