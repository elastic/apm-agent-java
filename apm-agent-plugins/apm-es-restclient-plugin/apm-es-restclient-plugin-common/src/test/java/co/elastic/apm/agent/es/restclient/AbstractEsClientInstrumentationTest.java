/*
 * Licensed to Elasticsearch B.V. under one or more contributor
 * license agreements. See the NOTICE file distributed with
 * this work for additional information regarding copyright
 * ownership. Elasticsearch B.V. licenses this file to you under
 * the Apache License, Version 2.0 (the "License"); you may
 * not use this file except in compliance with the License.
 * You may obtain a copy of the License at
 *
 *   http://www.apache.org/licenses/LICENSE-2.0
 *
 * Unless required by applicable law or agreed to in writing,
 * software distributed under the License is distributed on an
 * "AS IS" BASIS, WITHOUT WARRANTIES OR CONDITIONS OF ANY
 * KIND, either express or implied.  See the License for the
 * specific language governing permissions and limitations
 * under the License.
 */
package co.elastic.apm.agent.es.restclient;

import co.elastic.apm.agent.AbstractInstrumentationTest;
import co.elastic.apm.agent.impl.context.Db;
import co.elastic.apm.agent.impl.context.Destination;
import co.elastic.apm.agent.impl.context.Http;
import co.elastic.apm.agent.impl.error.ErrorCapture;
import co.elastic.apm.agent.impl.transaction.Span;
import co.elastic.apm.agent.impl.transaction.Transaction;
import co.elastic.apm.agent.testutils.TestContainersUtils;
import org.junit.After;
import org.junit.AfterClass;
import org.junit.Before;
import org.junit.runners.Parameterized;
import org.testcontainers.elasticsearch.ElasticsearchContainer;

import java.util.Arrays;
import java.util.List;

import static co.elastic.apm.agent.es.restclient.ElasticsearchRestClientInstrumentationHelperImpl.ELASTICSEARCH;
import static co.elastic.apm.agent.es.restclient.ElasticsearchRestClientInstrumentationHelperImpl.SPAN_ACTION;
import static co.elastic.apm.agent.es.restclient.ElasticsearchRestClientInstrumentationHelperImpl.SPAN_TYPE;
import static org.assertj.core.api.Assertions.assertThat;

public abstract class AbstractEsClientInstrumentationTest extends AbstractInstrumentationTest {

    protected static ElasticsearchContainer container;

    protected static final String INDEX = "my-index";
    protected static final String SECOND_INDEX = "my-second-index";
    protected static final String DOC_ID = "38uhjds8s4g";
    protected static final String DOC_TYPE = "_doc";
    protected static final String FOO = "foo";
    protected static final String BAR = "bar";
    protected static final String BAZ = "baz";
    protected static final String SEARCH_QUERY_PATH_SUFFIX = "_search";
    protected static final String MSEARCH_QUERY_PATH_SUFFIX = "_msearch";
    protected static final String COUNT_QUERY_PATH_SUFFIX = "_count";

    protected boolean async;

    private boolean checkHttpUrl = true;

    /**
     * Disables HTTP URL check for the current test method
     */
    public void disableHttpUrlCheck() {
        checkHttpUrl = false;
    }

    @Parameterized.Parameters(name = "Async={0}")
    public static Iterable<Object[]> data() {
        return Arrays.asList(new Object[][]{{Boolean.FALSE}, {Boolean.TRUE}});
    }

    protected static void startContainer(String image) {
        container = new ElasticsearchContainer(image)
            .withCreateContainerCmdModifier(TestContainersUtils.withMemoryLimit(4096));
        container.start();
    }

    @AfterClass
    public static void stopContainer() {
        if (container != null) {
            container.stop();
        }
    }

    @Before
    public void startTransaction() {
        // While JUnit does not recycle test class instances between method invocations by default
        // this test should not be required, but it allows to ensure proper correctness even if that changes
        assertThat(checkHttpUrl)
            .describedAs("checking HTTP URLs should be enabled by default")
            .isTrue();

        startTestRootTransaction("ES Transaction");
    }

    @After
    public void endTransaction() {
        Transaction currentTransaction = tracer.currentTransaction();
        if (currentTransaction != null) {
            currentTransaction.deactivate().end();
        }
    }

    public void assertThatErrorsExistWhenDeleteNonExistingIndex() {
        List<ErrorCapture> errorCaptures = reporter.getErrors();
        assertThat(errorCaptures).hasSize(1);
        ErrorCapture errorCapture = errorCaptures.get(0);
        assertThat(errorCapture.getException()).isNotNull();
    }

    protected void validateSpanContentWithoutContext(Span span, String expectedName, int statusCode, String method) {
        assertThat(span.getType()).isEqualTo(SPAN_TYPE);
        assertThat(span.getSubtype()).isEqualTo(ELASTICSEARCH);
        assertThat(span.getAction()).isEqualTo(SPAN_ACTION);
        assertThat(span.getNameAsString()).isEqualTo(expectedName);
        assertThat(span.getContext().getDb().getType()).isEqualTo(ELASTICSEARCH);
        if (!expectedName.contains(SEARCH_QUERY_PATH_SUFFIX) && !expectedName.contains(MSEARCH_QUERY_PATH_SUFFIX) && !expectedName.contains(COUNT_QUERY_PATH_SUFFIX)) {
            assertThat((CharSequence) (span.getContext().getDb().getStatementBuffer())).isNull();
        }
    }

    protected void validateDbContextContent(Span span, String statement) {
        Db db = span.getContext().getDb();
        assertThat(db.getType()).isEqualTo(ELASTICSEARCH);
        assertThat((CharSequence) db.getStatementBuffer()).isNotNull();
        assertThat(db.getStatementBuffer().toString()).isEqualTo(statement);
    }

    protected void validateSpanContent(Span span, String expectedName, int statusCode, String method) {
        validateSpanContentWithoutContext(span, expectedName, statusCode, method);
        validateHttpContextContent(span.getContext().getHttp(), statusCode, method);
        validateDestinationContextContent(span.getContext().getDestination());
    }

    private void validateDestinationContextContent(Destination destination) {
        assertThat(destination).isNotNull();

        if (reporter.checkDestinationAddress()) {
            assertThat(destination.getAddress().toString()).isEqualTo(container.getContainerIpAddress());
            assertThat(destination.getPort()).isEqualTo(container.getMappedPort(9200));
        }

        assertThat(destination.getService().getResource().toString()).isEqualTo(ELASTICSEARCH);
    }

    private void validateHttpContextContent(Http http, int statusCode, String method) {
        assertThat(http).isNotNull();
        assertThat(http.getMethod()).isEqualTo(method);
        assertThat(http.getStatusCode()).isEqualTo(statusCode);
        if (checkHttpUrl) {
<<<<<<< HEAD
            assertThat(http.getFullUrl()).isEqualTo("http://" + container.getHttpHostAddress());
=======
            assertThat(http.getUrl().toString()).isEqualTo("http://" + container.getHttpHostAddress());
>>>>>>> 76c6fec9
        }
    }

    protected void validateSpanContentAfterIndexCreateRequest() {
        List<Span> spans = reporter.getSpans();
        assertThat(spans).hasSize(1);
        validateSpanContent(spans.get(0), String.format("Elasticsearch: PUT /%s", SECOND_INDEX), 200, "PUT");
    }

    protected void validateSpanContentAfterIndexDeleteRequest() {
        List<Span> spans = reporter.getSpans();
        assertThat(spans).hasSize(1);
        validateSpanContent(spans.get(0), String.format("Elasticsearch: DELETE /%s", SECOND_INDEX), 200, "DELETE");
    }

    protected void validateSpanContentAfterBulkRequest() {
        List<Span> spans = reporter.getSpans();
        assertThat(spans).hasSize(1);
        assertThat(spans.get(0).getNameAsString()).isEqualTo("Elasticsearch: POST /_bulk");
    }

}<|MERGE_RESOLUTION|>--- conflicted
+++ resolved
@@ -150,11 +150,7 @@
         assertThat(http.getMethod()).isEqualTo(method);
         assertThat(http.getStatusCode()).isEqualTo(statusCode);
         if (checkHttpUrl) {
-<<<<<<< HEAD
-            assertThat(http.getFullUrl()).isEqualTo("http://" + container.getHttpHostAddress());
-=======
             assertThat(http.getUrl().toString()).isEqualTo("http://" + container.getHttpHostAddress());
->>>>>>> 76c6fec9
         }
     }
 
