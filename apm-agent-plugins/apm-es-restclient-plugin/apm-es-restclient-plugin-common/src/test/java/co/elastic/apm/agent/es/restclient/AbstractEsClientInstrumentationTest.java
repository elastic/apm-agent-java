--- conflicted
+++ resolved
@@ -157,13 +157,9 @@
         assertThat(http).isNotNull();
         assertThat(http.getMethod()).isEqualTo(method);
         assertThat(http.getStatusCode()).isEqualTo(statusCode);
-<<<<<<< HEAD
-        assertThat(http.getFullUrl()).isEqualTo("http://" + container.getHttpHostAddress());
-=======
         if (checkHttpUrl) {
-            assertThat(http.getUrl()).isEqualTo("http://" + container.getHttpHostAddress());
+            assertThat(http.getFullUrl()).isEqualTo("http://" + container.getHttpHostAddress());
         }
->>>>>>> 61070717
     }
 
     protected void validateSpanContentAfterIndexCreateRequest() {
