/*
 * Licensed to Elasticsearch B.V. under one or more contributor
 * license agreements. See the NOTICE file distributed with
 * this work for additional information regarding copyright
 * ownership. Elasticsearch B.V. licenses this file to you under
 * the Apache License, Version 2.0 (the "License"); you may
 * not use this file except in compliance with the License.
 * You may obtain a copy of the License at
 *
 *   http://www.apache.org/licenses/LICENSE-2.0
 *
 * Unless required by applicable law or agreed to in writing,
 * software distributed under the License is distributed on an
 * "AS IS" BASIS, WITHOUT WARRANTIES OR CONDITIONS OF ANY
 * KIND, either express or implied.  See the License for the
 * specific language governing permissions and limitations
 * under the License.
 */
package co.elastic.apm.agent.esrestclient;

import co.elastic.apm.agent.common.util.WildcardMatcher;
import co.elastic.apm.agent.sdk.logging.Logger;
import co.elastic.apm.agent.sdk.logging.LoggerFactory;
import co.elastic.apm.agent.sdk.weakconcurrent.WeakConcurrent;
import co.elastic.apm.agent.sdk.weakconcurrent.WeakMap;
import co.elastic.apm.agent.tracer.AbstractSpan;
import co.elastic.apm.agent.tracer.GlobalTracer;
import co.elastic.apm.agent.tracer.Outcome;
import co.elastic.apm.agent.tracer.Span;
import co.elastic.apm.agent.tracer.Tracer;
import co.elastic.apm.agent.tracer.pooling.Allocator;
import co.elastic.apm.agent.tracer.pooling.ObjectPool;
<<<<<<< HEAD
import co.elastic.apm.agent.util.IOUtils;
import co.elastic.apm.agent.util.LoggerUtils;
=======
import co.elastic.apm.agent.sdk.internal.util.IOUtils;
import co.elastic.apm.agent.sdk.internal.util.LoggerUtils;
import co.elastic.apm.agent.tracer.pooling.Allocator;
>>>>>>> edde1610
import org.apache.http.HttpEntity;
import org.apache.http.HttpHost;
import org.elasticsearch.client.Response;
import org.elasticsearch.client.ResponseException;
import org.elasticsearch.client.ResponseListener;

import javax.annotation.Nullable;
import java.util.concurrent.CancellationException;

public class ElasticsearchRestClientInstrumentationHelper {

    private static final WeakMap<Object, ElasticsearchEndpointDefinition> requestEndpointMap = WeakConcurrent.buildMap();
    private static final Logger logger = LoggerFactory.getLogger(ElasticsearchRestClientInstrumentationHelper.class);

    private static final Logger unsupportedOperationOnceLogger = LoggerUtils.logOnce(logger);
    private static final ElasticsearchRestClientInstrumentationHelper INSTANCE = new ElasticsearchRestClientInstrumentationHelper(GlobalTracer.get());

    public static final String SPAN_TYPE = "db";
    public static final String ELASTICSEARCH = "elasticsearch";
    public static final String SPAN_ACTION = "request";
    private static final int MAX_POOLED_ELEMENTS = 256;
    private final Tracer tracer;
    private final ElasticsearchConfiguration config;

    private final ObjectPool<ResponseListenerWrapper> responseListenerObjectPool;

    public static ElasticsearchRestClientInstrumentationHelper get() {
        return INSTANCE;
    }


    private ElasticsearchRestClientInstrumentationHelper(Tracer tracer) {
        this.tracer = tracer;
        this.responseListenerObjectPool = tracer.getObjectPoolFactory().createRecyclableObjectPool(MAX_POOLED_ELEMENTS, new ResponseListenerAllocator());
        this.config = tracer.getConfig(ElasticsearchConfiguration.class);
    }

    private class ResponseListenerAllocator implements Allocator<ResponseListenerWrapper> {
        @Override
        public ResponseListenerWrapper createInstance() {
            return new ResponseListenerWrapper(ElasticsearchRestClientInstrumentationHelper.this, ElasticsearchRestClientInstrumentationHelper.this.tracer);
        }
    }

    public void registerEndpointId(Object requestObj, String endpointId) {
        if (endpointId.startsWith("es/") && endpointId.length() > 3) {
            endpointId = endpointId.substring(3);
        }
        ElasticsearchEndpointDefinition endpoint = ElasticsearchEndpointMap.get(endpointId);
        if (endpoint != null) {
            requestEndpointMap.put(requestObj, endpoint);
        }
    }

    @Nullable
<<<<<<< HEAD
    public Span<?> createClientSpan(Object requestObj, String method, String httpPath, @Nullable HttpEntity httpEntity) {
        ElasticsearchEndpointDefinition endpoint = requestEndpointMap.remove(requestObj);
        return createClientSpan(method, httpPath, httpEntity, endpoint);
    }

    @Nullable
    public Span<?> createClientSpan(String method, String httpPath, @Nullable HttpEntity httpEntity) {
        return createClientSpan(method, httpPath, httpEntity, null);
    }

    @Nullable
    private Span<?> createClientSpan(String method, String httpPath, @Nullable HttpEntity httpEntity, @Nullable ElasticsearchEndpointDefinition endpoint) {
        final AbstractSpan<?> activeSpan = tracer.getActive();
        if (activeSpan == null) {
            return null;
        }
=======
    public Span<?> createClientSpan(String method, String endpoint, @Nullable HttpEntity httpEntity) {
>>>>>>> edde1610

        Span<?> span = tracer.currentContext().createExitSpan();

        // Don't record nested spans. In 5.x clients the instrumented sync method is calling the instrumented async method
        if (span == null) {
            return null;
        }

        span.withType(SPAN_TYPE)
            .withSubtype(ELASTICSEARCH)
            .withAction(SPAN_ACTION);

        StringBuilder name = span.getAndOverrideName(AbstractSpan.PRIORITY_HIGH_LEVEL_FRAMEWORK);
        if (endpoint != null) {
            if (name != null) {
                name.append("Elasticsearch: ").append(endpoint.getEndpointName());
            }
            span.withOtelAttribute("db.operation", endpoint.getEndpointName());
            endpoint.addPathPartAttributes(httpPath, span);
        } else {
            if (name != null) {
                name.append("Elasticsearch: ").append(method).append(" ").append(httpPath);
            }
        }

        span.getContext().getDb().withType(ELASTICSEARCH);
        span.getContext().getServiceTarget().withType(ELASTICSEARCH);
        span.activate();
        if (span.isSampled()) {
            span.getContext().getHttp().withMethod(method);
            if (WildcardMatcher.isAnyMatch(config.getCaptureBodyUrls(), httpPath)) {
                if (httpEntity != null && httpEntity.isRepeatable()) {
                    try {
                        IOUtils.readUtf8Stream(httpEntity.getContent(), span.getContext().getDb().withStatementBuffer());
                    } catch (UnsupportedOperationException e) {
                        // special case for hibernatesearch versions pre 6.0:
                        // those don't support httpEntity.getContent() and throw an UnsupportedException when called.
                        unsupportedOperationOnceLogger.error(
                            "Failed to read Elasticsearch client query from request body, most likely because you are using hibernatesearch pre 6.0", e);
                    } catch (Exception e) {
                        logger.error("Failed to read Elasticsearch client query from request body", e);
                    }
                }
            }
        }
        return span;
    }

    public void finishClientSpan(@Nullable Response response, Span<?> span, @Nullable Throwable t) {
        try {
            String url = null;
            int statusCode = -1;
            String address = null;
            int port = -1;
            String cluster = null;
            if (response != null) {
                HttpHost host = response.getHost();
                address = host.getHostName();
                port = host.getPort();
                url = host.toURI();
                statusCode = response.getStatusLine().getStatusCode();

                cluster = response.getHeader("x-found-handling-cluster");

            } else if (t != null) {
                if (t instanceof ResponseException) {
                    ResponseException esre = (ResponseException) t;
                    HttpHost host = esre.getResponse().getHost();
                    address = host.getHostName();
                    port = host.getPort();
                    url = host.toURI();
                    statusCode = esre.getResponse().getStatusLine().getStatusCode();
                } else if (t instanceof CancellationException) {
                    // We can't tell whether a cancelled search is related to a failure or not
                    span.withOutcome(Outcome.UNKNOWN);
                }
                span.captureException(t);
            }

            if (url != null && !url.isEmpty()) {
                span.getContext().getHttp().withUrl(url);
            }
            span.getContext().getHttp().withStatusCode(statusCode);
            span.getContext().getDestination().withAddress(address).withPort(port);
            span.getContext().getServiceTarget().withName(cluster);
        } finally {
            span.end();
        }
    }

    public ResponseListener wrapClientResponseListener(ResponseListener listener, Span<?> span) {
        return responseListenerObjectPool.createInstance().withClientSpan(listener, span);
    }

    public ResponseListener wrapContextPropagationContextListener(ResponseListener listener, AbstractSpan<?> activeContext) {
        return responseListenerObjectPool.createInstance().withContextPropagation(listener, activeContext);
    }

    void recycle(ResponseListenerWrapper listenerWrapper) {
        responseListenerObjectPool.recycle(listenerWrapper);
    }
}<|MERGE_RESOLUTION|>--- conflicted
+++ resolved
@@ -28,16 +28,10 @@
 import co.elastic.apm.agent.tracer.Outcome;
 import co.elastic.apm.agent.tracer.Span;
 import co.elastic.apm.agent.tracer.Tracer;
-import co.elastic.apm.agent.tracer.pooling.Allocator;
 import co.elastic.apm.agent.tracer.pooling.ObjectPool;
-<<<<<<< HEAD
-import co.elastic.apm.agent.util.IOUtils;
-import co.elastic.apm.agent.util.LoggerUtils;
-=======
 import co.elastic.apm.agent.sdk.internal.util.IOUtils;
 import co.elastic.apm.agent.sdk.internal.util.LoggerUtils;
 import co.elastic.apm.agent.tracer.pooling.Allocator;
->>>>>>> edde1610
 import org.apache.http.HttpEntity;
 import org.apache.http.HttpHost;
 import org.elasticsearch.client.Response;
@@ -93,7 +87,6 @@
     }
 
     @Nullable
-<<<<<<< HEAD
     public Span<?> createClientSpan(Object requestObj, String method, String httpPath, @Nullable HttpEntity httpEntity) {
         ElasticsearchEndpointDefinition endpoint = requestEndpointMap.remove(requestObj);
         return createClientSpan(method, httpPath, httpEntity, endpoint);
@@ -106,14 +99,6 @@
 
     @Nullable
     private Span<?> createClientSpan(String method, String httpPath, @Nullable HttpEntity httpEntity, @Nullable ElasticsearchEndpointDefinition endpoint) {
-        final AbstractSpan<?> activeSpan = tracer.getActive();
-        if (activeSpan == null) {
-            return null;
-        }
-=======
-    public Span<?> createClientSpan(String method, String endpoint, @Nullable HttpEntity httpEntity) {
->>>>>>> edde1610
-
         Span<?> span = tracer.currentContext().createExitSpan();
 
         // Don't record nested spans. In 5.x clients the instrumented sync method is calling the instrumented async method
