--- conflicted
+++ resolved
@@ -99,11 +99,6 @@
             client.indices().delete(new DeleteIndexRequest(INDEX), RequestOptions.DEFAULT);
             client.close();
         }
-<<<<<<< HEAD
-
-        container.stop();
-=======
->>>>>>> ead3c237
     }
 
     @Override
