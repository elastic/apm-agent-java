/*-
 * #%L
 * Elastic APM Java agent
 * %%
 * Copyright (C) 2018 - 2020 Elastic and contributors
 * %%
 * Licensed to Elasticsearch B.V. under one or more contributor
 * license agreements. See the NOTICE file distributed with
 * this work for additional information regarding copyright
 * ownership. Elasticsearch B.V. licenses this file to you under
 * the Apache License, Version 2.0 (the "License"); you may
 * not use this file except in compliance with the License.
 * You may obtain a copy of the License at
 *
 *   http://www.apache.org/licenses/LICENSE-2.0
 *
 * Unless required by applicable law or agreed to in writing,
 * software distributed under the License is distributed on an
 * "AS IS" BASIS, WITHOUT WARRANTIES OR CONDITIONS OF ANY
 * KIND, either express or implied.  See the License for the
 * specific language governing permissions and limitations
 * under the License.
 * #L%
 */
package co.elastic.apm.agent.process;

import co.elastic.apm.agent.bci.ElasticApmInstrumentation;
<<<<<<< HEAD
import co.elastic.apm.agent.bci.bytebuddy.postprocessor.AssignToArgument;
=======
import co.elastic.apm.agent.concurrent.JavaConcurrent;
>>>>>>> f2ac5f68
import net.bytebuddy.asm.Advice;
import net.bytebuddy.description.NamedElement;
import net.bytebuddy.description.method.MethodDescription;
import net.bytebuddy.description.type.TypeDescription;
import net.bytebuddy.matcher.ElementMatcher;

import java.util.Arrays;
import java.util.Collection;

import static net.bytebuddy.matcher.ElementMatchers.hasSuperClass;
import static net.bytebuddy.matcher.ElementMatchers.nameContains;
import static net.bytebuddy.matcher.ElementMatchers.named;
import static net.bytebuddy.matcher.ElementMatchers.takesArgument;

/**
 * Provides context propagation for apache commons-exec library that delegates to a background thread for
 * asynchronous process execution. Synchronous execution is already covered with {@link Process} instrumentation.
 * <p>
 * Instruments {@code org.apache.commons.exec.DefaultExecutor#createThread(Runnable, String)} and any direct subclass
 * that overrides it.
 */
public class CommonsExecAsyncInstrumentation extends ElasticApmInstrumentation {

    private static final String DEFAULT_EXECUTOR_CLASS = "org.apache.commons.exec.DefaultExecutor";
    // only known subclass of default implementation
    private static final String DAEMON_EXECUTOR_CLASS = "org.apache.commons.exec.DaemonExecutor";

    @Override
    public ElementMatcher<? super NamedElement> getTypeMatcherPreFilter() {
        // Most implementations are likely to have 'Executor' in their name, which will work most of the time
        // while not perfect this allows to avoid the expensive 'hasSuperClass' in most cases
        return nameContains("Executor");
    }

    @Override
    public ElementMatcher<? super TypeDescription> getTypeMatcher() {
        // instrument default implementation and direct subclasses
        return named(DEFAULT_EXECUTOR_CLASS)
            .or(named(DAEMON_EXECUTOR_CLASS))
            // this super class check is expensive
            .or(hasSuperClass(named(DEFAULT_EXECUTOR_CLASS)));
    }

    @Override
    public ElementMatcher<? super MethodDescription> getMethodMatcher() {
        return named("createThread")
            .and(takesArgument(0, Runnable.class));
    }

    @Override
    public Collection<String> getInstrumentationGroupNames() {
        // part of 'process' group, as usage is not relevant without it, relies on generic Process instrumentation
        return Arrays.asList("apache-commons-exec", "process");
    }

    @Override
    public Class<?> getAdviceClass() {
        return CommonsExecAdvice.class;
    }

    public static final class CommonsExecAdvice {

        @AssignToArgument(0)
        @Advice.OnMethodEnter(suppress = Throwable.class)
<<<<<<< HEAD
        private static Runnable onEnter(Runnable runnable) {
            if (tracer == null || tracer.getActive() == null) {
                return runnable;
            }
            // context propagation is done by wrapping existing runnable argument
            return tracer.getActive().withActive(runnable);
=======
        private static void onEnter(@Advice.Argument(value = 0, readOnly = false) Runnable runnable) {
            runnable = JavaConcurrent.withContext(runnable, tracer);
        }

        @Advice.OnMethodExit(suppress = Throwable.class, onThrowable = Throwable.class)
        private static void onExit(@Advice.Thrown Throwable thrown,
                                   @Advice.Argument(value = 0) Runnable runnable) {
            JavaConcurrent.doFinally(thrown, runnable);
>>>>>>> f2ac5f68
        }
    }
}<|MERGE_RESOLUTION|>--- conflicted
+++ resolved
@@ -25,11 +25,8 @@
 package co.elastic.apm.agent.process;
 
 import co.elastic.apm.agent.bci.ElasticApmInstrumentation;
-<<<<<<< HEAD
 import co.elastic.apm.agent.bci.bytebuddy.postprocessor.AssignToArgument;
-=======
 import co.elastic.apm.agent.concurrent.JavaConcurrent;
->>>>>>> f2ac5f68
 import net.bytebuddy.asm.Advice;
 import net.bytebuddy.description.NamedElement;
 import net.bytebuddy.description.method.MethodDescription;
@@ -94,23 +91,14 @@
 
         @AssignToArgument(0)
         @Advice.OnMethodEnter(suppress = Throwable.class)
-<<<<<<< HEAD
         private static Runnable onEnter(Runnable runnable) {
-            if (tracer == null || tracer.getActive() == null) {
-                return runnable;
-            }
-            // context propagation is done by wrapping existing runnable argument
-            return tracer.getActive().withActive(runnable);
-=======
-        private static void onEnter(@Advice.Argument(value = 0, readOnly = false) Runnable runnable) {
-            runnable = JavaConcurrent.withContext(runnable, tracer);
+            return JavaConcurrent.withContext(runnable, tracer);
         }
 
         @Advice.OnMethodExit(suppress = Throwable.class, onThrowable = Throwable.class)
         private static void onExit(@Advice.Thrown Throwable thrown,
                                    @Advice.Argument(value = 0) Runnable runnable) {
             JavaConcurrent.doFinally(thrown, runnable);
->>>>>>> f2ac5f68
         }
     }
 }