/*-
 * #%L
 * Elastic APM Java agent
 * %%
 * Copyright (C) 2018 - 2020 Elastic and contributors
 * %%
 * Licensed to Elasticsearch B.V. under one or more contributor
 * license agreements. See the NOTICE file distributed with
 * this work for additional information regarding copyright
 * ownership. Elasticsearch B.V. licenses this file to you under
 * the Apache License, Version 2.0 (the "License"); you may
 * not use this file except in compliance with the License.
 * You may obtain a copy of the License at
 *
 *   http://www.apache.org/licenses/LICENSE-2.0
 *
 * Unless required by applicable law or agreed to in writing,
 * software distributed under the License is distributed on an
 * "AS IS" BASIS, WITHOUT WARRANTIES OR CONDITIONS OF ANY
 * KIND, either express or implied.  See the License for the
 * specific language governing permissions and limitations
 * under the License.
 * #L%
 */
package co.elastic.apm.agent.servlet;

import co.elastic.apm.agent.configuration.CoreConfiguration;
import co.elastic.apm.agent.impl.ElasticApmTracer;
import co.elastic.apm.agent.impl.GlobalTracer;
import co.elastic.apm.agent.impl.context.Request;
import co.elastic.apm.agent.impl.context.Response;
import co.elastic.apm.agent.impl.context.TransactionContext;
import co.elastic.apm.agent.impl.context.web.ResultUtil;
import co.elastic.apm.agent.impl.context.web.WebConfiguration;
import co.elastic.apm.agent.impl.transaction.Transaction;
import co.elastic.apm.agent.matcher.WildcardMatcher;
import org.slf4j.Logger;
import org.slf4j.LoggerFactory;

import javax.annotation.Nullable;
import java.util.Arrays;
import java.util.HashSet;
import java.util.Map;
import java.util.Set;

import static co.elastic.apm.agent.configuration.CoreConfiguration.EventType.OFF;
import static co.elastic.apm.agent.impl.transaction.AbstractSpan.PRIO_DEFAULT;
import static co.elastic.apm.agent.impl.transaction.AbstractSpan.PRIO_LOW_LEVEL_FRAMEWORK;
import static co.elastic.apm.agent.servlet.ServletGlobalState.nameInitialized;

public class ServletTransactionHelper {

    public static final String TRANSACTION_ATTRIBUTE = ServletApiAdvice.class.getName() + ".transaction";

    public static final String ASYNC_ATTRIBUTE = ServletApiAdvice.class.getName() + ".async";

    private static final String CONTENT_TYPE_FROM_URLENCODED = "application/x-www-form-urlencoded";
    private static final WildcardMatcher ENDS_WITH_JSP = WildcardMatcher.valueOf("*.jsp");

    private final Logger logger = LoggerFactory.getLogger(ServletTransactionHelper.class);

    private final Set<String> METHODS_WITH_BODY = new HashSet<>(Arrays.asList("POST", "PUT", "PATCH", "DELETE"));
    private final CoreConfiguration coreConfiguration;
    private final WebConfiguration webConfiguration;

    public ServletTransactionHelper(ElasticApmTracer tracer) {
        this.coreConfiguration = tracer.getConfig(CoreConfiguration.class);
        this.webConfiguration = tracer.getConfig(WebConfiguration.class);
    }

    public static void determineServiceName(@Nullable String servletContextName, ClassLoader servletContextClassLoader, @Nullable String contextPath) {
        if (!nameInitialized.add(contextPath == null ? "null" : contextPath)) {
            return;
        }

        @Nullable
        String serviceName = servletContextName;
        if ("application".equals(serviceName) || "".equals(serviceName) || "/".equals(serviceName)) {
            // payara returns an empty string as opposed to null
            // spring applications which did not set spring.application.name have application as the default
            // jetty returns context path when no display name is set, which could be the root context of "/"
            // this is a worse default than the one we would otherwise choose
            serviceName = null;
        }
        if (serviceName == null && contextPath != null && !contextPath.isEmpty()) {
            // remove leading slash
            serviceName = contextPath.substring(1);
        }
        if (serviceName != null) {
            GlobalTracer.get().overrideServiceNameForClassLoader(servletContextClassLoader, serviceName);
        }
    }

    public void fillRequestContext(Transaction transaction, String protocol, String method, boolean secure,
                                   String scheme, String serverName, int serverPort, String requestURI, String queryString,
                                   String remoteAddr, @Nullable String contentTypeHeader) {

        startCaptureBody(transaction, method, contentTypeHeader);

        // fill request
        Request request = transaction.getContext().getRequest();

        request.withHttpVersion(protocol)
            .withMethod(method);

        request.getSocket()
            .withEncrypted(secure)
            .withRemoteAddress(remoteAddr);

        request.getUrl()
            .withProtocol(scheme)
            .withHostname(serverName)
            .withPort(serverPort)
            .withPathname(requestURI)
            .withSearch(queryString)
            .updateFull();

    }

    private void startCaptureBody(Transaction transaction, String method, @Nullable String contentTypeHeader) {
        Request request = transaction.getContext().getRequest();
        if (hasBody(contentTypeHeader, method)) {
            if (coreConfiguration.getCaptureBody() != OFF
                && contentTypeHeader != null
                // form parameters are recorded via ServletRequest.getParameterMap
                // as the container might not call ServletRequest.getInputStream
                && !contentTypeHeader.startsWith(CONTENT_TYPE_FROM_URLENCODED)
                && WildcardMatcher.isAnyMatch(webConfiguration.getCaptureContentTypes(), contentTypeHeader)) {
                request.withBodyBuffer();
            } else {
                request.redactBody();
                if (coreConfiguration.getCaptureBody() == OFF) {
                    logger.debug("Not capturing Request body because the capture_body config option is OFF");
                }
                if (contentTypeHeader == null) {
                    logger.debug("Not capturing request body because couldn't find Content-Type header");
                } else if (!contentTypeHeader.startsWith(CONTENT_TYPE_FROM_URLENCODED)) {
                    logger.debug("Not capturing body for content type \"{}\". Consider updating the capture_body_content_types " +
                        "configuration option.", contentTypeHeader);
                }
            }
        }
    }

    public static void setUsernameIfUnset(@Nullable String userName, TransactionContext context) {
        // only set username if not manually set
        if (context.getUser().getUsername() == null) {
            context.getUser().withUsername(userName);
        }
    }

    public void onAfter(Transaction transaction, @Nullable Throwable exception, boolean committed, int status,
                        boolean overrideStatusCodeOnThrowable, String method, @Nullable Map<String, String[]> parameterMap,
                        @Nullable String servletPath, @Nullable String pathInfo, @Nullable String contentTypeHeader, boolean deactivate) {
        if (servletPath == null) {
            // the servlet path is specified as non-null but WebLogic does return null...
            servletPath = "";
        }
        try {
            // thrown the first time a JSP is invoked in order to register it
            if (exception != null && "weblogic.servlet.jsp.AddToMapException".equals(exception.getClass().getName())) {
                transaction.ignoreTransaction();
            } else {
                doOnAfter(transaction, exception, committed, status, overrideStatusCodeOnThrowable, method,
                    parameterMap, servletPath, pathInfo, contentTypeHeader)
                ;
            }
        } catch (RuntimeException e) {
            // in case we screwed up, don't bring down the monitored application with us
            logger.warn("Exception while capturing Elastic APM transaction", e);
        }
        if (deactivate) {
            transaction.deactivate();
        }
        transaction.end();
    }

    private void doOnAfter(Transaction transaction, @Nullable Throwable exception, boolean committed, int status,
                           boolean overrideStatusCodeOnThrowable, String method, @Nullable Map<String, String[]> parameterMap,
                           String servletPath, @Nullable String pathInfo, @Nullable String contentTypeHeader) {
        fillRequestParameters(transaction, method, parameterMap, contentTypeHeader);
        if (exception != null && status == 200 && overrideStatusCodeOnThrowable) {
            // Probably shouldn't be 200 but 5XX, but we are going to miss this...
            status = 500;
        }
        fillResponse(transaction.getContext().getResponse(), committed, status);
        transaction.withResultIfUnset(ResultUtil.getResultByHttpStatus(status));
        transaction.withType("request");
        applyDefaultTransactionName(method, servletPath, pathInfo, transaction);
        if (exception != null) {
            transaction.captureException(exception);
        }
    }

    void applyDefaultTransactionName(String method, String servletPath, @Nullable String pathInfo, Transaction transaction) {
        // JSPs don't contain path params and the name is more telling than the generated servlet class
        if (webConfiguration.isUsePathAsName() || ENDS_WITH_JSP.matches(servletPath, pathInfo)) {
            // should override ServletName#doGet
            StringBuilder transactionName = transaction.getAndOverrideName(PRIO_LOW_LEVEL_FRAMEWORK + 1);
            if (transactionName != null) {
                WildcardMatcher groupMatcher = WildcardMatcher.anyMatch(webConfiguration.getUrlGroups(), servletPath, pathInfo);
                if (groupMatcher != null) {
                    transactionName.append(method).append(' ').append(groupMatcher.toString());
                } else {
                    transactionName.append(method).append(' ').append(servletPath);
                    if (pathInfo != null) {
                        transactionName.append(pathInfo);
                    }
                }
            }
        } else {
            StringBuilder transactionName = transaction.getAndOverrideName(PRIO_DEFAULT);
            if (transactionName != null) {
                transactionName.append(method).append(" unknown route");
            }
        }
    }

    /*
     * Filling the parameter after the request has been processed is safer
     * as reading the parameters could potentially decode them in the wrong encoding
     * or trigger exceptions,
     * for example when the amount of query parameters is longer than the application server allows.
     * In that case, we rather not want that the agent looks like the cause for this.
     */
    private void fillRequestParameters(Transaction transaction, String method, @Nullable Map<String, String[]> parameterMap, @Nullable String contentTypeHeader) {
        Request request = transaction.getContext().getRequest();
        if (hasBody(contentTypeHeader, method)) {
            if (coreConfiguration.getCaptureBody() != OFF && parameterMap != null) {
                captureParameters(request, parameterMap, contentTypeHeader);
            }
        }
    }

    public boolean captureParameters(String method, @Nullable String contentTypeHeader) {
        return contentTypeHeader != null
            && contentTypeHeader.startsWith(CONTENT_TYPE_FROM_URLENCODED)
            && hasBody(contentTypeHeader, method)
            && coreConfiguration.getCaptureBody() != OFF
            && WildcardMatcher.isAnyMatch(webConfiguration.getCaptureContentTypes(), contentTypeHeader);
    }

    private void fillResponse(Response response, boolean committed, int status) {
        response.withFinished(true);
        response.withHeadersSent(committed);
        response.withStatusCode(status);
    }

    private boolean hasBody(@Nullable String contentTypeHeader, String method) {
        return METHODS_WITH_BODY.contains(method) && contentTypeHeader != null;
    }

    private void captureParameters(Request request, Map<String, String[]> params, @Nullable String contentTypeHeader) {
        if (contentTypeHeader != null && contentTypeHeader.startsWith(CONTENT_TYPE_FROM_URLENCODED)) {
            for (Map.Entry<String, String[]> param : params.entrySet()) {
                request.addFormUrlEncodedParameters(param.getKey(), param.getValue());
            }
        }
    }

<<<<<<< HEAD
    @VisibleForAdvice
=======
    // inspired by org.apache.catalina.connector.Request.getRequestURL
    private void fillFullUrl(Url url, String scheme, int port, String serverName, String requestURI, @Nullable String queryString) {
        // using a StringBuilder to avoid allocations when constructing the full URL
        final StringBuilder fullUrl = url.getFull();
        if (port < 0) {
            port = 80; // Work around java.net.URL bug
        }

        fullUrl.append(scheme);
        fullUrl.append("://");
        fullUrl.append(serverName);
        if ((scheme.equals("http") && (port != 80))
            || (scheme.equals("https") && (port != 443))) {
            fullUrl.append(':');
            fullUrl.append(port);
        }
        fullUrl.append(requestURI);
        if (queryString != null) {
            fullUrl.append('?').append(queryString);
        }
    }

    private String getHttpVersion(String protocol) {
        // don't allocate new strings in the common cases
        switch (protocol) {
            case "HTTP/1.0":
                return "1.0";
            case "HTTP/1.1":
                return "1.1";
            case "HTTP/2.0":
                return "2.0";
            default:
                return protocol.replace("HTTP/", "");
        }
    }

>>>>>>> ac2cc950
    public static void setTransactionNameByServletClass(@Nullable String method, @Nullable Class<?> servletClass, Transaction transaction) {
        if (servletClass == null) {
            return;
        }
        StringBuilder transactionName = transaction.getAndOverrideName(PRIO_LOW_LEVEL_FRAMEWORK);
        if (transactionName == null) {
            return;
        }
        String servletClassName = servletClass.getName();
        transactionName.append(servletClassName, servletClassName.lastIndexOf('.') + 1, servletClassName.length());
        if (method != null) {
            transactionName.append('#');
            switch (method) {
                case "DELETE":
                    transactionName.append("doDelete");
                    break;
                case "HEAD":
                    transactionName.append("doHead");
                    break;
                case "GET":
                    transactionName.append("doGet");
                    break;
                case "OPTIONS":
                    transactionName.append("doOptions");
                    break;
                case "POST":
                    transactionName.append("doPost");
                    break;
                case "PUT":
                    transactionName.append("doPut");
                    break;
                case "TRACE":
                    transactionName.append("doTrace");
                    break;
                default:
                    transactionName.append(method);
            }
        }
    }

    public boolean isCaptureHeaders() {
        return coreConfiguration.isCaptureHeaders();
    }
}<|MERGE_RESOLUTION|>--- conflicted
+++ resolved
@@ -258,46 +258,6 @@
         }
     }
 
-<<<<<<< HEAD
-    @VisibleForAdvice
-=======
-    // inspired by org.apache.catalina.connector.Request.getRequestURL
-    private void fillFullUrl(Url url, String scheme, int port, String serverName, String requestURI, @Nullable String queryString) {
-        // using a StringBuilder to avoid allocations when constructing the full URL
-        final StringBuilder fullUrl = url.getFull();
-        if (port < 0) {
-            port = 80; // Work around java.net.URL bug
-        }
-
-        fullUrl.append(scheme);
-        fullUrl.append("://");
-        fullUrl.append(serverName);
-        if ((scheme.equals("http") && (port != 80))
-            || (scheme.equals("https") && (port != 443))) {
-            fullUrl.append(':');
-            fullUrl.append(port);
-        }
-        fullUrl.append(requestURI);
-        if (queryString != null) {
-            fullUrl.append('?').append(queryString);
-        }
-    }
-
-    private String getHttpVersion(String protocol) {
-        // don't allocate new strings in the common cases
-        switch (protocol) {
-            case "HTTP/1.0":
-                return "1.0";
-            case "HTTP/1.1":
-                return "1.1";
-            case "HTTP/2.0":
-                return "2.0";
-            default:
-                return protocol.replace("HTTP/", "");
-        }
-    }
-
->>>>>>> ac2cc950
     public static void setTransactionNameByServletClass(@Nullable String method, @Nullable Class<?> servletClass, Transaction transaction) {
         if (servletClass == null) {
             return;
