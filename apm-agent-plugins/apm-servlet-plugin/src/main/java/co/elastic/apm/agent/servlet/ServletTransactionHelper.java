--- conflicted
+++ resolved
@@ -141,16 +141,9 @@
         }
     }
 
-<<<<<<< HEAD
-    public void onAfter(Transaction transaction, @Nullable Throwable exception, boolean committed, int status, String method,
-                        @Nullable Map<String, String[]> parameterMap, String servletPath, @Nullable String pathInfo,
-                        @Nullable String contentTypeHeader, boolean deactivate) {
-=======
-    @VisibleForAdvice
     public void onAfter(Transaction transaction, @Nullable Throwable exception, boolean committed, int status,
                         boolean overrideStatusCodeOnThrowable, String method, @Nullable Map<String, String[]> parameterMap,
                         String servletPath, @Nullable String pathInfo, @Nullable String contentTypeHeader, boolean deactivate) {
->>>>>>> 4f7a6e21
         try {
             // thrown the first time a JSP is invoked in order to register it
             if (exception != null && "weblogic.servlet.jsp.AddToMapException".equals(exception.getClass().getName())) {
@@ -170,14 +163,9 @@
         transaction.end();
     }
 
-<<<<<<< HEAD
-    void doOnAfter(Transaction transaction, @Nullable Throwable exception, boolean committed, int status, String method,
-                           @Nullable Map<String, String[]> parameterMap, String servletPath, @Nullable String pathInfo, @Nullable String contentTypeHeader) {
-=======
-    private void doOnAfter(Transaction transaction, @Nullable Throwable exception, boolean committed, int status,
+    void doOnAfter(Transaction transaction, @Nullable Throwable exception, boolean committed, int status,
                            boolean overrideStatusCodeOnThrowable, String method, @Nullable Map<String, String[]> parameterMap,
                            String servletPath, @Nullable String pathInfo, @Nullable String contentTypeHeader) {
->>>>>>> 4f7a6e21
         fillRequestParameters(transaction, method, parameterMap, contentTypeHeader);
         if (exception != null && status == 200 && overrideStatusCodeOnThrowable) {
             // Probably shouldn't be 200 but 5XX, but we are going to miss this...
