--- conflicted
+++ resolved
@@ -121,32 +121,11 @@
                         req.addCookie(cookie.getName(), cookie.getValue());
                     }
                 }
-<<<<<<< HEAD
-            } else if (dispatcherType != DispatcherType.ASYNC &&
-                !coreConfig.getDisabledInstrumentations().contains(Constants.SERVLET_API_DISPATCH)) {
-                final AbstractSpan<?> parent = tracer.getActive();
-                if (parent != null) {
-                    Object servletPath = null;
-                    Object pathInfo = null;
-                    RequestDispatcherSpanType spanType = null;
-                    if (dispatcherType == DispatcherType.FORWARD) {
-                        spanType = RequestDispatcherSpanType.FORWARD;
-                        servletPath = request.getServletPath();
-                        pathInfo = request.getPathInfo();
-                    } else if (dispatcherType == DispatcherType.INCLUDE) {
-                        spanType = RequestDispatcherSpanType.INCLUDE;
-                        servletPath = request.getAttribute(RequestDispatcher.INCLUDE_SERVLET_PATH);
-                        pathInfo = request.getAttribute(RequestDispatcher.INCLUDE_PATH_INFO);
-                    } else if (dispatcherType == DispatcherType.ERROR) {
-                        spanType = RequestDispatcherSpanType.ERROR;
-                        servletPath = request.getServletPath();
-=======
                 final Enumeration<String> headerNames = request.getHeaderNames();
                 if (headerNames != null) {
                     while (headerNames.hasMoreElements()) {
                         final String headerName = headerNames.nextElement();
                         req.addHeader(headerName, request.getHeaders(headerName));
->>>>>>> d85c09d6
                     }
                 }
             }
