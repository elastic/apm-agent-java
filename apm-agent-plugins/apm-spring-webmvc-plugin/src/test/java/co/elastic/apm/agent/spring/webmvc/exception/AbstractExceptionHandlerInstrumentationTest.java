/*-
 * #%L
 * Elastic APM Java agent
 * %%
 * Copyright (C) 2018 - 2020 Elastic and contributors
 * %%
 * Licensed to Elasticsearch B.V. under one or more contributor
 * license agreements. See the NOTICE file distributed with
 * this work for additional information regarding copyright
 * ownership. Elasticsearch B.V. licenses this file to you under
 * the Apache License, Version 2.0 (the "License"); you may
 * not use this file except in compliance with the License.
 * You may obtain a copy of the License at
 *
 *   http://www.apache.org/licenses/LICENSE-2.0
 *
 * Unless required by applicable law or agreed to in writing,
 * software distributed under the License is distributed on an
 * "AS IS" BASIS, WITHOUT WARRANTIES OR CONDITIONS OF ANY
 * KIND, either express or implied.  See the License for the
 * specific language governing permissions and limitations
 * under the License.
 * #L%
 */
package co.elastic.apm.agent.spring.webmvc.exception;

import co.elastic.apm.agent.MockReporter;
import co.elastic.apm.agent.MockTracer;
import co.elastic.apm.agent.bci.ElasticApmAgent;
import co.elastic.apm.agent.impl.ElasticApmTracer;
import co.elastic.apm.agent.servlet.ServletInstrumentation;
import co.elastic.apm.agent.spring.webmvc.ExceptionHandlerInstrumentation;
import net.bytebuddy.agent.ByteBuddyAgent;
import org.junit.AfterClass;
import org.junit.Before;
import org.junit.BeforeClass;
import org.junit.jupiter.api.AfterAll;
import org.junit.jupiter.api.BeforeAll;
import org.junit.jupiter.api.BeforeEach;
import org.junit.runner.RunWith;
import org.springframework.beans.factory.annotation.Autowired;
import org.springframework.boot.test.context.TestConfiguration;
import org.springframework.mock.web.MockHttpServletResponse;
import org.springframework.test.context.junit4.SpringJUnit4ClassRunner;
import org.springframework.test.context.web.WebAppConfiguration;
import org.springframework.test.web.servlet.MockMvc;
import org.springframework.test.web.servlet.setup.MockMvcBuilders;
import org.springframework.web.context.WebApplicationContext;
import org.stagemonitor.configuration.ConfigurationRegistry;

import java.io.UnsupportedEncodingException;
import java.util.Arrays;

import static org.junit.Assert.assertEquals;

@RunWith(value = SpringJUnit4ClassRunner.class)
@WebAppConfiguration
@TestConfiguration
public abstract class AbstractExceptionHandlerInstrumentationTest {

    protected static MockReporter reporter;
    protected static ElasticApmTracer tracer;
    protected static ConfigurationRegistry config;
    protected MockMvc mockMvc;

    @Autowired
    WebApplicationContext wac;

    @BeforeClass
    @BeforeAll
    public static void setUpAll() {
<<<<<<< HEAD
        reporter = new MockReporter();
        config = SpyConfiguration.createSpyConfig();
        tracer = new ElasticApmTracerBuilder()
            .configurationRegistry(config)
            .reporter(reporter)
            .build();
=======
        MockTracer.MockInstrumentationSetup mockInstrumentationSetup = MockTracer.getOrCreateInstrumentationTracer();
        reporter = mockInstrumentationSetup.getReporter();
        tracer = mockInstrumentationSetup.getTracer();
>>>>>>> 97a3d763
        ElasticApmAgent.initInstrumentation(tracer, ByteBuddyAgent.install(),
            Arrays.asList(new ServletInstrumentation(tracer), new ExceptionHandlerInstrumentation()));
    }

    @AfterClass
    @AfterAll
    public static void afterAll() {
        ElasticApmAgent.reset();
    }

    @Before
    @BeforeEach
    public void setup() {
        this.mockMvc = MockMvcBuilders.webAppContextSetup(wac).build();
        reporter.reset();
        SpyConfiguration.reset(config);
    }

    protected void assertExceptionCapture(Class exceptionClazz, MockHttpServletResponse response, int statusCode, String responseContent, String exceptionMessage) throws UnsupportedEncodingException {
        assertEquals(1, reporter.getTransactions().size());
        assertEquals(0, reporter.getSpans().size());
        assertEquals(1, reporter.getErrors().size());
        assertEquals(exceptionMessage, reporter.getErrors().get(0).getException().getMessage());
        assertEquals(exceptionClazz, reporter.getErrors().get(0).getException().getClass());
        assertEquals(statusCode, response.getStatus());
        assertEquals(statusCode, reporter.getFirstTransaction().getContext().getResponse().getStatusCode());
        assertEquals(responseContent, response.getContentAsString());
    }

}<|MERGE_RESOLUTION|>--- conflicted
+++ resolved
@@ -27,6 +27,7 @@
 import co.elastic.apm.agent.MockReporter;
 import co.elastic.apm.agent.MockTracer;
 import co.elastic.apm.agent.bci.ElasticApmAgent;
+import co.elastic.apm.agent.configuration.SpyConfiguration;
 import co.elastic.apm.agent.impl.ElasticApmTracer;
 import co.elastic.apm.agent.servlet.ServletInstrumentation;
 import co.elastic.apm.agent.spring.webmvc.ExceptionHandlerInstrumentation;
@@ -69,18 +70,10 @@
     @BeforeClass
     @BeforeAll
     public static void setUpAll() {
-<<<<<<< HEAD
-        reporter = new MockReporter();
-        config = SpyConfiguration.createSpyConfig();
-        tracer = new ElasticApmTracerBuilder()
-            .configurationRegistry(config)
-            .reporter(reporter)
-            .build();
-=======
         MockTracer.MockInstrumentationSetup mockInstrumentationSetup = MockTracer.getOrCreateInstrumentationTracer();
         reporter = mockInstrumentationSetup.getReporter();
         tracer = mockInstrumentationSetup.getTracer();
->>>>>>> 97a3d763
+        config = mockInstrumentationSetup.getConfig();
         ElasticApmAgent.initInstrumentation(tracer, ByteBuddyAgent.install(),
             Arrays.asList(new ServletInstrumentation(tracer), new ExceptionHandlerInstrumentation()));
     }
