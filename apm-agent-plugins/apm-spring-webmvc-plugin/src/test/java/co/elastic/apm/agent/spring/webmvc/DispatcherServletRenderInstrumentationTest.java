--- conflicted
+++ resolved
@@ -11,9 +11,9 @@
  * the Apache License, Version 2.0 (the "License"); you may
  * not use this file except in compliance with the License.
  * You may obtain a copy of the License at
- *
+ * 
  *   http://www.apache.org/licenses/LICENSE-2.0
- *
+ * 
  * Unless required by applicable law or agreed to in writing,
  * software distributed under the License is distributed on an
  * "AS IS" BASIS, WITHOUT WARRANTIES OR CONDITIONS OF ANY
@@ -24,83 +24,27 @@
  */
 package co.elastic.apm.agent.spring.webmvc;
 
-<<<<<<< HEAD
-import co.elastic.apm.agent.MockReporter;
-import co.elastic.apm.agent.bci.ElasticApmAgent;
-import co.elastic.apm.agent.configuration.SpyConfiguration;
-import co.elastic.apm.agent.impl.ElasticApmTracer;
-import co.elastic.apm.agent.impl.ElasticApmTracerBuilder;
-import co.elastic.apm.agent.servlet.ServletInstrumentation;
-import co.elastic.apm.agent.spring.webmvc.testapp.render.RenderController;
-import net.bytebuddy.agent.ByteBuddyAgent;
-import org.junit.AfterClass;
-import org.junit.Before;
-import org.junit.BeforeClass;
-import org.junit.Test;
-import org.junit.jupiter.api.AfterAll;
-import org.junit.jupiter.api.BeforeAll;
-import org.junit.jupiter.api.BeforeEach;
-import org.junit.runner.RunWith;
-import org.springframework.beans.factory.annotation.Autowired;
-import org.springframework.test.context.ContextConfiguration;
-import org.springframework.test.context.junit4.SpringJUnit4ClassRunner;
-import org.springframework.test.context.web.WebAppConfiguration;
-=======
 import co.elastic.apm.agent.AbstractInstrumentationTest;
 import org.junit.BeforeClass;
 import org.junit.Test;
 import org.springframework.stereotype.Controller;
->>>>>>> 179ba92d
 import org.springframework.test.web.servlet.MockMvc;
 import org.springframework.test.web.servlet.setup.MockMvcBuilders;
-import org.springframework.web.context.WebApplicationContext;
+import org.springframework.web.bind.annotation.GetMapping;
+import org.springframework.web.servlet.ModelAndView;
+import org.springframework.web.servlet.ViewResolver;
+import org.springframework.web.servlet.view.InternalResourceViewResolver;
 
 
-<<<<<<< HEAD
-import static org.junit.Assert.assertEquals;
-import static org.springframework.test.web.servlet.request.MockMvcRequestBuilders.get;
-
-@RunWith(value = SpringJUnit4ClassRunner.class)
-@WebAppConfiguration
-@ContextConfiguration(classes = {
-    RenderController.class})
-public class DispatcherServletRenderInstrumentationTest {
-=======
 import static org.junit.jupiter.api.Assertions.assertEquals;
 import static org.springframework.test.web.servlet.request.MockMvcRequestBuilders.get;
 
 public class DispatcherServletRenderInstrumentationTest extends AbstractInstrumentationTest {
->>>>>>> 179ba92d
 
     private static MockMvc mockMvc;
 
-    @Autowired
-    WebApplicationContext wac;
-
     @BeforeClass
     public static void setUpAll() {
-<<<<<<< HEAD
-        reporter = new MockReporter();
-        tracer = new ElasticApmTracerBuilder()
-            .configurationRegistry(SpyConfiguration.createSpyConfig())
-            .reporter(reporter)
-            .build();
-        ElasticApmAgent.initInstrumentation(tracer, ByteBuddyAgent.install(),
-            Arrays.asList(new ServletInstrumentation(tracer), new DispatcherServletRenderInstrumentation()));
-    }
-
-    @AfterClass
-    @AfterAll
-    public static void afterAll() {
-        ElasticApmAgent.reset();
-    }
-
-    @Before
-    @BeforeEach
-    public void setup() {
-        this.mockMvc =
-            MockMvcBuilders.webAppContextSetup(wac).build();
-=======
         mockMvc = MockMvcBuilders
             .standaloneSetup(new MessageController())
             .setViewResolvers(jspViewResolver())
@@ -122,22 +66,14 @@
             modelAndView.setViewName("message-view");
             return modelAndView;
         }
->>>>>>> 179ba92d
     }
 
     @Test
     public void testCallOfDispatcherServletWithNonNullModelAndView() throws Exception {
         reporter.reset();
-<<<<<<< HEAD
-
-        this.mockMvc.perform(get("/render/test"));
-
-=======
         mockMvc.perform(get("/test"));
->>>>>>> 179ba92d
         assertEquals(1, reporter.getTransactions().size());
         assertEquals(1, reporter.getSpans().size());
         assertEquals("DispatcherServlet#render message-view", reporter.getSpans().get(0).getNameAsString());
     }
-
 }