/*-
 * #%L
 * Elastic APM Java agent
 * %%
 * Copyright (C) 2018 - 2020 Elastic and contributors
 * %%
 * Licensed to Elasticsearch B.V. under one or more contributor
 * license agreements. See the NOTICE file distributed with
 * this work for additional information regarding copyright
 * ownership. Elasticsearch B.V. licenses this file to you under
 * the Apache License, Version 2.0 (the "License"); you may
 * not use this file except in compliance with the License.
 * You may obtain a copy of the License at
 *
 *   http://www.apache.org/licenses/LICENSE-2.0
 *
 * Unless required by applicable law or agreed to in writing,
 * software distributed under the License is distributed on an
 * "AS IS" BASIS, WITHOUT WARRANTIES OR CONDITIONS OF ANY
 * KIND, either express or implied.  See the License for the
 * specific language governing permissions and limitations
 * under the License.
 * #L%
 */
package co.elastic.apm.agent.spring.webmvc;

import co.elastic.apm.agent.bci.ElasticApmInstrumentation;
import co.elastic.apm.agent.bci.VisibleForAdvice;
import co.elastic.apm.agent.impl.transaction.Transaction;
import net.bytebuddy.asm.Advice;
import net.bytebuddy.description.method.MethodDescription;
import net.bytebuddy.description.type.TypeDescription;
import net.bytebuddy.matcher.ElementMatcher;
<<<<<<< HEAD
import org.slf4j.Logger;
import org.slf4j.LoggerFactory;
import org.springframework.core.SpringVersion;
=======
>>>>>>> 42d312ba
import org.springframework.web.method.HandlerMethod;

import javax.annotation.Nullable;
import java.util.Collection;
import java.util.Collections;

import static co.elastic.apm.agent.bci.bytebuddy.CustomElementMatchers.classLoaderCanLoadClass;
import static co.elastic.apm.agent.impl.transaction.AbstractSpan.PRIO_HIGH_LEVEL_FRAMEWORK;
import static net.bytebuddy.matcher.ElementMatchers.hasSuperType;
import static net.bytebuddy.matcher.ElementMatchers.isInterface;
import static net.bytebuddy.matcher.ElementMatchers.nameStartsWith;
import static net.bytebuddy.matcher.ElementMatchers.named;
import static net.bytebuddy.matcher.ElementMatchers.not;
import static net.bytebuddy.matcher.ElementMatchers.returns;
import static net.bytebuddy.matcher.ElementMatchers.takesArgument;

/**
 * This instrumentation sets the {@link Transaction#name} according to the handler responsible for this request.
 * <p>
 * If the handler is a {@link org.springframework.stereotype.Controller}, the {@link Transaction#name} is set to
 * {@code ControllerName#methodName}.
 * If it is a different kind of handler,
 * like a {@link org.springframework.web.servlet.resource.ResourceHttpRequestHandler},
 * the request name is set to the simple class name of the handler.
 * </p>
 * <p>
 * Supports Spring MVC 3.x-5.x
 * </p>
 */
public class SpringTransactionNameInstrumentation extends ElasticApmInstrumentation {

<<<<<<< HEAD
    private static final String FRAMEWORK_NAME = "Spring Web MVC";

    @VisibleForAdvice
    @SuppressWarnings("WeakerAccess")
    public static final Logger logger = LoggerFactory.getLogger(SpringTransactionNameInstrumentation.class);

=======
>>>>>>> 42d312ba
    /**
     * Instrumenting well defined interfaces like {@link org.springframework.web.servlet.HandlerAdapter}
     * is preferred over instrumenting private methods like
     * {@link org.springframework.web.servlet.DispatcherServlet#getHandler(javax.servlet.http.HttpServletRequest)},
     * as interfaces should be more stable.
     */
    @Override
    public ElementMatcher<? super TypeDescription> getTypeMatcher() {
        return nameStartsWith("org.springframework.web.servlet")
            .and(hasSuperType(named("org.springframework.web.servlet.HandlerAdapter")))
            .and(not(isInterface()));
    }

    @Override
    public ElementMatcher<? super MethodDescription> getMethodMatcher() {
        return named("handle")
            .and(returns(named("org.springframework.web.servlet.ModelAndView")))
            .and(takesArgument(0, named("javax.servlet.http.HttpServletRequest")))
            .and(takesArgument(1, named("javax.servlet.http.HttpServletResponse")))
            .and(takesArgument(2, Object.class));
    }

    @Override
    public ElementMatcher.Junction<ClassLoader> getClassLoaderMatcher() {
        // introduced in spring-web 3.1
        return classLoaderCanLoadClass("org.springframework.web.method.HandlerMethod");
    }

    @Override
    public Class<?> getAdviceClass() {
        return HandlerAdapterAdvice.class;
    }

    @Override
    public Collection<String> getInstrumentationGroupNames() {
        return Collections.singleton("spring-mvc");
    }

    @VisibleForAdvice
    public static class HandlerAdapterAdvice {

        @Advice.OnMethodEnter(suppress = Throwable.class)
        static void setTransactionName(@Advice.Argument(2) Object handler) {
<<<<<<< HEAD
            if (tracer != null) {
                final Transaction transaction = tracer.currentTransaction();
                if (transaction != null) {
                    final String className;
                    final String methodName;
                    if (handler instanceof HandlerMethod) {
                        HandlerMethod handlerMethod = ((HandlerMethod) handler);
                        className = handlerMethod.getBeanType().getSimpleName();
                        methodName = handlerMethod.getMethod().getName();
                    } else {
                        className = handler.getClass().getSimpleName();
                        methodName = null;
                    }
                    setName(transaction, className, methodName);
                    if (logger.isDebugEnabled()) {
                        logger.debug("Set name {} to transaction {}", transaction.getNameAsString(), transaction.getTraceContext().getId());
                    }
                    transaction.setFrameworkName(FRAMEWORK_NAME);
                    transaction.setFrameworkVersion(SpringVersion.getVersion());
                } else {
                    logger.debug("Transaction is null");
                }
            } else {
                logger.debug("Tracer is null");
=======
            if (tracer == null) {
                return;
            }
            final Transaction transaction = tracer.currentTransaction();
            if (transaction == null) {
                return;
>>>>>>> 42d312ba
            }
            final String className;
            final String methodName;
            if (handler instanceof HandlerMethod) {
                HandlerMethod handlerMethod = ((HandlerMethod) handler);
                className = handlerMethod.getBeanType().getSimpleName();
                methodName = handlerMethod.getMethod().getName();
            } else {
                className = handler.getClass().getSimpleName();
                methodName = null;
            }
            setName(transaction, className, methodName);
        }

        @VisibleForAdvice
        public static void setName(Transaction transaction, String className, @Nullable String methodName) {
            final StringBuilder name = transaction.getAndOverrideName(PRIO_HIGH_LEVEL_FRAMEWORK);
            if (name != null) {
                name.append(className);
                if (methodName != null) {
                    name.append('#').append(methodName);
                }
            }
        }
    }
}<|MERGE_RESOLUTION|>--- conflicted
+++ resolved
@@ -31,12 +31,7 @@
 import net.bytebuddy.description.method.MethodDescription;
 import net.bytebuddy.description.type.TypeDescription;
 import net.bytebuddy.matcher.ElementMatcher;
-<<<<<<< HEAD
-import org.slf4j.Logger;
-import org.slf4j.LoggerFactory;
 import org.springframework.core.SpringVersion;
-=======
->>>>>>> 42d312ba
 import org.springframework.web.method.HandlerMethod;
 
 import javax.annotation.Nullable;
@@ -68,15 +63,8 @@
  */
 public class SpringTransactionNameInstrumentation extends ElasticApmInstrumentation {
 
-<<<<<<< HEAD
     private static final String FRAMEWORK_NAME = "Spring Web MVC";
 
-    @VisibleForAdvice
-    @SuppressWarnings("WeakerAccess")
-    public static final Logger logger = LoggerFactory.getLogger(SpringTransactionNameInstrumentation.class);
-
-=======
->>>>>>> 42d312ba
     /**
      * Instrumenting well defined interfaces like {@link org.springframework.web.servlet.HandlerAdapter}
      * is preferred over instrumenting private methods like
@@ -120,39 +108,12 @@
 
         @Advice.OnMethodEnter(suppress = Throwable.class)
         static void setTransactionName(@Advice.Argument(2) Object handler) {
-<<<<<<< HEAD
-            if (tracer != null) {
-                final Transaction transaction = tracer.currentTransaction();
-                if (transaction != null) {
-                    final String className;
-                    final String methodName;
-                    if (handler instanceof HandlerMethod) {
-                        HandlerMethod handlerMethod = ((HandlerMethod) handler);
-                        className = handlerMethod.getBeanType().getSimpleName();
-                        methodName = handlerMethod.getMethod().getName();
-                    } else {
-                        className = handler.getClass().getSimpleName();
-                        methodName = null;
-                    }
-                    setName(transaction, className, methodName);
-                    if (logger.isDebugEnabled()) {
-                        logger.debug("Set name {} to transaction {}", transaction.getNameAsString(), transaction.getTraceContext().getId());
-                    }
-                    transaction.setFrameworkName(FRAMEWORK_NAME);
-                    transaction.setFrameworkVersion(SpringVersion.getVersion());
-                } else {
-                    logger.debug("Transaction is null");
-                }
-            } else {
-                logger.debug("Tracer is null");
-=======
             if (tracer == null) {
                 return;
             }
             final Transaction transaction = tracer.currentTransaction();
             if (transaction == null) {
                 return;
->>>>>>> 42d312ba
             }
             final String className;
             final String methodName;
@@ -165,6 +126,8 @@
                 methodName = null;
             }
             setName(transaction, className, methodName);
+            transaction.setFrameworkName(FRAMEWORK_NAME);
+            transaction.setFrameworkVersion(SpringVersion.getVersion());
         }
 
         @VisibleForAdvice
