<?xml version="1.0" encoding="UTF-8"?>
<project xmlns="http://maven.apache.org/POM/4.0.0" xmlns:xsi="http://www.w3.org/2001/XMLSchema-instance" xsi:schemaLocation="http://maven.apache.org/POM/4.0.0 http://maven.apache.org/xsd/maven-4.0.0.xsd">
    <modelVersion>4.0.0</modelVersion>

    <parent>
        <artifactId>apm-agent-plugins</artifactId>
        <groupId>co.elastic.apm</groupId>
        <version>1.12.1-SNAPSHOT</version>
    </parent>

    <artifactId>apm-error-logging-plugin</artifactId>
    <name>${project.groupId}:${project.artifactId}</name>

    <properties>
        <apm-agent-parent.base.dir>${project.basedir}/../..</apm-agent-parent.base.dir>
    </properties>

<<<<<<< HEAD
    <artifactId>apm-error-logging-plugin</artifactId>
    <name>${project.groupId}:${project.artifactId}</name>

    <dependencies>
        <dependency>
            <groupId>org.apache.logging.log4j</groupId>
            <artifactId>log4j-api</artifactId>
            <version>${version.log4j}</version>
            <scope>test</scope>
        </dependency>
        <dependency>
            <groupId>org.apache.logging.log4j</groupId>
            <artifactId>log4j-to-slf4j</artifactId>
            <version>${version.log4j}</version>
            <scope>test</scope>
        </dependency>
    </dependencies>

=======
>>>>>>> d152c8e9
</project><|MERGE_RESOLUTION|>--- conflicted
+++ resolved
@@ -15,10 +15,6 @@
         <apm-agent-parent.base.dir>${project.basedir}/../..</apm-agent-parent.base.dir>
     </properties>
 
-<<<<<<< HEAD
-    <artifactId>apm-error-logging-plugin</artifactId>
-    <name>${project.groupId}:${project.artifactId}</name>
-
     <dependencies>
         <dependency>
             <groupId>org.apache.logging.log4j</groupId>
@@ -34,6 +30,4 @@
         </dependency>
     </dependencies>
 
-=======
->>>>>>> d152c8e9
 </project>