/*-
 * #%L
 * Elastic APM Java agent
 * %%
 * Copyright (C) 2018 - 2020 Elastic and contributors
 * %%
 * Licensed to Elasticsearch B.V. under one or more contributor
 * license agreements. See the NOTICE file distributed with
 * this work for additional information regarding copyright
 * ownership. Elasticsearch B.V. licenses this file to you under
 * the Apache License, Version 2.0 (the "License"); you may
 * not use this file except in compliance with the License.
 * You may obtain a copy of the License at
 *
 *   http://www.apache.org/licenses/LICENSE-2.0
 *
 * Unless required by applicable law or agreed to in writing,
 * software distributed under the License is distributed on an
 * "AS IS" BASIS, WITHOUT WARRANTIES OR CONDITIONS OF ANY
 * KIND, either express or implied.  See the License for the
 * specific language governing permissions and limitations
 * under the License.
 * #L%
 */
package co.elastic.apm.agent.jdbc;

import co.elastic.apm.agent.AbstractInstrumentationTest;
import co.elastic.apm.agent.impl.context.Db;
import co.elastic.apm.agent.impl.context.Destination;
import co.elastic.apm.agent.impl.transaction.Span;
import co.elastic.apm.agent.impl.transaction.Transaction;
import co.elastic.apm.agent.jdbc.helper.JdbcHelper;
import co.elastic.apm.agent.jdbc.signature.SignatureParser;
import org.junit.After;
import org.junit.Before;
import org.junit.Test;

import javax.annotation.Nullable;
import java.sql.Connection;
import java.sql.DatabaseMetaData;
import java.sql.PreparedStatement;
import java.sql.ResultSet;
import java.sql.SQLException;
import java.sql.SQLFeatureNotSupportedException;
import java.sql.Statement;
import java.util.concurrent.Callable;
import java.util.concurrent.ExecutorService;
import java.util.concurrent.Executors;
import java.util.concurrent.TimeUnit;

import static co.elastic.apm.agent.jdbc.helper.JdbcHelper.DB_SPAN_ACTION;
import static co.elastic.apm.agent.jdbc.helper.JdbcHelper.DB_SPAN_TYPE;
import static org.assertj.core.api.Assertions.assertThat;
import static org.assertj.core.api.Assertions.fail;

/**
 * Uses plain connections without a connection pool
 */
public abstract class AbstractJdbcInstrumentationTest extends AbstractInstrumentationTest {
    private static final ExecutorService EXECUTOR_SERVICE = Executors.newSingleThreadExecutor();
    private static final String PREPARED_STATEMENT_SQL = "SELECT * FROM ELASTIC_APM WHERE FOO=?";
    private static final String UPDATE_PREPARED_STATEMENT_SQL = "UPDATE ELASTIC_APM SET BAR=? WHERE FOO=11";
    private static final long PREPARED_STMT_TIMEOUT = 10000;

    private final String expectedDbVendor;
    private Connection connection;
    @Nullable
    private PreparedStatement preparedStatement;
    @Nullable
    private PreparedStatement updatePreparedStatement;
    private final Transaction transaction;
    private final SignatureParser signatureParser;

    AbstractJdbcInstrumentationTest(Connection connection, String expectedDbVendor) throws Exception {
        this.connection = connection;
        this.expectedDbVendor = expectedDbVendor;
        connection.createStatement().execute("CREATE TABLE ELASTIC_APM (FOO INT, BAR VARCHAR(255))");
        connection.createStatement().execute("INSERT INTO ELASTIC_APM (FOO, BAR) VALUES (1, 'APM')");
        connection.createStatement().execute("INSERT INTO ELASTIC_APM (FOO, BAR) VALUES (11, 'BEFORE')");
        transaction = tracer.startRootTransaction(null).activate();
        transaction.withName("transaction");
        transaction.withType("request");
        transaction.withResultIfUnset("success");
        signatureParser = new SignatureParser();
    }

    @Before
    public void setUp() throws Exception {
        preparedStatement = EXECUTOR_SERVICE.submit(new Callable<PreparedStatement>() {
            public PreparedStatement call() throws Exception {
                return connection.prepareStatement(PREPARED_STATEMENT_SQL);
            }
        }).get(PREPARED_STMT_TIMEOUT, TimeUnit.MILLISECONDS);
        updatePreparedStatement = EXECUTOR_SERVICE.submit(new Callable<PreparedStatement>() {
            public PreparedStatement call() throws Exception {
                return connection.prepareStatement(UPDATE_PREPARED_STATEMENT_SQL);
            }
        }).get(PREPARED_STMT_TIMEOUT, TimeUnit.MILLISECONDS);
    }

    @After
    public void tearDown() throws SQLException {
        if (preparedStatement != null) {
            preparedStatement.close();
        }
        preparedStatement = null;
        connection.createStatement().execute("DROP TABLE ELASTIC_APM");
        connection.close();
        transaction.deactivate().end();
    }

<<<<<<< HEAD
=======
    // execute in a single test because creating a new connection is expensive,
    // as it spins up another docker container
    @Test
    public void test() {
        executeTest(this::testStatement);
        executeTest(this::testUpdateStatement);
        executeTest(this::testStatementNotSupportingUpdateCount);
        executeTest(this::testStatementNotSupportingConnection);
        executeTest(this::testStatementWithoutConnectionMetadata);

        executeTest(() -> testUpdate(false));
        executeTest(() -> testUpdate(true));

        executeTest(() -> testPreparedStatementUpdate(false));
        executeTest(() -> testPreparedStatementUpdate(true));

        executeTest(() -> testBatch(false));
        executeTest(() -> testBatch(true));

        executeTest(this::testPreparedStatement);
        executeTest(this::testUpdatePreparedStatement);

        executeTest(() -> testBatchPreparedStatement(false));
        executeTest(() -> testBatchPreparedStatement(true));

        executeTest(this::testMultipleRowsModifiedStatement);
    }

>>>>>>> 21c16e6c
    /**
     * Wraps JDBC code that may throw {@link SQLException} and properly resets reporter after test execution
     *
     * @param task test task
     */
    private static void executeTest(JdbcTask task) {
        try {
            task.execute();
        } catch (SQLException e) {
            fail("unexpected exception", e);
        } finally {
            // reset reporter is important otherwise one test may pollute results of the following test
            reporter.reset();

            // clear internal jdbc helper required due to metadata caching and global state about unsupported
            // JDBC driver features (based on classes instances)
            if (JdbcInstrumentation.jdbcHelperManager != null) {
                JdbcHelper jdbcHelper = JdbcInstrumentation.jdbcHelperManager.getForClassLoaderOfClass(Statement.class);
                if (jdbcHelper != null) {
                    jdbcHelper.clearInternalStorage();
                }
            }
        }
    }

    /**
     * @param task jdbc task to execute
     * @return false if feature is not supported, true otherwise
     */
    private static boolean executePotentiallyUnsupportedFeature(JdbcTask task) throws SQLException {
        try {
            task.execute();
        } catch (SQLFeatureNotSupportedException | UnsupportedOperationException unsupported) {
            // silently ignored as this feature is not supported by most JDBC drivers
            return false;
        } catch (SQLException e) {
            if (e.getCause() instanceof UnsupportedOperationException) {
                // same as above, because c3p0 have it's own way to say feature not supported
                return false;
            } else {
                throw new SQLException(e);
            }
        }
        return true;
    }

    private interface JdbcTask {
        void execute() throws SQLException;
    }

    private void testStatement() throws SQLException {
        final String sql = "SELECT * FROM ELASTIC_APM WHERE FOO=1";
        ResultSet resultSet = connection.createStatement().executeQuery(sql);
        assertQuerySucceededAndSpanRecorded(resultSet, sql, false);
    }

    private void testUpdateStatement() throws SQLException {
        final String sql = "UPDATE ELASTIC_APM SET BAR='AFTER' WHERE FOO=11";
        boolean isResultSet = connection.createStatement().execute(sql);
        assertThat(isResultSet).isFalse();
        assertSpanRecorded(sql, false, 1);
    }

    // execute in a single test because creating a new connection is expensive,
    // as it spins up another docker container
    @Test
    public void test() {
        executeTest(this::testStatement);
        executeTest(this::testUpdateStatement);
        executeTest(this::testStatementNotSupportingUpdateCount);
        executeTest(this::testStatementNotSupportingConnection);
        executeTest(this::testStatementWithoutConnectionMetadata);

        executeTest(() -> testUpdate(false));
        executeTest(() -> testUpdate(true));

        executeTest(() -> testPreparedStatementUpdate(false));
        executeTest(() -> testPreparedStatementUpdate(true));

        executeTest(() -> testBatch(false));
        executeTest(() -> testBatch(true));

        executeTest(this::testPreparedStatement);
        executeTest(this::testUpdatePreparedStatement);

        executeTest(() -> testBatchPreparedStatement(false));
        executeTest(() -> testBatchPreparedStatement(true));

        executeTest(this::testMultipleRowsModifiedStatement);
    }

    private void testStatementNotSupportingUpdateCount() throws SQLException {
        final String sql = "UPDATE ELASTIC_APM SET BAR='AFTER1' WHERE FOO=11";
        TestStatement statement = new TestStatement(connection.createStatement());
        statement.setGetUpdateCountSupported(false);
        assertThat(statement.getUnsupportedThrownCount()).isZero();

        boolean isResultSet = statement.execute(sql);
        assertThat(statement.getUnsupportedThrownCount()).isEqualTo(1);
        assertThat(isResultSet).isFalse();

        assertSpanRecorded(sql, false, -1);

        // try to execute statement again, should not throw any exception
        statement.execute(sql);
        assertThat(statement.getUnsupportedThrownCount())
            .describedAs("unsupported exception should only be thrown once")
            .isEqualTo(1);
<<<<<<< HEAD
    }

    private void testStatementNotSupportingConnection() throws SQLException {
        TestStatement statement = new TestStatement(connection.createStatement());
        statement.setGetConnectionSupported(false);

        checkWithoutConnectionMetadata(statement, statement::getUnsupportedThrownCount);
    }

    private void testStatementWithoutConnectionMetadata() throws SQLException {
        TestConnection testConnection = new TestConnection(connection);
        testConnection.setGetMetadataSupported(false);
        TestStatement statement = new TestStatement(testConnection.createStatement());

        assertThat(statement.getConnection()).isSameAs(testConnection);

        checkWithoutConnectionMetadata(statement, testConnection::getUnsupportedThrownCount);
    }

    private void checkWithoutConnectionMetadata(TestStatement statement, ThrownCountCheck check) throws SQLException {
        assertThat(check.getThrownCount()).isZero();

        final String sql = "UPDATE ELASTIC_APM SET BAR='AFTER1' WHERE FOO=11";
        boolean isResultSet = statement.execute(sql);
        assertThat(check.getThrownCount()).isEqualTo(1);
        assertThat(isResultSet).isFalse();

        assertSpanRecordedWithoutConnection(sql, false, 1);

        // try to execute statement again, should not throw again
        statement.execute(sql);
        assertThat(check.getThrownCount())
            .describedAs("unsupported exception should only be thrown once")
            .isEqualTo(1);
    }

=======
    }

    private void testStatementNotSupportingConnection() throws SQLException {
        TestStatement statement = new TestStatement(connection.createStatement());
        statement.setGetConnectionSupported(false);

        checkWithoutConnectionMetadata(statement, statement::getUnsupportedThrownCount);
    }

    private void testStatementWithoutConnectionMetadata() throws SQLException {
        TestConnection testConnection = new TestConnection(connection);
        testConnection.setGetMetadataSupported(false);
        TestStatement statement = new TestStatement(testConnection.createStatement());

        assertThat(statement.getConnection()).isSameAs(testConnection);

        checkWithoutConnectionMetadata(statement, testConnection::getUnsupportedThrownCount);
    }

    private interface ThrownCountCheck{
        int getThrownCount();
    }

    private void checkWithoutConnectionMetadata(TestStatement statement, ThrownCountCheck check) throws SQLException {
        assertThat(check.getThrownCount()).isZero();

        final String sql = "UPDATE ELASTIC_APM SET BAR='AFTER1' WHERE FOO=11";
        boolean isResultSet = statement.execute(sql);
        assertThat(check.getThrownCount()).isEqualTo(1);
        assertThat(isResultSet).isFalse();

        assertSpanRecordedWithoutConnection(sql, false, 1);

        // try to execute statement again, should not throw again
        statement.execute(sql);
        assertThat(check.getThrownCount())
            .describedAs("unsupported exception should only be thrown once")
            .isEqualTo(1);
    }

>>>>>>> 21c16e6c

    private void testBatch(boolean isLargeBatch) throws SQLException {
        final String insert = "INSERT INTO ELASTIC_APM (FOO, BAR) VALUES (2, 'TEST')";
        final String delete = "DELETE FROM ELASTIC_APM WHERE FOO=2";
        Statement statement = connection.createStatement();
        statement.addBatch(insert);
        statement.addBatch(delete);
        long[] updates = null;
        if (isLargeBatch) {
            boolean supported = executePotentiallyUnsupportedFeature(statement::executeLargeBatch);
            if (!supported) {
                // feature not supported, just ignore test
                return;
            }
        } else {
            updates = toLongArray(statement.executeBatch());
        }

        boolean nullForLargeBatch = isKnownDatabase("MySQL", "5.7");
        nullForLargeBatch |= isKnownDatabase("MySQL", "10."); // mariadb
        nullForLargeBatch |= isKnownDatabase("Microsoft SQL Server", "14.");
        nullForLargeBatch |= isKnownDatabase("Oracle", "");
        if (isLargeBatch && nullForLargeBatch) {
            // we might actually test for a bug or driver implementation detail here
            assertThat(updates).isNull();
        } else {
            assertThat(updates).containsExactly(1, 1);
        }

        // note: in that case, Statement.getUpdateCount() does not return the sum
        // of the returned array values.
        assertSpanRecorded(insert, false, 2);
    }

    private void testUpdate(boolean isLargeUpdate) throws SQLException {
        final String insert = "INSERT INTO ELASTIC_APM (FOO, BAR) VALUES (42, 'TEST')";

        Statement statement = connection.createStatement();

        if (isLargeUpdate) {
            boolean supported = executePotentiallyUnsupportedFeature(() -> statement.executeLargeUpdate(insert));
            if (!supported) {
                // feature not supported, just ignore test
                return;
            }

        } else {
            statement.executeUpdate(insert);
        }

        assertSpanRecorded(insert, false, 1);
    }

    private void testPreparedStatementUpdate(boolean isLargeUpdate) throws SQLException {
        final String insert = "INSERT INTO ELASTIC_APM (FOO, BAR) VALUES (42, 'TEST')";

        PreparedStatement statement = connection.prepareStatement(insert);

        if (isLargeUpdate) {
            boolean supported = executePotentiallyUnsupportedFeature(() -> statement.executeLargeUpdate());
            if (!supported) {
                // feature not supported, just ignore test
                return;
            }

        } else {
            statement.executeUpdate();
        }

        assertSpanRecorded(insert, false, 1);
    }

    private void testPreparedStatement() throws SQLException {
        if (preparedStatement != null) {
            preparedStatement.setInt(1, 1);
            ResultSet resultSet = preparedStatement.executeQuery();
            assertQuerySucceededAndSpanRecorded(resultSet, PREPARED_STATEMENT_SQL, true);

            // test a second recording with the same statement object
            reporter.reset();
            resultSet = preparedStatement.executeQuery();
            assertQuerySucceededAndSpanRecorded(resultSet, PREPARED_STATEMENT_SQL, true);
        }
    }

    private void testUpdatePreparedStatement() throws SQLException {
        if (updatePreparedStatement != null) {
            updatePreparedStatement.setString(1, "UPDATED1");
            updatePreparedStatement.execute();
            assertSpanRecorded(UPDATE_PREPARED_STATEMENT_SQL, true, 1);
        }
    }

    private void testBatchPreparedStatement(boolean isLargeBatch) throws SQLException {
        final String query = "INSERT INTO ELASTIC_APM (FOO, BAR) VALUES (?, ?)";
        PreparedStatement statement = connection.prepareStatement(query);
        statement.setInt(1, 3);
        statement.setString(2, "TEST#3");
        statement.addBatch();
        statement.setInt(1, 4);
        statement.setString(2, "TEST#4");
        statement.addBatch();

        final long[] updates = new long[2];
        if (isLargeBatch) {
            boolean supported = executePotentiallyUnsupportedFeature(() -> {
                // definitely not pretty to (ab)use side-effects in lambda, but acceptable for test code
                long[] batchUpdates = statement.executeLargeBatch();
                System.arraycopy(batchUpdates, 0, updates, 0, batchUpdates.length);
            });
            if (!supported) {
                // ignore unsupported feature
                return;
            }
        } else {
            long batchUpdates[] = toLongArray(statement.executeBatch());
            System.arraycopy(batchUpdates, 0, updates, 0, batchUpdates.length);
        }

        long expectedAffected = 2;
        if (isKnownDatabase("MySQL", "10.") || isKnownDatabase("Oracle", "")) {
            // for an unknown reason mariadb 10 and Oracle express have unexpected but somehow consistent behavior here
            assertThat(updates).containsExactly(-2, -2);
            expectedAffected = -4;
        } else {
            assertThat(updates).containsExactly(1, 1);
        }

        assertSpanRecorded(query, false, expectedAffected);
    }

    private void testMultipleRowsModifiedStatement() throws SQLException {
        String insert = "INSERT INTO ELASTIC_APM (FOO, BAR) VALUES (3, 'TEST')";
        Statement statement = connection.createStatement();
        statement.execute(insert);

        assertThat(reporter.getSpans()).hasSize(1);
        Db db = reporter.getFirstSpan().getContext().getDb();
        assertThat(db.getStatement()).isEqualTo(insert);
        if (!isKnownDatabase("Oracle", "")) {
            assertThat(db.getAffectedRowsCount())
                .isEqualTo(statement.getUpdateCount())
                .isEqualTo(1);
        }
    }

    private void assertQuerySucceededAndSpanRecorded(ResultSet resultSet, String rawSql, boolean preparedStatement) throws SQLException {
        assertThat(resultSet.next()).isTrue();
        assertThat(resultSet.getInt("foo")).isEqualTo(1);
        assertThat(resultSet.getString("BAR")).isEqualTo("APM");

        // this method is only called with select statements, thus no affected rows
        assertSpanRecorded(rawSql, preparedStatement, -1);
    }

    private void assertSpanRecorded(String rawSql, boolean preparedStatement, long expectedAffectedRows) throws SQLException {
        assertThat(reporter.getSpans())
            .describedAs("one span is expected")
            .hasSize(1);
        Span jdbcSpan = reporter.getFirstSpan();
        StringBuilder processedSql = new StringBuilder();
        signatureParser.querySignature(rawSql, processedSql, preparedStatement);
        assertThat(jdbcSpan.getNameAsString()).isEqualTo(processedSql.toString());
        assertThat(jdbcSpan.getType()).isEqualTo(DB_SPAN_TYPE);
        assertThat(jdbcSpan.getSubtype()).isEqualTo(expectedDbVendor);
        assertThat(jdbcSpan.getAction()).isEqualTo(DB_SPAN_ACTION);

        Db db = jdbcSpan.getContext().getDb();
        assertThat(db.getStatement()).isEqualTo(rawSql);
        DatabaseMetaData metaData = connection.getMetaData();
        assertThat(db.getUser()).isEqualToIgnoringCase(metaData.getUserName());
        assertThat(db.getType()).isEqualToIgnoringCase("sql");

        assertThat(db.getAffectedRowsCount())
            .describedAs("unexpected affected rows count for statement %s", rawSql)
            .isEqualTo(expectedAffectedRows);

        Destination destination = jdbcSpan.getContext().getDestination();
        assertThat(destination.getAddress().toString()).isEqualTo("localhost");
        if (expectedDbVendor.equals("h2")) {
            assertThat(destination.getPort()).isEqualTo(-1);
        } else {
            assertThat(destination.getPort()).isGreaterThan(0);
        }

        Destination.Service service = destination.getService();
        assertThat(service.getName().toString()).isEqualTo(expectedDbVendor);
        assertThat(service.getResource().toString()).isEqualTo(expectedDbVendor);
        assertThat(service.getType()).isEqualTo(DB_SPAN_TYPE);
    }

    private void assertSpanRecordedWithoutConnection(String rawSql, boolean preparedStatement, long expectedAffectedRows) throws SQLException {
        assertThat(reporter.getSpans())
            .describedAs("one span is expected")
            .hasSize(1);
        Span jdbcSpan = reporter.getFirstSpan();
        StringBuilder processedSql = new StringBuilder();
        signatureParser.querySignature(rawSql, processedSql, preparedStatement);
        assertThat(jdbcSpan.getNameAsString()).isEqualTo(processedSql.toString());
        assertThat(jdbcSpan.getType()).isEqualTo(DB_SPAN_TYPE);
        assertThat(jdbcSpan.getSubtype()).isNull();
        assertThat(jdbcSpan.getAction()).isNull();

        Db db = jdbcSpan.getContext().getDb();
        assertThat(db.getStatement()).isEqualTo(rawSql);
        assertThat(db.getUser()).isNull();
        assertThat(db.getType()).isEqualToIgnoringCase("sql");

        assertThat(db.getAffectedRowsCount())
            .describedAs("unexpected affected rows count for statement %s", rawSql)
            .isEqualTo(expectedAffectedRows);

        Destination destination = jdbcSpan.getContext().getDestination();
        assertThat(destination.getAddress()).isNullOrEmpty();
        assertThat(destination.getPort()).isLessThanOrEqualTo(0);

        Destination.Service service = destination.getService();
        assertThat(service.getName()).isNullOrEmpty();
        assertThat(service.getResource()).isNullOrEmpty();
        assertThat(service.getType()).isNullOrEmpty();
    }

    private static long[] toLongArray(int[] a) {
        long[] result = new long[a.length];
        for (int i = 0; i < a.length; i++) {
            result[i] = a[i];
        }
        return result;
    }

    private boolean isKnownDatabase(String productName, String versionPrefix) throws SQLException {
        DatabaseMetaData metaData = connection.getMetaData();
        return metaData.getDatabaseProductName().equals(productName)
            && metaData.getDatabaseProductVersion().startsWith(versionPrefix);
    }

<<<<<<< HEAD
    private interface ThrownCountCheck{
        int getThrownCount();
=======
    /**
     * @param task jdbc task to execute
     * @return false if feature is not supported, true otherwise
     */
    private static boolean executePotentiallyUnsupportedFeature(JdbcTask task) throws SQLException {
        try {
            task.execute();
        } catch (SQLFeatureNotSupportedException | UnsupportedOperationException unsupported) {
            // silently ignored as this feature is not supported by most JDBC drivers
            return false;
        } catch (SQLException e) {
            if (e.getCause() instanceof UnsupportedOperationException) {
                // same as above, because c3p0 have it's own way to say feature not supported
                return false;
            } else {
                throw new SQLException(e);
            }
        }
        return true;
>>>>>>> 21c16e6c
    }
}<|MERGE_RESOLUTION|>--- conflicted
+++ resolved
@@ -109,8 +109,6 @@
         transaction.deactivate().end();
     }
 
-<<<<<<< HEAD
-=======
     // execute in a single test because creating a new connection is expensive,
     // as it spins up another docker container
     @Test
@@ -139,7 +137,6 @@
         executeTest(this::testMultipleRowsModifiedStatement);
     }
 
->>>>>>> 21c16e6c
     /**
      * Wraps JDBC code that may throw {@link SQLException} and properly resets reporter after test execution
      *
@@ -163,6 +160,316 @@
                 }
             }
         }
+    }
+
+    private interface JdbcTask {
+        void execute() throws SQLException;
+    }
+
+    private void testStatement() throws SQLException {
+        final String sql = "SELECT * FROM ELASTIC_APM WHERE FOO=1";
+        ResultSet resultSet = connection.createStatement().executeQuery(sql);
+        assertQuerySucceededAndSpanRecorded(resultSet, sql, false);
+    }
+
+    private void testUpdateStatement() throws SQLException {
+        final String sql = "UPDATE ELASTIC_APM SET BAR='AFTER' WHERE FOO=11";
+        boolean isResultSet = connection.createStatement().execute(sql);
+        assertThat(isResultSet).isFalse();
+        assertSpanRecorded(sql, false, 1);
+    }
+
+    private void testStatementNotSupportingUpdateCount() throws SQLException {
+        final String sql = "UPDATE ELASTIC_APM SET BAR='AFTER1' WHERE FOO=11";
+        TestStatement statement = new TestStatement(connection.createStatement());
+        statement.setGetUpdateCountSupported(false);
+        assertThat(statement.getUnsupportedThrownCount()).isZero();
+
+        boolean isResultSet = statement.execute(sql);
+        assertThat(statement.getUnsupportedThrownCount()).isEqualTo(1);
+        assertThat(isResultSet).isFalse();
+
+        assertSpanRecorded(sql, false, -1);
+
+        // try to execute statement again, should not throw any exception
+        statement.execute(sql);
+        assertThat(statement.getUnsupportedThrownCount())
+            .describedAs("unsupported exception should only be thrown once")
+            .isEqualTo(1);
+    }
+
+    private void testStatementNotSupportingConnection() throws SQLException {
+        TestStatement statement = new TestStatement(connection.createStatement());
+        statement.setGetConnectionSupported(false);
+
+        checkWithoutConnectionMetadata(statement, statement::getUnsupportedThrownCount);
+    }
+
+    private void testStatementWithoutConnectionMetadata() throws SQLException {
+        TestConnection testConnection = new TestConnection(connection);
+        testConnection.setGetMetadataSupported(false);
+        TestStatement statement = new TestStatement(testConnection.createStatement());
+
+        assertThat(statement.getConnection()).isSameAs(testConnection);
+
+        checkWithoutConnectionMetadata(statement, testConnection::getUnsupportedThrownCount);
+    }
+
+    private interface ThrownCountCheck{
+        int getThrownCount();
+    }
+
+    private void checkWithoutConnectionMetadata(TestStatement statement, ThrownCountCheck check) throws SQLException {
+        assertThat(check.getThrownCount()).isZero();
+
+        final String sql = "UPDATE ELASTIC_APM SET BAR='AFTER1' WHERE FOO=11";
+        boolean isResultSet = statement.execute(sql);
+        assertThat(check.getThrownCount()).isEqualTo(1);
+        assertThat(isResultSet).isFalse();
+
+        assertSpanRecordedWithoutConnection(sql, false, 1);
+
+        // try to execute statement again, should not throw again
+        statement.execute(sql);
+        assertThat(check.getThrownCount())
+            .describedAs("unsupported exception should only be thrown once")
+            .isEqualTo(1);
+    }
+
+
+    private void testBatch(boolean isLargeBatch) throws SQLException {
+        final String insert = "INSERT INTO ELASTIC_APM (FOO, BAR) VALUES (2, 'TEST')";
+        final String delete = "DELETE FROM ELASTIC_APM WHERE FOO=2";
+        Statement statement = connection.createStatement();
+        statement.addBatch(insert);
+        statement.addBatch(delete);
+        long[] updates = null;
+        if (isLargeBatch) {
+            boolean supported = executePotentiallyUnsupportedFeature(statement::executeLargeBatch);
+            if (!supported) {
+                // feature not supported, just ignore test
+                return;
+            }
+        } else {
+            updates = toLongArray(statement.executeBatch());
+        }
+
+        boolean nullForLargeBatch = isKnownDatabase("MySQL", "5.7");
+        nullForLargeBatch |= isKnownDatabase("MySQL", "10."); // mariadb
+        nullForLargeBatch |= isKnownDatabase("Microsoft SQL Server", "14.");
+        nullForLargeBatch |= isKnownDatabase("Oracle", "");
+        if (isLargeBatch && nullForLargeBatch) {
+            // we might actually test for a bug or driver implementation detail here
+            assertThat(updates).isNull();
+        } else {
+            assertThat(updates).containsExactly(1, 1);
+        }
+
+        // note: in that case, Statement.getUpdateCount() does not return the sum
+        // of the returned array values.
+        assertSpanRecorded(insert, false, 2);
+    }
+
+    private void testUpdate(boolean isLargeUpdate) throws SQLException {
+        final String insert = "INSERT INTO ELASTIC_APM (FOO, BAR) VALUES (42, 'TEST')";
+
+        Statement statement = connection.createStatement();
+
+        if (isLargeUpdate) {
+            boolean supported = executePotentiallyUnsupportedFeature(() -> statement.executeLargeUpdate(insert));
+            if (!supported) {
+                // feature not supported, just ignore test
+                return;
+            }
+
+        } else {
+            statement.executeUpdate(insert);
+        }
+
+        assertSpanRecorded(insert, false, 1);
+    }
+
+    private void testPreparedStatementUpdate(boolean isLargeUpdate) throws SQLException {
+        final String insert = "INSERT INTO ELASTIC_APM (FOO, BAR) VALUES (42, 'TEST')";
+
+        PreparedStatement statement = connection.prepareStatement(insert);
+
+        if (isLargeUpdate) {
+            boolean supported = executePotentiallyUnsupportedFeature(() -> statement.executeLargeUpdate());
+            if (!supported) {
+                // feature not supported, just ignore test
+                return;
+            }
+
+        } else {
+            statement.executeUpdate();
+        }
+
+        assertSpanRecorded(insert, false, 1);
+    }
+
+    private void testPreparedStatement() throws SQLException {
+        if (preparedStatement != null) {
+            preparedStatement.setInt(1, 1);
+            ResultSet resultSet = preparedStatement.executeQuery();
+            assertQuerySucceededAndSpanRecorded(resultSet, PREPARED_STATEMENT_SQL, true);
+
+            // test a second recording with the same statement object
+            reporter.reset();
+            resultSet = preparedStatement.executeQuery();
+            assertQuerySucceededAndSpanRecorded(resultSet, PREPARED_STATEMENT_SQL, true);
+        }
+    }
+
+    private void testUpdatePreparedStatement() throws SQLException {
+        if (updatePreparedStatement != null) {
+            updatePreparedStatement.setString(1, "UPDATED1");
+            updatePreparedStatement.execute();
+            assertSpanRecorded(UPDATE_PREPARED_STATEMENT_SQL, true, 1);
+        }
+    }
+
+    private void testBatchPreparedStatement(boolean isLargeBatch) throws SQLException {
+        final String query = "INSERT INTO ELASTIC_APM (FOO, BAR) VALUES (?, ?)";
+        PreparedStatement statement = connection.prepareStatement(query);
+        statement.setInt(1, 3);
+        statement.setString(2, "TEST#3");
+        statement.addBatch();
+        statement.setInt(1, 4);
+        statement.setString(2, "TEST#4");
+        statement.addBatch();
+
+        final long[] updates = new long[2];
+        if (isLargeBatch) {
+            boolean supported = executePotentiallyUnsupportedFeature(() -> {
+                // definitely not pretty to (ab)use side-effects in lambda, but acceptable for test code
+                long[] batchUpdates = statement.executeLargeBatch();
+                System.arraycopy(batchUpdates, 0, updates, 0, batchUpdates.length);
+            });
+            if (!supported) {
+                // ignore unsupported feature
+                return;
+            }
+        } else {
+            long batchUpdates[] = toLongArray(statement.executeBatch());
+            System.arraycopy(batchUpdates, 0, updates, 0, batchUpdates.length);
+        }
+
+        long expectedAffected = 2;
+        if (isKnownDatabase("MySQL", "10.") || isKnownDatabase("Oracle", "")) {
+            // for an unknown reason mariadb 10 and Oracle express have unexpected but somehow consistent behavior here
+            assertThat(updates).containsExactly(-2, -2);
+            expectedAffected = -4;
+        } else {
+            assertThat(updates).containsExactly(1, 1);
+        }
+
+        assertSpanRecorded(query, false, expectedAffected);
+    }
+
+    private void testMultipleRowsModifiedStatement() throws SQLException {
+        String insert = "INSERT INTO ELASTIC_APM (FOO, BAR) VALUES (3, 'TEST')";
+        Statement statement = connection.createStatement();
+        statement.execute(insert);
+
+        assertThat(reporter.getSpans()).hasSize(1);
+        Db db = reporter.getFirstSpan().getContext().getDb();
+        assertThat(db.getStatement()).isEqualTo(insert);
+        if (!isKnownDatabase("Oracle", "")) {
+            assertThat(db.getAffectedRowsCount())
+                .isEqualTo(statement.getUpdateCount())
+                .isEqualTo(1);
+        }
+    }
+
+    private void assertQuerySucceededAndSpanRecorded(ResultSet resultSet, String rawSql, boolean preparedStatement) throws SQLException {
+        assertThat(resultSet.next()).isTrue();
+        assertThat(resultSet.getInt("foo")).isEqualTo(1);
+        assertThat(resultSet.getString("BAR")).isEqualTo("APM");
+
+        // this method is only called with select statements, thus no affected rows
+        assertSpanRecorded(rawSql, preparedStatement, -1);
+    }
+
+    private void assertSpanRecorded(String rawSql, boolean preparedStatement, long expectedAffectedRows) throws SQLException {
+        assertThat(reporter.getSpans())
+            .describedAs("one span is expected")
+            .hasSize(1);
+        Span jdbcSpan = reporter.getFirstSpan();
+        StringBuilder processedSql = new StringBuilder();
+        signatureParser.querySignature(rawSql, processedSql, preparedStatement);
+        assertThat(jdbcSpan.getNameAsString()).isEqualTo(processedSql.toString());
+        assertThat(jdbcSpan.getType()).isEqualTo(DB_SPAN_TYPE);
+        assertThat(jdbcSpan.getSubtype()).isEqualTo(expectedDbVendor);
+        assertThat(jdbcSpan.getAction()).isEqualTo(DB_SPAN_ACTION);
+
+        Db db = jdbcSpan.getContext().getDb();
+        assertThat(db.getStatement()).isEqualTo(rawSql);
+        DatabaseMetaData metaData = connection.getMetaData();
+        assertThat(db.getUser()).isEqualToIgnoringCase(metaData.getUserName());
+        assertThat(db.getType()).isEqualToIgnoringCase("sql");
+
+        assertThat(db.getAffectedRowsCount())
+            .describedAs("unexpected affected rows count for statement %s", rawSql)
+            .isEqualTo(expectedAffectedRows);
+
+        Destination destination = jdbcSpan.getContext().getDestination();
+        assertThat(destination.getAddress().toString()).isEqualTo("localhost");
+        if (expectedDbVendor.equals("h2")) {
+            assertThat(destination.getPort()).isEqualTo(-1);
+        } else {
+            assertThat(destination.getPort()).isGreaterThan(0);
+        }
+
+        Destination.Service service = destination.getService();
+        assertThat(service.getName().toString()).isEqualTo(expectedDbVendor);
+        assertThat(service.getResource().toString()).isEqualTo(expectedDbVendor);
+        assertThat(service.getType()).isEqualTo(DB_SPAN_TYPE);
+    }
+
+    private void assertSpanRecordedWithoutConnection(String rawSql, boolean preparedStatement, long expectedAffectedRows) throws SQLException {
+        assertThat(reporter.getSpans())
+            .describedAs("one span is expected")
+            .hasSize(1);
+        Span jdbcSpan = reporter.getFirstSpan();
+        StringBuilder processedSql = new StringBuilder();
+        signatureParser.querySignature(rawSql, processedSql, preparedStatement);
+        assertThat(jdbcSpan.getNameAsString()).isEqualTo(processedSql.toString());
+        assertThat(jdbcSpan.getType()).isEqualTo(DB_SPAN_TYPE);
+        assertThat(jdbcSpan.getSubtype()).isNull();
+        assertThat(jdbcSpan.getAction()).isNull();
+
+        Db db = jdbcSpan.getContext().getDb();
+        assertThat(db.getStatement()).isEqualTo(rawSql);
+        assertThat(db.getUser()).isNull();
+        assertThat(db.getType()).isEqualToIgnoringCase("sql");
+
+        assertThat(db.getAffectedRowsCount())
+            .describedAs("unexpected affected rows count for statement %s", rawSql)
+            .isEqualTo(expectedAffectedRows);
+
+        Destination destination = jdbcSpan.getContext().getDestination();
+        assertThat(destination.getAddress()).isNullOrEmpty();
+        assertThat(destination.getPort()).isLessThanOrEqualTo(0);
+
+        Destination.Service service = destination.getService();
+        assertThat(service.getName()).isNullOrEmpty();
+        assertThat(service.getResource()).isNullOrEmpty();
+        assertThat(service.getType()).isNullOrEmpty();
+    }
+
+    private static long[] toLongArray(int[] a) {
+        long[] result = new long[a.length];
+        for (int i = 0; i < a.length; i++) {
+            result[i] = a[i];
+        }
+        return result;
+    }
+
+    private boolean isKnownDatabase(String productName, String versionPrefix) throws SQLException {
+        DatabaseMetaData metaData = connection.getMetaData();
+        return metaData.getDatabaseProductName().equals(productName)
+            && metaData.getDatabaseProductVersion().startsWith(versionPrefix);
     }
 
     /**
@@ -185,407 +492,4 @@
         }
         return true;
     }
-
-    private interface JdbcTask {
-        void execute() throws SQLException;
-    }
-
-    private void testStatement() throws SQLException {
-        final String sql = "SELECT * FROM ELASTIC_APM WHERE FOO=1";
-        ResultSet resultSet = connection.createStatement().executeQuery(sql);
-        assertQuerySucceededAndSpanRecorded(resultSet, sql, false);
-    }
-
-    private void testUpdateStatement() throws SQLException {
-        final String sql = "UPDATE ELASTIC_APM SET BAR='AFTER' WHERE FOO=11";
-        boolean isResultSet = connection.createStatement().execute(sql);
-        assertThat(isResultSet).isFalse();
-        assertSpanRecorded(sql, false, 1);
-    }
-
-    // execute in a single test because creating a new connection is expensive,
-    // as it spins up another docker container
-    @Test
-    public void test() {
-        executeTest(this::testStatement);
-        executeTest(this::testUpdateStatement);
-        executeTest(this::testStatementNotSupportingUpdateCount);
-        executeTest(this::testStatementNotSupportingConnection);
-        executeTest(this::testStatementWithoutConnectionMetadata);
-
-        executeTest(() -> testUpdate(false));
-        executeTest(() -> testUpdate(true));
-
-        executeTest(() -> testPreparedStatementUpdate(false));
-        executeTest(() -> testPreparedStatementUpdate(true));
-
-        executeTest(() -> testBatch(false));
-        executeTest(() -> testBatch(true));
-
-        executeTest(this::testPreparedStatement);
-        executeTest(this::testUpdatePreparedStatement);
-
-        executeTest(() -> testBatchPreparedStatement(false));
-        executeTest(() -> testBatchPreparedStatement(true));
-
-        executeTest(this::testMultipleRowsModifiedStatement);
-    }
-
-    private void testStatementNotSupportingUpdateCount() throws SQLException {
-        final String sql = "UPDATE ELASTIC_APM SET BAR='AFTER1' WHERE FOO=11";
-        TestStatement statement = new TestStatement(connection.createStatement());
-        statement.setGetUpdateCountSupported(false);
-        assertThat(statement.getUnsupportedThrownCount()).isZero();
-
-        boolean isResultSet = statement.execute(sql);
-        assertThat(statement.getUnsupportedThrownCount()).isEqualTo(1);
-        assertThat(isResultSet).isFalse();
-
-        assertSpanRecorded(sql, false, -1);
-
-        // try to execute statement again, should not throw any exception
-        statement.execute(sql);
-        assertThat(statement.getUnsupportedThrownCount())
-            .describedAs("unsupported exception should only be thrown once")
-            .isEqualTo(1);
-<<<<<<< HEAD
-    }
-
-    private void testStatementNotSupportingConnection() throws SQLException {
-        TestStatement statement = new TestStatement(connection.createStatement());
-        statement.setGetConnectionSupported(false);
-
-        checkWithoutConnectionMetadata(statement, statement::getUnsupportedThrownCount);
-    }
-
-    private void testStatementWithoutConnectionMetadata() throws SQLException {
-        TestConnection testConnection = new TestConnection(connection);
-        testConnection.setGetMetadataSupported(false);
-        TestStatement statement = new TestStatement(testConnection.createStatement());
-
-        assertThat(statement.getConnection()).isSameAs(testConnection);
-
-        checkWithoutConnectionMetadata(statement, testConnection::getUnsupportedThrownCount);
-    }
-
-    private void checkWithoutConnectionMetadata(TestStatement statement, ThrownCountCheck check) throws SQLException {
-        assertThat(check.getThrownCount()).isZero();
-
-        final String sql = "UPDATE ELASTIC_APM SET BAR='AFTER1' WHERE FOO=11";
-        boolean isResultSet = statement.execute(sql);
-        assertThat(check.getThrownCount()).isEqualTo(1);
-        assertThat(isResultSet).isFalse();
-
-        assertSpanRecordedWithoutConnection(sql, false, 1);
-
-        // try to execute statement again, should not throw again
-        statement.execute(sql);
-        assertThat(check.getThrownCount())
-            .describedAs("unsupported exception should only be thrown once")
-            .isEqualTo(1);
-    }
-
-=======
-    }
-
-    private void testStatementNotSupportingConnection() throws SQLException {
-        TestStatement statement = new TestStatement(connection.createStatement());
-        statement.setGetConnectionSupported(false);
-
-        checkWithoutConnectionMetadata(statement, statement::getUnsupportedThrownCount);
-    }
-
-    private void testStatementWithoutConnectionMetadata() throws SQLException {
-        TestConnection testConnection = new TestConnection(connection);
-        testConnection.setGetMetadataSupported(false);
-        TestStatement statement = new TestStatement(testConnection.createStatement());
-
-        assertThat(statement.getConnection()).isSameAs(testConnection);
-
-        checkWithoutConnectionMetadata(statement, testConnection::getUnsupportedThrownCount);
-    }
-
-    private interface ThrownCountCheck{
-        int getThrownCount();
-    }
-
-    private void checkWithoutConnectionMetadata(TestStatement statement, ThrownCountCheck check) throws SQLException {
-        assertThat(check.getThrownCount()).isZero();
-
-        final String sql = "UPDATE ELASTIC_APM SET BAR='AFTER1' WHERE FOO=11";
-        boolean isResultSet = statement.execute(sql);
-        assertThat(check.getThrownCount()).isEqualTo(1);
-        assertThat(isResultSet).isFalse();
-
-        assertSpanRecordedWithoutConnection(sql, false, 1);
-
-        // try to execute statement again, should not throw again
-        statement.execute(sql);
-        assertThat(check.getThrownCount())
-            .describedAs("unsupported exception should only be thrown once")
-            .isEqualTo(1);
-    }
-
->>>>>>> 21c16e6c
-
-    private void testBatch(boolean isLargeBatch) throws SQLException {
-        final String insert = "INSERT INTO ELASTIC_APM (FOO, BAR) VALUES (2, 'TEST')";
-        final String delete = "DELETE FROM ELASTIC_APM WHERE FOO=2";
-        Statement statement = connection.createStatement();
-        statement.addBatch(insert);
-        statement.addBatch(delete);
-        long[] updates = null;
-        if (isLargeBatch) {
-            boolean supported = executePotentiallyUnsupportedFeature(statement::executeLargeBatch);
-            if (!supported) {
-                // feature not supported, just ignore test
-                return;
-            }
-        } else {
-            updates = toLongArray(statement.executeBatch());
-        }
-
-        boolean nullForLargeBatch = isKnownDatabase("MySQL", "5.7");
-        nullForLargeBatch |= isKnownDatabase("MySQL", "10."); // mariadb
-        nullForLargeBatch |= isKnownDatabase("Microsoft SQL Server", "14.");
-        nullForLargeBatch |= isKnownDatabase("Oracle", "");
-        if (isLargeBatch && nullForLargeBatch) {
-            // we might actually test for a bug or driver implementation detail here
-            assertThat(updates).isNull();
-        } else {
-            assertThat(updates).containsExactly(1, 1);
-        }
-
-        // note: in that case, Statement.getUpdateCount() does not return the sum
-        // of the returned array values.
-        assertSpanRecorded(insert, false, 2);
-    }
-
-    private void testUpdate(boolean isLargeUpdate) throws SQLException {
-        final String insert = "INSERT INTO ELASTIC_APM (FOO, BAR) VALUES (42, 'TEST')";
-
-        Statement statement = connection.createStatement();
-
-        if (isLargeUpdate) {
-            boolean supported = executePotentiallyUnsupportedFeature(() -> statement.executeLargeUpdate(insert));
-            if (!supported) {
-                // feature not supported, just ignore test
-                return;
-            }
-
-        } else {
-            statement.executeUpdate(insert);
-        }
-
-        assertSpanRecorded(insert, false, 1);
-    }
-
-    private void testPreparedStatementUpdate(boolean isLargeUpdate) throws SQLException {
-        final String insert = "INSERT INTO ELASTIC_APM (FOO, BAR) VALUES (42, 'TEST')";
-
-        PreparedStatement statement = connection.prepareStatement(insert);
-
-        if (isLargeUpdate) {
-            boolean supported = executePotentiallyUnsupportedFeature(() -> statement.executeLargeUpdate());
-            if (!supported) {
-                // feature not supported, just ignore test
-                return;
-            }
-
-        } else {
-            statement.executeUpdate();
-        }
-
-        assertSpanRecorded(insert, false, 1);
-    }
-
-    private void testPreparedStatement() throws SQLException {
-        if (preparedStatement != null) {
-            preparedStatement.setInt(1, 1);
-            ResultSet resultSet = preparedStatement.executeQuery();
-            assertQuerySucceededAndSpanRecorded(resultSet, PREPARED_STATEMENT_SQL, true);
-
-            // test a second recording with the same statement object
-            reporter.reset();
-            resultSet = preparedStatement.executeQuery();
-            assertQuerySucceededAndSpanRecorded(resultSet, PREPARED_STATEMENT_SQL, true);
-        }
-    }
-
-    private void testUpdatePreparedStatement() throws SQLException {
-        if (updatePreparedStatement != null) {
-            updatePreparedStatement.setString(1, "UPDATED1");
-            updatePreparedStatement.execute();
-            assertSpanRecorded(UPDATE_PREPARED_STATEMENT_SQL, true, 1);
-        }
-    }
-
-    private void testBatchPreparedStatement(boolean isLargeBatch) throws SQLException {
-        final String query = "INSERT INTO ELASTIC_APM (FOO, BAR) VALUES (?, ?)";
-        PreparedStatement statement = connection.prepareStatement(query);
-        statement.setInt(1, 3);
-        statement.setString(2, "TEST#3");
-        statement.addBatch();
-        statement.setInt(1, 4);
-        statement.setString(2, "TEST#4");
-        statement.addBatch();
-
-        final long[] updates = new long[2];
-        if (isLargeBatch) {
-            boolean supported = executePotentiallyUnsupportedFeature(() -> {
-                // definitely not pretty to (ab)use side-effects in lambda, but acceptable for test code
-                long[] batchUpdates = statement.executeLargeBatch();
-                System.arraycopy(batchUpdates, 0, updates, 0, batchUpdates.length);
-            });
-            if (!supported) {
-                // ignore unsupported feature
-                return;
-            }
-        } else {
-            long batchUpdates[] = toLongArray(statement.executeBatch());
-            System.arraycopy(batchUpdates, 0, updates, 0, batchUpdates.length);
-        }
-
-        long expectedAffected = 2;
-        if (isKnownDatabase("MySQL", "10.") || isKnownDatabase("Oracle", "")) {
-            // for an unknown reason mariadb 10 and Oracle express have unexpected but somehow consistent behavior here
-            assertThat(updates).containsExactly(-2, -2);
-            expectedAffected = -4;
-        } else {
-            assertThat(updates).containsExactly(1, 1);
-        }
-
-        assertSpanRecorded(query, false, expectedAffected);
-    }
-
-    private void testMultipleRowsModifiedStatement() throws SQLException {
-        String insert = "INSERT INTO ELASTIC_APM (FOO, BAR) VALUES (3, 'TEST')";
-        Statement statement = connection.createStatement();
-        statement.execute(insert);
-
-        assertThat(reporter.getSpans()).hasSize(1);
-        Db db = reporter.getFirstSpan().getContext().getDb();
-        assertThat(db.getStatement()).isEqualTo(insert);
-        if (!isKnownDatabase("Oracle", "")) {
-            assertThat(db.getAffectedRowsCount())
-                .isEqualTo(statement.getUpdateCount())
-                .isEqualTo(1);
-        }
-    }
-
-    private void assertQuerySucceededAndSpanRecorded(ResultSet resultSet, String rawSql, boolean preparedStatement) throws SQLException {
-        assertThat(resultSet.next()).isTrue();
-        assertThat(resultSet.getInt("foo")).isEqualTo(1);
-        assertThat(resultSet.getString("BAR")).isEqualTo("APM");
-
-        // this method is only called with select statements, thus no affected rows
-        assertSpanRecorded(rawSql, preparedStatement, -1);
-    }
-
-    private void assertSpanRecorded(String rawSql, boolean preparedStatement, long expectedAffectedRows) throws SQLException {
-        assertThat(reporter.getSpans())
-            .describedAs("one span is expected")
-            .hasSize(1);
-        Span jdbcSpan = reporter.getFirstSpan();
-        StringBuilder processedSql = new StringBuilder();
-        signatureParser.querySignature(rawSql, processedSql, preparedStatement);
-        assertThat(jdbcSpan.getNameAsString()).isEqualTo(processedSql.toString());
-        assertThat(jdbcSpan.getType()).isEqualTo(DB_SPAN_TYPE);
-        assertThat(jdbcSpan.getSubtype()).isEqualTo(expectedDbVendor);
-        assertThat(jdbcSpan.getAction()).isEqualTo(DB_SPAN_ACTION);
-
-        Db db = jdbcSpan.getContext().getDb();
-        assertThat(db.getStatement()).isEqualTo(rawSql);
-        DatabaseMetaData metaData = connection.getMetaData();
-        assertThat(db.getUser()).isEqualToIgnoringCase(metaData.getUserName());
-        assertThat(db.getType()).isEqualToIgnoringCase("sql");
-
-        assertThat(db.getAffectedRowsCount())
-            .describedAs("unexpected affected rows count for statement %s", rawSql)
-            .isEqualTo(expectedAffectedRows);
-
-        Destination destination = jdbcSpan.getContext().getDestination();
-        assertThat(destination.getAddress().toString()).isEqualTo("localhost");
-        if (expectedDbVendor.equals("h2")) {
-            assertThat(destination.getPort()).isEqualTo(-1);
-        } else {
-            assertThat(destination.getPort()).isGreaterThan(0);
-        }
-
-        Destination.Service service = destination.getService();
-        assertThat(service.getName().toString()).isEqualTo(expectedDbVendor);
-        assertThat(service.getResource().toString()).isEqualTo(expectedDbVendor);
-        assertThat(service.getType()).isEqualTo(DB_SPAN_TYPE);
-    }
-
-    private void assertSpanRecordedWithoutConnection(String rawSql, boolean preparedStatement, long expectedAffectedRows) throws SQLException {
-        assertThat(reporter.getSpans())
-            .describedAs("one span is expected")
-            .hasSize(1);
-        Span jdbcSpan = reporter.getFirstSpan();
-        StringBuilder processedSql = new StringBuilder();
-        signatureParser.querySignature(rawSql, processedSql, preparedStatement);
-        assertThat(jdbcSpan.getNameAsString()).isEqualTo(processedSql.toString());
-        assertThat(jdbcSpan.getType()).isEqualTo(DB_SPAN_TYPE);
-        assertThat(jdbcSpan.getSubtype()).isNull();
-        assertThat(jdbcSpan.getAction()).isNull();
-
-        Db db = jdbcSpan.getContext().getDb();
-        assertThat(db.getStatement()).isEqualTo(rawSql);
-        assertThat(db.getUser()).isNull();
-        assertThat(db.getType()).isEqualToIgnoringCase("sql");
-
-        assertThat(db.getAffectedRowsCount())
-            .describedAs("unexpected affected rows count for statement %s", rawSql)
-            .isEqualTo(expectedAffectedRows);
-
-        Destination destination = jdbcSpan.getContext().getDestination();
-        assertThat(destination.getAddress()).isNullOrEmpty();
-        assertThat(destination.getPort()).isLessThanOrEqualTo(0);
-
-        Destination.Service service = destination.getService();
-        assertThat(service.getName()).isNullOrEmpty();
-        assertThat(service.getResource()).isNullOrEmpty();
-        assertThat(service.getType()).isNullOrEmpty();
-    }
-
-    private static long[] toLongArray(int[] a) {
-        long[] result = new long[a.length];
-        for (int i = 0; i < a.length; i++) {
-            result[i] = a[i];
-        }
-        return result;
-    }
-
-    private boolean isKnownDatabase(String productName, String versionPrefix) throws SQLException {
-        DatabaseMetaData metaData = connection.getMetaData();
-        return metaData.getDatabaseProductName().equals(productName)
-            && metaData.getDatabaseProductVersion().startsWith(versionPrefix);
-    }
-
-<<<<<<< HEAD
-    private interface ThrownCountCheck{
-        int getThrownCount();
-=======
-    /**
-     * @param task jdbc task to execute
-     * @return false if feature is not supported, true otherwise
-     */
-    private static boolean executePotentiallyUnsupportedFeature(JdbcTask task) throws SQLException {
-        try {
-            task.execute();
-        } catch (SQLFeatureNotSupportedException | UnsupportedOperationException unsupported) {
-            // silently ignored as this feature is not supported by most JDBC drivers
-            return false;
-        } catch (SQLException e) {
-            if (e.getCause() instanceof UnsupportedOperationException) {
-                // same as above, because c3p0 have it's own way to say feature not supported
-                return false;
-            } else {
-                throw new SQLException(e);
-            }
-        }
-        return true;
->>>>>>> 21c16e6c
-    }
 }