/*
 * Licensed to Elasticsearch B.V. under one or more contributor
 * license agreements. See the NOTICE file distributed with
 * this work for additional information regarding copyright
 * ownership. Elasticsearch B.V. licenses this file to you under
 * the Apache License, Version 2.0 (the "License"); you may
 * not use this file except in compliance with the License.
 * You may obtain a copy of the License at
 *
 *   http://www.apache.org/licenses/LICENSE-2.0
 *
 * Unless required by applicable law or agreed to in writing,
 * software distributed under the License is distributed on an
 * "AS IS" BASIS, WITHOUT WARRANTIES OR CONDITIONS OF ANY
 * KIND, either express or implied.  See the License for the
 * specific language governing permissions and limitations
 * under the License.
 */
package co.elastic.apm.agent.jdbc;

import org.junit.runner.RunWith;
import org.junit.runners.Parameterized;

import java.sql.DriverManager;
import java.util.Arrays;

@RunWith(Parameterized.class)
public class JdbcDbIT extends AbstractJdbcInstrumentationTest {

    static {
        System.setProperty("oracle.jdbc.timezoneAsRegion", "false");
    }

    public JdbcDbIT(String url, String expectedDbVendor, String expectedDbInstance) throws Exception {
        super(DriverManager.getConnection(url), expectedDbVendor, expectedDbInstance);
    }

    @Parameterized.Parameters(name = "{1} {0}")
    public static Iterable<Object[]> data() {
        return Arrays.asList(new Object[][]{
<<<<<<< HEAD
            {"jdbc:tc:mysql:5://hostname/databasename", "mysql", "databasename"},
            {"jdbc:tc:postgresql:9://hostname/databasename", "postgresql", "databasename"},
            {"jdbc:tc:postgresql:10://hostname/databasename", "postgresql", "databasename"},
            {"jdbc:tc:mariadb:10://hostname/databasename", "mariadb", "databasename"},
            {"jdbc:tc:sqlserver:2017-CU12://hostname/databasename", "sqlserver", "master"},
            {"jdbc:tc:db2:11.5.0.0a://hostname/databasename", "db2", null},
            {"jdbc:tc:oracle://hostname/databasename", "oracle", null},
=======
            {"jdbc:tc:mysql:5://hostname/databasename", "mysql"},
            {"jdbc:tc:postgresql:9://hostname/databasename", "postgresql"},
            {"jdbc:tc:postgresql:10://hostname/databasename", "postgresql"},
            {"jdbc:tc:mariadb:10://hostname/databasename", "mariadb"},
            {"jdbc:tc:sqlserver:2017-CU12://hostname/databasename", "mssql"},
            {"jdbc:tc:db2:11.5.0.0a://hostname/databasename", "db2"},
            {"jdbc:tc:oracle://hostname/databasename", "oracle"},
>>>>>>> 8f771d94
        });
    }

}<|MERGE_RESOLUTION|>--- conflicted
+++ resolved
@@ -38,23 +38,13 @@
     @Parameterized.Parameters(name = "{1} {0}")
     public static Iterable<Object[]> data() {
         return Arrays.asList(new Object[][]{
-<<<<<<< HEAD
             {"jdbc:tc:mysql:5://hostname/databasename", "mysql", "databasename"},
             {"jdbc:tc:postgresql:9://hostname/databasename", "postgresql", "databasename"},
             {"jdbc:tc:postgresql:10://hostname/databasename", "postgresql", "databasename"},
             {"jdbc:tc:mariadb:10://hostname/databasename", "mariadb", "databasename"},
-            {"jdbc:tc:sqlserver:2017-CU12://hostname/databasename", "sqlserver", "master"},
+            {"jdbc:tc:sqlserver:2017-CU12://hostname/databasename", "mssql", "master"},
             {"jdbc:tc:db2:11.5.0.0a://hostname/databasename", "db2", null},
             {"jdbc:tc:oracle://hostname/databasename", "oracle", null},
-=======
-            {"jdbc:tc:mysql:5://hostname/databasename", "mysql"},
-            {"jdbc:tc:postgresql:9://hostname/databasename", "postgresql"},
-            {"jdbc:tc:postgresql:10://hostname/databasename", "postgresql"},
-            {"jdbc:tc:mariadb:10://hostname/databasename", "mariadb"},
-            {"jdbc:tc:sqlserver:2017-CU12://hostname/databasename", "mssql"},
-            {"jdbc:tc:db2:11.5.0.0a://hostname/databasename", "db2"},
-            {"jdbc:tc:oracle://hostname/databasename", "oracle"},
->>>>>>> 8f771d94
         });
     }
 
