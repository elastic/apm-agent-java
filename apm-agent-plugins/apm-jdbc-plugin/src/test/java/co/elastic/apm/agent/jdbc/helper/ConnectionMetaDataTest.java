/*-
 * #%L
 * Elastic APM Java agent
 * %%
 * Copyright (C) 2018 - 2020 Elastic and contributors
 * %%
 * Licensed to Elasticsearch B.V. under one or more contributor
 * license agreements. See the NOTICE file distributed with
 * this work for additional information regarding copyright
 * ownership. Elasticsearch B.V. licenses this file to you under
 * the Apache License, Version 2.0 (the "License"); you may
 * not use this file except in compliance with the License.
 * You may obtain a copy of the License at
 *
 *   http://www.apache.org/licenses/LICENSE-2.0
 *
 * Unless required by applicable law or agreed to in writing,
 * software distributed under the License is distributed on an
 * "AS IS" BASIS, WITHOUT WARRANTIES OR CONDITIONS OF ANY
 * KIND, either express or implied.  See the License for the
 * specific language governing permissions and limitations
 * under the License.
 * #L%
 */
package co.elastic.apm.agent.jdbc.helper;

import co.elastic.apm.agent.MockReporter;
import co.elastic.apm.agent.MockTracer;
import co.elastic.apm.agent.impl.ElasticApmTracer;
import co.elastic.apm.agent.impl.transaction.Transaction;
import org.junit.jupiter.api.Test;

import javax.annotation.Nullable;

<<<<<<< HEAD
import static org.junit.jupiter.api.Assertions.assertEquals;
=======
import static org.assertj.core.api.Assertions.assertThat;
>>>>>>> a837d43a

class ConnectionMetaDataTest {

    @Test
    void testOracle() {
        // https://docs.oracle.com/cd/B28359_01/java.111/b31224/urls.htm#BEIJFHHB
        testUrl("jdbc:oracle:thin:scott/tiger@//myhost:666/myinstance", "oracle", "myhost", 666);
        testUrl("jdbc:oracle:thin:scott/tiger@//myhost/myinstance", "oracle", "myhost", 1521);
        testUrl("jdbc:oracle:thin:scott/tiger@//myhost:666", "oracle", "myhost", 666);
        testUrl("jdbc:oracle:thin:scott/tiger@//myhost", "oracle", "myhost", 1521);
        testUrl("jdbc:oracle:thin:scott/tiger@myhost:666:myinstance", "oracle", "myhost", 666);
        testUrl("jdbc:oracle:thin:scott/tiger@myhost:myinstance", "oracle", "myhost", 1521);
        testUrl("jdbc:oracle:thin:scott/tiger@myhost:666", "oracle", "myhost", 666);
        testUrl("jdbc:oracle:thin:scott/tiger@myhost", "oracle", "myhost", 1521);
        testUrl("jdbc:oracle:thin:scott/tiger@", "oracle", null, 1521);
        testUrl("jdbc:oracle:thin:myhost:666:myinstance", "oracle", "myhost", 666);
        testUrl("jdbc:oracle:thin:myhost:myinstance", "oracle", "myhost", 1521);
        testUrl("jdbc:oracle:thin:myhost:666", "oracle", "myhost", 666);
        testUrl("jdbc:oracle:thin:myhost", "oracle", "myhost", 1521);

        // address list parsing
        testUrl("jdbc:oracle:thin:@(DESCRIPTION=(LOAD_BALANCE=on)(ADDRESS=(PROTOCOL=TCP)(HOST=host1)(PORT=666))" +
            "(CONNECT_DATA=(SERVICE_NAME=service_name)))", "oracle", "host1", 666);
        testUrl("jdbc:oracle:thin:@(DESCRIPTION =(LOAD_BALANCE=on )( ADDRESS= (PROTOCOL=TCP) ( HOST= host1 ) (  PORT  = 666 ))" +
            "(CONNECT_DATA=(SERVICE_NAME=service_name)))", "oracle", "host1", 666);
        testUrl("jdbc:oracle:thin:@(DESCRIPTION=(LOAD_BALANCE=on)(ADDRESS=(PROTOCOL=TCP)(HOST=host1))" +
            "(CONNECT_DATA=(SERVICE_NAME=service_name)))", "oracle", "host1", 1521);
        testUrl("jdbc:oracle:thin:@(DESCRIPTION=(ADDRESS=(PROTOCOL=TCP)(HOST= cluster_alias)(PORT=666))" +
            "(CONNECT_DATA=(SERVICE_NAME=service_name)))", "oracle", "cluster_alias", 666);
        testUrl("jdbc:oracle:thin:@(DESCRIPTION=(LOAD_BALANCE=on)(ADDRESS_LIST=(ADDRESS=(PROTOCOL=TCP)(HOST=host1))" +
                "(ADDRESS=(PROTOCOL=TCP)(HOST=host2)(PORT=1521)))(CONNECT_DATA=(SERVICE_NAME=service_name)))",
            "oracle", "host1", 1521);
        testUrl("jdbc:oracle:thin:@(DESCRIPTION=(ADDRESS=(PROTOCOL=TCP)(HOST=localhost)(PORT=6203))(CONNECT_DATA=" +
            "(SERVER=DEDICATED)(SERVICE_NAME=DB.FQDN.ORG.DE)))", "oracle", "localhost", 6203);
        testUrl("jdbc:oracle:thin:@(description=(address=(protocol=tcp)(host=localhost)(port=6203))(connect_data=" +
            "(server=dedicated)(service_name=db.fqdn.org.de)))", "oracle", "localhost", 6203);
        testUrl("jdbc:oracle:thin:@(description=)(address=(protocol=tcp)(host=localhost)(port=6203))(connect_data=" +
            "(server=dedicated)(service_name=db.fqdn.org.de)))", "oracle", null, -1);
    }

    @Test
    void testPostgresql() {
        // https://jdbc.postgresql.org/documentation/head/connect.html
        testUrl("jdbc:postgresql://myhost:666/database", "postgresql", "myhost", 666);
        testUrl("jdbc:postgresql://myhost/database", "postgresql", "myhost", 5432);
        testUrl("jdbc:postgresql://myhost:666/", "postgresql", "myhost", 666);
        testUrl("jdbc:postgresql://myhost/", "postgresql", "myhost", 5432);
        testUrl("jdbc:postgresql://127.0.0.1/", "postgresql", "127.0.0.1", 5432);
        testUrl("jdbc:postgresql://::1/", "postgresql", "::1", 5432);
        testUrl("jdbc:postgresql://[::1]/", "postgresql", "[::1]", 5432);
        testUrl("jdbc:postgresql://[::1]:666/", "postgresql", "[::1]", 666);

        testUrl("jdbc:postgresql:database", "postgresql", "localhost", -1);
        testUrl("jdbc:postgresql:/", "postgresql", "localhost", -1);
    }

    @Test
    void testIngress() {
        // https://docs.actian.com/ingres/11.0/index.html#page/QuickStart_Win/5._Connecting_to_Ingres_Using_JDBC.htm
        testUrl("jdbc:ingres://myhost:II7/testdb;UID=userid;PWD=password", "ingres", "myhost", -1);
        testUrl("jdbc:ingres://localhost:II7/testdb;UID=userid;PWD=password", "ingres", "localhost", -1);
        testUrl("jdbc:ingres://localhost:567/testdb;UID=userid;PWD=password", "ingres", "localhost", 567);
    }

    @Test
    void testMysql() {
        // https://dev.mysql.com/doc/connector-j/8.0/en/connector-j-reference-jdbc-url-format.html
        // Single host:
        testUrl("jdbc:mysql://myhost:666/database", "mysql", "myhost", 666);
        testUrl("jdbc:mysql://myhost:666/database?prop=val", "mysql", "myhost", 666);
        testUrl("jdbc:mysql://myhost:666?prop=val", "mysql", "myhost", 666);
        testUrl("jdbc:mysql://myhost/database", "mysql", "myhost", 3306);
        testUrl("jdbc:mysql://myhost:666/", "mysql", "myhost", 666);
        testUrl("jdbc:mysql://myhost/", "mysql", "myhost", 3306);
        testUrl("jdbc:mysql://127.0.0.1/", "mysql", "127.0.0.1", 3306);
        testUrl("jdbc:mysql://::1/", "mysql", "::1", 3306);
        testUrl("jdbc:mysql://[::1]/", "mysql", "[::1]", 3306);
        testUrl("jdbc:mysql://[::1]:666/", "mysql", "[::1]", 666);
        testUrl("jdbc:mysql://sandy:secret@myhost1:1111/db", "mysql", "myhost1", 1111);
        testUrl("jdbc:mysql://myhost2:2222,sandy:secret@myhost1:1111/db", "mysql", "myhost2", 2222);
        testUrl("jdbc:mysql://myhost", "mysql", "myhost", 3306);
        testUrl("jdbc:mysql://myhost:666/database?prop1=val1&prop2=val2", "mysql", "myhost", 666);
        testUrl("jdbc:mysql://myhost:666?prop1=val1&prop2=val2", "mysql", "myhost", 666);

        // multiple hosts
        testUrl("jdbc:mysql://myhost1:1111,myhost2:2222/db", "mysql", "myhost1", 1111);
        testUrl("jdbc:mysql://myhost1:1111,myhost2:2222/db?prop=val", "mysql", "myhost1", 1111);
        testUrl("jdbc:mysql://myhost1:1111,myhost2:2222?prop=val", "mysql", "myhost1", 1111);
        testUrl("jdbc:mysql://[2001:0660:7401:0200:0000:0000:0edf:bdd7]:1111,myhost2:2222/db",
            "mysql", "[2001:0660:7401:0200:0000:0000:0edf:bdd7]", 1111);
        testUrl("jdbc:mysql://myhost1,myhost2:2222/db", "mysql", "myhost1", 3306);
        testUrl("jdbc:mysql://sandy:secret@[myhost1:1111,myhost2:2222]/db", "mysql", "myhost1", 1111);
        testUrl("jdbc:mysql://sandy:secret@[ myhost1:1111 ,myhost2:2222]/db", "mysql", "myhost1", 1111);
        testUrl("jdbc:mysql://address=(host=myhost1)(port=1111)(key1=value1),address=(host=myhost2)(port=2222)(key2=value2)/db",
            "mysql", "myhost1", 1111);
        testUrl("jdbc:mysql://address=(key1=value1)(port=1111)(host=myhost1),address=(host=myhost2)(port=2222)(key2=value2)/db",
            "mysql", "myhost1", 1111);
        testUrl("jdbc:mysql:// address= ( host = myhost1 )( port = 1111 )( key1 = value1 ) ,address=(host=myhost2)(port=2222)(key2=value2)/db",
            "mysql", "myhost1", 1111);
        testUrl("jdbc:mysql://(host=myhost1,port=1111,key1=value1),(host=myhost2,port=2222,key2=value2)/db",
            "mysql", "myhost1", 1111);
        testUrl("jdbc:mysql://( host =  myhost1 , port  = 1111  ,key1=value1),(host=myhost2,port=2222,key2=value2)/db",
            "mysql", "myhost1", 1111);
        testUrl("jdbc:mysql://(host=myhost1,port=1111),(host=myhost2,port=2222)/db?key1=value1&key2=value2&key3=value3",
            "mysql", "myhost1", 1111);
        testUrl("jdbc:mysql://(port=1111,key1=value1,host=myhost1),(host=myhost2,port=2222,key2=value2)/db",
            "mysql", "myhost1", 1111);
        testUrl("jdbc:mysql://myhost1:1111,(host=myhost2,port=2222,key2=value2)/db", "mysql", "myhost1", 1111);
        testUrl("jdbc:mysql://sandy:secret@[myhost1:1111,myhost2:2222]/db", "mysql", "myhost1", 1111);
        testUrl("jdbc:mysql://sandy:secret@[address=(host=myhost1)(port=1111)(key1=value1),address=(host=myhost2)(port=2222)(key2=value2)]/db",
            "mysql", "myhost1", 1111);
        testUrl("jdbc:mysql://sandy:secret@[myhost1:1111,address=(host=myhost2)(port=2222)(key2=value2)]/db", "mysql", "myhost1", 1111);
        testUrl("jdbc:mysql://sandy:secret@[address=(host=myhost2)(port=2222)(key2=value2),myhost1:1111]/db", "mysql", "myhost2", 2222);
        testUrl("jdbc:mysql://[address=(host=myhost2)(port=2222)(key2=value2),myhost1:1111]/db", "mysql", "myhost2", 2222);
        testUrl("jdbc:mysql://[[2001:0660:7401:0200:0000:0000:0edf:bdd7]:666,myhost1:1111]/db",
            "mysql", "[2001:0660:7401:0200:0000:0000:0edf:bdd7]", 666);
        testUrl("jdbc:mysql://[(host=myhost1,port=1111,user=sandy,password=secret),(host=myhost2,port=2222,user=finn,password=secret)]/db",
            "mysql", "myhost1", 1111);
        testUrl("jdbc:mysql://address=(host=myhost1)(port=1111)(user=sandy)(password=secret),address=(host=myhost2)(port=2222)(user=finn)(password=secret)/db",
            "mysql", "myhost1", 1111);

        // load balance format:
        testUrl("jdbc:mysql:loadbalance://127.0.0.1:3309,localhost:3310/test?loadBalanceConnectionGroup=first&ha.enableJMX=true",
            "mysql", "127.0.0.1", 3309);

        // replication format:
        testUrl("jdbc:mysql:replication://master,slave1,slave2,slave3/test", "mysql", "master", 3306);
    }

    @Test
    void testMariadb() {
        // https://mariadb.com/kb/en/about-mariadb-connector-j/#connection-strings
        // Just like MySQL, but although not documented, seems to also allow the form: jdbc:mariadb:myhost:666/database
        testUrl("jdbc:mariadb://myhost:666/database", "mariadb", "myhost", 666);
        testUrl("jdbc:mariadb://myhost/database", "mariadb", "myhost", 3306);
        testUrl("jdbc:mariadb://myhost:666/", "mariadb", "myhost", 666);
        testUrl("jdbc:mariadb://myhost/", "mariadb", "myhost", 3306);
        testUrl("jdbc:mariadb://127.0.0.1/", "mariadb", "127.0.0.1", 3306);
        testUrl("jdbc:mariadb://::1/", "mariadb", "::1", 3306);
        testUrl("jdbc:mariadb://[::1]/", "mariadb", "[::1]", 3306);
        testUrl("jdbc:mariadb://[::1]:666/", "mariadb", "[::1]", 666);

        testUrl("jdbc:mariadb://myhost", "mariadb", "myhost", 3306);
        testUrl("jdbc:mariadb://myhost:666/database?prop1=val1&prop2=val2", "mariadb", "myhost", 666);
        testUrl("jdbc:mariadb://myhost:666?prop1=val1&prop2=val2", "mariadb", "myhost", 666);

        testUrl("jdbc:mariadb:myhost:666/database", "mariadb", "myhost", 666);
        testUrl("jdbc:mariadb:myhost:666/database?prop1=val1&prop2=val2", "mariadb", "myhost", 666);
        testUrl("jdbc:mariadb:myhost/database", "mariadb", "myhost", 3306);
        testUrl("jdbc:mariadb:myhost/database?prop1=val1&prop2=val2", "mariadb", "myhost", 3306);
        testUrl("jdbc:mariadb:myhost:666", "mariadb", "myhost", 666);
        testUrl("jdbc:mariadb:myhost:666?prop1=val1&prop2=val2", "mariadb", "myhost", 666);
        testUrl("jdbc:mariadb:myhost", "mariadb", "myhost", 3306);
        testUrl("jdbc:mariadb:myhost?prop1=val1&prop2=val2", "mariadb", "myhost", 3306);

        // multiple hosts:
        testUrl("jdbc:mariadb://myhost1:1111,myhost2:2222/db", "mariadb", "myhost1", 1111);
        testUrl("jdbc:mariadb://myhost1:1111,myhost2:2222/db?prop=val", "mariadb", "myhost1", 1111);
        testUrl("jdbc:mariadb://myhost1:1111,myhost2:2222?prop=val", "mariadb", "myhost1", 1111);
        testUrl("jdbc:mariadb://[2001:0660:7401:0200:0000:0000:0edf:bdd7]:1111,myhost2:2222/db",
            "mariadb", "[2001:0660:7401:0200:0000:0000:0edf:bdd7]", 1111);
        testUrl("jdbc:mariadb://myhost1,myhost2:2222/db", "mariadb", "myhost1", 3306);
        testUrl("jdbc:mariadb://sandy:secret@[myhost1:1111,myhost2:2222]/db", "mariadb", "myhost1", 1111);
        testUrl("jdbc:mariadb://sandy:secret@[ myhost1:1111 ,myhost2:2222]/db", "mariadb", "myhost1", 1111);
        testUrl("jdbc:mariadb://address=(host=myhost1)(port=1111)(key1=value1),address=(host=myhost2)(port=2222)(key2=value2)/db",
            "mariadb", "myhost1", 1111);
        testUrl("jdbc:mariadb://address=(key1=value1)(port=1111)(host=myhost1),address=(host=myhost2)(port=2222)(key2=value2)/db",
            "mariadb", "myhost1", 1111);
        testUrl("jdbc:mariadb:// address= ( host = myhost1 )( port = 1111 )( key1 = value1 ) ,address=(host=myhost2)(port=2222)(key2=value2)/db",
            "mariadb", "myhost1", 1111);
        testUrl("jdbc:mariadb://(host=myhost1,port=1111,key1=value1),(host=myhost2,port=2222,key2=value2)/db",
            "mariadb", "myhost1", 1111);
        testUrl("jdbc:mariadb://( host =  myhost1 , port  = 1111  ,key1=value1),(host=myhost2,port=2222,key2=value2)/db",
            "mariadb", "myhost1", 1111);
        testUrl("jdbc:mariadb://(host=myhost1,port=1111),(host=myhost2,port=2222)/db?key1=value1&key2=value2&key3=value3",
            "mariadb", "myhost1", 1111);
        testUrl("jdbc:mariadb://(port=1111,key1=value1,host=myhost1),(host=myhost2,port=2222,key2=value2)/db",
            "mariadb", "myhost1", 1111);
        testUrl("jdbc:mariadb://myhost1:1111,(host=myhost2,port=2222,key2=value2)/db", "mariadb", "myhost1", 1111);
        testUrl("jdbc:mariadb://sandy:secret@[myhost1:1111,myhost2:2222]/db", "mariadb", "myhost1", 1111);
        testUrl("jdbc:mariadb://sandy:secret@[address=(host=myhost1)(port=1111)(key1=value1),address=(host=myhost2)(port=2222)(key2=value2)]/db",
            "mariadb", "myhost1", 1111);
        testUrl("jdbc:mariadb://sandy:secret@[myhost1:1111,address=(host=myhost2)(port=2222)(key2=value2)]/db", "mariadb", "myhost1", 1111);
        testUrl("jdbc:mariadb://sandy:secret@[address=(host=myhost2)(port=2222)(key2=value2),myhost1:1111]/db", "mariadb", "myhost2", 2222);
        testUrl("jdbc:mariadb://[address=(host=myhost2)(port=2222)(key2=value2),myhost1:1111]/db", "mariadb", "myhost2", 2222);
        testUrl("jdbc:mariadb://[[2001:0660:7401:0200:0000:0000:0edf:bdd7]:666,myhost1:1111]/db",
            "mariadb", "[2001:0660:7401:0200:0000:0000:0edf:bdd7]", 666);
        testUrl("jdbc:mariadb://[(host=myhost1,port=1111,user=sandy,password=secret),(host=myhost2,port=2222,user=finn,password=secret)]/db",
            "mariadb", "myhost1", 1111);
        testUrl("jdbc:mariadb://address=(host=myhost1)(port=1111)(user=sandy)(password=secret),address=(host=myhost2)(port=2222)(user=finn)(password=secret)/db",
            "mariadb", "myhost1", 1111);

        // Specialized formats: https://mariadb.com/kb/en/about-mariadb-connector-j/#failover-and-load-balancing-modes
        // load balance format:
        testUrl("jdbc:mariadb:loadbalance://127.0.0.1:3309,localhost:3310/test?loadBalanceConnectionGroup=first&ha.enableJMX=true",
            "mariadb", "127.0.0.1", 3309);
        testUrl("jdbc:mariadb:loadbalance:myhost1:3309,localhost:3310/test?loadBalanceConnectionGroup=first&ha.enableJMX=true",
            "mariadb", "myhost1", 3309);

        // replication format:
        testUrl("jdbc:mariadb:replication://master,slave1,slave2,slave3/test", "mariadb", "master", 3306);
        testUrl("jdbc:mariadb:replication:master,slave1,slave2,slave3/test", "mariadb", "master", 3306);
    }

    @Test
    void testSqlserver() {
        // https://docs.microsoft.com/en-us/sql/connect/jdbc/building-the-connection-url?view=sql-server-ver15
        testUrl("jdbc:sqlserver://myhost\\instance:666", "sqlserver", "myhost", 666);
        testUrl("jdbc:sqlserver://myhost\\instance:666;prop1=val1;prop2=val2", "sqlserver", "myhost", 666);
        testUrl("jdbc:sqlserver://myhost:666", "sqlserver", "myhost", 666);
        testUrl("jdbc:sqlserver://myhost:666;prop1=val1;prop2=val2", "sqlserver", "myhost", 666);
        testUrl("jdbc:sqlserver://myhost\\instance", "sqlserver", "myhost", 1433);
        testUrl("jdbc:sqlserver://myhost\\instance;prop1=val1;prop2=val2", "sqlserver", "myhost", 1433);
        testUrl("jdbc:sqlserver://myhost", "sqlserver", "myhost", 1433);
        testUrl("jdbc:sqlserver://myhost;prop1=val1;prop2=val2", "sqlserver", "myhost", 1433);
        testUrl("jdbc:sqlserver://", "sqlserver", "localhost", 1433);
        testUrl("jdbc:sqlserver://;prop1=val1;prop2=val2", "sqlserver", "localhost", 1433);
        testUrl("jdbc:sqlserver://;", "sqlserver", "localhost", 1433);
        testUrl("jdbc:sqlserver://;serverName=myhost", "sqlserver", "myhost", 1433);
        testUrl("jdbc:sqlserver://;prop1=val1;serverName=myhost", "sqlserver", "myhost", 1433);
        testUrl("jdbc:sqlserver://;serverName=myhost;prop1=val1", "sqlserver", "myhost", 1433);
        testUrl("jdbc:sqlserver://;serverName=myhost\\instance;prop1=val1", "sqlserver", "myhost", 1433);
        testUrl("jdbc:sqlserver://;serverName=3ffe:8311:eeee:f70f:0:5eae:10.203.31.9\\instance;prop1=val1",
            "sqlserver", "3ffe:8311:eeee:f70f:0:5eae:10.203.31.9", 1433);
    }

    @Test
    void testDb2() {
        // https://www.ibm.com/support/knowledgecenter/SSEPGG_11.5.0/com.ibm.db2.luw.apdv.java.doc/src/tpc/imjcc_tjvjcccn.html
        testUrl("jdbc:db2://myhost:666/mydb:user=dbadm;password=dbadm;", "db2", "myhost", 666);
        testUrl("jdbc:db2://[::1]:666/mydb:user=dbadm;password=dbadm;", "db2", "[::1]", 666);
        testUrl("jdbc:db2://127.0.0.1:666/mydb:user=dbadm;password=dbadm;", "db2", "127.0.0.1", 666);
        testUrl("jdbc:db2://myhost/mydb:user=dbadm;password=dbadm;", "db2", "myhost", 50000);
        testUrl("jdbc:db2://myhost;", "db2", "myhost", 50000);
        testUrl("jdbc:db2://my.host;", "db2", "my.host", 50000);
        testUrl("jdbc:db2://myhost", "db2", "myhost", 50000);
    }

    @Test
    void testH2() {
        // http://www.h2database.com/html/features.html#database_url
        testUrl("jdbc:h2:file:/data/sample", "h2", "localhost", -1);
        testUrl("jdbc:h2:mem:", "h2", "localhost", -1);
        testUrl("jdbc:h2:mem:test_mem", "h2", "localhost", -1);
        testUrl("jdbc:h2:tcp://localhost/mem:test", "h2", "localhost", -1);
        testUrl("jdbc:h2:tcp://dbserv:8084/~/sample", "h2", "dbserv", 8084);
        testUrl("jdbc:h2:ssl://dbserv:8085/~/sample;", "h2", "dbserv", 8085);
        testUrl("jdbc:h2:ssl://dbserv:8085/~/sample;prop1=val1;prop2=val2", "h2", "dbserv", 8085);
    }

    @Test
    void testUnknown() {
        testUrl("jdbc:arbitrary://myhost:666/mydb;user=dbadm;password=dbadm;", "arbitrary", "myhost", 666);
        testUrl("jdbc:arbitrary://[::1]:666/mydb?user=dbadm&password=dbadm;", "arbitrary", "[::1]", 666);
        testUrl("jdbc:arbitrary://127.0.0.1:666/mydb;user=dbadm;password=dbadm;", "arbitrary", "127.0.0.1", 666);
        testUrl("jdbc:arbitrary://myhost/mydb;user=dbadm;password=dbadm;", "arbitrary", "myhost", -1);
        testUrl("jdbc:arbitrary://myhost;", "arbitrary", "myhost", -1);
        testUrl("jdbc:arbitrary://my.host;", "arbitrary", "my.host", -1);
        testUrl("jdbc:arbitrary://myhost", "arbitrary", "myhost", -1);
    }

    @Test
    void testDerby() {
        testUrl("jdbc:derby://my.host/memory:mydb;prop1=val1;prop2=val2", "derby", "my.host", 1527);
        testUrl("jdbc:derby://my.host/memory:mydb;prop1=val1;prop2=val2", "derby", "my.host", 1527);
        testUrl("jdbc:derby://my.host:666/memory:mydb;prop1=val1;prop2=val2", "derby", "my.host", 666);
        testUrl("jdbc:derby:jar:/mydb;prop1=val1;prop2=val2", "derby", "localhost", -1);
        testUrl("jjdbc:derby:memory:mydb", "derby", "localhost", -1);
        testUrl("jjdbc:derby:mydb", "derby", "localhost", -1);
    }

    @Test
    void testHsqldb() {
        // http://hsqldb.org/doc/2.0/guide/dbproperties-chapt.html
        testUrl("jdbc:hsqldb:file:~/mydb", "hsqldb", "localhost", -1);
        testUrl("jdbc:hsqldb:file:enrolments;user=aUserName;ifexists=true", "hsqldb", "localhost", -1);
        testUrl("jdbc:hsqldb:hsql://localhost/enrolments;close_result=true", "hsqldb", "localhost", 9001);
        testUrl("jdbc:hsqldb:hsql://my.host/enrolments;close_result=true", "hsqldb", "my.host", 9001);
        testUrl("jdbc:hsqldb:http://192.0.0.10:9500", "hsqldb", "192.0.0.10", 9500);
        testUrl("jdbc:hsqldb:http://dbserver.somedomain.com", "hsqldb", "dbserver.somedomain.com", 9001);
        testUrl("jdbc:hsqldb:mem:", "hsqldb", "localhost", -1);
    }

    @Test
    void testInvalid() {
        testUrl("postgresql://myhost:666/database", "unknown", null, -1);
    }

    private static final MockTracer.MockInstrumentationSetup mockSetup = MockTracer.createMockInstrumentationSetup();
    private static MockReporter reporter = mockSetup.getReporter();
    private static ElasticApmTracer tracer = mockSetup.getTracer();

    private void testUrl(String url, String expectedVendor, @Nullable String expectedHost, int expectedPort) {
<<<<<<< HEAD
        ConnectionMetaData metadata = ConnectionMetaData.create(url, null, "TEST_USER");
        assertEquals(metadata.getDbVendor(), expectedVendor);
        assertEquals(metadata.getHost(), expectedHost);
        assertEquals(metadata.getPort(), expectedPort);
=======
        ConnectionMetaData metadata = ConnectionMetaData.create(url, "TEST_USER");
        assertThat(metadata.getDbVendor()).isEqualTo(expectedVendor);
        assertThat(metadata.getHost()).isEqualTo(expectedHost);
        assertThat(metadata.getPort()).isEqualTo(expectedPort);

        if ("arbitrary".equals(expectedVendor)) {
            // known case where the jdbc url is valid, but has an unknwon value in shared spec
            return;
        }

        // try to create a DB span in order to trigger shared span type validation logic
        // given not all JDBC urls listed here will be explicitly tested with a real database, that allows
        // to make sure that at least the known ones always fit
        try {

            Transaction transaction = tracer.startRootTransaction(this.getClass().getClassLoader());
            assertThat(transaction).isNotNull();
            transaction.createSpan()
                .withType("db")
                .withSubtype(metadata.getDbVendor()).end();
            transaction.end();

            assertThat(reporter.getNumReportedSpans()).isEqualTo(1);
            assertThat(reporter.getNumReportedTransactions()).isEqualTo(1);
        } finally {
            reporter.reset();
        }

>>>>>>> a837d43a
    }
}<|MERGE_RESOLUTION|>--- conflicted
+++ resolved
@@ -32,11 +32,7 @@
 
 import javax.annotation.Nullable;
 
-<<<<<<< HEAD
-import static org.junit.jupiter.api.Assertions.assertEquals;
-=======
 import static org.assertj.core.api.Assertions.assertThat;
->>>>>>> a837d43a
 
 class ConnectionMetaDataTest {
 
@@ -330,13 +326,7 @@
     private static ElasticApmTracer tracer = mockSetup.getTracer();
 
     private void testUrl(String url, String expectedVendor, @Nullable String expectedHost, int expectedPort) {
-<<<<<<< HEAD
         ConnectionMetaData metadata = ConnectionMetaData.create(url, null, "TEST_USER");
-        assertEquals(metadata.getDbVendor(), expectedVendor);
-        assertEquals(metadata.getHost(), expectedHost);
-        assertEquals(metadata.getPort(), expectedPort);
-=======
-        ConnectionMetaData metadata = ConnectionMetaData.create(url, "TEST_USER");
         assertThat(metadata.getDbVendor()).isEqualTo(expectedVendor);
         assertThat(metadata.getHost()).isEqualTo(expectedHost);
         assertThat(metadata.getPort()).isEqualTo(expectedPort);
@@ -363,7 +353,5 @@
         } finally {
             reporter.reset();
         }
-
->>>>>>> a837d43a
     }
 }