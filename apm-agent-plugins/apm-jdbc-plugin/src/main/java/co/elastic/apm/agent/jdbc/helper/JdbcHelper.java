/*-
 * #%L
 * Elastic APM Java agent
 * %%
 * Copyright (C) 2018 - 2020 Elastic and contributors
 * %%
 * Licensed to Elasticsearch B.V. under one or more contributor
 * license agreements. See the NOTICE file distributed with
 * this work for additional information regarding copyright
 * ownership. Elasticsearch B.V. licenses this file to you under
 * the Apache License, Version 2.0 (the "License"); you may
 * not use this file except in compliance with the License.
 * You may obtain a copy of the License at
 *
 *   http://www.apache.org/licenses/LICENSE-2.0
 *
 * Unless required by applicable law or agreed to in writing,
 * software distributed under the License is distributed on an
 * "AS IS" BASIS, WITHOUT WARRANTIES OR CONDITIONS OF ANY
 * KIND, either express or implied.  See the License for the
 * specific language governing permissions and limitations
 * under the License.
 * #L%
 */
package co.elastic.apm.agent.jdbc.helper;

import co.elastic.apm.agent.impl.transaction.Span;
import co.elastic.apm.agent.impl.transaction.TraceContextHolder;
import co.elastic.apm.agent.util.DataStructures;
import com.blogspot.mydailyjava.weaklockfree.WeakConcurrentMap;

import javax.annotation.Nullable;

public abstract class JdbcHelper {

<<<<<<< HEAD
    public static final String DB_SPAN_TYPE = "db";
    public static final String DB_SPAN_ACTION = "query";
    private static final WeakConcurrentMap<Object, String> statementSqlMap = DataStructures.createWeakConcurrentMapWithCleanerThread();
=======
    private static final WeakConcurrentMap<Object, String> statementSqlMap = DataStructures.createWeakConcurrentMapWithCleanerThread();

    public static final String DB_SPAN_TYPE = "db";
    public static final String DB_SPAN_ACTION = "query";
>>>>>>> 21c16e6c

    /**
     * Maps the provided sql to the provided Statement object
     *
     * @param statement javax.sql.Statement object
     * @param sql       query string
     */
    public void mapStatementToSql(Object statement, String sql) {
        statementSqlMap.putIfAbsent(statement, sql);
    }

    /**
     * Returns the SQL statement belonging to provided Statement.
     * <p>
     * Might return {@code null} when the provided Statement is a wrapper of the actual statement.
     * </p>
     *
     * @return the SQL statement belonging to provided Statement, or {@code null}
     */
    @Nullable
    public String retrieveSqlForStatement(Object statement) {
        return statementSqlMap.get(statement);
    }

    /**
     * Clears internal data storage, should only be used for testing
     */
    public abstract void clearInternalStorage();

    @Nullable
    public abstract Span createJdbcSpan(@Nullable String sql, Object statement, @Nullable TraceContextHolder<?> parent, boolean preparedStatement);

    /**
     * Safely wraps calls to {@link java.sql.Statement#getUpdateCount()}
     *
     * @param statement {@code java.sql.Statement} instance
     * @return {@link Long#MIN_VALUE} if statement does not support this feature, returned value otherwise
     */
    public abstract long safeGetUpdateCount(Object statement);


}<|MERGE_RESOLUTION|>--- conflicted
+++ resolved
@@ -33,16 +33,10 @@
 
 public abstract class JdbcHelper {
 
-<<<<<<< HEAD
-    public static final String DB_SPAN_TYPE = "db";
-    public static final String DB_SPAN_ACTION = "query";
-    private static final WeakConcurrentMap<Object, String> statementSqlMap = DataStructures.createWeakConcurrentMapWithCleanerThread();
-=======
     private static final WeakConcurrentMap<Object, String> statementSqlMap = DataStructures.createWeakConcurrentMapWithCleanerThread();
 
     public static final String DB_SPAN_TYPE = "db";
     public static final String DB_SPAN_ACTION = "query";
->>>>>>> 21c16e6c
 
     /**
      * Maps the provided sql to the provided Statement object
