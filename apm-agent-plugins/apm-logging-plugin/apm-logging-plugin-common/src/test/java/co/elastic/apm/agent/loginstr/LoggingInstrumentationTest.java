--- conflicted
+++ resolved
@@ -110,7 +110,6 @@
         doReturn(ecsReformattingConfig).when(loggingConfig).getLogEcsReformatting();
     }
 
-<<<<<<< HEAD
     private void initializeReformattingDir(@Nullable String dirName) throws IOException {
         if (dirName != null) {
             // use an absolute path for ECS output allows to keep writing to 'target' folder
@@ -120,14 +119,10 @@
             dirName = dir.toString();
         }
 
-        when(loggingConfig.getLogEcsFormattingDestinationDir()).thenReturn(dirName);
+        doReturn(dirName).when(loggingConfig).getLogEcsFormattingDestinationDir();
 
         // ensure that the files that are expected to be created by tests do not exist when the test starts
         // deleting all the '*.ecs.json*' files would also delete other tests results and make debugging harder
-=======
-    private void initializeReformattingDir(String dirName) throws IOException {
-        doReturn(dirName).when(loggingConfig).getLogEcsFormattingDestinationDir();
->>>>>>> cf43344e
         Files.deleteIfExists(Paths.get(getLogReformattingFilePath()));
         Files.deleteIfExists(Paths.get(getLogReformattingFilePath() + ".1"));
         Files.deleteIfExists(Paths.get(getLogReformattingConsoleFilePath()));
@@ -270,6 +265,7 @@
         logger.error(ERROR_MESSAGE, new Throwable());
 
         ArrayList<JsonNode> overriddenLogEvents = TestUtils.readJsonFile(getOriginalLogFilePath().toString());
+        assertThat(overriddenLogEvents).hasSize(4);
         for (JsonNode ecsLogLineTree : overriddenLogEvents) {
             verifyEcsLogLine(ecsLogLineTree);
         }
