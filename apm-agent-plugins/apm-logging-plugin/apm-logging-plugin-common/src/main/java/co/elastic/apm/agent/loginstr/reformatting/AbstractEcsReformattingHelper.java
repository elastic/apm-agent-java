/*
 * Licensed to Elasticsearch B.V. under one or more contributor
 * license agreements. See the NOTICE file distributed with
 * this work for additional information regarding copyright
 * ownership. Elasticsearch B.V. licenses this file to you under
 * the Apache License, Version 2.0 (the "License"); you may
 * not use this file except in compliance with the License.
 * You may obtain a copy of the License at
 *
 *   http://www.apache.org/licenses/LICENSE-2.0
 *
 * Unless required by applicable law or agreed to in writing,
 * software distributed under the License is distributed on an
 * "AS IS" BASIS, WITHOUT WARRANTIES OR CONDITIONS OF ANY
 * KIND, either express or implied.  See the License for the
 * specific language governing permissions and limitations
 * under the License.
 */
package co.elastic.apm.agent.loginstr.reformatting;

import co.elastic.apm.agent.collections.DetachedThreadLocalImpl;
import co.elastic.apm.agent.configuration.CoreConfiguration;
import co.elastic.apm.agent.configuration.ServerlessConfiguration;
import co.elastic.apm.agent.impl.ElasticApmTracer;
import co.elastic.apm.agent.impl.GlobalTracer;
import co.elastic.apm.agent.impl.metadata.Service;
import co.elastic.apm.agent.impl.metadata.ServiceFactory;
import co.elastic.apm.agent.logging.LogEcsReformatting;
import co.elastic.apm.agent.logging.LoggingConfiguration;
import co.elastic.apm.agent.matcher.WildcardMatcher;
import co.elastic.apm.agent.report.Reporter;
import co.elastic.apm.agent.sdk.logging.Logger;
import co.elastic.apm.agent.sdk.logging.LoggerFactory;
import co.elastic.apm.agent.sdk.state.CallDepth;
import co.elastic.apm.agent.sdk.state.GlobalState;
import co.elastic.apm.agent.sdk.weakconcurrent.WeakConcurrent;
import co.elastic.apm.agent.sdk.weakconcurrent.WeakMap;

import javax.annotation.Nullable;
import java.util.List;
import java.util.Map;

/**
 * The abstract Log ECS-reformatting helper- loaded as part of the agent core (agent CL / bootstrap CL / System CL).
 * Annotated with {@link GlobalState} because it holds global mappings from original appender to corresponding
 * ECS-appender and from ECS-formatter to original formatter. Otherwise, it would be loaded by the plugin class loader
 * due to it's package.
 * <br><br>
 * <p>
 * Terminology:
 * <ul>
 *     <li>
 *         ECS-appender - a file appender that is configured to write original log events to a different file in ECS format
 *     </li>
 *     <li>
 *         ECS-formatter - the actual entity that is used by the logging framework to do the ECS-formatting. In log4j
 *         this would be a type of {@code Layout} and in Logback it would be a type of {@code Encoder}.
 *     </li>
 * </ul>
 *
 * <p>Following is the general algorithm that:</p>
 * <ul>
 *     <li>enables dynamic configuration of {@link LogEcsReformatting}</li>
 *     <li>guarantees that each log event is logged exactly once</li>
 *     <li>
 *         ensures lazy creation of ECS log files only if and when {@link LogEcsReformatting#SHADE SHADE} or
 *         {@link LogEcsReformatting#REPLACE REPLACE} are set
 *     </li>
 * </ul>
 * <pre>
 *      {@link #onAppendEnter(Object) on append() enter}:
 *          get log_ecs_reformatting config and set as thread local
 *          if OVERRIDE:
 *              if there is no entry in the originalAppender2originalFormatter map, then (thread safely):
 *                  create an ECS-formatter
 *                  add an entry to originalAppender2originalFormatter map
 *                  add an entry to originalAppender2ecsFormatter map
 *                  replace original formatter with ECS-formatter in current appender
 *          else
 *              if the current appender uses an ECS-formatter (thread safely):
 *                  restore original formatter in current appender
 *                  remove entry from originalAppender2originalFormatter map
 *                  remove entry from originalAppender2ecsFormatter map
 *              if SHADE or REPLACE:
 *                  if there is no entry in the originalAppender2ecsAppender mpa, then (thread safely):
 *                      create an ECS-appender
 *                      add entry to originalAppender2ecsAppender map
 *                  if REPLACE and there is a valid ECS-appender:
 *                      skip append() execution on original appender
 *      on getLayout() exit:
 *          * only relevant to log4j2, see {@code co.elastic.apm.agent.log4j2.Log4j2AppenderGetLayoutAdvice} for details
 *          if OVERRIDE:
 *              return the ECS-formatter instead of the original formatter
 *      {@link #onAppendExit(Object, Object) on append() exit}:
 *          if SHADE or REPLACE:
 *              invoke append() on ECS-appender
 *          clear log_ecs_reformatting config from thread local
 * </pre>
 * <br>
 *
 * @param <A> logging-framework-specific Appender type
 * @param <B> logging-framework-specific Appender base type
 * @param <F> logging-framework-specific formatter type ({@code Layout} in Log4j, {@code Encoder} in Logback)
 * @param <L> logging-framework-specific log event
 */
@GlobalState
public abstract class AbstractEcsReformattingHelper<A, B, F, L> {

    private static final String ECS_LOGGING_PACKAGE_NAME = "co.elastic.logging";

    // We can use regular agent logging here as this class is loaded from the agent CL
    private static final Logger logger = LoggerFactory.getLogger(AbstractEcsReformattingHelper.class);

    public static final String ECS_SHADE_APPENDER_NAME = "EcsShadeAppender";

    // Used to cache the fact that ECS-formatter or ECS-appender are not created for a given appender
    private static final Object NULL_APPENDER = new Object();
    private static final Object NULL_FORMATTER = new Object();

    private static final CallDepth callDepth = CallDepth.get(AbstractEcsReformattingHelper.class);

    /**
     * A mapping between original appender and the corresponding ECS-appender.
     * Used when {@link LoggingConfiguration#logEcsReformatting} is set to
     * {@link LogEcsReformatting#SHADE SHADE} or {@link LogEcsReformatting#REPLACE REPLACE}.
     */
    @SuppressWarnings("JavadocReference")
    private static final WeakMap<Object, Object> originalAppender2ecsAppender = WeakConcurrent.buildMap();

    /**
     * A mapping between original appender and the formatter that it had originally.
     * Used when {@link LoggingConfiguration#logEcsReformatting} is set to {@link LogEcsReformatting#OVERRIDE OVERRIDE}.
     */
    @SuppressWarnings("JavadocReference")
    private static final WeakMap<Object, Object> originalAppender2originalFormatter = WeakConcurrent.buildMap();

    /**
     * A mapping between original appender and the corresponding ECS-formatter.
     * Used when {@link LoggingConfiguration#logEcsReformatting} is set to {@link LogEcsReformatting#OVERRIDE OVERRIDE},
     */
    @SuppressWarnings("JavadocReference")
    private static final WeakMap<Object, Object> originalAppender2ecsFormatter = WeakConcurrent.buildMap();

    private static final WeakMap<Object, Object> originalAppender2sendingAppender = WeakConcurrent.buildMap();

    /**
     * This state is set at the beginning of {@link #onAppendEnter(Object)} and cleared at the end of {@link #onAppendExit(Object, Object)}.
     * This ensures consistency during the entire handling of each log events and guarantees that each log event is being
     * logged exactly once.
     * No need to use {@link DetachedThreadLocalImpl} because we already annotate the class
     * with {@link GlobalState}.
     */
    private static final ThreadLocal<LogEcsReformatting> configForCurrentLogEvent = new ThreadLocal<>();

    private final LoggingConfiguration loggingConfiguration;

    @Nullable
    private final String globalServiceName;

    @Nullable
    private final String globalServiceVersion;

    @Nullable
    private final String configuredServiceNodeName;

    @Nullable
    private final Map<String, String> additionalFields;
    private final Reporter reporter;

    public AbstractEcsReformattingHelper() {
        ElasticApmTracer tracer = GlobalTracer.requireTracerImpl();
        loggingConfiguration = tracer.getConfig(LoggingConfiguration.class);
        additionalFields = loggingConfiguration.getLogEcsReformattingAdditionalFields();
        Service service = new ServiceFactory().createService(
            tracer.getConfig(CoreConfiguration.class),
            "",
            tracer.getConfig(ServerlessConfiguration.class)
        );
        globalServiceName = service.getName();
        globalServiceVersion = service.getVersion();
        if (service.getNode() != null) {
            configuredServiceNodeName = service.getNode().getName();
        } else {
            configuredServiceNodeName = null;
        }
        reporter = tracer.getReporter();
    }

    /**
     * Must be called exactly once at the entrance to each {@code append()} method (or equivalent) invocation in order to
     * properly detect nested invocations.
     *
     * @param appender the instrumented appender
     * @return true if log events should be ignored for the given appender; false otherwise
     */
    public boolean onAppendEnter(final A appender) {
        if (callDepth.isNestedCallAndIncrement()) {
            // If this is a nested call, never skip, as it means that the decision not to skip was already made in the
            // outermost invocation
            return false;
        }

        LogEcsReformatting reformattingConfig = loggingConfiguration.getLogEcsReformatting();
        configForCurrentLogEvent.set(reformattingConfig);

        boolean currentlyOverriding = originalAppender2originalFormatter.containsKey(appender);
        if (reformattingConfig == LogEcsReformatting.OVERRIDE) {
            if (!currentlyOverriding) {
                startOverriding(appender);
            }
        } else {
            if (currentlyOverriding) {
                stopOverriding(appender);
            }
            if (reformattingConfig == LogEcsReformatting.SHADE || reformattingConfig == LogEcsReformatting.REPLACE) {
                Object ecsAppender = originalAppender2ecsAppender.get(appender);
                if (ecsAppender == null) {
                    ecsAppender = createAndMapShadeAppenderFor(appender);
                }
                // if ECS-reformatting is configured to REPLACE the original file, and there is a valid shade appender, then
                // it is safe enough to skip execution. And since we skip, no need to worry about nested calls.
                return reformattingConfig == LogEcsReformatting.REPLACE && ecsAppender != NULL_APPENDER;
            }
        }
        return false;
    }

    /**
     * Starts overriding the given appender - replaces formatter in original appender and handles mapping
     *
     * @param originalAppender the framework appender for the original log
     */
    private void startOverriding(A originalAppender) {
        synchronized (originalAppender2originalFormatter) {
            if (originalAppender2originalFormatter.containsKey(originalAppender)) {
                return;
            }

            Object mappedFormatter = NULL_FORMATTER;
            Object ecsFormatter = NULL_FORMATTER;
            try {
                if (shouldApplyEcsReformatting(originalAppender)) {
                    mappedFormatter = getFormatterFrom(originalAppender);
                    F createdEcsFormatter = createEcsFormatter(originalAppender);
                    setFormatter(originalAppender, createdEcsFormatter);
                    ecsFormatter = createdEcsFormatter;
                }
            } catch (Throwable throwable) {
                logger.warn(String.format("Failed to replace formatter for log appender %s.%s. " +
                        "Log events for this appender will not be overridden.",
                    originalAppender.getClass().getName(), getAppenderName(originalAppender)), throwable);
            } finally {
                originalAppender2ecsFormatter.put(originalAppender, ecsFormatter);
                originalAppender2originalFormatter.put(originalAppender, mappedFormatter);
            }
        }
    }

    /**
     * Stops overriding log events in the given appender
     *
     * @param appender appender to stop overriding
     */
    private void stopOverriding(A appender) {
        synchronized (originalAppender2originalFormatter) {
            Object originalFormatter = originalAppender2originalFormatter.remove(appender);
            if (originalFormatter != null && originalFormatter != NULL_FORMATTER) {
                try {
                    setFormatter(appender, (F) originalFormatter);
                } catch (Throwable throwable) {
                    logger.warn(String.format("Failed to replace formatter for log appender %s.%s. " +
                            "Log events for this appender are overridden with ECS-formatted events.",
                        appender.getClass().getName(), getAppenderName(appender)), throwable);
                }
            }
            originalAppender2ecsFormatter.remove(appender);
        }
    }

    /**
     * Must be called exactly once at the exit from each {@code append()} method (or equivalent) invocation. This method checks
     * whether the current {@code append()} execution should result with an appended shaded event based on the configuration
     * AND whether this is the outermost execution in nested {@code append()} calls.
     *
<<<<<<< HEAD
=======
     * @param logEvent log event
>>>>>>> cf43344e
     * @param appender the instrumented appender
     */
    public void onAppendExit(L logEvent, A appender) {
        // If this is a nested append() invocation, do not shade now, only at the outermost invocation
        if (callDepth.isNestedCallAndDecrement()) {
            return;
        }

        try {
            LogEcsReformatting logEcsReformatting = configForCurrentLogEvent.get();
            if (logEcsReformatting == LogEcsReformatting.SHADE || logEcsReformatting == LogEcsReformatting.REPLACE) {
                Object mappedAppender = originalAppender2ecsAppender.get(appender);
                invokeAppender(logEvent, mappedAppender);
            }
            if (loggingConfiguration.getSendLogs()) {
                Object mappedAppender = originalAppender2sendingAppender.get(appender);
                if (mappedAppender == null) {
                    mappedAppender = createAndMapSendingAppenderFor(appender);
                }
                invokeAppender(logEvent, mappedAppender);
            }
        } finally {
            configForCurrentLogEvent.remove();
        }
    }

    @SuppressWarnings("unchecked")
    private void invokeAppender(L logEvent, @Nullable Object mappedAppender) {
        if (mappedAppender != null && mappedAppender != NULL_APPENDER) {
            append(logEvent, (B) mappedAppender);
        }
    }

    @Nullable
    protected String getConfiguredReformattingDir() {
        return loggingConfiguration.getLogEcsFormattingDestinationDir();
    }

    private Object createAndMapSendingAppenderFor(final A originalAppender) {
        synchronized (originalAppender2sendingAppender) {
            Object sendingAppender = originalAppender2sendingAppender.get(originalAppender);
            if (sendingAppender != null) {
                return sendingAppender;
            }
            sendingAppender = NULL_APPENDER;
            try {
                sendingAppender = createAndStartLogSendingAppender(reporter, createEcsFormatter(originalAppender));
                originalAppender2sendingAppender.put(originalAppender, sendingAppender);
            } catch (Throwable throwable) {
                logger.warn(String.format("Failed to create ECS shipper appender for log appender %s.%s. " +
                        "Log events for this appender will not be shaded.",
                    originalAppender.getClass().getName(), getAppenderName(originalAppender)), throwable);
            } finally {
                originalAppender2sendingAppender.put(originalAppender, sendingAppender);
            }
            return sendingAppender;
        }
    }

    private Object createAndMapShadeAppenderFor(final A originalAppender) {
        synchronized (originalAppender2ecsAppender) {
            Object ecsAppender = originalAppender2ecsAppender.get(originalAppender);
            if (ecsAppender != null) {
                return ecsAppender;
            }

            ecsAppender = NULL_APPENDER;
            try {
                if (shouldApplyEcsReformatting(originalAppender)) {
                    F ecsFormatter = createEcsFormatter(originalAppender);
                    ecsAppender = createAndStartEcsAppender(originalAppender, ECS_SHADE_APPENDER_NAME, ecsFormatter);
                    if (ecsAppender == null) {
                        ecsAppender = NULL_APPENDER;
                    }
                }
            } catch (Throwable throwable) {
                logger.warn(String.format("Failed to create ECS shade appender for log appender %s.%s. " +
                        "Log events for this appender will not be shaded.",
                    originalAppender.getClass().getName(), getAppenderName(originalAppender)), throwable);
            } finally {
                originalAppender2ecsAppender.put(originalAppender, ecsAppender);
            }
            return ecsAppender;
        }
    }

    private F createEcsFormatter(A originalAppender) {
        String serviceName = getServiceName();
        return createEcsFormatter(
            getEventDataset(originalAppender, serviceName), serviceName, getServiceVersion(),
            configuredServiceNodeName, additionalFields, getFormatterFrom(originalAppender)
        );
    }

    private boolean shouldApplyEcsReformatting(A originalAppender) {
        F formatter = getFormatterFrom(originalAppender);
        return formatter != null &&
            !isShadingAppender(originalAppender) &&
            !isEcsFormatter(formatter) &&
            isAllowedFormatter(formatter, loggingConfiguration.getLogEcsFormatterAllowList());
    }

    protected boolean isAllowedFormatter(F formatter, List<WildcardMatcher> allowList) {
        return WildcardMatcher.anyMatch(allowList, formatter.getClass().getName()) != null;
    }

    /**
     * Looks up an ECS-formatter to override logging events in the given appender
     *
     * @param originalAppender the original log appender
     * @return an ECS-formatter if such is mapped to the provided appender and the caller should override, or {@code null}
     */
    @Nullable
    public F getEcsOverridingFormatterFor(A originalAppender) {
        F ecsFormatter = null;
        if (configForCurrentLogEvent.get() == LogEcsReformatting.OVERRIDE) {
            Object mappedFormatter = originalAppender2ecsFormatter.get(originalAppender);
            if (mappedFormatter != null && mappedFormatter != NULL_FORMATTER) {
                ecsFormatter = (F) mappedFormatter;
            }
        }
        return ecsFormatter;
    }

    /**
     * Closes the ECS shade appender that corresponds the given appender. Normally called when the original appender
     * gets closed.
     *
     * @param originalAppender original appender for which shade appender should be closed
     */
    public void closeShadeAppenderFor(A originalAppender) {
        synchronized (originalAppender2ecsAppender) {
            Object shadeAppender = originalAppender2ecsAppender.remove(originalAppender);
            if (shadeAppender != null && shadeAppender != NULL_APPENDER) {
                closeShadeAppender((A) shadeAppender);
            }
        }
    }

    /**
     * Checks whether the given appender is a shading appender, so to avoid recursive reformatting
     *
     * @return true if the provided appender is a shading appender; false otherwise
     */
    private boolean isShadingAppender(A appender) {
        //noinspection StringEquality
        return getAppenderName(appender) == ECS_SHADE_APPENDER_NAME;
    }

    /**
     * Checks if the given formatter comes from the usage of ECS-logging that was configured independently of the Java agent.
     * We cannot rely on the actual class (e.g. through {@code instanceof}) because the ECS-logging dependency used by
     * this plugin is shaded and because we are looking for ECS encoder/layout from an arbitrary version that could be
     * loaded by any class loader.
     *
     * @param formatter formatter
     * @return true if the provided formatter is an ECS-formatter; false otherwise
     */
    private boolean isEcsFormatter(F formatter) {
        return formatter.getClass().getName().startsWith(ECS_LOGGING_PACKAGE_NAME);
    }

    /**
     * Returns the underlying entity that is responsible for the actual ECS formatting, e.g. the encoder or layout.
     *
     * @param appender used appender
     * @return the given appender's formatting entity
     */
    @Nullable
    protected abstract F getFormatterFrom(A appender);

    /**
     * Sets the given formatter to the given appender.
     *
     * @param appender  appender
     * @param formatter formatter
     */
    protected abstract void setFormatter(A appender, F formatter);

    @Nullable
    protected abstract String getAppenderName(A appender);

    @SuppressWarnings("SameParameterValue")
    @Nullable
    protected abstract A createAndStartEcsAppender(A originalAppender, String ecsAppenderName, F ecsFormatter);

    @Nullable
    protected abstract F createEcsFormatter(String eventDataset, @Nullable String serviceName, @Nullable String serviceVersion,
                                            @Nullable String serviceNodeName, @Nullable Map<String, String> additionalFields,
                                            @Nullable F originalFormatter);

    /**
     * We currently get the same service name that is reported in the metadata document.
     * This would mismatch automatically-discovered service names (if not configured) when relying on multi-service auto-discovery.
     * However, we only set it once when configuring our appender, so we can have only one service name. In addition, if we use the
     * in-context service name (eg through MDC), all log events that will not occur within a traced transaction will get the global
     * service name.
     *
     * @return the configured service name or the globally-automatically-discovered one (not one that is context-dependent)
     */
    @Nullable
    private String getServiceName() {
        return globalServiceName;
    }

    /**
     * We currently get the same service version that is reported in the metadata document.
     * This would mismatch automatically-discovered service version (if not configured) when relying on multi-service auto-discovery.
     * However, we only set it once when configuring our appender, so we can have only one service version.
     *
     * @return the configured service version or the globally-automatically-discovered one (not one that is context-dependent)
     */
    @Nullable
    private String getServiceVersion() {
        return globalServiceVersion;
    }

    /**
     * Computes a proper value for the ECS {@code event.dataset} field based on the service name and the appender name
     *
     * @param appender    the appender for which event dataset is to be calculated
     * @param serviceName service name to prefix the {@code event.dataset}
     * @return event dataset in the form of {@code <service-name>.<appender-name>}, or {@code <service-name>.log}
     */
    private String getEventDataset(A appender, @Nullable String serviceName) {
        String appenderName = getAppenderName(appender);
        if (appenderName == null) {
            appenderName = "log";
        }
        if (serviceName == null) {
            return appenderName;
        } else {
            return serviceName + "." + appenderName;
        }
    }

    protected long getMaxLogFileSize() {
        return loggingConfiguration.getLogFileSize();
    }

    protected long getDefaultMaxLogFileSize() {
        return loggingConfiguration.getDefaultLogFileSize();
    }

    protected abstract void closeShadeAppender(A shadeAppender);

    protected abstract B createAndStartLogSendingAppender(Reporter reporter, F formatter);

    protected abstract void append(L logEvent, B appender);
}<|MERGE_RESOLUTION|>--- conflicted
+++ resolved
@@ -282,10 +282,7 @@
      * whether the current {@code append()} execution should result with an appended shaded event based on the configuration
      * AND whether this is the outermost execution in nested {@code append()} calls.
      *
-<<<<<<< HEAD
-=======
      * @param logEvent log event
->>>>>>> cf43344e
      * @param appender the instrumented appender
      */
     public void onAppendExit(L logEvent, A appender) {
