--- conflicted
+++ resolved
@@ -25,19 +25,12 @@
 import java.io.File;
 import java.io.IOException;
 import java.nio.file.Path;
-<<<<<<< HEAD
 import java.nio.file.Paths;
-import java.util.ArrayList;
-import java.util.List;
-import java.util.Map;
-=======
->>>>>>> cf43344e
 import java.util.logging.ConsoleHandler;
 import java.util.logging.FileHandler;
 import java.util.logging.Handler;
 
 class JulEcsReformattingHelper<T extends Handler> extends AbstractJulEcsReformattingHelper<T> {
-
 
     private static final ThreadLocal<String> currentPattern = new ThreadLocal<>();
     private static final ThreadLocal<Path> currentExampleLogFile = new ThreadLocal<>();
@@ -73,46 +66,6 @@
     }
 
     @Override
-<<<<<<< HEAD
-    protected StreamHandler createAndStartEcsAppender(StreamHandler originalHandler, String ecsAppenderName, Formatter ecsFormatter) {
-        StreamHandler shadeHandler = null;
-        String pattern = null;
-
-        try {
-            if (originalHandler instanceof FileHandler) {
-                pattern = computeEcsFileHandlerPattern(
-                    currentPattern.get(),
-                    currentExampleLogFile.get(),
-                    getConfiguredReformattingDir(),
-                    true);
-            } else if(originalHandler instanceof ConsoleHandler) {
-                String console = "console";
-                pattern = computeEcsFileHandlerPattern(console,
-                    Paths.get(console),
-                    getConfiguredReformattingDir(),
-                    true);
-            }
-
-            if (pattern != null) {
-                // In earlier versions, there is only constructor with log file limit given as int, whereas in later ones there are
-                // overloads for both either int or long. Typically, this should be enough, but not necessarily
-                int maxLogFileSize = (int) getMaxLogFileSize();
-                if ((long) maxLogFileSize != getMaxLogFileSize()) {
-                    maxLogFileSize = (int) getDefaultMaxLogFileSize();
-                    oneTimeLogFileLimitWarningLogger.warn("Configured log max size ({} bytes) is too big for JUL settings, which " +
-                        "use int to configure the file size limit. Consider reducing the log max size configuration to a value below " +
-                        "Integer#MAX_VALUE. Defaulting to {} bytes.", getMaxLogFileSize(), maxLogFileSize);
-                }
-                shadeHandler = new FileHandler(pattern, maxLogFileSize, 2, true);
-                shadeHandler.setFormatter(ecsFormatter);
-            }
-
-        } catch (Exception e) {
-            logger.error("Failed to create Log shading FileAppender. Auto ECS reformatting will not work.", e);
-        }
-
-        return shadeHandler;
-=======
     protected String getShadeFilePatternAndCreateDir() throws IOException {
         return computeEcsFileHandlerPattern(
             currentPattern.get(),
@@ -120,7 +73,15 @@
             getConfiguredReformattingDir(),
             true
         );
->>>>>>> cf43344e
+    }
+
+    @Override
+    protected String getShadeConsolePatternAndCreateDir() throws IOException {
+        String console = "console";
+        return computeEcsFileHandlerPattern(console,
+            Paths.get(console),
+            getConfiguredReformattingDir(),
+            true);
     }
 
     static String computeEcsFileHandlerPattern(String pattern, Path originalFilePath, @Nullable String configuredReformattingDir,
