/*
 * Licensed to Elasticsearch B.V. under one or more contributor
 * license agreements. See the NOTICE file distributed with
 * this work for additional information regarding copyright
 * ownership. Elasticsearch B.V. licenses this file to you under
 * the Apache License, Version 2.0 (the "License"); you may
 * not use this file except in compliance with the License.
 * You may obtain a copy of the License at
 *
 *   http://www.apache.org/licenses/LICENSE-2.0
 *
 * Unless required by applicable law or agreed to in writing,
 * software distributed under the License is distributed on an
 * "AS IS" BASIS, WITHOUT WARRANTIES OR CONDITIONS OF ANY
 * KIND, either express or implied.  See the License for the
 * specific language governing permissions and limitations
 * under the License.
 */
package co.elastic.apm.agent.jul.reformatting;

<<<<<<< HEAD
import co.elastic.apm.agent.jul.shipper.JulLogShipperHandler;
import co.elastic.apm.agent.loginstr.correlation.CorrelationIdMapAdapter;
import co.elastic.apm.agent.loginstr.reformatting.AbstractEcsReformattingHelper;
import co.elastic.apm.agent.loginstr.reformatting.Utils;
import co.elastic.apm.agent.report.Reporter;
import co.elastic.apm.agent.sdk.logging.Logger;
import co.elastic.apm.agent.sdk.logging.LoggerFactory;
import co.elastic.apm.agent.util.LoggerUtils;
import co.elastic.logging.AdditionalField;
import co.elastic.logging.jul.EcsFormatter;
=======
import co.elastic.apm.agent.loginstr.reformatting.Utils;
>>>>>>> 755eb561

import javax.annotation.Nullable;
import java.io.File;
import java.io.IOException;
import java.nio.file.Files;
import java.nio.file.Path;
import java.util.logging.ConsoleHandler;
import java.util.logging.FileHandler;
<<<<<<< HEAD
import java.util.logging.Formatter;
import java.util.logging.Handler;
import java.util.logging.LogRecord;
import java.util.logging.StreamHandler;

class JulEcsReformattingHelper extends AbstractEcsReformattingHelper<StreamHandler, Handler, Formatter, LogRecord> {

    private static final Logger logger = LoggerFactory.getLogger(JulEcsReformattingHelper.class);
    private static final Logger oneTimeLogFileLimitWarningLogger = LoggerUtils.logOnce(logger);
=======
import java.util.logging.Handler;

class JulEcsReformattingHelper extends AbstractJulEcsReformattingHelper {
>>>>>>> 755eb561

    private static final ThreadLocal<String> currentPattern = new ThreadLocal<>();
    private static final ThreadLocal<Path> currentExampleLogFile = new ThreadLocal<>();

    JulEcsReformattingHelper() {}

    public boolean onAppendEnter(FileHandler fileHandler, String pattern, File exampleLogFile) {
        try {
            currentPattern.set(pattern);
            currentExampleLogFile.set(exampleLogFile.toPath());
            return super.onAppendEnter(fileHandler);
        } finally {
            currentPattern.remove();
            currentExampleLogFile.remove();
        }
    }

    @Override
    protected String getAppenderName(Handler handler) {
        if (handler instanceof FileHandler) {
            return "FILE";
        } else if (handler instanceof ConsoleHandler) {
            return "CONSOLE";
        } else {
            return handler.getClass().getSimpleName();
        }
    }

    @Override
<<<<<<< HEAD
    protected Formatter createEcsFormatter(String eventDataset, @Nullable String serviceName, @Nullable String serviceVersion,
                                           @Nullable String serviceNodeName, @Nullable Map<String, String> additionalFields,
                                           Formatter originalFormatter) {
        EcsFormatter ecsFormatter = new EcsFormatter() {
            @Override
            protected Map<String, String> getMdcEntries() {
                // using internal tracer state as ECS formatter is not instrumented within the agent plugin
                return CorrelationIdMapAdapter.get();
            }
        };

        ecsFormatter.setServiceName(serviceName);
        ecsFormatter.setServiceVersion(serviceVersion);
        ecsFormatter.setServiceNodeName(serviceNodeName);
        ecsFormatter.setEventDataset(eventDataset);
        if (additionalFields != null && !additionalFields.isEmpty()) {
            List<AdditionalField> additionalFieldList = new ArrayList<>();
            for (Map.Entry<String, String> keyValuePair : additionalFields.entrySet()) {
                additionalFieldList.add(new AdditionalField(keyValuePair.getKey(), keyValuePair.getValue()));
            }
            ecsFormatter.setAdditionalFields(additionalFieldList);
        }
        ecsFormatter.setIncludeOrigin(false);
        ecsFormatter.setStackTraceAsArray(false);
        return ecsFormatter;
=======
    protected boolean isFileHandler(Handler originalHandler) {
        return originalHandler instanceof FileHandler;
>>>>>>> 755eb561
    }

    @Override
    protected String getShadeFilePatternAndCreateDir() throws IOException {
        return computeEcsFileHandlerPattern(
            currentPattern.get(),
            currentExampleLogFile.get(),
            getConfiguredReformattingDir(),
            true
        );
    }

    static String computeEcsFileHandlerPattern(String pattern, Path originalFilePath, @Nullable String configuredReformattingDir,
                                               boolean createDirs) throws IOException {
        pattern = Utils.replaceFileExtensionToEcsJson(pattern);
        // if the pattern does not contain rotation component, append one at the end
        if (!pattern.contains("%g")) {
            pattern = pattern + ".%g";
        }
        int lastPathSeparatorIndex = pattern.lastIndexOf('/');
        if (lastPathSeparatorIndex > 0 && lastPathSeparatorIndex < pattern.length() - 1) {
            pattern = pattern.substring(lastPathSeparatorIndex + 1);
        }
        Path logReformattingDir = Utils.computeLogReformattingDir(originalFilePath, configuredReformattingDir);
        if (logReformattingDir != null) {
            if (createDirs && !Files.exists(logReformattingDir)) {
                Files.createDirectories(logReformattingDir);
            }
            pattern = logReformattingDir.resolve(pattern).toString();
        }
        return pattern;
    }

<<<<<<< HEAD
    @Override
    protected void closeShadeAppender(StreamHandler shadeHandler) {
        shadeHandler.close();
    }

    @Override
    protected Handler createAndStartLogShipperAppender(Reporter reporter, Formatter formatter) {
        return new JulLogShipperHandler(reporter, formatter);
    }

    @Override
    protected void append(LogRecord logEvent, Handler appender) {
        appender.publish(logEvent);
    }

=======
>>>>>>> 755eb561
}<|MERGE_RESOLUTION|>--- conflicted
+++ resolved
@@ -18,20 +18,7 @@
  */
 package co.elastic.apm.agent.jul.reformatting;
 
-<<<<<<< HEAD
-import co.elastic.apm.agent.jul.shipper.JulLogShipperHandler;
-import co.elastic.apm.agent.loginstr.correlation.CorrelationIdMapAdapter;
-import co.elastic.apm.agent.loginstr.reformatting.AbstractEcsReformattingHelper;
 import co.elastic.apm.agent.loginstr.reformatting.Utils;
-import co.elastic.apm.agent.report.Reporter;
-import co.elastic.apm.agent.sdk.logging.Logger;
-import co.elastic.apm.agent.sdk.logging.LoggerFactory;
-import co.elastic.apm.agent.util.LoggerUtils;
-import co.elastic.logging.AdditionalField;
-import co.elastic.logging.jul.EcsFormatter;
-=======
-import co.elastic.apm.agent.loginstr.reformatting.Utils;
->>>>>>> 755eb561
 
 import javax.annotation.Nullable;
 import java.io.File;
@@ -40,28 +27,18 @@
 import java.nio.file.Path;
 import java.util.logging.ConsoleHandler;
 import java.util.logging.FileHandler;
-<<<<<<< HEAD
-import java.util.logging.Formatter;
-import java.util.logging.Handler;
-import java.util.logging.LogRecord;
-import java.util.logging.StreamHandler;
-
-class JulEcsReformattingHelper extends AbstractEcsReformattingHelper<StreamHandler, Handler, Formatter, LogRecord> {
-
-    private static final Logger logger = LoggerFactory.getLogger(JulEcsReformattingHelper.class);
-    private static final Logger oneTimeLogFileLimitWarningLogger = LoggerUtils.logOnce(logger);
-=======
 import java.util.logging.Handler;
 
-class JulEcsReformattingHelper extends AbstractJulEcsReformattingHelper {
->>>>>>> 755eb561
+class JulEcsReformattingHelper<T extends Handler> extends AbstractJulEcsReformattingHelper<T> {
+
 
     private static final ThreadLocal<String> currentPattern = new ThreadLocal<>();
     private static final ThreadLocal<Path> currentExampleLogFile = new ThreadLocal<>();
 
-    JulEcsReformattingHelper() {}
+    JulEcsReformattingHelper() {
+    }
 
-    public boolean onAppendEnter(FileHandler fileHandler, String pattern, File exampleLogFile) {
+    public boolean onAppendEnter(T fileHandler, String pattern, File exampleLogFile) {
         try {
             currentPattern.set(pattern);
             currentExampleLogFile.set(exampleLogFile.toPath());
@@ -73,7 +50,7 @@
     }
 
     @Override
-    protected String getAppenderName(Handler handler) {
+    protected String getAppenderName(T handler) {
         if (handler instanceof FileHandler) {
             return "FILE";
         } else if (handler instanceof ConsoleHandler) {
@@ -84,36 +61,8 @@
     }
 
     @Override
-<<<<<<< HEAD
-    protected Formatter createEcsFormatter(String eventDataset, @Nullable String serviceName, @Nullable String serviceVersion,
-                                           @Nullable String serviceNodeName, @Nullable Map<String, String> additionalFields,
-                                           Formatter originalFormatter) {
-        EcsFormatter ecsFormatter = new EcsFormatter() {
-            @Override
-            protected Map<String, String> getMdcEntries() {
-                // using internal tracer state as ECS formatter is not instrumented within the agent plugin
-                return CorrelationIdMapAdapter.get();
-            }
-        };
-
-        ecsFormatter.setServiceName(serviceName);
-        ecsFormatter.setServiceVersion(serviceVersion);
-        ecsFormatter.setServiceNodeName(serviceNodeName);
-        ecsFormatter.setEventDataset(eventDataset);
-        if (additionalFields != null && !additionalFields.isEmpty()) {
-            List<AdditionalField> additionalFieldList = new ArrayList<>();
-            for (Map.Entry<String, String> keyValuePair : additionalFields.entrySet()) {
-                additionalFieldList.add(new AdditionalField(keyValuePair.getKey(), keyValuePair.getValue()));
-            }
-            ecsFormatter.setAdditionalFields(additionalFieldList);
-        }
-        ecsFormatter.setIncludeOrigin(false);
-        ecsFormatter.setStackTraceAsArray(false);
-        return ecsFormatter;
-=======
     protected boolean isFileHandler(Handler originalHandler) {
         return originalHandler instanceof FileHandler;
->>>>>>> 755eb561
     }
 
     @Override
@@ -147,22 +96,4 @@
         return pattern;
     }
 
-<<<<<<< HEAD
-    @Override
-    protected void closeShadeAppender(StreamHandler shadeHandler) {
-        shadeHandler.close();
-    }
-
-    @Override
-    protected Handler createAndStartLogShipperAppender(Reporter reporter, Formatter formatter) {
-        return new JulLogShipperHandler(reporter, formatter);
-    }
-
-    @Override
-    protected void append(LogRecord logEvent, Handler appender) {
-        appender.publish(logEvent);
-    }
-
-=======
->>>>>>> 755eb561
 }