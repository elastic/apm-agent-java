/*
 * Licensed to Elasticsearch B.V. under one or more contributor
 * license agreements. See the NOTICE file distributed with
 * this work for additional information regarding copyright
 * ownership. Elasticsearch B.V. licenses this file to you under
 * the Apache License, Version 2.0 (the "License"); you may
 * not use this file except in compliance with the License.
 * You may obtain a copy of the License at
 *
 *   http://www.apache.org/licenses/LICENSE-2.0
 *
 * Unless required by applicable law or agreed to in writing,
 * software distributed under the License is distributed on an
 * "AS IS" BASIS, WITHOUT WARRANTIES OR CONDITIONS OF ANY
 * KIND, either express or implied.  See the License for the
 * specific language governing permissions and limitations
 * under the License.
 */
package co.elastic.apm.agent.jul.reformatting;

<<<<<<< HEAD
import co.elastic.apm.agent.jul.shipper.JulLogShipperHandler;
=======
import co.elastic.apm.agent.loginstr.correlation.CorrelationIdMapAdapter;
>>>>>>> 0c8173eb
import co.elastic.apm.agent.loginstr.reformatting.AbstractEcsReformattingHelper;
import co.elastic.apm.agent.loginstr.reformatting.Utils;
import co.elastic.apm.agent.report.Reporter;
import co.elastic.apm.agent.sdk.logging.Logger;
import co.elastic.apm.agent.sdk.logging.LoggerFactory;
import co.elastic.apm.agent.util.LoggerUtils;
import co.elastic.logging.AdditionalField;
import co.elastic.logging.jul.EcsFormatter;

import javax.annotation.Nullable;
import java.io.File;
import java.io.IOException;
import java.nio.file.Files;
import java.nio.file.Path;
import java.util.ArrayList;
import java.util.List;
import java.util.Map;
import java.util.logging.ConsoleHandler;
import java.util.logging.FileHandler;
import java.util.logging.Formatter;
import java.util.logging.Handler;
import java.util.logging.LogRecord;
import java.util.logging.StreamHandler;

class JulEcsReformattingHelper extends AbstractEcsReformattingHelper<StreamHandler, Handler, Formatter, LogRecord> {

    private static final Logger logger = LoggerFactory.getLogger(JulEcsReformattingHelper.class);
    private static final Logger oneTimeLogFileLimitWarningLogger = LoggerUtils.logOnce(logger);

    private static final ThreadLocal<String> currentPattern = new ThreadLocal<>();
    private static final ThreadLocal<Path> currentExampleLogFile = new ThreadLocal<>();

    JulEcsReformattingHelper() {}

    public boolean onAppendEnter(FileHandler fileHandler, String pattern, File exampleLogFile) {
        try {
            currentPattern.set(pattern);
            currentExampleLogFile.set(exampleLogFile.toPath());
            return super.onAppendEnter(fileHandler);
        } finally {
            currentPattern.remove();
            currentExampleLogFile.remove();
        }
    }

    @Nullable
    @Override
    protected Formatter getFormatterFrom(StreamHandler handler) {
        return handler.getFormatter();
    }

    @Override
    protected void setFormatter(StreamHandler handler, Formatter formatter) {
        handler.setFormatter(formatter);
    }

    @Override
    protected String getAppenderName(StreamHandler handler) {
        if (handler instanceof FileHandler) {
            return "FILE";
        } else if (handler instanceof ConsoleHandler) {
            return "CONSOLE";
        } else {
            return handler.getClass().getSimpleName();
        }
    }

    @Override
    protected Formatter createEcsFormatter(String eventDataset, @Nullable String serviceName, @Nullable String serviceVersion,
                                           @Nullable String serviceNodeName, @Nullable Map<String, String> additionalFields,
<<<<<<< HEAD
                                           @Nullable Formatter originalFormatter) {
        EcsFormatter ecsFormatter = new EcsFormatter();
=======
                                           Formatter originalFormatter) {
        EcsFormatter ecsFormatter = new EcsFormatter() {
            @Override
            protected Map<String, String> getMdcEntries() {
                // using internal tracer state as ECS formatter is not instrumented within the agent plugin
                return CorrelationIdMapAdapter.get();
            }
        };
>>>>>>> 0c8173eb
        ecsFormatter.setServiceName(serviceName);
        ecsFormatter.setServiceVersion(serviceVersion);
        ecsFormatter.setServiceNodeName(serviceNodeName);
        ecsFormatter.setEventDataset(eventDataset);
        if (additionalFields != null && !additionalFields.isEmpty()) {
            List<AdditionalField> additionalFieldList = new ArrayList<>();
            for (Map.Entry<String, String> keyValuePair : additionalFields.entrySet()) {
                additionalFieldList.add(new AdditionalField(keyValuePair.getKey(), keyValuePair.getValue()));
            }
            ecsFormatter.setAdditionalFields(additionalFieldList);
        }
        ecsFormatter.setIncludeOrigin(false);
        ecsFormatter.setStackTraceAsArray(false);
        return ecsFormatter;
    }

    @Nullable
    @Override
    protected StreamHandler createAndStartEcsAppender(StreamHandler originalHandler, String ecsAppenderName, Formatter ecsFormatter) {
        StreamHandler shadeHandler = null;
        if (originalHandler instanceof FileHandler) {
            try {
                String pattern = computeEcsFileHandlerPattern(
                    currentPattern.get(),
                    currentExampleLogFile.get(),
                    getConfiguredReformattingDir(),
                    true
                );
                // In earlier versions, there is only constructor with log file limit given as int, whereas in later ones there are
                // overloads for both either int or long. Typically, this should be enough, but not necessarily
                int maxLogFileSize = (int) getMaxLogFileSize();
                if ((long) maxLogFileSize != getMaxLogFileSize()) {
                    maxLogFileSize = (int) getDefaultMaxLogFileSize();
                    oneTimeLogFileLimitWarningLogger.warn("Configured log max size ({} bytes) is too big for JUL settings, which " +
                        "use int to configure the file size limit. Consider reducing the log max size configuration to a value below " +
                        "Integer#MAX_VALUE. Defaulting to {} bytes.", getMaxLogFileSize(), maxLogFileSize);
                }
                shadeHandler = new FileHandler(pattern, maxLogFileSize, 2, true);
                shadeHandler.setFormatter(ecsFormatter);
            } catch (Exception e) {
                logger.error("Failed to create Log shading FileAppender. Auto ECS reformatting will not work.", e);
            }
        }
        return shadeHandler;
    }

    static String computeEcsFileHandlerPattern(String pattern, Path originalFilePath, @Nullable String configuredReformattingDir,
                                               boolean createDirs) throws IOException {
        pattern = Utils.replaceFileExtensionToEcsJson(pattern);
        // if the pattern does not contain rotation component, append one at the end
        if (!pattern.contains("%g")) {
            pattern = pattern + ".%g";
        }
        int lastPathSeparatorIndex = pattern.lastIndexOf('/');
        if (lastPathSeparatorIndex > 0 && pattern.length() > lastPathSeparatorIndex) {
            pattern = pattern.substring(lastPathSeparatorIndex + 1);
        }
        Path logReformattingDir = Utils.computeLogReformattingDir(originalFilePath, configuredReformattingDir);
        if (logReformattingDir != null) {
            if (createDirs && !Files.exists(logReformattingDir)) {
                Files.createDirectories(logReformattingDir);
            }
            pattern = logReformattingDir.resolve(pattern).toString();
        }
        return pattern;
    }

    @Override
    protected void closeShadeAppender(StreamHandler shadeHandler) {
        shadeHandler.close();
    }

    @Override
    protected Handler createAndStartLogShipperAppender(Reporter reporter, Formatter formatter) {
        return new JulLogShipperHandler(reporter, formatter);
    }

    @Override
    protected void append(LogRecord logEvent, Handler appender) {
        appender.publish(logEvent);
    }

}<|MERGE_RESOLUTION|>--- conflicted
+++ resolved
@@ -18,11 +18,8 @@
  */
 package co.elastic.apm.agent.jul.reformatting;
 
-<<<<<<< HEAD
 import co.elastic.apm.agent.jul.shipper.JulLogShipperHandler;
-=======
 import co.elastic.apm.agent.loginstr.correlation.CorrelationIdMapAdapter;
->>>>>>> 0c8173eb
 import co.elastic.apm.agent.loginstr.reformatting.AbstractEcsReformattingHelper;
 import co.elastic.apm.agent.loginstr.reformatting.Utils;
 import co.elastic.apm.agent.report.Reporter;
@@ -93,10 +90,6 @@
     @Override
     protected Formatter createEcsFormatter(String eventDataset, @Nullable String serviceName, @Nullable String serviceVersion,
                                            @Nullable String serviceNodeName, @Nullable Map<String, String> additionalFields,
-<<<<<<< HEAD
-                                           @Nullable Formatter originalFormatter) {
-        EcsFormatter ecsFormatter = new EcsFormatter();
-=======
                                            Formatter originalFormatter) {
         EcsFormatter ecsFormatter = new EcsFormatter() {
             @Override
@@ -105,7 +98,7 @@
                 return CorrelationIdMapAdapter.get();
             }
         };
->>>>>>> 0c8173eb
+
         ecsFormatter.setServiceName(serviceName);
         ecsFormatter.setServiceVersion(serviceVersion);
         ecsFormatter.setServiceNodeName(serviceNodeName);
