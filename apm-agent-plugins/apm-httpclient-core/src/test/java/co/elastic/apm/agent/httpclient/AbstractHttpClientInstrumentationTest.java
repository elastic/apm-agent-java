--- conflicted
+++ resolved
@@ -151,20 +151,11 @@
 
         Http httpContext = span.getContext().getHttp();
 
-<<<<<<< HEAD
+        assertThat(span.getNameAsString()).isEqualTo(String.format("%s %s", httpContext.getMethod(), host));
         assertThat(httpContext.getFullUrl()).isEqualTo(baseUrl + path);
         assertThat(httpContext.getStatusCode()).isEqualTo(status);
 
         assertThat(span.getOutcome()).isEqualTo(status <= 400 ? Outcome.SUCCESS : Outcome.FAILURE);
-=======
-        assertThat(span.getNameAsString()).isEqualTo(String.format("%s %s", httpContext.getMethod(), host));
-
-        assertThat(httpContext.getUrl()).isEqualTo(baseUrl + path);
-        assertThat(httpContext.getStatusCode()).isEqualTo(status);
-
-        assertThat(span.getOutcome()).isEqualTo(status > 0 && status <= 400 ? Outcome.SUCCESS : Outcome.FAILURE);
-
->>>>>>> 61070717
         assertThat(span.getType()).isEqualTo("external");
         assertThat(span.getSubtype()).isEqualTo("http");
         assertThat(span.getAction()).isNull();
