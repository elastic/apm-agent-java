/*
 * Licensed to Elasticsearch B.V. under one or more contributor
 * license agreements. See the NOTICE file distributed with
 * this work for additional information regarding copyright
 * ownership. Elasticsearch B.V. licenses this file to you under
 * the Apache License, Version 2.0 (the "License"); you may
 * not use this file except in compliance with the License.
 * You may obtain a copy of the License at
 *
 *   http://www.apache.org/licenses/LICENSE-2.0
 *
 * Unless required by applicable law or agreed to in writing,
 * software distributed under the License is distributed on an
 * "AS IS" BASIS, WITHOUT WARRANTIES OR CONDITIONS OF ANY
 * KIND, either express or implied.  See the License for the
 * specific language governing permissions and limitations
 * under the License.
 */
package co.elastic.apm.agent.httpclient;

import co.elastic.apm.agent.AbstractInstrumentationTest;
import co.elastic.apm.agent.impl.TextHeaderMapAccessor;
import co.elastic.apm.agent.impl.context.Destination;
import co.elastic.apm.agent.impl.context.Http;
import co.elastic.apm.agent.impl.context.web.ResultUtil;
import co.elastic.apm.agent.impl.transaction.Outcome;
import co.elastic.apm.agent.impl.transaction.Span;
import co.elastic.apm.agent.impl.transaction.TextHeaderGetter;
import co.elastic.apm.agent.impl.transaction.TraceContext;
import co.elastic.apm.agent.impl.transaction.Transaction;
import com.github.tomakehurst.wiremock.client.ResponseDefinitionBuilder;
import com.github.tomakehurst.wiremock.core.WireMockConfiguration;
import com.github.tomakehurst.wiremock.http.HttpHeader;
import com.github.tomakehurst.wiremock.http.HttpHeaders;
import com.github.tomakehurst.wiremock.junit.WireMockRule;
import com.github.tomakehurst.wiremock.verification.LoggedRequest;
import org.awaitility.Awaitility;
import org.junit.After;
import org.junit.Before;
import org.junit.Rule;
import org.junit.Test;

import javax.annotation.Nullable;
import java.util.HashMap;
import java.util.List;
import java.util.Map;
import java.util.Objects;
import java.util.concurrent.TimeUnit;
import java.util.concurrent.atomic.AtomicInteger;
import java.util.concurrent.atomic.AtomicReference;

import static co.elastic.apm.agent.impl.transaction.TraceContext.W3C_TRACE_PARENT_TEXTUAL_HEADER_NAME;
import static com.github.tomakehurst.wiremock.client.WireMock.aResponse;
import static com.github.tomakehurst.wiremock.client.WireMock.any;
import static com.github.tomakehurst.wiremock.client.WireMock.anyRequestedFor;
import static com.github.tomakehurst.wiremock.client.WireMock.get;
import static com.github.tomakehurst.wiremock.client.WireMock.seeOther;
import static com.github.tomakehurst.wiremock.client.WireMock.urlEqualTo;
import static com.github.tomakehurst.wiremock.client.WireMock.urlPathEqualTo;
import static org.assertj.core.api.Assertions.assertThat;

public abstract class AbstractHttpClientInstrumentationTest extends AbstractInstrumentationTest {

    @Rule
    public WireMockRule wireMockRule = new WireMockRule(WireMockConfiguration.wireMockConfig().dynamicPort(), false);

    @Before
    public final void setUpWiremock() {
        // ensure that HTTP spans outcome is not unknown
        wireMockRule.stubFor(any(urlEqualTo("/"))
            .willReturn(dummyResponse()
                .withStatus(200)));
        wireMockRule.stubFor(get(urlEqualTo("/error"))
            .willReturn(dummyResponse()
                .withStatus(515)));
        wireMockRule.stubFor(get(urlEqualTo("/redirect"))
            .willReturn(seeOther("/")));
        wireMockRule.stubFor(get(urlEqualTo("/circular-redirect"))
            .willReturn(seeOther("/circular-redirect")));

        startTestRootTransaction("parent of http span");
    }

    protected ResponseDefinitionBuilder dummyResponse() {
        return aResponse()
            // old spring 3.0 require content type
            .withHeader("Content-Type", "text/plain")
            .withBody("hello");
    }

    @After
    public final void after() {
        Transaction transaction = tracer.currentTransaction();
        assertThat(transaction).isNotNull();
        transaction.deactivate().end();
        assertThat(reporter.getTransactions()).hasSize(1);
    }

    protected boolean isIpv6Supported() {
        return true;
    }

    protected boolean isErrorOnCircularRedirectSupported(){
        return true;
    }

    @Test
    public void testHttpCall() {
        String path = "/";
        performGetWithinTransaction(path);

        verifyHttpSpan(path);
    }

    @Test
    public void testContextPropagationFromExitParent() {
        String path = "/";
        Span exitSpan = Objects.requireNonNull(Objects.requireNonNull(Objects.requireNonNull(tracer.currentTransaction()).createExitSpan()));
        try {
            exitSpan.withType("custom").withSubtype("exit");
            exitSpan.getContext().getDestination().withAddress("test-host").withPort(6000);
            exitSpan.getContext().getDestination().getService().withResource("test-resource");
            exitSpan.activate();
            performGetWithinTransaction(path);
            verifyTraceContextHeaders(exitSpan, path);
            assertThat(reporter.getSpans()).isEmpty();
        } finally {
            exitSpan.deactivate().end();
        }
    }

    @Test
    public void testHttpCallWithUserInfo() throws Exception {
        performGet("http://user:passwd@localhost:" + wireMockRule.port() + "/");
        verifyHttpSpan("/");
    }

    @Test
    public void testHttpCallWithIpv4() throws Exception {
        performGet("http://127.0.0.1:" + wireMockRule.port() + "/");
        verifyHttpSpan("127.0.0.1", "/");
    }

    @Test
    public void testHttpCallWithIpv6() throws Exception {
        if (!isIpv6Supported()) {
            return;
        }
        performGet(String.format("http://[::1]:%d/", wireMockRule.port()));
        verifyHttpSpan("[::1]", "/");
    }

    protected Span verifyHttpSpan(String path) {
        return verifyHttpSpan("localhost", path);
    }

    protected Span verifyHttpSpan(String host, String path, int status) {
        return verifyHttpSpan(host, path, status, true);
    }

    protected Span verifyHttpSpan(String host, String path, int status, boolean requestExecuted) {
        assertThat(reporter.getFirstSpan(500)).isNotNull();
        assertThat(reporter.getSpans()).hasSize(1);
        Span span = reporter.getSpans().get(0);

        int port = wireMockRule.port();

        String baseUrl = String.format("http://%s:%d", host, port);

        Http httpContext = span.getContext().getHttp();

        assertThat(span.getNameAsString()).isEqualTo(String.format("%s %s", httpContext.getMethod(), host));
<<<<<<< HEAD
        assertThat(httpContext.getFullUrl()).isEqualTo(baseUrl + path);
        assertThat(httpContext.getStatusCode()).isEqualTo(status);

        assertThat(span.getOutcome()).isEqualTo(status <= 400 ? Outcome.SUCCESS : Outcome.FAILURE);
=======
        assertThat(httpContext.getUrl().toString()).isEqualTo(baseUrl + path);
        assertThat(httpContext.getStatusCode()).isEqualTo(status);

        if (requestExecuted) {
            assertThat(span.getOutcome()).isEqualTo(ResultUtil.getOutcomeByHttpClientStatus(status));
        } else {
            assertThat(span.getOutcome()).isEqualTo(Outcome.FAILURE);
        }

>>>>>>> 76c6fec9
        assertThat(span.getType()).isEqualTo("external");
        assertThat(span.getSubtype()).isEqualTo("http");
        assertThat(span.getAction()).isNull();

        Destination destination = span.getContext().getDestination();
        int addressStartIndex = (host.startsWith("[")) ? 1 : 0;
        int addressEndIndex = (host.endsWith("]")) ? host.length() - 1 : host.length();
        assertThat(destination.getAddress().toString()).isEqualTo(host.substring(addressStartIndex, addressEndIndex));
        assertThat(destination.getPort()).isEqualTo(port);
        assertThat(destination.getService().getResource().toString()).isEqualTo("%s:%d", host, port);

        if (requestExecuted) {
            verifyTraceContextHeaders(span, path);
        }

        return span;
    }

    protected Span verifyHttpSpan(String host, String path) {
        return verifyHttpSpan(host, path, 200);
    }

    private void verifyTraceContextHeaders(Span span, String path) {
        Map<String, String> headerMap = new HashMap<>();
        span.propagateTraceContext(headerMap, TextHeaderMapAccessor.INSTANCE);
        assertThat(headerMap).isNotEmpty();
        final AtomicReference<List<LoggedRequest>> loggedRequests = new AtomicReference<>();
        Awaitility.await()
            .pollInterval(1, TimeUnit.MILLISECONDS)
            .timeout(1000, TimeUnit.MILLISECONDS)
            .untilAsserted(() -> {
                List<LoggedRequest> tmp = wireMockRule.findAll(anyRequestedFor(urlPathEqualTo(path)));
                loggedRequests.set(tmp);
                assertThat(tmp).isNotEmpty();
            });
        loggedRequests.get().forEach(request -> {
            assertThat(TraceContext.containsTraceContextTextHeaders(request, HeaderAccessor.INSTANCE)).isTrue();
            AtomicInteger headerCount = new AtomicInteger();
            HeaderAccessor.INSTANCE.forEach(
                W3C_TRACE_PARENT_TEXTUAL_HEADER_NAME,
                request,
                headerCount,
                (headerValue, state) -> state.incrementAndGet()
            );
            assertThat(headerCount.get()).isEqualTo(1);
            headerMap.forEach((key, value) -> assertThat(request.getHeader(key)).isEqualTo(value));
            Transaction transaction = tracer.startChildTransaction(request, new HeaderAccessor(), AbstractHttpClientInstrumentationTest.class.getClassLoader());
            assertThat(transaction).isNotNull();
            assertThat(transaction.getTraceContext().getTraceId()).isEqualTo(span.getTraceContext().getTraceId());
            assertThat(transaction.getTraceContext().getParentId()).isEqualTo(span.getTraceContext().getId());
        });
    }

    @Test
    public void testNonExistingHttpCall() {
        String path = "/non-existing";
        performGetWithinTransaction(path);

        verifyHttpSpan("localhost", path, 404);
    }

    @Test
    public void testErrorHttpCall() {
        String path = "/error";
        performGetWithinTransaction(path);

        verifyHttpSpan("localhost", path, 515);
    }

    @Test
    public void testHttpCallRedirect() {
        String path = "/redirect";
        performGetWithinTransaction(path);

        Span span = verifyHttpSpan(path);

        verifyTraceContextHeaders(span, "/redirect");
        verifyTraceContextHeaders(span, "/");
    }

    @Test
    public void testHttpCallCircularRedirect() {
        if (!isErrorOnCircularRedirectSupported()) {
            return;
        }

        String path = "/circular-redirect";
        performGetWithinTransaction(path);

        Span span = reporter.getFirstSpan(500);
        assertThat(span).isNotNull();

        assertThat(reporter.getSpans()).hasSize(1);
        assertThat(reporter.getErrors()).hasSize(1);
        assertThat(reporter.getFirstError().getException()).isNotNull();
        assertThat(reporter.getFirstError().getException().getClass()).isNotNull();
        assertThat(span.getOutcome()).isEqualTo(Outcome.FAILURE);

        verifyTraceContextHeaders(span, "/circular-redirect");
    }

    protected String getBaseUrl() {
        return "http://localhost:" + wireMockRule.port();
    }

    protected void performGetWithinTransaction(String path) {
        try {
            performGet(getBaseUrl() + path);
        } catch (Exception e) {
            e.printStackTrace();
        }
    }


    @SuppressWarnings("NullableProblems")
    protected abstract void performGet(String path) throws Exception;

    private static class HeaderAccessor implements TextHeaderGetter<LoggedRequest> {

        static final HeaderAccessor INSTANCE = new HeaderAccessor();

        @Nullable
        @Override
        public String getFirstHeader(String headerName, LoggedRequest loggedRequest) {
            return loggedRequest.getHeader(headerName);
        }

        @Override
        public <S> void forEach(String headerName, LoggedRequest loggedRequest, S state, HeaderConsumer<String, S> consumer) {
            HttpHeaders headers = loggedRequest.getHeaders();
            if (headers != null) {
                HttpHeader header = headers.getHeader(headerName);
                if (header != null) {
                    List<String> values = header.values();
                    for (String value : values) {
                        consumer.accept(value, state);
                    }
                }
            }
        }
    }
}<|MERGE_RESOLUTION|>--- conflicted
+++ resolved
@@ -170,12 +170,6 @@
         Http httpContext = span.getContext().getHttp();
 
         assertThat(span.getNameAsString()).isEqualTo(String.format("%s %s", httpContext.getMethod(), host));
-<<<<<<< HEAD
-        assertThat(httpContext.getFullUrl()).isEqualTo(baseUrl + path);
-        assertThat(httpContext.getStatusCode()).isEqualTo(status);
-
-        assertThat(span.getOutcome()).isEqualTo(status <= 400 ? Outcome.SUCCESS : Outcome.FAILURE);
-=======
         assertThat(httpContext.getUrl().toString()).isEqualTo(baseUrl + path);
         assertThat(httpContext.getStatusCode()).isEqualTo(status);
 
@@ -185,7 +179,6 @@
             assertThat(span.getOutcome()).isEqualTo(Outcome.FAILURE);
         }
 
->>>>>>> 76c6fec9
         assertThat(span.getType()).isEqualTo("external");
         assertThat(span.getSubtype()).isEqualTo("http");
         assertThat(span.getAction()).isNull();
