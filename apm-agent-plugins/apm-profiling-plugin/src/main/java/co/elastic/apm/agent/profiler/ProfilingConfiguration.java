--- conflicted
+++ resolved
@@ -60,21 +60,19 @@
         .tags("added[1.15.0]", "experimental")
         .buildWithDefault(false);
 
-<<<<<<< HEAD
+    private final ConfigurationOption<Boolean> backupDiagnosticFiles = ConfigurationOption.<Boolean>booleanOption()
+        .key("profiling_inferred_spans_backup_diagnostic_files")
+        .configurationCategory(PROFILING_CATEGORY)
+        .dynamic(true)
+        .tags("added[1.15.0]", "internal")
+        .buildWithDefault(false);
+
     private final ConfigurationOption<Integer> recoverMode = ConfigurationOption.<Integer>integerOption()
         .key("recover_mode")
         .configurationCategory(PROFILING_CATEGORY)
         .dynamic(false)
         .tags("internal")
         .buildWithDefault(0);
-=======
-    private final ConfigurationOption<Boolean> backupDiagnosticFiles = ConfigurationOption.<Boolean>booleanOption()
-        .key("profiling_inferred_spans_backup_diagnostic_files")
-        .configurationCategory(PROFILING_CATEGORY)
-        .dynamic(true)
-        .tags("added[1.15.0]", "internal")
-        .buildWithDefault(false);
->>>>>>> 2f74b216
 
     private final ConfigurationOption<TimeDuration> samplingInterval = TimeDurationValueConverter.durationOption("ms")
         .key("profiling_inferred_spans_sampling_interval")
