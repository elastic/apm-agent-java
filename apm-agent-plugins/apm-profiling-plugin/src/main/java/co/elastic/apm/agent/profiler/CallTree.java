--- conflicted
+++ resolved
@@ -45,11 +45,7 @@
  * <pre>
  *             count
  *  b b     a      4
-<<<<<<< HEAD
- * aaaa ─►  ├─b    1
-=======
  * aaaa --o ├─b    1
->>>>>>> b81d7f2d
  *          └─b    1
  * </pre>
  * <p>
