--- conflicted
+++ resolved
@@ -106,11 +106,7 @@
  * and at least one stack trace.
  * Once {@linkplain ActivationEvent#handleDeactivationEvent(SamplingProfiler) handling the deactivation event} of the root span in a thread
  * (after which {@link ElasticApmTracer#getActive()} would return {@code null}),
-<<<<<<< HEAD
- * the {@link CallTree} is {@linkplain CallTree#spanify(CallTree.Root, TraceContextImpl) converted into regular spans}.
-=======
- * the {@link CallTree} is {@linkplain CallTree#spanify(CallTree.Root, TraceContext, TraceContext) converted into regular spans}.
->>>>>>> ea685113
+ * the {@link CallTree} is {@linkplain CallTree#spanify(CallTree.Root, TraceContextImpl, TraceContextImpl) converted into regular spans}.
  * </p>
  * <p>
  * Overall, the allocation rate does not depend on the number of {@link ActivationEvent}s but only on
