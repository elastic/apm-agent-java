--- conflicted
+++ resolved
@@ -44,8 +44,6 @@
  */
 public class ForkJoinTaskInstrumentation extends TracerAwareInstrumentation {
 
-<<<<<<< HEAD
-=======
     static {
         if (Boolean.parseBoolean(System.getProperty("intellij.debug.agent"))) {
             // InteliJ debugger also instrument some java.util.concurrent classes and changes the class structure.
@@ -57,7 +55,6 @@
         }
     }
 
->>>>>>> 17482592
     @Override
     public ElementMatcher<? super TypeDescription> getTypeMatcher() {
         return is(ForkJoinTask.class);
