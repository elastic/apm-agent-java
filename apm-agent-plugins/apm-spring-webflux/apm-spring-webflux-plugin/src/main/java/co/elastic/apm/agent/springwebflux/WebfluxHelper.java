/*
 * Licensed to Elasticsearch B.V. under one or more contributor
 * license agreements. See the NOTICE file distributed with
 * this work for additional information regarding copyright
 * ownership. Elasticsearch B.V. licenses this file to you under
 * the Apache License, Version 2.0 (the "License"); you may
 * not use this file except in compliance with the License.
 * You may obtain a copy of the License at
 *
 *   http://www.apache.org/licenses/LICENSE-2.0
 *
 * Unless required by applicable law or agreed to in writing,
 * software distributed under the License is distributed on an
 * "AS IS" BASIS, WITHOUT WARRANTIES OR CONDITIONS OF ANY
 * KIND, either express or implied.  See the License for the
 * specific language governing permissions and limitations
 * under the License.
 */
package co.elastic.apm.agent.springwebflux;

import co.elastic.apm.agent.configuration.CoreConfiguration;
import co.elastic.apm.agent.impl.GlobalTracer;
import co.elastic.apm.agent.impl.Tracer;
import co.elastic.apm.agent.impl.context.Request;
import co.elastic.apm.agent.impl.context.Response;
import co.elastic.apm.agent.impl.context.web.ResultUtil;
import co.elastic.apm.agent.impl.context.web.WebConfiguration;
import co.elastic.apm.agent.impl.transaction.Transaction;
import co.elastic.apm.agent.sdk.weakconcurrent.WeakConcurrent;
import co.elastic.apm.agent.sdk.weakconcurrent.WeakMap;
import co.elastic.apm.agent.util.PotentiallyMultiValuedMap;
import co.elastic.apm.agent.util.TransactionNameUtils;
import org.reactivestreams.Publisher;
import org.slf4j.Logger;
import org.slf4j.LoggerFactory;
import org.springframework.http.HttpCookie;
import org.springframework.http.HttpHeaders;
import org.springframework.http.HttpStatus;
import org.springframework.http.server.reactive.ServerHttpRequest;
import org.springframework.http.server.reactive.ServerHttpResponse;
import org.springframework.util.MultiValueMap;
import org.springframework.web.method.HandlerMethod;
import org.springframework.web.reactive.HandlerMapping;
import org.springframework.web.server.ServerWebExchange;
import org.springframework.web.util.pattern.PathPattern;
import reactor.core.CoreSubscriber;
import reactor.core.publisher.Mono;
import reactor.core.publisher.Operators;

import javax.annotation.Nullable;
import java.lang.reflect.ParameterizedType;
import java.lang.reflect.Type;
import java.net.InetSocketAddress;
import java.util.List;
import java.util.Map;
import java.util.function.BiFunction;

import static co.elastic.apm.agent.impl.transaction.AbstractSpan.PRIO_HIGH_LEVEL_FRAMEWORK;
import static co.elastic.apm.agent.impl.transaction.AbstractSpan.PRIO_LOW_LEVEL_FRAMEWORK;
import static org.springframework.web.reactive.function.server.RouterFunctions.MATCHING_PATTERN_ATTRIBUTE;

public class WebfluxHelper {

    private static final Logger log = LoggerFactory.getLogger(WebfluxHelper.class);

    public static final String TRANSACTION_ATTRIBUTE = WebfluxHelper.class.getName() + ".transaction";
    private static final String SUBSCRIBER_ATTRIBUTE = WebfluxHelper.class.getName() + ".wrapped_subscriber";

    private static final String SERVLET_TRANSACTION = WebfluxHelper.class.getName() + ".servlet_transaction";
    public static final String SSE_EVENT_CLASS = "org.springframework.http.codec.ServerSentEvent";

    private static final HeaderGetter HEADER_GETTER = new HeaderGetter();

    private static final CoreConfiguration coreConfig;
    private static final WebConfiguration webConfig;

    private static final WeakMap<HandlerMethod, Boolean> ignoredHandlerMethods = WeakConcurrent.buildMap();

    static {
        coreConfig = GlobalTracer.requireTracerImpl().getConfig(CoreConfiguration.class);
        webConfig = GlobalTracer.requireTracerImpl().getConfig(WebConfiguration.class);
    }


    @Nullable
    public static Transaction getOrCreateTransaction(Tracer tracer, ServerWebExchange exchange) {

        Transaction transaction = WebfluxServletHelper.getServletTransaction(exchange);
        boolean fromServlet = transaction != null;

        if (!fromServlet) {
            transaction = tracer.startChildTransaction(exchange.getRequest().getHeaders(), HEADER_GETTER, ServerWebExchange.class.getClassLoader());
        }

        if (transaction == null) {
            return null;
        }

        transaction.withType("request").activate();

        // store transaction in exchange to make it easy to retrieve from other handlers
        exchange.getAttributes().put(TRANSACTION_ATTRIBUTE, transaction);

        exchange.getAttributes().put(SERVLET_TRANSACTION, fromServlet);

        return transaction;
    }

    public static boolean isServletTransaction(ServerWebExchange exchange) {
        return Boolean.TRUE == exchange.getAttributes().get(SERVLET_TRANSACTION);
    }

    public static <T> Mono<T> wrapDispatcher(Mono<T> mono, Transaction transaction, ServerWebExchange exchange) {
        return doWrap(mono, transaction, exchange, "webflux-dispatcher");
    }


    private static <T> Mono<T> doWrap(Mono<T> mono, final Transaction transaction, final ServerWebExchange exchange, final String description) {
        //noinspection Convert2Lambda,rawtypes,Convert2Diamond
        return mono.transform(Operators.liftPublisher(new BiFunction<Publisher, CoreSubscriber<? super T>, CoreSubscriber<? super T>>() {
            @Override // liftPublisher too (or whole transform param)
            public CoreSubscriber<? super T> apply(Publisher publisher, CoreSubscriber<? super T> subscriber) {
                log.trace("wrapping {} subscriber with transaction {}", description, transaction);

                // If there is already an active transaction, it's tempting to avoid wrapping as the context propagation
                // would be already provided through reactor instrumentation. However, we can't as the transaction
                // name would not be properly set to match Webflux annotated controllers/router definitions.
                TransactionAwareSubscriber<T> wrappedSubscriber = new TransactionAwareSubscriber<>(subscriber, transaction, exchange, description);

                // we should only have a single level of subscriber wrapping per exchange thus we can use it for storing
                // back-references used when request processing is cancelled
                if (null != exchange.getAttributes().put(SUBSCRIBER_ATTRIBUTE, wrappedSubscriber)) {
                    log.debug("more than one wrapping subscriber in exchange");
                }

                return wrappedSubscriber;
            }
        }));
<<<<<<< HEAD
=======
        return mono;
>>>>>>> acdafe60
    }

    public static void endTransaction(@Nullable Throwable thrown, @Nullable Transaction transaction, ServerWebExchange exchange) {
        if (transaction == null) {
            // already discarded
            return;
        }

        Object attribute = exchange.getAttributes().remove(WebfluxHelper.TRANSACTION_ATTRIBUTE);
        if (attribute != transaction) {
            // transaction might be already terminated due to instrumentation of more than one
            // dispatcher/handler/invocation-handler class
            return;
        }

        if (ignoreTransaction(exchange)) {
            transaction.ignoreTransaction();
            transaction.end();
            return;
        }

        int namePriority;
        String path;
        PathPattern pattern = exchange.getAttribute(MATCHING_PATTERN_ATTRIBUTE);
        if (pattern != null) {
            namePriority = PRIO_HIGH_LEVEL_FRAMEWORK;
            path = pattern.getPatternString();
        } else {
            namePriority = PRIO_LOW_LEVEL_FRAMEWORK + 1;
            if (webConfig.isUsePathAsName()) {
                path = exchange.getRequest().getPath().value();
            } else {
                path = "unknown route";
            }
        }

        TransactionNameUtils.setNameFromHttpRequestPath(
            exchange.getRequest().getMethodValue(),
            path,
            transaction.getAndOverrideName(namePriority, false),
            webConfig.getUrlGroups()
        );

        // Fill request/response details if they haven't been already by another HTTP plugin (servlet or other).
        if (!transaction.getContext().getRequest().hasContent()) {
            fillRequest(transaction, exchange);
            fillResponse(transaction, exchange);
        }

        transaction.captureException(thrown);

        // In case transaction has been created by Servlet, we should not terminate it as the Servlet instrumentation
        // will take care of this.
        if (!WebfluxHelper.isServletTransaction(exchange)) {
            transaction.end();
        }
    }


    private static boolean ignoreTransaction(ServerWebExchange exchange) {
        // Annotated controllers have the invoked handler method available in exchange
        // thus we can rely on this to ignore methods that return ServerSideEvents which should not report transactions
        Object attribute = exchange.getAttribute(HandlerMapping.BEST_MATCHING_HANDLER_ATTRIBUTE);
        if (!(attribute instanceof HandlerMethod)) {
            return false;
        }

        HandlerMethod handlerMethod = (HandlerMethod) attribute;
        Boolean ignoredCache = ignoredHandlerMethods.get(handlerMethod);
        if (ignoredCache != null) {
            return ignoredCache;
        }

        Type returnType = handlerMethod.getMethod().getGenericReturnType();
        if (!(returnType instanceof ParameterizedType)) {
            ignoredHandlerMethods.put(handlerMethod, false);
            return false;
        }

        Type[] genReturnTypes = ((ParameterizedType) returnType).getActualTypeArguments();
        //noinspection ForLoopReplaceableByForEach
        for (int i = 0; i < genReturnTypes.length; i++) {
            if (genReturnTypes[i].getTypeName().startsWith(WebfluxHelper.SSE_EVENT_CLASS)) {
                ignoredHandlerMethods.put(handlerMethod, true);
                return true;
            }
        }

        ignoredHandlerMethods.put(handlerMethod, false);
        return false;
    }

    private static void fillRequest(Transaction transaction, ServerWebExchange exchange) {
        ServerHttpRequest serverRequest = exchange.getRequest();
        Request request = transaction.getContext().getRequest();

        request.withMethod(serverRequest.getMethodValue());

        InetSocketAddress remoteAddress = serverRequest.getRemoteAddress();
        if (remoteAddress != null && remoteAddress.getAddress() != null) {
            request.getSocket()
                .withRemoteAddress(remoteAddress.getAddress().getHostAddress());
        }

        request.getUrl().fillFrom(serverRequest.getURI());

        if (coreConfig.isCaptureHeaders()) {
            copyHeaders(serverRequest.getHeaders(), request.getHeaders());
            copyCookies(serverRequest.getCookies(), request.getCookies());
        }

    }

    private static void fillResponse(Transaction transaction, ServerWebExchange exchange) {
        ServerHttpResponse serverResponse = exchange.getResponse();
        HttpStatus statusCode = serverResponse.getStatusCode();
        int status = statusCode != null ? statusCode.value() : 200;

        transaction.withResultIfUnset(ResultUtil.getResultByHttpStatus(status));

        Response response = transaction.getContext().getResponse();

        if (coreConfig.isCaptureHeaders()) {
            copyHeaders(serverResponse.getHeaders(), response.getHeaders());
        }

        response
            .withFinished(true)
            .withStatusCode(status);

    }

    private static void copyHeaders(HttpHeaders source, PotentiallyMultiValuedMap destination) {
        for (Map.Entry<String, List<String>> header : source.entrySet()) {
            for (String value : header.getValue()) {
                destination.add(header.getKey(), value);
            }
        }
    }

    private static void copyCookies(MultiValueMap<String, HttpCookie> source, PotentiallyMultiValuedMap destination) {
        for (Map.Entry<String, List<HttpCookie>> cookie : source.entrySet()) {
            for (HttpCookie value : cookie.getValue()) {
                destination.add(value.getName(), value.getValue());
            }
        }
    }

}<|MERGE_RESOLUTION|>--- conflicted
+++ resolved
@@ -117,7 +117,7 @@
 
     private static <T> Mono<T> doWrap(Mono<T> mono, final Transaction transaction, final ServerWebExchange exchange, final String description) {
         //noinspection Convert2Lambda,rawtypes,Convert2Diamond
-        return mono.transform(Operators.liftPublisher(new BiFunction<Publisher, CoreSubscriber<? super T>, CoreSubscriber<? super T>>() {
+        mono = mono.transform(Operators.liftPublisher(new BiFunction<Publisher, CoreSubscriber<? super T>, CoreSubscriber<? super T>>() {
             @Override // liftPublisher too (or whole transform param)
             public CoreSubscriber<? super T> apply(Publisher publisher, CoreSubscriber<? super T> subscriber) {
                 log.trace("wrapping {} subscriber with transaction {}", description, transaction);
@@ -136,10 +136,7 @@
                 return wrappedSubscriber;
             }
         }));
-<<<<<<< HEAD
-=======
         return mono;
->>>>>>> acdafe60
     }
 
     public static void endTransaction(@Nullable Throwable thrown, @Nullable Transaction transaction, ServerWebExchange exchange) {
