--- conflicted
+++ resolved
@@ -415,17 +415,8 @@
             assertThat(receiveTransaction.getTraceContext().getTraceId()).isEqualTo(currentTraceId);
             assertThat(receiveTransaction.getTraceContext().getParentId()).isEqualTo(sendSpan.getTraceContext().getId());
             assertThat(receiveTransaction.getType()).isEqualTo(MESSAGING_TYPE);
-<<<<<<< HEAD
-            if (isQueue) {
-                assertThat(receiveTransaction.getContext().getMessage().getQueueName()).isEqualTo(destinationName);
-            } else {
-                assertThat(receiveTransaction.getContext().getMessage().getTopicName()).isEqualTo(destinationName);
-            }
-            assertThat(receiveTransaction.getContext().getMessage().getBody().toString()).isEqualTo(message.getText());
-=======
             assertThat(receiveTransaction.getContext().getMessage().getQueueName()).isEqualTo(destinationName);
             assertThat(receiveTransaction.getContext().getMessage().getBody()).isEqualTo(message.getText());
->>>>>>> 516f8fb1
             assertThat(receiveTransaction.getContext().getMessage().getAge()).isGreaterThanOrEqualTo(0);
             verifyMessageHeaders(message, receiveTransaction);
         }
@@ -496,17 +487,8 @@
             assertThat(receiveTransaction.getTraceContext().getTraceId()).isEqualTo(currentTraceId);
             assertThat(receiveTransaction.getTraceContext().getParentId()).isEqualTo(sendInitialMessageSpan.getTraceContext().getId());
             assertThat(receiveTransaction.getType()).isEqualTo(MESSAGING_TYPE);
-<<<<<<< HEAD
-            if (isQueue) {
-                assertThat(receiveTransaction.getContext().getMessage().getQueueName()).isEqualTo(destinationName);
-            } else {
-                assertThat(receiveTransaction.getContext().getMessage().getTopicName()).isEqualTo(destinationName);
-            }
+            assertThat(receiveTransaction.getContext().getMessage().getQueueName()).isEqualTo(destinationName);
             assertThat(receiveTransaction.getContext().getMessage().getBody().toString()).isEqualTo(message.getText());
-=======
-            assertThat(receiveTransaction.getContext().getMessage().getQueueName()).isEqualTo(destinationName);
-            assertThat(receiveTransaction.getContext().getMessage().getBody()).isEqualTo(message.getText());
->>>>>>> 516f8fb1
             assertThat(receiveTransaction.getContext().getMessage().getAge()).isGreaterThanOrEqualTo(0);
             transactionId = receiveTransaction.getTraceContext().getId();
         }
