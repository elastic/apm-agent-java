/*
 * Licensed to Elasticsearch B.V. under one or more contributor
 * license agreements. See the NOTICE file distributed with
 * this work for additional information regarding copyright
 * ownership. Elasticsearch B.V. licenses this file to you under
 * the Apache License, Version 2.0 (the "License"); you may
 * not use this file except in compliance with the License.
 * You may obtain a copy of the License at
 *
 *   http://www.apache.org/licenses/LICENSE-2.0
 *
 * Unless required by applicable law or agreed to in writing,
 * software distributed under the License is distributed on an
 * "AS IS" BASIS, WITHOUT WARRANTIES OR CONDITIONS OF ANY
 * KIND, either express or implied.  See the License for the
 * specific language governing permissions and limitations
 * under the License.
 */
package co.elastic.apm.agent.jms;

import co.elastic.apm.agent.common.util.WildcardMatcher;
import co.elastic.apm.agent.sdk.logging.Logger;
import co.elastic.apm.agent.sdk.logging.LoggerFactory;
import co.elastic.apm.agent.tracer.AbstractSpan;
import co.elastic.apm.agent.tracer.Span;
import co.elastic.apm.agent.tracer.Tracer;
import co.elastic.apm.agent.tracer.Transaction;
<<<<<<< HEAD
import co.elastic.apm.agent.tracer.configuration.CoreConfiguration;
import co.elastic.apm.agent.tracer.configuration.MessagingConfiguration;
import co.elastic.apm.agent.tracer.dispatch.TextHeaderGetter;
import co.elastic.apm.agent.tracer.dispatch.TextHeaderSetter;
import co.elastic.apm.agent.util.PrivilegedActionUtils;
=======
import co.elastic.apm.agent.common.util.WildcardMatcher;
import co.elastic.apm.agent.sdk.logging.Logger;
import co.elastic.apm.agent.sdk.logging.LoggerFactory;
import co.elastic.apm.agent.sdk.internal.util.PrivilegedActionUtils;
>>>>>>> edde1610

import javax.annotation.Nullable;
import java.util.Enumeration;
import java.util.HashMap;
import java.util.HashSet;
import java.util.Map;
import java.util.Set;

public abstract class JmsInstrumentationHelper<DESTINATION, MESSAGE, MESSAGELISTENER, JMSEXCEPTION extends Exception> {

    /**
     * When the agent computes a destination name instead of using the default queue name- it should be passed as a
     * message property, in case the receiver side cannot apply the same computation. For example, temporary queues are
     * identified based on the queue type and all receive the same generic name. In Artemis Active MQ, the queue
     * generated at the receiver side is not of the temporary type, so this name computation cannot be made.
     */
    public static final String JMS_DESTINATION_NAME_PROPERTY = "elastic_apm_dest_name";

    /**
     * Indicates a transaction is created for the message handling flow, but should not be used as the actual type of
     * reported transactions.
     */
    public static final String MESSAGE_HANDLING = "message-handling";

    /**
     * Indicates a transaction is created for a message polling method, but should not be used as the actual type of
     * reported transactions.
     */
    public static final String MESSAGE_POLLING = "message-polling";

    public static final String MESSAGING_TYPE = "messaging";

    public static final String RECEIVE_NAME_PREFIX = "JMS RECEIVE";

    // JMS known headers
    //----------------------
    public static final String JMS_MESSAGE_ID_HEADER = "JMSMessageID";
    public static final String JMS_EXPIRATION_HEADER = "JMSExpiration";
    public static final String JMS_TIMESTAMP_HEADER = "JMSTimestamp";

    public static final String TIBCO_TMP_QUEUE_PREFIX = "$TMP$";
    public static final String TEMP = "<temporary>";
    static final String FRAMEWORK_NAME = "JMS";

    private static final Logger logger = LoggerFactory.getLogger(JmsInstrumentationHelper.class);

    private final Tracer tracer;
    private final CoreConfiguration coreConfiguration;
    private final MessagingConfiguration messagingConfiguration;
    private final Set<String> jmsTraceHeaders = new HashSet<>();
    private final Map<String, String> translatedTraceHeaders = new HashMap<>();

    protected JmsInstrumentationHelper(Tracer tracer) {
        this.tracer = tracer;
        coreConfiguration = tracer.getConfig(CoreConfiguration.class);
        messagingConfiguration = tracer.getConfig(MessagingConfiguration.class);
        Set<String> traceHeaders = tracer.getTraceHeaderNames();
        for (String traceHeader : traceHeaders) {
            String jmsTraceHeader = traceHeader.replace('-', '_');
            if (!jmsTraceHeaders.add(jmsTraceHeader)) {
                throw new IllegalStateException("Ambiguous translation of trace headers into JMS-compatible format: " + traceHeaders);
            }
            translatedTraceHeaders.put(traceHeader, jmsTraceHeader);
        }
    }

    public String resolvePossibleTraceHeader(String header) {
        String translation = translatedTraceHeaders.get(header);
        return translation == null ? header : translation;
    }

    @SuppressWarnings("Duplicates")
    @Nullable
<<<<<<< HEAD
    public Span<?> startJmsSendSpan(DESTINATION destination, MESSAGE message) {

        final AbstractSpan<?> activeSpan = tracer.getActive();
        if (activeSpan == null) {
            return null;
        }

        boolean isDestinationNameComputed = false;
=======
    public Span<?> startJmsSendSpan(Destination destination, Message message) {
>>>>>>> edde1610
        String destinationName = extractDestinationName(null, destination);
        boolean isDestinationNameComputed = false;
        if (isTempDestination(destination, destinationName)) {
            destinationName = TEMP;
            isDestinationNameComputed = true;
        }
        if (ignoreDestination(destinationName)) {
            return null;
        }

        Span<?> span = tracer.currentContext().createExitSpan();
        if (span != null) {
            span.withType(MESSAGING_TYPE)
                .withSubtype("jms")
                .withAction("send")
                .activate();
        }

        tracer.currentContext().propagateContext(message, JmsMessagePropertyAccessor.instance(), null);

<<<<<<< HEAD
        span.propagateTraceContext(message, propertyAccessorSetter());
        if (span.isSampled()) {
=======
        if (span != null && span.isSampled()) {
>>>>>>> edde1610

            span.getContext().getServiceTarget()
                .withType("jms")
                .withName(destinationName);

            if (destinationName != null) {
                span.withName("JMS SEND to ");
                addDestinationDetails(destination, destinationName, span);
                if (isDestinationNameComputed) {
                    propertyAccessorSetter().setHeader(JMS_DESTINATION_NAME_PROPERTY, destinationName, message);
                }
            }
        }

        return span;
    }

    @Nullable
    public Transaction<?> startJmsTransaction(MESSAGE parentMessage, Class<?> instrumentedClass) {
        Transaction<?> transaction = tracer.startChildTransaction(parentMessage, propertyAccessorGetter(), PrivilegedActionUtils.getClassLoader(instrumentedClass));
        if (transaction != null) {
            transaction.setFrameworkName(FRAMEWORK_NAME);
        }
        return transaction;
    }

    @Nullable
    public MESSAGELISTENER wrapLambda(@Nullable MESSAGELISTENER listener) {
        // the name check also prevents from wrapping twice
        if (listener != null && listener.getClass().getName().contains("/")) {
            return newMessageListener(listener);
        }
        return listener;
    }

    public boolean ignoreDestination(@Nullable String destinationName) {
        return WildcardMatcher.isAnyMatch(messagingConfiguration.getIgnoreMessageQueues(), destinationName);
    }

    public void setMessageAge(MESSAGE message, AbstractSpan<?> span) {
        long messageTimestamp = -1L;
        try {
            messageTimestamp = getJMSTimestamp(message);
        } catch (Exception e) {
            logger.warn("Failed to get message timestamp", e);
        }
        if (messageTimestamp > 0) {
            long now = System.currentTimeMillis();
            long age = now > messageTimestamp ? now - messageTimestamp : 0;
            span.getContext().getMessage().withAge(age);
        }
    }

    public void addMessageDetails(@Nullable MESSAGE message, AbstractSpan<?> span) {
        if (message == null) {
            return;
        }
        try {
            co.elastic.apm.agent.tracer.metadata.Message messageContext = span.getContext().getMessage();

            // Currently only capturing body of TextMessages. The jakarta.jms.Message#getBody() API is since 2.0, so,
            // if we are supporting JMS 1.1, it makes no sense to rely on isAssignableFrom.
            if (coreConfiguration.getCaptureBody() != CoreConfiguration.EventType.OFF && isTextMessage(message)) {
                messageContext.withBody(getText(message));
            }

            // Addition of non-String headers/properties will cause String instance allocations
            if (coreConfiguration.isCaptureHeaders()) {
                messageContext.addHeader(JMS_MESSAGE_ID_HEADER, getJMSMessageID(message));
                messageContext.addHeader(JMS_EXPIRATION_HEADER, String.valueOf(getJMSExpiration(message)));
                messageContext.addHeader(JMS_TIMESTAMP_HEADER, String.valueOf(getJMSTimestamp(message)));

                Enumeration<?> properties = getPropertyNames(message);
                if (properties != null) {
                    while (properties.hasMoreElements()) {
                        String propertyName = String.valueOf(properties.nextElement());
                        if (!propertyName.equals(JMS_DESTINATION_NAME_PROPERTY) &&
                            !jmsTraceHeaders.contains(propertyName) &&
                            WildcardMatcher.anyMatch(coreConfiguration.getSanitizeFieldNames(), propertyName) == null) {
                            messageContext.addHeader(propertyName, String.valueOf(getObjectProperty(message, propertyName)));
                        }
                    }
                }
            }
        } catch (Exception e) {
            logger.warn("Failed to retrieve message details", e);
        }
    }

    @Nullable
    public Object baseBeforeReceive(Class<?> clazz, String methodName) {
        AbstractSpan<?> createdSpan = null;
        boolean createPollingTransaction = false;
        boolean createPollingSpan = false;
        final AbstractSpan<?> parent = tracer.getActive();
        if (parent == null) {
            createPollingTransaction = true;
        } else {
            if (parent instanceof Transaction<?>) {
                Transaction<?> transaction = (Transaction<?>) parent;
                if (MESSAGE_POLLING.equals(transaction.getType())) {
                    // Avoid duplications for nested calls
                    return null;
                } else if (MESSAGE_HANDLING.equals(transaction.getType())) {
                    // A transaction created in the OnMethodExit of the poll- end it here
                    // Type must be changed to "messaging"
                    transaction.withType(MESSAGING_TYPE);
                    transaction.deactivate().end();
                    createPollingTransaction = true;
                } else {
                    createPollingSpan = true;
                }
            } else if (parent instanceof Span<?>) {
                Span<?> parentSpan = (Span<?>) parent;
                if (MESSAGING_TYPE.equals(parentSpan.getType()) && "receive".equals(parentSpan.getAction())) {
                    // Avoid duplication for nested calls
                    return null;
                }
                createPollingSpan = true;
            }
        }

        createPollingTransaction &= messagingConfiguration.getMessagePollingTransactionStrategy() != MessagingConfiguration.JmsStrategy.HANDLING;
        createPollingTransaction |= "receiveNoWait".equals(methodName);

        if (createPollingSpan) {
            createdSpan = parent.createSpan()
                .withType(MESSAGING_TYPE)
                .withSubtype("jms")
                .withAction("receive");
        } else if (createPollingTransaction) {
            createdSpan = tracer.startRootTransaction(PrivilegedActionUtils.getClassLoader(clazz));
            if (createdSpan != null) {
                ((Transaction<?>) createdSpan).withType(MESSAGE_POLLING);
            }
        }

        if (createdSpan != null) {
            createdSpan.withName(RECEIVE_NAME_PREFIX);
            createdSpan.activate();
        }
        return createdSpan;
    }

    public void baseAfterReceive(Class<?> clazz, String methodName,
                                 @Nullable final Object abstractSpanObj,
                                 @Nullable final MESSAGE message,
                                 @Nullable final Throwable throwable) {
        AbstractSpan<?> abstractSpan = null;
        if (abstractSpanObj instanceof AbstractSpan<?>) {
            abstractSpan = (AbstractSpan<?>) abstractSpanObj;
        }
        DESTINATION destination = null;
        String destinationName = null;
        boolean discard = false;
        boolean addDetails = true;
        if (message != null) {
            try {
                destination = getJMSDestination(message);
                destinationName = extractDestinationName(message, destination);
                discard = ignoreDestination(destinationName);
            } catch (Exception e) {
                logger.error("Failed to retrieve meta info from Message", e);
            }

            if (abstractSpan instanceof Transaction<?>) {
                Transaction<?> transaction = (Transaction<?>) abstractSpan;
                if (discard) {
                    transaction.ignoreTransaction();
                } else {
                    transaction
                        .withType(MESSAGING_TYPE)
                        .addLink(propertyAccessorGetter(), message);
                    addMessageDetails(message, abstractSpan);
                }
            } else if (abstractSpan != null) {
                abstractSpan.addLink(propertyAccessorGetter(), message);
            }
        } else if (abstractSpan instanceof Transaction) {
            // Do not report polling transactions if not yielding messages
            ((Transaction<?>) abstractSpan).ignoreTransaction();
            addDetails = false;
        }

        if (abstractSpan != null) {
            try {
                if (discard) {
                    abstractSpan.requestDiscarding();
                } else if (addDetails) {
                    if (message != null && destinationName != null) {
                        abstractSpan.appendToName(" from ");
                        addDestinationDetails(destination, destinationName, abstractSpan);
                        setMessageAge(message, abstractSpan);
                    }
                    abstractSpan.captureException(throwable);
                }
            } finally {
                abstractSpan.deactivate().end();
            }
        }

        if (!discard && tracer.currentTransaction() == null
            && message != null
            && messagingConfiguration.getMessagePollingTransactionStrategy() != MessagingConfiguration.JmsStrategy.POLLING
            && !"receiveNoWait".equals(methodName)) {

            Transaction<?> messageHandlingTransaction = startJmsTransaction(message, clazz);
            if (messageHandlingTransaction != null) {
                messageHandlingTransaction.withType(MESSAGE_HANDLING)
                    .withName(RECEIVE_NAME_PREFIX);

                if (destinationName != null) {
                    messageHandlingTransaction.appendToName(" from ");
                    addDestinationDetails(destination, destinationName, messageHandlingTransaction);
                    addMessageDetails(message, messageHandlingTransaction);
                    setMessageAge(message, messageHandlingTransaction);
                }

                messageHandlingTransaction.activate();
            }
        }
    }

    @Nullable
    public Object baseBeforeOnMessage(@Nullable final MESSAGE message, Class<?> clazz) {
        if (message == null || tracer.currentTransaction() != null) {
            return null;
        }

        DESTINATION destination = null;
        String destinationName = null;
        long timestamp = 0;
        try {
            destination = getJMSDestination(message);
            timestamp = getJMSTimestamp(message);
        } catch (Exception e) {
            logger.warn("Failed to retrieve message's destination", e);
        }

        if (destination != null) {
            destinationName = extractDestinationName(message, destination);
            if (ignoreDestination(destinationName)) {
                return null;
            }
        }

        // Create a transaction - even if running on same JVM as the sender
        Transaction<?> transaction = startJmsTransaction(message, clazz);
        if (transaction != null) {
            transaction.withType(MESSAGING_TYPE)
                .withName(RECEIVE_NAME_PREFIX);

            if (destinationName != null) {
                addDestinationDetails(destination, destinationName, transaction.appendToName(" from "));
            }
            addMessageDetails(message, transaction);
            setMessageAge(message, transaction);
            transaction.activate();
        }

        return transaction;
    }

    public void deactivateTransaction(@Nullable final Object transactionObj, final Throwable throwable) {
        if (transactionObj instanceof Transaction<?>) {
            Transaction<?> transaction = (Transaction<?>) transactionObj;
            transaction.captureException(throwable);
            transaction.deactivate().end();
        }
    }

    protected abstract String extractDestinationName(@Nullable MESSAGE message, DESTINATION destination);

    protected abstract boolean isTempDestination(DESTINATION destination, @Nullable String extractedDestinationName);

    protected abstract TextHeaderGetter<MESSAGE> propertyAccessorGetter();

    protected abstract TextHeaderSetter<MESSAGE> propertyAccessorSetter();

    protected abstract void addDestinationDetails(DESTINATION destination, String destinationName, AbstractSpan<?> span);

    protected abstract MESSAGELISTENER newMessageListener(MESSAGELISTENER listener);

    protected abstract long getJMSTimestamp(MESSAGE message) throws JMSEXCEPTION;

    protected abstract boolean isTextMessage(MESSAGE message);

    protected abstract String getText(MESSAGE message) throws JMSEXCEPTION;

    protected abstract String getJMSMessageID(MESSAGE message) throws JMSEXCEPTION;

    protected abstract long getJMSExpiration(MESSAGE message) throws JMSEXCEPTION;

    protected abstract Enumeration getPropertyNames(MESSAGE message) throws JMSEXCEPTION;

    protected abstract Object getObjectProperty(MESSAGE message, String propertyName) throws JMSEXCEPTION;

    public abstract void setStringProperty(MESSAGE message, String propertyName, String value) throws JMSEXCEPTION;

    protected abstract DESTINATION getJMSDestination(MESSAGE message) throws JMSEXCEPTION;

}<|MERGE_RESOLUTION|>--- conflicted
+++ resolved
@@ -22,21 +22,15 @@
 import co.elastic.apm.agent.sdk.logging.Logger;
 import co.elastic.apm.agent.sdk.logging.LoggerFactory;
 import co.elastic.apm.agent.tracer.AbstractSpan;
+import co.elastic.apm.agent.tracer.ElasticContext;
 import co.elastic.apm.agent.tracer.Span;
 import co.elastic.apm.agent.tracer.Tracer;
 import co.elastic.apm.agent.tracer.Transaction;
-<<<<<<< HEAD
 import co.elastic.apm.agent.tracer.configuration.CoreConfiguration;
 import co.elastic.apm.agent.tracer.configuration.MessagingConfiguration;
 import co.elastic.apm.agent.tracer.dispatch.TextHeaderGetter;
 import co.elastic.apm.agent.tracer.dispatch.TextHeaderSetter;
-import co.elastic.apm.agent.util.PrivilegedActionUtils;
-=======
-import co.elastic.apm.agent.common.util.WildcardMatcher;
-import co.elastic.apm.agent.sdk.logging.Logger;
-import co.elastic.apm.agent.sdk.logging.LoggerFactory;
 import co.elastic.apm.agent.sdk.internal.util.PrivilegedActionUtils;
->>>>>>> edde1610
 
 import javax.annotation.Nullable;
 import java.util.Enumeration;
@@ -110,18 +104,7 @@
 
     @SuppressWarnings("Duplicates")
     @Nullable
-<<<<<<< HEAD
     public Span<?> startJmsSendSpan(DESTINATION destination, MESSAGE message) {
-
-        final AbstractSpan<?> activeSpan = tracer.getActive();
-        if (activeSpan == null) {
-            return null;
-        }
-
-        boolean isDestinationNameComputed = false;
-=======
-    public Span<?> startJmsSendSpan(Destination destination, Message message) {
->>>>>>> edde1610
         String destinationName = extractDestinationName(null, destination);
         boolean isDestinationNameComputed = false;
         if (isTempDestination(destination, destinationName)) {
@@ -140,14 +123,9 @@
                 .activate();
         }
 
-        tracer.currentContext().propagateContext(message, JmsMessagePropertyAccessor.instance(), null);
-
-<<<<<<< HEAD
-        span.propagateTraceContext(message, propertyAccessorSetter());
-        if (span.isSampled()) {
-=======
+        tracer.currentContext().propagateContext(message, propertyAccessorSetter(), null);
+
         if (span != null && span.isSampled()) {
->>>>>>> edde1610
 
             span.getContext().getServiceTarget()
                 .withType("jms")
@@ -161,7 +139,6 @@
                 }
             }
         }
-
         return span;
     }
 
@@ -242,12 +219,13 @@
         AbstractSpan<?> createdSpan = null;
         boolean createPollingTransaction = false;
         boolean createPollingSpan = false;
-        final AbstractSpan<?> parent = tracer.getActive();
-        if (parent == null) {
+        final ElasticContext<?> activeContext = tracer.currentContext();
+        final AbstractSpan<?> parentSpan = activeContext.getSpan();
+        if (parentSpan == null) {
             createPollingTransaction = true;
         } else {
-            if (parent instanceof Transaction<?>) {
-                Transaction<?> transaction = (Transaction<?>) parent;
+            if (parentSpan instanceof Transaction<?>) {
+                Transaction<?> transaction = (Transaction<?>) parentSpan;
                 if (MESSAGE_POLLING.equals(transaction.getType())) {
                     // Avoid duplications for nested calls
                     return null;
@@ -260,9 +238,9 @@
                 } else {
                     createPollingSpan = true;
                 }
-            } else if (parent instanceof Span<?>) {
-                Span<?> parentSpan = (Span<?>) parent;
-                if (MESSAGING_TYPE.equals(parentSpan.getType()) && "receive".equals(parentSpan.getAction())) {
+            } else if (parentSpan instanceof Span<?>) {
+                Span<?> parSpan = (Span<?>) parentSpan;
+                if (MESSAGING_TYPE.equals(parSpan.getType()) && "receive".equals(parSpan.getAction())) {
                     // Avoid duplication for nested calls
                     return null;
                 }
@@ -274,7 +252,7 @@
         createPollingTransaction |= "receiveNoWait".equals(methodName);
 
         if (createPollingSpan) {
-            createdSpan = parent.createSpan()
+            createdSpan = activeContext.createSpan()
                 .withType(MESSAGING_TYPE)
                 .withSubtype("jms")
                 .withAction("receive");
