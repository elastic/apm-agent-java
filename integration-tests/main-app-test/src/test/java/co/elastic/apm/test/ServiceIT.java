--- conflicted
+++ resolved
@@ -18,66 +18,54 @@
  */
 package co.elastic.apm.test;
 
-<<<<<<< HEAD
+import co.elastic.apm.agent.test.AgentFileAccessor;
 import org.junit.jupiter.api.Test;
 import org.junit.jupiter.api.io.TempDir;
-=======
-import co.elastic.apm.agent.test.AgentFileAccessor;
->>>>>>> 6da30431
 import org.junit.jupiter.params.ParameterizedTest;
 import org.junit.jupiter.params.provider.ValueSource;
 import org.testcontainers.containers.GenericContainer;
+import org.testcontainers.containers.output.OutputFrame;
 import org.testcontainers.containers.wait.strategy.Wait;
 
-import java.io.File;
-import java.io.FileFilter;
 import java.io.IOException;
 import java.nio.file.Files;
 import java.nio.file.Path;
-import java.nio.file.Paths;
 import java.nio.file.StandardOpenOption;
 import java.time.Duration;
 import java.util.Arrays;
 
 import static org.assertj.core.api.Assertions.assertThat;
-import static org.assertj.core.api.Assertions.assertThatThrownBy;
 
 class ServiceIT { // TODO : maybe rename/move this test 'AgentSetupTest' seems a reasonable test to cover most use-cases
 
     @ParameterizedTest
     @ValueSource(strings = {"openjdk:8", "openjdk:11", "openjdk:17"})
     void testServiceNameAndVersionFromManifest(String image) {
-<<<<<<< HEAD
-        GenericContainer<TestAppContainer> app = testAppWithJavaAgent(image)
-=======
-        assertThat(new File("target/main-app-test.jar")).exists();
-        GenericContainer<?> app = new GenericContainer<>(DockerImageName.parse(image))
-            .withCopyFileToContainer(MountableFile.forHostPath(AgentFileAccessor.getPathToJavaagent()), "/tmp/elastic-apm-agent.jar")
-            .withCopyFileToContainer(MountableFile.forHostPath("target/main-app-test.jar"), "/tmp/main-app.jar")
-            .withCommand("java -javaagent:/tmp/elastic-apm-agent.jar -jar /tmp/main-app.jar")
->>>>>>> 6da30431
-            .waitingFor(Wait.forLogMessage(".* Starting Elastic APM .*", 1));
+        try (GenericContainer<TestAppContainer> app = testAppWithJavaAgent(image)) {
 
-        app.start();
-        try {
+            app.waitingFor(Wait.forLogMessage(".* Starting Elastic APM .*", 1))
+                .start();
 
             assertThat(app.getLogs()).contains(" as My Service Name (My Service Version) on ");
-        } finally {
-            app.stop();
         }
     }
 
-<<<<<<< HEAD
     @Test
     void testSecurityManagerWarning() {
-        TestAppContainer app = testAppWithJavaAgent("openjdk:17")
-            .withSecurityManager()
-            .waitingFor(Wait.forLogMessage("Security manager without agent grant-all permission", 1));
+        String expectedMsg = "Security manager without agent grant-all permission";
 
-        // we expect startup to fail fast as JVM should not even properly start
-        app.withStartupTimeout(Duration.ofSeconds(1));
+        try (TestAppContainer app = testAppWithJavaAgent("openjdk:17")) {
 
-        assertThatThrownBy(app::start, "app startup is expected to fail");
+            app.withSecurityManager()
+                .waitingFor(Wait.forLogMessage(expectedMsg, 1))
+                // we expect startup to fail fast as JVM should not even properly start
+                .withStartupTimeout(Duration.ofSeconds(1));
+
+            app.start();
+
+            assertThat(app.getLogs(OutputFrame.OutputType.STDERR)).contains(expectedMsg);
+        }
+
     }
 
     @Test
@@ -91,35 +79,20 @@
             "};"), StandardOpenOption.CREATE
         );
 
-        TestAppContainer app = testAppWithJavaAgent("openjdk:17")
-            .withSecurityManager(tempPolicy)
-            .waitingFor(Wait.forLogMessage("Hello World!", 1))
-            .withStartupTimeout(Duration.ofSeconds(5));
+        try (TestAppContainer app = testAppWithJavaAgent("openjdk:17")) {
+            app.withSecurityManager(tempPolicy)
+                .waitingFor(Wait.forLogMessage("Hello World!", 1))
+                .withStartupTimeout(Duration.ofSeconds(5))
+                .withRemoteDebug(5005);
 
-        app.withRemoteDebug(5005);
-
-        try {
             app.start();
-
-        } finally {
-            app.stop();
         }
     }
 
     private TestAppContainer testAppWithJavaAgent(String image) {
         return new TestAppContainer(image)
-            .withAppJar(Paths.get("target/main-app-test.jar"))
-            .withJavaAgent(Paths.get(getAgentJar()));
+            .withAppJar(Path.of("target/main-app-test.jar"))
+            .withJavaAgent(AgentFileAccessor.getPathToJavaagent());
     }
 
-    private static String getAgentJar() { // TODO : refactor to use common code to do this
-        File buildDir = new File("../../elastic-apm-agent/target/");
-        FileFilter fileFilter = file -> file.getName().matches("elastic-apm-agent-\\d\\.\\d+\\.\\d+(\\.RC\\d+)?(-SNAPSHOT)?.jar");
-        return Arrays.stream(buildDir.listFiles(fileFilter))
-            .findFirst()
-            .map(File::getAbsolutePath)
-            .orElseThrow(() -> new IllegalStateException("Agent jar not found. Execute mvn package to build the agent jar."));
-    }
-=======
->>>>>>> 6da30431
 }