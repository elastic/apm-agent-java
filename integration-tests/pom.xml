--- conflicted
+++ resolved
@@ -28,11 +28,8 @@
         <module>runtime-attach</module>
         <module>jakartaee-jsf-app</module>
         <module>main-app-test</module>
-<<<<<<< HEAD
         <module>spring-boot-3</module>
-=======
         <module>aws-lambda-test</module>
->>>>>>> 2d9f8cd3
     </modules>
 
     <properties>
