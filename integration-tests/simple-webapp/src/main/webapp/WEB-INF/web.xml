<web-app xmlns="http://xmlns.jcp.org/xml/ns/javaee"
         xmlns:xsi="http://www.w3.org/2001/XMLSchema-instance"
         xsi:schemaLocation="http://xmlns.jcp.org/xml/ns/javaee
         http://xmlns.jcp.org/xml/ns/javaee/web-app_3_1.xsd"
         version="3.1">
    <display-name>Simple Web App</display-name>

    <servlet>
        <servlet-name>TestServlet</servlet-name>
        <servlet-class>co.elastic.webapp.TestServlet</servlet-class>
        <!--initializes servlet eagerly so that the db initialization is not part of the transaction-->
        <load-on-startup>0</load-on-startup>
        <async-supported>true</async-supported>
    </servlet>
    <servlet-mapping>
        <servlet-name>TestServlet</servlet-name>
        <url-pattern>/servlet</url-pattern>
    </servlet-mapping>

    <servlet>
        <servlet-name>AsyncDispatchServlet</servlet-name>
        <servlet-class>co.elastic.webapp.AsyncDispatchTestServlet</servlet-class>
        <load-on-startup>1</load-on-startup>
        <async-supported>true</async-supported>
    </servlet>
    <servlet-mapping>
        <servlet-name>AsyncDispatchServlet</servlet-name>
        <url-pattern>/async-dispatch-servlet</url-pattern>
    </servlet-mapping>

    <servlet>
        <servlet-name>AsyncStartServlet</servlet-name>
        <servlet-class>co.elastic.webapp.AsyncStartTestServlet</servlet-class>
        <load-on-startup>1</load-on-startup>
        <async-supported>true</async-supported>
    </servlet>
<<<<<<< HEAD
=======
    <servlet>
        <servlet-name>ExecutorServiceTestServlet</servlet-name>
        <servlet-class>co.elastic.webapp.ExecutorServiceTestServlet</servlet-class>
        <load-on-startup>1</load-on-startup>
        <async-supported>true</async-supported>
    </servlet>

    <servlet-mapping>
        <servlet-name>TestServlet</servlet-name>
        <url-pattern>/servlet</url-pattern>
    </servlet-mapping>
    <servlet-mapping>
        <servlet-name>AsyncDispatchServlet</servlet-name>
        <url-pattern>/async-dispatch-servlet</url-pattern>
    </servlet-mapping>
>>>>>>> 9017aa93
    <servlet-mapping>
        <servlet-name>AsyncStartServlet</servlet-name>
        <url-pattern>/async-start-servlet</url-pattern>
    </servlet-mapping>
<<<<<<< HEAD

    <servlet>
        <servlet-name>HttpUrlConnectionTestServlet</servlet-name>
        <servlet-class>co.elastic.webapp.HttpUrlConnectionTestServlet</servlet-class>
        <load-on-startup>1</load-on-startup>
    </servlet>
    <servlet-mapping>
        <servlet-name>HttpUrlConnectionTestServlet</servlet-name>
        <url-pattern>/http-url-connection</url-pattern>
    </servlet-mapping>

=======
    <servlet-mapping>
        <servlet-name>ExecutorServiceTestServlet</servlet-name>
        <url-pattern>/executor-service-servlet</url-pattern>
    </servlet-mapping>
>>>>>>> 9017aa93
</web-app><|MERGE_RESOLUTION|>--- conflicted
+++ resolved
@@ -34,29 +34,21 @@
         <load-on-startup>1</load-on-startup>
         <async-supported>true</async-supported>
     </servlet>
-<<<<<<< HEAD
-=======
+    <servlet-mapping>
+        <servlet-name>AsyncStartServlet</servlet-name>
+        <url-pattern>/async-start-servlet</url-pattern>
+    </servlet-mapping>
+
     <servlet>
         <servlet-name>ExecutorServiceTestServlet</servlet-name>
         <servlet-class>co.elastic.webapp.ExecutorServiceTestServlet</servlet-class>
         <load-on-startup>1</load-on-startup>
         <async-supported>true</async-supported>
     </servlet>
-
     <servlet-mapping>
-        <servlet-name>TestServlet</servlet-name>
-        <url-pattern>/servlet</url-pattern>
+        <servlet-name>ExecutorServiceTestServlet</servlet-name>
+        <url-pattern>/executor-service-servlet</url-pattern>
     </servlet-mapping>
-    <servlet-mapping>
-        <servlet-name>AsyncDispatchServlet</servlet-name>
-        <url-pattern>/async-dispatch-servlet</url-pattern>
-    </servlet-mapping>
->>>>>>> 9017aa93
-    <servlet-mapping>
-        <servlet-name>AsyncStartServlet</servlet-name>
-        <url-pattern>/async-start-servlet</url-pattern>
-    </servlet-mapping>
-<<<<<<< HEAD
 
     <servlet>
         <servlet-name>HttpUrlConnectionTestServlet</servlet-name>
@@ -68,10 +60,4 @@
         <url-pattern>/http-url-connection</url-pattern>
     </servlet-mapping>
 
-=======
-    <servlet-mapping>
-        <servlet-name>ExecutorServiceTestServlet</servlet-name>
-        <url-pattern>/executor-service-servlet</url-pattern>
-    </servlet-mapping>
->>>>>>> 9017aa93
 </web-app>