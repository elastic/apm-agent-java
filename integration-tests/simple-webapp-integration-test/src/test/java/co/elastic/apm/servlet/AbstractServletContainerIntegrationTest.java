/*-
 * #%L
 * Elastic APM Java agent
 * %%
 * Copyright (C) 2018 - 2019 Elastic and contributors
 * %%
 * Licensed under the Apache License, Version 2.0 (the "License");
 * you may not use this file except in compliance with the License.
 * You may obtain a copy of the License at
 *
 *      http://www.apache.org/licenses/LICENSE-2.0
 *
 * Unless required by applicable law or agreed to in writing, software
 * distributed under the License is distributed on an "AS IS" BASIS,
 * WITHOUT WARRANTIES OR CONDITIONS OF ANY KIND, either express or implied.
 * See the License for the specific language governing permissions and
 * limitations under the License.
 * #L%
 */
package co.elastic.apm.servlet;

import co.elastic.apm.agent.MockReporter;
import com.fasterxml.jackson.databind.JsonNode;
import com.fasterxml.jackson.databind.ObjectMapper;
import com.networknt.schema.JsonSchema;
import com.networknt.schema.JsonSchemaFactory;
import okhttp3.OkHttpClient;
import okhttp3.Request;
import okhttp3.Response;
import okhttp3.ResponseBody;
import okhttp3.logging.HttpLoggingInterceptor;
import org.apache.commons.io.filefilter.WildcardFileFilter;
import org.jetbrains.annotations.NotNull;
import org.junit.After;
import org.junit.Test;
import org.mockserver.model.ClearType;
import org.mockserver.model.HttpRequest;
import org.mockserver.model.HttpResponse;
import org.slf4j.Logger;
import org.slf4j.LoggerFactory;
import org.testcontainers.containers.GenericContainer;
import org.testcontainers.containers.Network;
import org.testcontainers.containers.SocatContainer;
import org.testcontainers.containers.wait.strategy.Wait;

import javax.annotation.Nonnull;
import javax.annotation.Nullable;
import java.io.File;
import java.io.FileFilter;
import java.io.IOException;
import java.time.Duration;
import java.util.ArrayList;
import java.util.Arrays;
import java.util.Collections;
import java.util.List;
import java.util.concurrent.TimeUnit;
import java.util.function.Supplier;

import static co.elastic.apm.agent.report.IntakeV2ReportingEventHandler.INTAKE_V2_URL;
import static org.assertj.core.api.Assertions.assertThat;
import static org.mockserver.model.HttpRequest.request;

/**
 * When you want to execute the test in the IDE, execute {@code mvn clean package} before.
 * This creates the {@code ROOT.war} file,
 * which is bound into the docker container.
 * <p>
 * Whenever you make changes to the application,
 * you have to rerun {@code mvn clean package}.
 * </p>
 * <p>
 * To debug, add a remote debugging configuration for port 5005.
 * Note: not all server are configured for debugging.
 * Currently, {@link TomcatIT} and {@link PayaraIT} have debugging configured
 * </p>
 */
public abstract class AbstractServletContainerIntegrationTest {
    static final String pathToWar = "../simple-webapp/target/ROOT.war";
    static final String pathToJavaagent;
    private static final Logger logger = LoggerFactory.getLogger(AbstractServletContainerIntegrationTest.class);
    static MockServerContainer mockServerContainer = new MockServerContainer()
        .withNetworkAliases("apm-server")
        .withNetwork(Network.SHARED);
    static OkHttpClient httpClient;
    static JsonSchema schema;

    static {
        mockServerContainer.start();
        mockServerContainer.getClient().when(request(INTAKE_V2_URL)).respond(HttpResponse.response().withStatusCode(200));
        mockServerContainer.getClient().when(request("/healthcheck")).respond(HttpResponse.response().withStatusCode(200));
        schema = JsonSchemaFactory.getInstance().getSchema(
            AbstractServletContainerIntegrationTest.class.getResourceAsStream("/schema/transactions/payload.json"));
        final HttpLoggingInterceptor loggingInterceptor = new HttpLoggingInterceptor(logger::info);
        loggingInterceptor.setLevel(HttpLoggingInterceptor.Level.BODY);
        httpClient = new OkHttpClient.Builder()
            .addInterceptor(loggingInterceptor)
            // set to 0 for debugging
            .readTimeout(10, TimeUnit.SECONDS)
            .build();
        pathToJavaagent = getPathToJavaagent();
        checkFilePresent(pathToWar);
        checkFilePresent(pathToJavaagent);
    }

    private final MockReporter mockReporter = new MockReporter();
    private final GenericContainer servletContainer;
    private final int webPort;
    private final String contextPath;
    @Nullable
    private GenericContainer<?> debugProxy;
    private final String expectedDefaultServiceName;

    protected AbstractServletContainerIntegrationTest(GenericContainer<?> servletContainer, String expectedDefaultServiceName, String deploymentPath) {
        this(servletContainer, 8080, "", expectedDefaultServiceName, deploymentPath);
    }

    protected AbstractServletContainerIntegrationTest(GenericContainer<?> servletContainer, int webPort, String contextPath,
                                                      String expectedDefaultServiceName, String deploymentPath) {
        this.servletContainer = servletContainer;
        this.webPort = webPort;
        this.contextPath = contextPath;
        // uncomment for debugging
        //this.debugProxy = createDebugProxy(servletContainer, 5005);
        this.expectedDefaultServiceName = expectedDefaultServiceName;
        for (TestApp testApp: getTestApps()) {
            String pathToAppFile = testApp.getAppFilePath();
            checkFilePresent(pathToAppFile);
            servletContainer.withFileSystemBind(pathToAppFile, deploymentPath + "/" + testApp.appFileName);
        }
        if (debugProxy != null) {
            this.debugProxy.start();
        }
        this.servletContainer.waitingFor(Wait.forHttp(contextPath + "/status.jsp")
            .forPort(webPort)
            // set to a higher value for debugging
            .withStartupTimeout(Duration.ofSeconds(60)));
        this.servletContainer.start();
    }

    private static String getPathToJavaagent() {
        File agentBuildDir = new File("../../elastic-apm-agent/target/");
        FileFilter fileFilter = new WildcardFileFilter("elastic-apm-agent-*.jar");
        for (File file : agentBuildDir.listFiles(fileFilter)) {
            if (!file.getAbsolutePath().endsWith("javadoc.jar") && !file.getAbsolutePath().endsWith("sources.jar")) {
                return file.getAbsolutePath();
            }
        }
        return null;
    }

    private static void checkFilePresent(String pathToWar) {
        final File warFile = new File(pathToWar);
        logger.info("Check file {}", warFile.getAbsolutePath());
        assertThat(warFile).exists();
        assertThat(warFile).isFile();
        assertThat(warFile.length()).isGreaterThan(0);
    }

    // makes sure the debugging port is always 5005
    // if the port is not available, the test can still run
    @Nullable
    private GenericContainer<?> createDebugProxy(GenericContainer<?> servletContainer, final int debugPort) {
        try {
            return new SocatContainer() {{
                addFixedExposedPort(debugPort, debugPort);
            }}
                .withNetwork(Network.SHARED)
                .withTarget(debugPort, servletContainer.getNetworkAliases().get(0));
        } catch (Exception e) {
            logger.warn("Starting debug proxy failed");
            return null;
        }
    }

    @After
    public final void stopServer() {
        servletContainer.getDockerClient()
            .stopContainerCmd(servletContainer.getContainerId())
            .exec();
        servletContainer.stop();
        if (debugProxy != null) {
            debugProxy.stop();
        }
    }

    protected Iterable<TestApp> getTestApps() {
        return Collections.emptyList();
    }

    /**
     * NOTE: This test class should contain a single test method, otherwise multiple instances may coexist and cause port clash due to the
     * debug proxy
     */
    @Test
    public void testAllScenarios() throws Exception {
        testTransactionReporting();
        testTransactionErrorReporting();
        testSpanErrorReporting();
<<<<<<< HEAD
        testExecutorService();
    }

    private void testExecutorService() throws Exception {
        mockServerContainer.getClient().clear(HttpRequest.request(), ClearType.LOG);
        final String pathToTest = "/executor-service-servlet";
        executeRequest(pathToTest, null, 200);
        String transactionId = assertTransactionReported(pathToTest, 200);
        final List<JsonNode> spans = assertSpansTransactionId(500, this::getReportedSpans, transactionId);
        assertThat(spans).hasSize(1);
=======
        for (TestApp testApp : getTestApps()) {
            testApp.testMethod.accept(this);
        }
>>>>>>> e49355c0
    }

    private void testTransactionReporting() throws Exception {
        for (String pathToTest : getPathsToTest()) {
            pathToTest = contextPath + pathToTest;
            mockServerContainer.getClient().clear(HttpRequest.request(), ClearType.LOG);
            executeAndValidateRequest(pathToTest, "Hello World", 200);
            JsonNode transaction = assertTransactionReported(pathToTest, 200);
            String transactionId = transaction.get("id").textValue();
            assertSpansTransactionId(500, this::getReportedSpans, transactionId);
            validateMetadata();
        }
    }

    private void testSpanErrorReporting() throws Exception {
        for (String pathToTest : getPathsToTest()) {
            pathToTest = contextPath + pathToTest;
            mockServerContainer.getClient().clear(HttpRequest.request(), ClearType.LOG);
            executeAndValidateRequest(pathToTest + "?cause_db_error=true", "DB Error", 200);
            JsonNode transaction = assertTransactionReported(pathToTest, 200);
            String transactionId = transaction.get("id").textValue();
            assertSpansTransactionId(500, this::getReportedSpans, transactionId);
            assertErrorContent(500, this::getReportedErrors, transactionId, "Column \"NON_EXISTING_COLUMN\" not found");
        }
    }

    private void testTransactionErrorReporting() throws Exception {
        for (String pathToTest : getPathsToTestErrors()) {
            String fullPathToTest = contextPath + pathToTest;
            mockServerContainer.getClient().clear(HttpRequest.request(), ClearType.LOG);
            executeAndValidateRequest(fullPathToTest + "?cause_transaction_error=true", "", 500);
            JsonNode transaction = assertTransactionReported(fullPathToTest, 500);
            String transactionId = transaction.get("id").textValue();
            assertSpansTransactionId(500, this::getReportedSpans, transactionId);
            // we currently only report errors when Exceptions are caught, still this test is relevant for response code capturing
            if (isExpectedStacktrace(pathToTest)) {
                assertErrorContent(500, this::getReportedErrors, transactionId, "Transaction failure");
            }
        }
    }

    JsonNode assertTransactionReported(String pathToTest, int expectedResponseCode) {
        final List<JsonNode> reportedTransactions = assertContainsOneEntryReported(500, this::getReportedTransactions);
        JsonNode transaction = reportedTransactions.iterator().next();
        assertThat(transaction.get("context").get("request").get("url").get("pathname").textValue()).isEqualTo(pathToTest);
        assertThat(transaction.get("context").get("response").get("status_code").intValue()).isEqualTo(expectedResponseCode);
        return transaction;
    }

    void executeAndValidateRequest(String pathToTest, String expectedContent, int expectedResponseCode) throws IOException, InterruptedException {
        Response response = executeRequest(pathToTest);
        assertThat(response.code()).withFailMessage(response.toString() + getServerLogs()).isEqualTo(expectedResponseCode);
        final ResponseBody responseBody = response.body();
        assertThat(responseBody).isNotNull();
        if (expectedContent != null) {
            assertThat(responseBody.string()).contains(expectedContent);
        }
    }

    Response executeRequest(String pathToTest) throws IOException {
        return httpClient.newCall(new Request.Builder()
                .get()
                .url(getBaseUrl() + pathToTest)
                .build())
                .execute();
    }

    @Nonnull
    private List<JsonNode> assertContainsOneEntryReported(int timeoutMs, Supplier<List<JsonNode>> supplier) {
        long start = System.currentTimeMillis();
        List<JsonNode> reportedTransactions;
        do {
            reportedTransactions = supplier.get();
        } while (reportedTransactions.size() == 0 && System.currentTimeMillis() - start < timeoutMs);
        assertThat(reportedTransactions.size()).isEqualTo(1);
        return reportedTransactions;
    }

    @Nonnull
    List<JsonNode> assertSpansTransactionId(int timeoutMs, Supplier<List<JsonNode>> supplier, String transactionId) {
        long start = System.currentTimeMillis();
        List<JsonNode> reportedSpans;
        do {
            reportedSpans = supplier.get();
        } while (reportedSpans.size() == 0 && System.currentTimeMillis() - start < timeoutMs);
        assertThat(reportedSpans.size()).isGreaterThanOrEqualTo(1);
        for (JsonNode span : reportedSpans) {
            assertThat(span.get("transaction_id").textValue()).isEqualTo(transactionId);
        }
        return reportedSpans;
    }

    @Nonnull
    private List<JsonNode>  assertErrorContent(int timeoutMs, Supplier<List<JsonNode>> supplier, String transactionId, String errorMessage) {
        long start = System.currentTimeMillis();
        List<JsonNode> reportedErrors;
        do {
            reportedErrors = supplier.get();
        } while (reportedErrors.size() == 0 && System.currentTimeMillis() - start < timeoutMs);
        assertThat(reportedErrors.size()).isEqualTo(1);
        for (JsonNode error : reportedErrors) {
            assertThat(error.get("transaction_id").textValue()).isEqualTo(transactionId);
            assertThat(error.get("exception").get("message").textValue()).contains(errorMessage);
            assertThat(error.get("exception").get("stacktrace").size()).isGreaterThanOrEqualTo(1);
        }
        return reportedErrors;
    }

    @Nonnull
    private String getServerLogs() throws IOException, InterruptedException {
        final String serverLogsPath = getServerLogsPath();
        if (serverLogsPath != null) {
            return "\nlogs:\n" +
                servletContainer.execInContainer("bash", "-c", "cat " + serverLogsPath).getStdout();
        } else {
            return "";
        }
    }

    @Nullable
    protected String getServerLogsPath() {
        return null;
    }

    @NotNull
    protected List<String> getPathsToTest() {
        return Arrays.asList("/index.jsp", "/servlet", "/async-dispatch-servlet", "/async-start-servlet");
    }

    @NotNull
    protected List<String> getPathsToTestErrors() {
        return Arrays.asList("/index.jsp", "/servlet", "/async-dispatch-servlet", "/async-start-servlet");
    }

    protected boolean isExpectedStacktrace(String path) {
        return !path.equals("/async-start-servlet");
    }

    private String getBaseUrl() {
        return "http://" + servletContainer.getContainerIpAddress() + ":" + servletContainer.getMappedPort(webPort);
    }

    private List<JsonNode> getReportedTransactions() {
        final List<JsonNode> transactions = getEvents("transaction");
        transactions.forEach(mockReporter::verifyTransactionSchema);
        return transactions;
    }

    List<JsonNode> getReportedSpans() {
        final List<JsonNode> transactions = getEvents("span");
        transactions.forEach(mockReporter::verifySpanSchema);
        return transactions;
    }

    private List<JsonNode> getReportedErrors() {
        final List<JsonNode> transactions = getEvents("error");
        transactions.forEach(mockReporter::verifyErrorSchema);
        return transactions;
    }

    private List<JsonNode> getEvents(String eventType) {
        try {
            final List<JsonNode> transactions = new ArrayList<>();
            final ObjectMapper objectMapper = new ObjectMapper();
            for (HttpRequest httpRequest : mockServerContainer.getClient().retrieveRecordedRequests(request(INTAKE_V2_URL))) {
                for (String ndJsonLine : httpRequest.getBodyAsString().split("\n")) {
                    final JsonNode ndJson = objectMapper.readTree(ndJsonLine);
                    if (ndJson.get(eventType) != null) {
                        transactions.add(ndJson.get(eventType));
                    }
                }
            }
            return transactions;
        } catch (IOException e) {
            throw new RuntimeException(e);
        }
    }

    private void validateMetadata() {
        try {
            final ObjectMapper objectMapper = new ObjectMapper();
            final JsonNode payload;
            payload = objectMapper
                .readTree(mockServerContainer.getClient()
                    .retrieveRecordedRequests(request(INTAKE_V2_URL))[0].getBodyAsString().split("\n")[0]);
            JsonNode metadata = payload.get("metadata");
            assertThat(metadata.get("service").get("name").textValue()).isEqualTo(expectedDefaultServiceName);
            JsonNode container = metadata.get("system").get("container");
            assertThat(container).isNotNull();
            assertThat(container.get("id").textValue()).isEqualTo(servletContainer.getContainerId());
        } catch (IOException e) {
            throw new RuntimeException(e);
        }
    }

    private void addSpans(List<JsonNode> spans, JsonNode payload) {
        final JsonNode jsonSpans = payload.get("spans");
        if (jsonSpans != null) {
            for (JsonNode jsonSpan : jsonSpans) {
                mockReporter.verifyTransactionSchema(jsonSpan);
                spans.add(jsonSpan);
            }
        }
    }
}<|MERGE_RESOLUTION|>--- conflicted
+++ resolved
@@ -196,8 +196,10 @@
         testTransactionReporting();
         testTransactionErrorReporting();
         testSpanErrorReporting();
-<<<<<<< HEAD
         testExecutorService();
+        for (TestApp testApp : getTestApps()) {
+            testApp.testMethod.accept(this);
+        }
     }
 
     private void testExecutorService() throws Exception {
@@ -207,11 +209,6 @@
         String transactionId = assertTransactionReported(pathToTest, 200);
         final List<JsonNode> spans = assertSpansTransactionId(500, this::getReportedSpans, transactionId);
         assertThat(spans).hasSize(1);
-=======
-        for (TestApp testApp : getTestApps()) {
-            testApp.testMethod.accept(this);
-        }
->>>>>>> e49355c0
     }
 
     private void testTransactionReporting() throws Exception {
