--- conflicted
+++ resolved
@@ -197,37 +197,13 @@
         testTransactionReporting();
         testTransactionErrorReporting();
         testSpanErrorReporting();
-<<<<<<< HEAD
+        testExecutorService();
         testHttpUrlConnection();
-=======
-        testExecutorService();
->>>>>>> 9017aa93
         for (TestApp testApp : getTestApps()) {
             testApp.testMethod.accept(this);
         }
     }
 
-<<<<<<< HEAD
-    private void testHttpUrlConnection() throws IOException, InterruptedException {
-        mockServerContainer.getClient().clear(HttpRequest.request(), ClearType.LOG);
-        final String pathToTest = contextPath + "/http-url-connection";
-        executeAndValidateRequest(pathToTest, "Hello World!", 200);
-
-        final List<JsonNode> reportedTransactions = getAllReported(500, this::getReportedTransactions, 2);
-        final JsonNode innerTransaction = reportedTransactions.get(0);
-        final JsonNode outerTransaction = reportedTransactions.get(1);
-
-        final List<JsonNode> spans = assertSpansTransactionId(500, this::getReportedSpans, outerTransaction.get("id").textValue());
-        assertThat(spans).hasSize(1);
-        final JsonNode span = spans.get(0);
-
-        assertThat(innerTransaction.get("trace_id").textValue()).isEqualTo(outerTransaction.get("trace_id").textValue());
-        assertThat(innerTransaction.get("trace_id").textValue()).isEqualTo(span.get("trace_id").textValue());
-        assertThat(innerTransaction.get("parent_id").textValue()).isEqualTo(span.get("id").textValue());
-        assertThat(span.get("parent_id").textValue()).isEqualTo(outerTransaction.get("id").textValue());
-        assertThat(span.get("context").get("http").get("url").textValue()).endsWith("hello-world.jsp");
-        assertThat(span.get("context").get("http").get("status_code").intValue()).isEqualTo(200);
-=======
     private void testExecutorService() throws Exception {
         mockServerContainer.getClient().clear(HttpRequest.request(), ClearType.LOG);
         final String pathToTest = contextPath + "/executor-service-servlet";
@@ -235,7 +211,27 @@
         String transactionId = assertTransactionReported(pathToTest, 200).get("id").textValue();
         final List<JsonNode> spans = assertSpansTransactionId(500, this::getReportedSpans, transactionId);
         assertThat(spans).hasSize(1);
->>>>>>> 9017aa93
+    }
+
+    private void testHttpUrlConnection() throws IOException, InterruptedException {
+        mockServerContainer.getClient().clear(HttpRequest.request(), ClearType.LOG);
+        final String pathToTest = contextPath + "/http-url-connection";
+        executeAndValidateRequest(pathToTest, "Hello World!", 200);
+
+        final List<JsonNode> reportedTransactions = getAllReported(500, this::getReportedTransactions, 2);
+        final JsonNode innerTransaction = reportedTransactions.get(0);
+        final JsonNode outerTransaction = reportedTransactions.get(1);
+
+        final List<JsonNode> spans = assertSpansTransactionId(500, this::getReportedSpans, outerTransaction.get("id").textValue());
+        assertThat(spans).hasSize(1);
+        final JsonNode span = spans.get(0);
+
+        assertThat(innerTransaction.get("trace_id").textValue()).isEqualTo(outerTransaction.get("trace_id").textValue());
+        assertThat(innerTransaction.get("trace_id").textValue()).isEqualTo(span.get("trace_id").textValue());
+        assertThat(innerTransaction.get("parent_id").textValue()).isEqualTo(span.get("id").textValue());
+        assertThat(span.get("parent_id").textValue()).isEqualTo(outerTransaction.get("id").textValue());
+        assertThat(span.get("context").get("http").get("url").textValue()).endsWith("hello-world.jsp");
+        assertThat(span.get("context").get("http").get("status_code").intValue()).isEqualTo(200);
     }
 
     private void testTransactionReporting() throws Exception {
