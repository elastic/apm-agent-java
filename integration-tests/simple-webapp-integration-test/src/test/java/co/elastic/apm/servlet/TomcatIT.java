--- conflicted
+++ resolved
@@ -58,18 +58,14 @@
 
     @Parameterized.Parameters(name = "Tomcat {0}")
     public static Iterable<Object[]> data() {
-<<<<<<< HEAD
         return Arrays.asList(new Object[][]{
-            /*{"7-jre7-slim"},*/
+            {"7-jre7-slim"},
             {"8.5.0-jre8"},
             {"8.5-jre8-slim"},
             {"9-jre9-slim"},
             {"9-jre10-slim"},
             {"9-jre11-slim"}
         });
-=======
-        return Arrays.asList(new Object[][]{{"7-jre7-slim"}, {"8.5-jre8-slim"}, {"9-jre9-slim"}, {"9-jre10-slim"}, {"9-jre11-slim"}});
->>>>>>> d910788e
     }
 
     @Nullable
