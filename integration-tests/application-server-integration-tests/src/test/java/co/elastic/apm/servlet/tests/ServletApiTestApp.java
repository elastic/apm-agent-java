/*
 * Licensed to Elasticsearch B.V. under one or more contributor
 * license agreements. See the NOTICE file distributed with
 * this work for additional information regarding copyright
 * ownership. Elasticsearch B.V. licenses this file to you under
 * the Apache License, Version 2.0 (the "License"); you may
 * not use this file except in compliance with the License.
 * You may obtain a copy of the License at
 *
 *   http://www.apache.org/licenses/LICENSE-2.0
 *
 * Unless required by applicable law or agreed to in writing,
 * software distributed under the License is distributed on an
 * "AS IS" BASIS, WITHOUT WARRANTIES OR CONDITIONS OF ANY
 * KIND, either express or implied.  See the License for the
 * specific language governing permissions and limitations
 * under the License.
 */
package co.elastic.apm.servlet.tests;

public class ServletApiTestApp extends AbstractServletApiTestApp {

    public ServletApiTestApp() {
<<<<<<< HEAD
        super("../simple-webapp", "simple-webapp.war", "/simple-webapp/status.jsp", "Simple Web App", "/simple-webapp", "TestApiServlet");
=======
        super("../simple-webapp",
            "simple-webapp.war",
            "simple-webapp",
            "status.jsp",
            "Simple Web App");
    }

    @Override
    public void test(AbstractServletContainerIntegrationTest test) throws Exception {
        testTransactionReporting(test);
        testTransactionErrorReporting(test);
        testSpanErrorReporting(test);
        testExecutorService(test);
        testExecuteCommandServlet(test);
        testHttpUrlConnection(test);
        testCaptureBody(test);
        testJmxMetrics(test);
        testTransactionReportingWithForward(test);
        testTransactionReportingWithInclude(test);
        testPublicApi(test);
    }

    private void testCaptureBody(AbstractServletContainerIntegrationTest test) throws Exception {
        for (String readMethod : List.of("read-byte", "read-bytes", "read-offset", "read-line")) {
            test.clearMockServerLog();
            final Response response = test.getHttpClient().newCall(new Request.Builder()
                .post(RequestBody.create(MediaType.parse("text/plain"), "{foo}\n{bar}"))
                .url(test.getBaseUrl() + "/simple-webapp/echo?read-method=" + readMethod)
                .build())
                .execute();
            assertThat(response.code()).isEqualTo(200);
            assertThat(response.body().string()).isEqualTo("{foo}\n{bar}");

            final JsonNode transaction = test.assertTransactionReported("/simple-webapp/echo", 200);
            assertThat(transaction.get("context").get("request").get("body").textValue()).isEqualTo("{foo}\n{bar}");
        }
    }

    private void testTransactionReportingWithForward(AbstractServletContainerIntegrationTest test) throws Exception {
        testTransactionReportingWithForwardSpan(test,"/simple-webapp/forward", "servlet.request-dispatcher.forward", "FORWARD /servlet");
    }

    private void testTransactionReportingWithInclude(AbstractServletContainerIntegrationTest test) throws Exception {
        testTransactionReportingWithForwardSpan(test,"/simple-webapp/include", "servlet.request-dispatcher.include", "INCLUDE /servlet");
    }

    private void testTransactionReportingWithForwardSpan(AbstractServletContainerIntegrationTest test, String path, String expectedSpanType, String expectedSpanName) throws Exception {
        test.clearMockServerLog();

        test.executeAndValidateRequest(path, "Hello World", 200, null);

        JsonNode transaction = test.assertTransactionReported(path, 200);

        List<JsonNode> forwardSpans = test.getReportedSpans().stream().filter(k -> k.get("type").textValue().equals(expectedSpanType)).collect(Collectors.toList());
        assertThat(forwardSpans.size()).isEqualTo(1);
        assertThat(forwardSpans.get(0).get("name").textValue()).isEqualTo(expectedSpanName);
    }

    private void testExecutorService(AbstractServletContainerIntegrationTest test) throws Exception {
        test.clearMockServerLog();
        final String pathToTest = "/simple-webapp/executor-service-servlet";
        test.executeAndValidateRequest(pathToTest, null, 200, null);
        String transactionId = test.assertTransactionReported(pathToTest, 200).get("id").textValue();
        final List<JsonNode> spans = test.assertSpansTransactionId(test::getReportedSpans, transactionId);
        assertThat(spans).hasSize(1);
    }

    private void testExecuteCommandServlet(AbstractServletContainerIntegrationTest test) throws Exception {
        testExecuteCommand(test, "?variant=WAIT_FOR");
        testExecuteCommand(test, "?variant=DESTROY");
    }

    private void testExecuteCommand(AbstractServletContainerIntegrationTest test, String queryPath) throws IOException, InterruptedException {
        test.clearMockServerLog();
        final String pathToTest = "/simple-webapp/execute-cmd-servlet";
        test.executeAndValidateRequest(pathToTest + queryPath, null, 200, null);
        String transactionId = test.assertTransactionReported(pathToTest, 200).get("id").textValue();
        List<JsonNode> spans = test.assertSpansTransactionId(test::getReportedSpans, transactionId);
        assertThat(spans).hasSize(1);

        for (JsonNode span : spans) {
            assertThat(span.get("parent_id").textValue()).isEqualTo(transactionId);
            assertThat(span.get("name").asText()).isEqualTo("java");
            assertThat(span.get("type").asText()).isEqualTo("process");
        }
    }

    private void testHttpUrlConnection(AbstractServletContainerIntegrationTest test) throws IOException, InterruptedException {
        test.clearMockServerLog();
        final String pathToTest = "/simple-webapp/http-url-connection";
        test.executeAndValidateRequest(pathToTest, "Hello World!", 200, null);

        final List<JsonNode> reportedTransactions = test.getAllReported(test::getReportedTransactions, 2);
        final JsonNode innerTransaction = reportedTransactions.get(0);
        final JsonNode outerTransaction = reportedTransactions.get(1);

        final List<JsonNode> spans = test.assertSpansTransactionId(test::getReportedSpans, outerTransaction.get("id").textValue());
        assertThat(spans).hasSize(1);
        final JsonNode span = spans.get(0);

        assertThat(innerTransaction.get("trace_id").textValue()).isEqualTo(outerTransaction.get("trace_id").textValue());
        assertThat(innerTransaction.get("trace_id").textValue()).isEqualTo(span.get("trace_id").textValue());
        assertThat(innerTransaction.get("parent_id").textValue()).isEqualTo(span.get("id").textValue());
        assertThat(span.get("parent_id").textValue()).isEqualTo(outerTransaction.get("id").textValue());
        assertThat(span.get("context").get("http").get("url").textValue()).endsWith("hello-world.jsp");
        assertThat(span.get("context").get("http").get("status_code").intValue()).isEqualTo(200);
    }

    private void testTransactionReporting(AbstractServletContainerIntegrationTest test) throws Exception {
        for (String pathToTest : test.getPathsToTest()) {
            pathToTest = "/simple-webapp" + pathToTest;
            test.clearMockServerLog();
            test.executeAndValidateRequest(pathToTest, "Hello World", 200,
                Map.of("X-Forwarded-For", "123.123.123.123, 456.456.456.456"));
            JsonNode transaction = test.assertTransactionReported(pathToTest, 200);
            String transactionId = transaction.get("id").textValue();
            JsonNode context = transaction.get("context");
            assertThat(context).isNotNull();
            assertThat(context.get("service").get("framework").get("name").textValue()).isEqualTo("Servlet API");
            JsonNode request = context.get("request");
            assertThat(request).isNotNull();
            JsonNode headers = request.get("headers");
            assertThat(headers).isNotNull();
            JsonNode xForwardedForHeader = headers.get("X-Forwarded-For");
            if (xForwardedForHeader == null) {
                xForwardedForHeader = headers.get("X-Forwarded-For".toLowerCase());
            }
            assertThat(xForwardedForHeader).isNotNull();
            // I have no idea why, but it's too old to spend time on investigating...
            if (!test.getImageName().contains("jboss-eap-6")) {
                assertThat(xForwardedForHeader.textValue()).isEqualTo("123.123.123.123, 456.456.456.456");
            }
            JsonNode socket = request.get("socket");
            assertThat(socket).isNotNull();
            JsonNode remoteAddress = socket.get("remote_address");
            assertThat(remoteAddress).isNotNull();
            // Shockingly, not all servlet containers behave the same or even implement the Servlet spec...
            if (!"jboss".equals(test.getContainerName())) {
                assertThat(remoteAddress.textValue()).isNotEqualTo("123.123.123.123");
            }
            List<JsonNode> spans = test.assertSpansTransactionId(test::getReportedSpans, transactionId);
            for (JsonNode span : spans) {
                assertThat(span.get("type").textValue()).startsWith("db");
                assertThat(span.get("type").textValue()).endsWith("query");
            }
        }
    }

    private void testSpanErrorReporting(AbstractServletContainerIntegrationTest test) throws Exception {
        for (String pathToTest : test.getPathsToTest()) {
            pathToTest = "/simple-webapp" + pathToTest;
            test.clearMockServerLog();
            test.executeAndValidateRequest(pathToTest + "?cause_db_error=true", "DB Error", 200, null);
            JsonNode transaction = test.assertTransactionReported(pathToTest, 200);
            String transactionId = transaction.get("id").textValue();
            test.assertSpansTransactionId(test::getReportedSpans, transactionId);
            test.assertErrorContent(500, test::getReportedErrors, transactionId, "Column \"NON_EXISTING_COLUMN\" not found");
        }
    }

    private void testTransactionErrorReporting(AbstractServletContainerIntegrationTest test) throws Exception {
        for (String pathToTest : test.getPathsToTestErrors()) {
            String fullPathToTest = "/simple-webapp" + pathToTest;
            test.clearMockServerLog();
            // JBoss EAP 6.4 returns a 200 in case of an error in async dispatch 🤷‍♂️
            test.executeAndValidateRequest(fullPathToTest + "?cause_transaction_error=true", "", null, null);
            JsonNode transaction = test.assertTransactionReported(fullPathToTest, 500);
            String transactionId = transaction.get("id").textValue();
            test.assertSpansTransactionId(test::getReportedSpans, transactionId);
            // we currently only report errors when Exceptions are caught, still this test is relevant for response code capturing
            if (test.isExpectedStacktrace(pathToTest)) {
                test.assertErrorContent(500, test::getReportedErrors, transactionId, "Transaction failure");
            }
        }
    }

    @SuppressWarnings("JavadocReference")
    /**
     * Tests that the capture_jmx_metrics config option works with each app server
     * Especially WildFly is problematic see {@link co.elastic.apm.agent.jmx.ManagementFactoryInstrumentation}
     */
    private void testJmxMetrics(AbstractServletContainerIntegrationTest test) throws Exception {
        await()
            // metrics_interval is 1s
            .pollDelay(Duration.ofMillis(500))
            .pollInterval(Duration.ofMillis(200))
            .timeout(Duration.ofMillis(2000))
            .untilAsserted(() -> assertThat(test.getEvents("metricset").stream()
                .flatMap(metricset -> Streams.stream(metricset.get("samples").fieldNames()))
                .distinct())
                .contains("jvm.jmx.test_heap_metric.max")
            );
    }

    private void testPublicApi(AbstractServletContainerIntegrationTest test) throws IOException, InterruptedException {

        test.clearMockServerLog();
        final String pathToTest = "/simple-webapp/test-public-api";
        test.executeAndValidateRequest(pathToTest, null, 200, null);
        JsonNode transaction = test.assertTransactionReported(pathToTest, 200);

        String transactionId = transaction.get("id").asText();

        assertThat(transaction.get("name").asText()).
            isEqualTo("custom_transaction_name");

        JsonNode context = transaction.get("context");

        assertThat(context.get("custom").get("custom-context").asText())
            .isEqualTo("custom-context-value");

        JsonNode tags = context.get("tags");
        assertThat(tags.get("custom-label1").asText())
            .isEqualTo("label_value1");
        assertThat(tags.get("custom-label2").asText())
            .isEqualTo("label_value2");

        List<JsonNode> spans = test.assertSpansTransactionId(test::getReportedSpans, transactionId);
        assertThat(spans).hasSize(2);

        for (JsonNode span : spans) {
            assertThat(span.get("parent_id").textValue()).isEqualTo(transactionId);

            if (span.get("type").asText().equals("app")) {
                assertThat(span.get("name").asText()).isEqualTo("TestApiServlet#captureSpanAnnotation");
                assertThat(span.get("context").get("tags").get("span-label").asText()).isEqualTo("label-value");
            } else {
                assertThat(span.get("type").asText()).isEqualTo("db.mysql.query");
                assertThat(span.get("name").asText()).isEqualTo("SELECT FROM customer");
            }
        }
    }

    private void flush(AbstractServletContainerIntegrationTest test) throws IOException {
        test.executeRequest("/simple-webapp/index.jsp", Collections.emptyMap());
>>>>>>> 168b714a
    }
}<|MERGE_RESOLUTION|>--- conflicted
+++ resolved
@@ -21,244 +21,7 @@
 public class ServletApiTestApp extends AbstractServletApiTestApp {
 
     public ServletApiTestApp() {
-<<<<<<< HEAD
         super("../simple-webapp", "simple-webapp.war", "/simple-webapp/status.jsp", "Simple Web App", "/simple-webapp", "TestApiServlet");
-=======
-        super("../simple-webapp",
-            "simple-webapp.war",
-            "simple-webapp",
-            "status.jsp",
-            "Simple Web App");
     }
 
-    @Override
-    public void test(AbstractServletContainerIntegrationTest test) throws Exception {
-        testTransactionReporting(test);
-        testTransactionErrorReporting(test);
-        testSpanErrorReporting(test);
-        testExecutorService(test);
-        testExecuteCommandServlet(test);
-        testHttpUrlConnection(test);
-        testCaptureBody(test);
-        testJmxMetrics(test);
-        testTransactionReportingWithForward(test);
-        testTransactionReportingWithInclude(test);
-        testPublicApi(test);
-    }
-
-    private void testCaptureBody(AbstractServletContainerIntegrationTest test) throws Exception {
-        for (String readMethod : List.of("read-byte", "read-bytes", "read-offset", "read-line")) {
-            test.clearMockServerLog();
-            final Response response = test.getHttpClient().newCall(new Request.Builder()
-                .post(RequestBody.create(MediaType.parse("text/plain"), "{foo}\n{bar}"))
-                .url(test.getBaseUrl() + "/simple-webapp/echo?read-method=" + readMethod)
-                .build())
-                .execute();
-            assertThat(response.code()).isEqualTo(200);
-            assertThat(response.body().string()).isEqualTo("{foo}\n{bar}");
-
-            final JsonNode transaction = test.assertTransactionReported("/simple-webapp/echo", 200);
-            assertThat(transaction.get("context").get("request").get("body").textValue()).isEqualTo("{foo}\n{bar}");
-        }
-    }
-
-    private void testTransactionReportingWithForward(AbstractServletContainerIntegrationTest test) throws Exception {
-        testTransactionReportingWithForwardSpan(test,"/simple-webapp/forward", "servlet.request-dispatcher.forward", "FORWARD /servlet");
-    }
-
-    private void testTransactionReportingWithInclude(AbstractServletContainerIntegrationTest test) throws Exception {
-        testTransactionReportingWithForwardSpan(test,"/simple-webapp/include", "servlet.request-dispatcher.include", "INCLUDE /servlet");
-    }
-
-    private void testTransactionReportingWithForwardSpan(AbstractServletContainerIntegrationTest test, String path, String expectedSpanType, String expectedSpanName) throws Exception {
-        test.clearMockServerLog();
-
-        test.executeAndValidateRequest(path, "Hello World", 200, null);
-
-        JsonNode transaction = test.assertTransactionReported(path, 200);
-
-        List<JsonNode> forwardSpans = test.getReportedSpans().stream().filter(k -> k.get("type").textValue().equals(expectedSpanType)).collect(Collectors.toList());
-        assertThat(forwardSpans.size()).isEqualTo(1);
-        assertThat(forwardSpans.get(0).get("name").textValue()).isEqualTo(expectedSpanName);
-    }
-
-    private void testExecutorService(AbstractServletContainerIntegrationTest test) throws Exception {
-        test.clearMockServerLog();
-        final String pathToTest = "/simple-webapp/executor-service-servlet";
-        test.executeAndValidateRequest(pathToTest, null, 200, null);
-        String transactionId = test.assertTransactionReported(pathToTest, 200).get("id").textValue();
-        final List<JsonNode> spans = test.assertSpansTransactionId(test::getReportedSpans, transactionId);
-        assertThat(spans).hasSize(1);
-    }
-
-    private void testExecuteCommandServlet(AbstractServletContainerIntegrationTest test) throws Exception {
-        testExecuteCommand(test, "?variant=WAIT_FOR");
-        testExecuteCommand(test, "?variant=DESTROY");
-    }
-
-    private void testExecuteCommand(AbstractServletContainerIntegrationTest test, String queryPath) throws IOException, InterruptedException {
-        test.clearMockServerLog();
-        final String pathToTest = "/simple-webapp/execute-cmd-servlet";
-        test.executeAndValidateRequest(pathToTest + queryPath, null, 200, null);
-        String transactionId = test.assertTransactionReported(pathToTest, 200).get("id").textValue();
-        List<JsonNode> spans = test.assertSpansTransactionId(test::getReportedSpans, transactionId);
-        assertThat(spans).hasSize(1);
-
-        for (JsonNode span : spans) {
-            assertThat(span.get("parent_id").textValue()).isEqualTo(transactionId);
-            assertThat(span.get("name").asText()).isEqualTo("java");
-            assertThat(span.get("type").asText()).isEqualTo("process");
-        }
-    }
-
-    private void testHttpUrlConnection(AbstractServletContainerIntegrationTest test) throws IOException, InterruptedException {
-        test.clearMockServerLog();
-        final String pathToTest = "/simple-webapp/http-url-connection";
-        test.executeAndValidateRequest(pathToTest, "Hello World!", 200, null);
-
-        final List<JsonNode> reportedTransactions = test.getAllReported(test::getReportedTransactions, 2);
-        final JsonNode innerTransaction = reportedTransactions.get(0);
-        final JsonNode outerTransaction = reportedTransactions.get(1);
-
-        final List<JsonNode> spans = test.assertSpansTransactionId(test::getReportedSpans, outerTransaction.get("id").textValue());
-        assertThat(spans).hasSize(1);
-        final JsonNode span = spans.get(0);
-
-        assertThat(innerTransaction.get("trace_id").textValue()).isEqualTo(outerTransaction.get("trace_id").textValue());
-        assertThat(innerTransaction.get("trace_id").textValue()).isEqualTo(span.get("trace_id").textValue());
-        assertThat(innerTransaction.get("parent_id").textValue()).isEqualTo(span.get("id").textValue());
-        assertThat(span.get("parent_id").textValue()).isEqualTo(outerTransaction.get("id").textValue());
-        assertThat(span.get("context").get("http").get("url").textValue()).endsWith("hello-world.jsp");
-        assertThat(span.get("context").get("http").get("status_code").intValue()).isEqualTo(200);
-    }
-
-    private void testTransactionReporting(AbstractServletContainerIntegrationTest test) throws Exception {
-        for (String pathToTest : test.getPathsToTest()) {
-            pathToTest = "/simple-webapp" + pathToTest;
-            test.clearMockServerLog();
-            test.executeAndValidateRequest(pathToTest, "Hello World", 200,
-                Map.of("X-Forwarded-For", "123.123.123.123, 456.456.456.456"));
-            JsonNode transaction = test.assertTransactionReported(pathToTest, 200);
-            String transactionId = transaction.get("id").textValue();
-            JsonNode context = transaction.get("context");
-            assertThat(context).isNotNull();
-            assertThat(context.get("service").get("framework").get("name").textValue()).isEqualTo("Servlet API");
-            JsonNode request = context.get("request");
-            assertThat(request).isNotNull();
-            JsonNode headers = request.get("headers");
-            assertThat(headers).isNotNull();
-            JsonNode xForwardedForHeader = headers.get("X-Forwarded-For");
-            if (xForwardedForHeader == null) {
-                xForwardedForHeader = headers.get("X-Forwarded-For".toLowerCase());
-            }
-            assertThat(xForwardedForHeader).isNotNull();
-            // I have no idea why, but it's too old to spend time on investigating...
-            if (!test.getImageName().contains("jboss-eap-6")) {
-                assertThat(xForwardedForHeader.textValue()).isEqualTo("123.123.123.123, 456.456.456.456");
-            }
-            JsonNode socket = request.get("socket");
-            assertThat(socket).isNotNull();
-            JsonNode remoteAddress = socket.get("remote_address");
-            assertThat(remoteAddress).isNotNull();
-            // Shockingly, not all servlet containers behave the same or even implement the Servlet spec...
-            if (!"jboss".equals(test.getContainerName())) {
-                assertThat(remoteAddress.textValue()).isNotEqualTo("123.123.123.123");
-            }
-            List<JsonNode> spans = test.assertSpansTransactionId(test::getReportedSpans, transactionId);
-            for (JsonNode span : spans) {
-                assertThat(span.get("type").textValue()).startsWith("db");
-                assertThat(span.get("type").textValue()).endsWith("query");
-            }
-        }
-    }
-
-    private void testSpanErrorReporting(AbstractServletContainerIntegrationTest test) throws Exception {
-        for (String pathToTest : test.getPathsToTest()) {
-            pathToTest = "/simple-webapp" + pathToTest;
-            test.clearMockServerLog();
-            test.executeAndValidateRequest(pathToTest + "?cause_db_error=true", "DB Error", 200, null);
-            JsonNode transaction = test.assertTransactionReported(pathToTest, 200);
-            String transactionId = transaction.get("id").textValue();
-            test.assertSpansTransactionId(test::getReportedSpans, transactionId);
-            test.assertErrorContent(500, test::getReportedErrors, transactionId, "Column \"NON_EXISTING_COLUMN\" not found");
-        }
-    }
-
-    private void testTransactionErrorReporting(AbstractServletContainerIntegrationTest test) throws Exception {
-        for (String pathToTest : test.getPathsToTestErrors()) {
-            String fullPathToTest = "/simple-webapp" + pathToTest;
-            test.clearMockServerLog();
-            // JBoss EAP 6.4 returns a 200 in case of an error in async dispatch 🤷‍♂️
-            test.executeAndValidateRequest(fullPathToTest + "?cause_transaction_error=true", "", null, null);
-            JsonNode transaction = test.assertTransactionReported(fullPathToTest, 500);
-            String transactionId = transaction.get("id").textValue();
-            test.assertSpansTransactionId(test::getReportedSpans, transactionId);
-            // we currently only report errors when Exceptions are caught, still this test is relevant for response code capturing
-            if (test.isExpectedStacktrace(pathToTest)) {
-                test.assertErrorContent(500, test::getReportedErrors, transactionId, "Transaction failure");
-            }
-        }
-    }
-
-    @SuppressWarnings("JavadocReference")
-    /**
-     * Tests that the capture_jmx_metrics config option works with each app server
-     * Especially WildFly is problematic see {@link co.elastic.apm.agent.jmx.ManagementFactoryInstrumentation}
-     */
-    private void testJmxMetrics(AbstractServletContainerIntegrationTest test) throws Exception {
-        await()
-            // metrics_interval is 1s
-            .pollDelay(Duration.ofMillis(500))
-            .pollInterval(Duration.ofMillis(200))
-            .timeout(Duration.ofMillis(2000))
-            .untilAsserted(() -> assertThat(test.getEvents("metricset").stream()
-                .flatMap(metricset -> Streams.stream(metricset.get("samples").fieldNames()))
-                .distinct())
-                .contains("jvm.jmx.test_heap_metric.max")
-            );
-    }
-
-    private void testPublicApi(AbstractServletContainerIntegrationTest test) throws IOException, InterruptedException {
-
-        test.clearMockServerLog();
-        final String pathToTest = "/simple-webapp/test-public-api";
-        test.executeAndValidateRequest(pathToTest, null, 200, null);
-        JsonNode transaction = test.assertTransactionReported(pathToTest, 200);
-
-        String transactionId = transaction.get("id").asText();
-
-        assertThat(transaction.get("name").asText()).
-            isEqualTo("custom_transaction_name");
-
-        JsonNode context = transaction.get("context");
-
-        assertThat(context.get("custom").get("custom-context").asText())
-            .isEqualTo("custom-context-value");
-
-        JsonNode tags = context.get("tags");
-        assertThat(tags.get("custom-label1").asText())
-            .isEqualTo("label_value1");
-        assertThat(tags.get("custom-label2").asText())
-            .isEqualTo("label_value2");
-
-        List<JsonNode> spans = test.assertSpansTransactionId(test::getReportedSpans, transactionId);
-        assertThat(spans).hasSize(2);
-
-        for (JsonNode span : spans) {
-            assertThat(span.get("parent_id").textValue()).isEqualTo(transactionId);
-
-            if (span.get("type").asText().equals("app")) {
-                assertThat(span.get("name").asText()).isEqualTo("TestApiServlet#captureSpanAnnotation");
-                assertThat(span.get("context").get("tags").get("span-label").asText()).isEqualTo("label-value");
-            } else {
-                assertThat(span.get("type").asText()).isEqualTo("db.mysql.query");
-                assertThat(span.get("name").asText()).isEqualTo("SELECT FROM customer");
-            }
-        }
-    }
-
-    private void flush(AbstractServletContainerIntegrationTest test) throws IOException {
-        test.executeRequest("/simple-webapp/index.jsp", Collections.emptyMap());
->>>>>>> 168b714a
-    }
 }